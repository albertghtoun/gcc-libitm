dnl Process this file with autoconf to produce a configure script

AC_PREREQ(2.64)
AC_INIT
AC_CONFIG_SRCDIR([xmalloc.c])

# This works around the fact that libtool configuration may change LD
# for this particular configuration, but some shells, instead of
# keeping the changes in LD private, export them just because LD is
# exported.  We don't use libtool yet, but some day we might, so...
ORIGINAL_LD_FOR_MULTILIBS=$LD

dnl We use these options to decide which functions to include.
AC_ARG_WITH(target-subdir,
[  --with-target-subdir=SUBDIR      Configuring in a subdirectory for target])
AC_ARG_WITH(build-subdir,
[  --with-build-subdir=SUBDIR       Configuring in a subdirectory for build])
AC_ARG_WITH(cross-host,
[  --with-cross-host=HOST           Configuring with a cross compiler])
AC_ARG_WITH(newlib,
[  --with-newlib                    Configuring with newlib])

if test "${srcdir}" = "."; then
  if test -n "${with_build_subdir}"; then
    libiberty_topdir="${srcdir}/../.."
    with_target_subdir=
  elif test -z "${with_target_subdir}"; then
    libiberty_topdir="${srcdir}/.."
  else
    if test "${with_target_subdir}" != "."; then
      libiberty_topdir="${srcdir}/${with_multisrctop}../.."
    else
      libiberty_topdir="${srcdir}/${with_multisrctop}.."
    fi
  fi
else
  libiberty_topdir="${srcdir}/.."
fi
AC_SUBST(libiberty_topdir)
AC_CONFIG_AUX_DIR($libiberty_topdir)

dnl Very limited version of automake's enable-maintainer-mode

AC_MSG_CHECKING([whether to enable maintainer-specific portions of Makefiles])
  dnl maintainer-mode is disabled by default
  AC_ARG_ENABLE(maintainer-mode,
[  --enable-maintainer-mode
                          enable make rules and dependencies not useful
                          (and sometimes confusing) to the casual installer],
      maintainer_mode=$enableval,
      maintainer_mode=no)

AC_MSG_RESULT($maintainer_mode)

if test "$maintainer_mode" = "yes"; then
  MAINT=''
  NOTMAINT='#'
else
  MAINT='#'
  NOTMAINT=''
fi
AC_SUBST(MAINT)dnl
AC_SUBST(NOTMAINT)dnl

# Do we have a single-tree copy of texinfo?  Even if we do, we can't
# rely on it - libiberty is built before texinfo.
AC_CHECK_PROG(MAKEINFO, makeinfo, makeinfo, )
if test "x$MAKEINFO" = "x"; then
    MAKEINFO="@echo makeinfo missing; true"
    BUILD_INFO=
else
    BUILD_INFO=info
    case "$MAKEINFO" in
      */missing\ makeinfo*)
	BUILD_INFO=
	AC_MSG_WARN([
*** Makeinfo is missing. Info documentation will not be built.])
        ;;
      *)
	case x"`$MAKEINFO --version | grep 'GNU texinfo'`" in
	  x*\ [[1-3]].* )
	    MAKEINFO="@echo $MAKEINFO is too old, 4.0 or newer required; true"
	    BUILD_INFO=
	    AC_MSG_WARN([
*** Makeinfo is too old. Info documentation will not be built.])
	  ;;
	esac
	;;
    esac
fi
AC_SUBST(MAKEINFO)
AC_SUBST(BUILD_INFO)

AC_CHECK_PROG(PERL, perl, perl, )
if test x"$PERL" = x""; then
  HAVE_PERL='#'
else
  HAVE_PERL=''
fi
AC_SUBST(HAVE_PERL)

AC_CANONICAL_HOST

dnl When we start using automake:
dnl AM_INIT_AUTOMAKE(libiberty, 1.0)

dnl These must be called before AM_PROG_LIBTOOL, because it may want
dnl to call AC_CHECK_PROG.
AC_CHECK_TOOL(AR, ar)
AC_CHECK_TOOL(RANLIB, ranlib, :)

dnl When switching to automake, replace the following with AM_ENABLE_MULTILIB.
# Add --enable-multilib to configure.
# Default to --enable-multilib
AC_ARG_ENABLE(multilib,
[  --enable-multilib       build many library versions (default)],
[case "$enableval" in
  yes) multilib=yes ;;
  no)  multilib=no ;;
  *)   AC_MSG_ERROR([bad value $enableval for multilib option]) ;;
 esac],
	      [multilib=yes])

# Even if the default multilib is not a cross compilation,
# it may be that some of the other multilibs are.
if test $cross_compiling = no && test $multilib = yes \
   && test "x${with_multisubdir}" != x ; then
   cross_compiling=maybe
fi

GCC_NO_EXECUTABLES
AC_PROG_CC
AC_SYS_LARGEFILE
AC_PROG_CPP_WERROR

ACX_PROG_CC_WARNING_OPTS([-W -Wall -Wwrite-strings -Wc++-compat \
			  -Wstrict-prototypes], [ac_libiberty_warn_cflags])
ACX_PROG_CC_WARNING_ALMOST_PEDANTIC([], [ac_libiberty_warn_cflags])

AC_PROG_CC_C_O
# autoconf is lame and doesn't give us any substitution variable for this.
if eval "test \"`echo '$ac_cv_prog_cc_'${ac_cc}_c_o`\" = no"; then
  NO_MINUS_C_MINUS_O=yes
else
  OUTPUT_OPTION='-o $@'
fi
AC_SUBST(NO_MINUS_C_MINUS_O)
AC_SUBST(OUTPUT_OPTION)

AC_C_CONST
AC_C_INLINE
AC_C_BIGENDIAN

dnl When we start using libtool:
dnl Default to a non shared library.  This may be overridden by the
dnl configure option --enable-shared.
dnl AM_DISABLE_SHARED

dnl When we start using libtool:
dnl AM_PROG_LIBTOOL

dnl When we start using automake:
dnl AM_CONFIG_HEADER(config.h:config.in)
AC_CONFIG_HEADER(config.h:config.in)

dnl When we start using automake:
dnl AM_MAINTAINER_MODE
dnl AC_EXEEXT

dnl When we start using automake:
dnl AM_PROG_INSTALL
AC_PROG_INSTALL

# Don't build the shared library for build.
if [[ -n "${with_build_subdir}" ]]; then
  enable_shared=no
fi

frag=
case "${host}" in
  rs6000-ibm-aix3.1 | rs6000-ibm-aix)
                        frag=mh-aix ;;
  *-*-cxux7*)		frag=mh-cxux7 ;;
  *-*-freebsd2.1.*)	frag=mh-fbsd21 ;;
  *-*-freebsd2.2.[[012]])	frag=mh-fbsd21 ;;
  i370-*-opened*)       frag=mh-openedition ;;
  i[[34567]]86-*-windows*)	frag=mh-windows ;;
esac

if [[ -n "${frag}" ]]; then
  frag=${libiberty_topdir}/libiberty/config/$frag
fi

# If they didn't specify --enable-shared, don't generate shared libs.
case "${enable_shared}" in
  yes) shared=yes ;;
  no) shared=no ;;
  "") shared=no ;;
  *) shared=yes ;;
esac
if [[ "${shared}" = "yes" ]]; then
  case "${host}" in
    *-*-cygwin*)	;;
    alpha*-*-linux*)	PICFLAG=-fPIC ;;
    arm*-*-*)		PICFLAG=-fPIC ;;
    hppa*-*-*)		PICFLAG=-fPIC ;;
    i370-*-*)		PICFLAG=-fPIC ;;
    ia64-*-*)		PICFLAG=-fpic ;;
    i[[34567]]86-*-* | x86_64-*-*)
			PICFLAG=-fpic ;;
    m68k-*-*)		PICFLAG=-fpic ;;
    mips*-*-linux*)	PICFLAG=-fPIC ;;
    powerpc*-*-aix*)	;;
    powerpc*-*-*)	PICFLAG=-fPIC ;;
    sparc*-*-*)		case "${CFLAGS}" in
			  *-fpic* ) PICFLAG=-fpic ;;
			  * ) PICFLAG=-fPIC ;;
			esac ;;
    s390*-*-*)		PICFLAG=-fpic ;;
    sh*-*-*)		PICFLAG=-fPIC ;;
  esac
fi
AC_SUBST(PICFLAG)

echo "# Warning: this fragment is automatically generated" > temp-frag

if [[ -n "${frag}" ]] && [[ -f "${frag}" ]]; then
  echo "Appending ${frag} to xhost-mkfrag"
  echo "# Following fragment copied from ${frag}" >> temp-frag
  cat ${frag} >> temp-frag
fi

# record if we want to build shared libs.
if [[ "${shared}" = "yes" ]]; then
  echo enable_shared = yes >> temp-frag
else
  echo enable_shared = no >> temp-frag
fi

frag=xhost-mkfrag
${CONFIG_SHELL-/bin/sh} ${libiberty_topdir}/move-if-change temp-frag xhost-mkfrag

host_makefile_frag=${frag}
AC_SUBST_FILE(host_makefile_frag)

# It's OK to check for header files.  Although the compiler may not be
# able to link anything, it had better be able to at least compile
# something.
AC_CHECK_HEADERS(sys/file.h sys/param.h limits.h stdlib.h malloc.h string.h unistd.h strings.h sys/time.h time.h sys/resource.h sys/stat.h sys/mman.h fcntl.h alloca.h sys/pstat.h sys/sysmp.h sys/sysinfo.h machine/hal_sysinfo.h sys/table.h sys/sysctl.h sys/systemcfg.h stdint.h stdio_ext.h process.h sys/prctl.h)
AC_HEADER_SYS_WAIT
AC_HEADER_TIME

libiberty_AC_DECLARE_ERRNO

# Determine the size of an int for struct fibnode.
AC_CHECK_SIZEOF([int])

# Look for a 64-bit type.
AC_MSG_CHECKING([for a 64-bit type])
AC_CACHE_VAL(liberty_cv_uint64,
[AC_TRY_COMPILE(
[#ifdef HAVE_STDINT_H
#include <stdint.h>
#endif],
[extern uint64_t foo;],
liberty_cv_uint64=uint64_t,
[AC_TRY_COMPILE(
[#ifdef HAVE_LIMITS_H
#include <limits.h>
#endif
#ifndef CHAR_BIT
#define CHAR_BIT 8
#endif],
[extern char foo[sizeof(long) * CHAR_BIT >= 64 ? 1 : -1];],
liberty_cv_uint64="unsigned long",
[AC_TRY_COMPILE(
[#ifdef HAVE_LIMITS_H
#include <limits.h>
#endif
#ifndef CHAR_BIT
#define CHAR_BIT 8
#endif],
[extern char foo[sizeof(long long) * CHAR_BIT >= 64 ? 1 : -1];],
liberty_cv_uint64="unsigned long long", liberty_cv_uint64=none)])])])
AC_MSG_RESULT($liberty_cv_uint64)
if test "$liberty_cv_uint64" != none; then
  AC_DEFINE_UNQUOTED(UNSIGNED_64BIT_TYPE, $liberty_cv_uint64,
                     [Define to an unsigned 64-bit type available in the compiler.])
fi

AC_TYPE_INTPTR_T
AC_TYPE_UINTPTR_T
<<<<<<< HEAD
=======
AC_TYPE_SSIZE_T
>>>>>>> b56a5220

# Given the above check, we always have uintptr_t or a fallback
# definition.  So define HAVE_UINTPTR_T in case any imported code
# relies on it.
AC_DEFINE(HAVE_UINTPTR_T, 1, [Define if you have the \`uintptr_t' type.])

AC_TYPE_PID_T

# This is the list of functions which libiberty will provide if they
# are not available on the host.

funcs="asprintf"
funcs="$funcs atexit"
funcs="$funcs basename"
funcs="$funcs bcmp"
funcs="$funcs bcopy"
funcs="$funcs bsearch"
funcs="$funcs bzero"
funcs="$funcs calloc"
funcs="$funcs clock"
funcs="$funcs ffs"
funcs="$funcs getcwd"
funcs="$funcs getpagesize"
funcs="$funcs gettimeofday"
funcs="$funcs index"
funcs="$funcs insque"
funcs="$funcs memchr"
funcs="$funcs memcmp"
funcs="$funcs memcpy"
funcs="$funcs memmem"
funcs="$funcs memmove"
funcs="$funcs mempcpy"
funcs="$funcs memset"
funcs="$funcs mkstemps"
funcs="$funcs putenv"
funcs="$funcs random"
funcs="$funcs rename"
funcs="$funcs rindex"
funcs="$funcs setenv"
funcs="$funcs snprintf"
funcs="$funcs sigsetmask"
funcs="$funcs stpcpy"
funcs="$funcs stpncpy"
funcs="$funcs strcasecmp"
funcs="$funcs strchr"
funcs="$funcs strdup"
funcs="$funcs strncasecmp"
funcs="$funcs strndup"
funcs="$funcs strrchr"
funcs="$funcs strstr"
funcs="$funcs strtod"
funcs="$funcs strtol"
funcs="$funcs strtoul"
funcs="$funcs strverscmp"
funcs="$funcs tmpnam"
funcs="$funcs vasprintf"
funcs="$funcs vfprintf"
funcs="$funcs vprintf"
funcs="$funcs vsnprintf"
funcs="$funcs vsprintf"
funcs="$funcs waitpid"
funcs="$funcs setproctitle"

# Also in the old function.def file: alloca, vfork, getopt.

vars="sys_errlist sys_nerr sys_siglist"

checkfuncs="__fsetlocking canonicalize_file_name dup3 getrusage getsysinfo \
 gettimeofday on_exit psignal pstat_getdynamic pstat_getstatic realpath \
 sbrk spawnve spawnvpe strerror strsignal sysconf sysctl sysmp table \
 times wait3 wait4"

# These are neither executed nor required, but they help keep
# autoheader happy without adding a bunch of text to acconfig.h.
if test "x" = "y"; then
  AC_CHECK_FUNCS(asprintf atexit \
    basename bcmp bcopy bsearch bzero \
    calloc canonicalize_file_name clock \
<<<<<<< HEAD
=======
    dup3 \
>>>>>>> b56a5220
    ffs __fsetlocking \
    getcwd getpagesize getrusage getsysinfo gettimeofday \
    index insque \
    memchr memcmp memcpy memmem memmove memset mkstemps \
    on_exit \
    psignal pstat_getdynamic pstat_getstatic putenv \
    random realpath rename rindex \
<<<<<<< HEAD
    sbrk setenv sigsetmask snprintf stpcpy stpncpy strcasecmp strchr strdup \
=======
    sbrk setenv setproctitle sigsetmask snprintf spawnve spawnvpe \
     stpcpy stpncpy strcasecmp strchr strdup \
>>>>>>> b56a5220
     strerror strncasecmp strndup strrchr strsignal strstr strtod strtol \
     strtoul strverscmp sysconf sysctl sysmp \
    table times tmpnam \
    vasprintf vfprintf vprintf vsprintf \
    wait3 wait4 waitpid)
  AC_CHECK_DECLS([basename(char *), ffs, asprintf, vasprintf, snprintf, vsnprintf])
  AC_DEFINE(HAVE_SYS_ERRLIST, 1, [Define if you have the sys_errlist variable.])
  AC_DEFINE(HAVE_SYS_NERR,    1, [Define if you have the sys_nerr variable.])
  AC_DEFINE(HAVE_SYS_SIGLIST, 1, [Define if you have the sys_siglist variable.])
fi

# For each of these functions, if the host does not provide the
# function we want to put FN.o in LIBOBJS, and if the host does
# provide the function, we want to define HAVE_FN in config.h.

setobjs=
CHECK=
target_header_dir=
if test -n "${with_target_subdir}"; then

  # We are being configured as a target library.  AC_REPLACE_FUNCS
  # may not work correctly, because the compiler may not be able to
  # link executables.  Note that we may still be being configured
  # native.

  # If we are being configured for newlib, we know which functions
  # newlib provide and which ones we will be expected to provide.

  if test "x${with_newlib}" = "xyes"; then
    AC_LIBOBJ([asprintf])
    AC_LIBOBJ([basename])
    AC_LIBOBJ([insque])
    AC_LIBOBJ([random])
    AC_LIBOBJ([strdup])
    AC_LIBOBJ([vasprintf])

    for f in $funcs; do
      case "$f" in
	asprintf | basename | insque | random | strdup | vasprintf)
	  ;;
	*)
	  n=HAVE_`echo $f | tr 'abcdefghijklmnopqrstuvwxyz' 'ABCDEFGHIJKLMNOPQRSTUVWXYZ'`
	  AC_DEFINE_UNQUOTED($n)
	  ;;
      esac
    done

    # newlib doesnt provide any of the variables in $vars, so we
    # dont have to check them here.

    # Of the functions in $checkfuncs, newlib only has strerror.
    AC_DEFINE(HAVE_STRERROR)

    setobjs=yes

  fi

  # If we are being configured for Mingw, we know which functions
  # Mingw provides and which ones we will be expected to provide.

  case "${host}" in
  *-*-mingw*)
    AC_LIBOBJ([asprintf])
    AC_LIBOBJ([basename])
    AC_LIBOBJ([bcmp])
    AC_LIBOBJ([bcopy])
    AC_LIBOBJ([bzero])
    AC_LIBOBJ([clock])
    AC_LIBOBJ([ffs])
    AC_LIBOBJ([getpagesize])
    AC_LIBOBJ([index])
    AC_LIBOBJ([insque])
    AC_LIBOBJ([mempcpy])
    AC_LIBOBJ([mkstemps])
    AC_LIBOBJ([random])
    AC_LIBOBJ([rindex])
    AC_LIBOBJ([sigsetmask])
    AC_LIBOBJ([stpcpy])
    AC_LIBOBJ([stpncpy])
    AC_LIBOBJ([strndup])
    AC_LIBOBJ([strverscmp])
    AC_LIBOBJ([vasprintf])
    AC_LIBOBJ([waitpid])

    for f in $funcs; do
      case "$f" in
	asprintf | basename | bcmp | bcopy | bzero | clock | ffs | getpagesize | index | insque | mempcpy | mkstemps | random | rindex | sigsetmask | stpcpy | stpncpy | strdup | strndup | strverscmp | vasprintf | waitpid)
	  ;;
	*)
	  n=HAVE_`echo $f | tr 'abcdefghijklmnopqrstuvwxyz' 'ABCDEFGHIJKLMNOPQRSTUVWXYZ'`
	  AC_DEFINE_UNQUOTED($n)
	  ;;
      esac
    done

    # Mingw doesnt provide any of the variables in $vars, so we
    # dont have to check them here.

    # Of the functions in $checkfuncs, Mingw only has strerror.
    AC_DEFINE(HAVE_STRERROR)

    setobjs=yes
    ;;

  *-*-msdosdjgpp)
    AC_LIBOBJ([vasprintf])
    AC_LIBOBJ([vsnprintf])
    AC_LIBOBJ([snprintf])
    AC_LIBOBJ([asprintf])

    for f in atexit basename bcmp bcopy bsearch bzero calloc clock ffs \
             getcwd getpagesize getrusage gettimeofday \
             index insque memchr memcmp memcpy memmove memset psignal \
             putenv random rename rindex sbrk setenv stpcpy strcasecmp \
             strchr strdup strerror strncasecmp strrchr strstr strtod \
             strtol strtoul sysconf times tmpnam vfprintf vprintf \
             vsprintf waitpid
    do
      n=HAVE_`echo $f | tr 'abcdefghijklmnopqrstuvwxyz' 'ABCDEFGHIJKLMNOPQRSTUVWXYZ'`
      AC_DEFINE_UNQUOTED($n)
    done


    setobjs=yes
    ;;

  esac

  # We may wish to install the target headers somewhere.
  AC_ARG_ENABLE(install-libiberty,
  [  --enable-install-libiberty       Install headers for end users],
  enable_install_libiberty=$enableval,
  enable_install_libiberty=no)dnl
  
  # Option parsed, now set things appropriately.
  case x"$enable_install_libiberty" in
    xyes|x)
      target_header_dir=libiberty
      ;;
    xno)   
      target_header_dir=
      ;;
    *) 
      # This could be sanity-checked in various ways...
      target_header_dir="${enable_install_libiberty}"
      ;;
  esac


else

   # Not a target library, so we set things up to run the test suite.
   CHECK=really-check

fi

AC_SUBST(CHECK)
AC_SUBST(target_header_dir)

case "${host}" in
  *-*-cygwin* | *-*-mingw*)
    AC_DEFINE(HAVE_SYS_ERRLIST)
    AC_DEFINE(HAVE_SYS_NERR)
    ;;
esac

if test -z "${setobjs}"; then
  case "${host}" in

  *-*-vxworks*)
    # Handle VxWorks configuration specially, since on VxWorks the
    # libraries are actually on the target board, not in the file
    # system.
    AC_LIBOBJ([basename])
    AC_LIBOBJ([getpagesize])
    AC_LIBOBJ([insque])
    AC_LIBOBJ([random])
    AC_LIBOBJ([strcasecmp])
    AC_LIBOBJ([strncasecmp])
    AC_LIBOBJ([strdup])
    AC_LIBOBJ([vfork])
    AC_LIBOBJ([waitpid])
    AC_LIBOBJ([vasprintf])
    for f in $funcs; do
      case "$f" in
	basename | getpagesize | insque | random | strcasecmp)
	  ;;
	strncasecmp | strdup | vfork | waitpid | vasprintf)
	  ;;
	*)
	  n=HAVE_`echo $f | tr 'abcdefghijklmnopqrstuvwxyz' 'ABCDEFGHIJKLMNOPQRSTUVWXYZ'`
	  AC_DEFINE_UNQUOTED($n)
	  ;;
      esac
    done

    # VxWorks doesn't provide any of the variables in $vars, so we
    # don't have to check them here.

    # Of the functions in $checkfuncs, VxWorks only has strerror.
    AC_DEFINE(HAVE_STRERROR)

    setobjs=yes
    ;;

  esac
fi

if test -z "${setobjs}"; then

  case "${host}" in

  *-*-mingw32*)
    # Under mingw32, sys_nerr and sys_errlist exist, but they are
    # macros, so the test below won't find them.
    libiberty_cv_var_sys_nerr=yes
    libiberty_cv_var_sys_errlist=yes
    ;;

  *-*-msdosdjgpp*)
    # vfork and fork are stubs.
    ac_cv_func_vfork_works=no
    ;;

  *-*-uwin*)
    # Under some versions of uwin, vfork is notoriously buggy and the test 
    # can hang configure; on other versions, vfork exists just as a stub.
    # FIXME: This should be removed once vfork in uwin's runtime is fixed.
    ac_cv_func_vfork_works=no
    # Under uwin 2.0+, sys_nerr and sys_errlist exist, but they are
    # macros (actually, these are imported from a DLL, but the end effect 
    # is the same), so the test below won't find them.
    libiberty_cv_var_sys_nerr=yes
    libiberty_cv_var_sys_errlist=yes
    ;;

  *-*-*vms*)
    # Under VMS, vfork works very different than on Unix. The standard test 
    # won't work, and it isn't easily adaptable. It makes more sense to
    # just force it.
    ac_cv_func_vfork_works=yes
    ;;

  esac

  # We haven't set the list of objects yet.  Use the standard autoconf
  # tests.  This will only work if the compiler works.
  AC_ISC_POSIX
  AC_REPLACE_FUNCS($funcs)
  libiberty_AC_FUNC_C_ALLOCA
  AC_FUNC_FORK
  if test $ac_cv_func_vfork_works = no; then
    AC_LIBOBJ([vfork])
  fi
  # We only need _doprnt if we might use it to implement v*printf.
  if test $ac_cv_func_vprintf != yes \
     || test $ac_cv_func_vfprintf != yes \
     || test $ac_cv_func_vsprintf != yes; then
    AC_REPLACE_FUNCS(_doprnt)
  else
    AC_CHECK_FUNCS(_doprnt)
  fi

  for v in $vars; do
    AC_MSG_CHECKING([for $v])
    AC_CACHE_VAL(libiberty_cv_var_$v,
      [AC_LINK_IFELSE([AC_LANG_PROGRAM([[int *p;]],[[extern int $v []; p = $v;]])],
		      [eval "libiberty_cv_var_$v=yes"],
		      [eval "libiberty_cv_var_$v=no"])])
    if eval "test \"`echo '$libiberty_cv_var_'$v`\" = yes"; then
      AC_MSG_RESULT(yes)
      n=HAVE_`echo $v | tr 'abcdefghijklmnopqrstuvwxyz' 'ABCDEFGHIJKLMNOPQRSTUVWXYZ'`
      AC_DEFINE_UNQUOTED($n)
    else
      AC_MSG_RESULT(no)
    fi
  done

  # special check for _system_configuration because AIX <4.3.2 do not
  # contain the `physmem' member.
  AC_MSG_CHECKING([for external symbol _system_configuration])
  AC_COMPILE_IFELSE([AC_LANG_PROGRAM([[#include <sys/systemcfg.h>]],
			[[double x = _system_configuration.physmem;]])],
    [AC_MSG_RESULT([yes])
    AC_DEFINE(HAVE__SYSTEM_CONFIGURATION, 1,
	      [Define if you have the _system_configuration variable.])],
    [AC_MSG_RESULT([no])])

  AC_CHECK_FUNCS($checkfuncs)
  AC_CHECK_DECLS([basename(char *), ffs, asprintf, vasprintf, snprintf, vsnprintf])
  AC_CHECK_DECLS([calloc, getenv, getopt, malloc, realloc, sbrk])
  AC_CHECK_DECLS([strverscmp])
  libiberty_NEED_DECLARATION(canonicalize_file_name)
fi

# Figure out which version of pexecute to use.
case "${host}" in
     *-*-mingw* | *-*-winnt*)	pexecute=pex-win32  ;;
     *-*-msdosdjgpp*)		pexecute=pex-djgpp  ;;
     *-*-msdos*)		pexecute=pex-msdos  ;;
     *)				pexecute=pex-unix   ;;
esac
AC_SUBST(pexecute)

libiberty_AC_FUNC_STRNCMP

# Install a library built with a cross compiler in $(tooldir) rather
# than $(libdir).
if test -z "${with_cross_host}"; then
  INSTALL_DEST=libdir
else
  INSTALL_DEST=tooldir
fi
AC_SUBST(INSTALL_DEST)

m4_pattern_allow(LIBOBJS)
L=""
for l in x $LIBOBJS; do
  case $l in
    x) ;;
    *) L="$L ./$l" ;;
  esac
done
LIBOBJS="$L"

dnl Required by html and install-html
AC_SUBST(datarootdir)
AC_SUBST(docdir)
AC_SUBST(htmldir)

# We need multilib support, but only if configuring for the target.
AC_CONFIG_FILES([Makefile testsuite/Makefile])
AC_CONFIG_COMMANDS([default],
  [[test -z "$CONFIG_HEADERS" || echo timestamp > stamp-h
if test -n "$CONFIG_FILES"; then
  if test -n "${with_target_subdir}"; then
    # FIXME: We shouldn't need to set ac_file
    ac_file=Makefile
    LD="${ORIGINAL_LD_FOR_MULTILIBS}"
    . ${libiberty_topdir}/config-ml.in
  fi
fi]],
[[srcdir=${srcdir}
host=${host}
target=${target}
with_target_subdir=${with_target_subdir}
with_multisubdir=${with_multisubdir}
ac_configure_args="--enable-multilib ${ac_configure_args}"
CONFIG_SHELL=${CONFIG_SHELL-/bin/sh}
ORIGINAL_LD_FOR_MULTILIBS="${ORIGINAL_LD_FOR_MULTILIBS}"
libiberty_topdir=${libiberty_topdir}
]])
AC_OUTPUT<|MERGE_RESOLUTION|>--- conflicted
+++ resolved
@@ -290,10 +290,7 @@
 
 AC_TYPE_INTPTR_T
 AC_TYPE_UINTPTR_T
-<<<<<<< HEAD
-=======
 AC_TYPE_SSIZE_T
->>>>>>> b56a5220
 
 # Given the above check, we always have uintptr_t or a fallback
 # definition.  So define HAVE_UINTPTR_T in case any imported code
@@ -372,10 +369,7 @@
   AC_CHECK_FUNCS(asprintf atexit \
     basename bcmp bcopy bsearch bzero \
     calloc canonicalize_file_name clock \
-<<<<<<< HEAD
-=======
     dup3 \
->>>>>>> b56a5220
     ffs __fsetlocking \
     getcwd getpagesize getrusage getsysinfo gettimeofday \
     index insque \
@@ -383,12 +377,8 @@
     on_exit \
     psignal pstat_getdynamic pstat_getstatic putenv \
     random realpath rename rindex \
-<<<<<<< HEAD
-    sbrk setenv sigsetmask snprintf stpcpy stpncpy strcasecmp strchr strdup \
-=======
     sbrk setenv setproctitle sigsetmask snprintf spawnve spawnvpe \
      stpcpy stpncpy strcasecmp strchr strdup \
->>>>>>> b56a5220
      strerror strncasecmp strndup strrchr strsignal strstr strtod strtol \
      strtoul strverscmp sysconf sysctl sysmp \
     table times tmpnam \
