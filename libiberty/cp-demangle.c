/* Demangler for g++ V3 ABI.
   Copyright (C) 2003, 2004, 2005, 2006, 2007, 2008, 2009, 2010, 2011
   Free Software Foundation, Inc.
   Written by Ian Lance Taylor <ian@wasabisystems.com>.

   This file is part of the libiberty library, which is part of GCC.

   This file is free software; you can redistribute it and/or modify
   it under the terms of the GNU General Public License as published by
   the Free Software Foundation; either version 2 of the License, or
   (at your option) any later version.

   In addition to the permissions in the GNU General Public License, the
   Free Software Foundation gives you unlimited permission to link the
   compiled version of this file into combinations with other programs,
   and to distribute those combinations without any restriction coming
   from the use of this file.  (The General Public License restrictions
   do apply in other respects; for example, they cover modification of
   the file, and distribution when not linked into a combined
   executable.)

   This program is distributed in the hope that it will be useful,
   but WITHOUT ANY WARRANTY; without even the implied warranty of
   MERCHANTABILITY or FITNESS FOR A PARTICULAR PURPOSE.  See the
   GNU General Public License for more details.

   You should have received a copy of the GNU General Public License
   along with this program; if not, write to the Free Software
   Foundation, Inc., 51 Franklin Street - Fifth Floor, Boston, MA 02110-1301, USA. 
*/

/* This code implements a demangler for the g++ V3 ABI.  The ABI is
   described on this web page:
       http://www.codesourcery.com/cxx-abi/abi.html#mangling

   This code was written while looking at the demangler written by
   Alex Samuel <samuel@codesourcery.com>.

   This code first pulls the mangled name apart into a list of
   components, and then walks the list generating the demangled
   name.

   This file will normally define the following functions, q.v.:
      char *cplus_demangle_v3(const char *mangled, int options)
      char *java_demangle_v3(const char *mangled)
      int cplus_demangle_v3_callback(const char *mangled, int options,
                                     demangle_callbackref callback)
      int java_demangle_v3_callback(const char *mangled,
                                    demangle_callbackref callback)
      enum gnu_v3_ctor_kinds is_gnu_v3_mangled_ctor (const char *name)
      enum gnu_v3_dtor_kinds is_gnu_v3_mangled_dtor (const char *name)

   Also, the interface to the component list is public, and defined in
   demangle.h.  The interface consists of these types, which are
   defined in demangle.h:
      enum demangle_component_type
      struct demangle_component
      demangle_callbackref
   and these functions defined in this file:
      cplus_demangle_fill_name
      cplus_demangle_fill_extended_operator
      cplus_demangle_fill_ctor
      cplus_demangle_fill_dtor
      cplus_demangle_print
      cplus_demangle_print_callback
   and other functions defined in the file cp-demint.c.

   This file also defines some other functions and variables which are
   only to be used by the file cp-demint.c.

   Preprocessor macros you can define while compiling this file:

   IN_LIBGCC2
      If defined, this file defines the following functions, q.v.:
         char *__cxa_demangle (const char *mangled, char *buf, size_t *len,
                               int *status)
         int __gcclibcxx_demangle_callback (const char *,
                                            void (*)
                                              (const char *, size_t, void *),
                                            void *)
      instead of cplus_demangle_v3[_callback]() and
      java_demangle_v3[_callback]().

   IN_GLIBCPP_V3
      If defined, this file defines only __cxa_demangle() and
      __gcclibcxx_demangle_callback(), and no other publically visible
      functions or variables.

   STANDALONE_DEMANGLER
      If defined, this file defines a main() function which demangles
      any arguments, or, if none, demangles stdin.

   CP_DEMANGLE_DEBUG
      If defined, turns on debugging mode, which prints information on
      stdout about the mangled string.  This is not generally useful.
*/

#if defined (_AIX) && !defined (__GNUC__)
 #pragma alloca
#endif

#ifdef HAVE_CONFIG_H
#include "config.h"
#endif

#include <stdio.h>

#ifdef HAVE_STDLIB_H
#include <stdlib.h>
#endif
#ifdef HAVE_STRING_H
#include <string.h>
#endif

#ifdef HAVE_ALLOCA_H
# include <alloca.h>
#else
# ifndef alloca
#  ifdef __GNUC__
#   define alloca __builtin_alloca
#  else
extern char *alloca ();
#  endif /* __GNUC__ */
# endif /* alloca */
#endif /* HAVE_ALLOCA_H */

#include "ansidecl.h"
#include "libiberty.h"
#include "demangle.h"
#include "cp-demangle.h"

/* If IN_GLIBCPP_V3 is defined, some functions are made static.  We
   also rename them via #define to avoid compiler errors when the
   static definition conflicts with the extern declaration in a header
   file.  */
#ifdef IN_GLIBCPP_V3

#define CP_STATIC_IF_GLIBCPP_V3 static

#define cplus_demangle_fill_name d_fill_name
static int d_fill_name (struct demangle_component *, const char *, int);

#define cplus_demangle_fill_extended_operator d_fill_extended_operator
static int
d_fill_extended_operator (struct demangle_component *, int,
                          struct demangle_component *);

#define cplus_demangle_fill_ctor d_fill_ctor
static int
d_fill_ctor (struct demangle_component *, enum gnu_v3_ctor_kinds,
             struct demangle_component *);

#define cplus_demangle_fill_dtor d_fill_dtor
static int
d_fill_dtor (struct demangle_component *, enum gnu_v3_dtor_kinds,
             struct demangle_component *);

#define cplus_demangle_mangled_name d_mangled_name
static struct demangle_component *d_mangled_name (struct d_info *, int);

#define cplus_demangle_type d_type
static struct demangle_component *d_type (struct d_info *);

#define cplus_demangle_print d_print
static char *d_print (int, const struct demangle_component *, int, size_t *);

#define cplus_demangle_print_callback d_print_callback
static int d_print_callback (int, const struct demangle_component *,
                             demangle_callbackref, void *);

#define cplus_demangle_init_info d_init_info
static void d_init_info (const char *, int, size_t, struct d_info *);

#else /* ! defined(IN_GLIBCPP_V3) */
#define CP_STATIC_IF_GLIBCPP_V3
#endif /* ! defined(IN_GLIBCPP_V3) */

/* See if the compiler supports dynamic arrays.  */

#ifdef __GNUC__
#define CP_DYNAMIC_ARRAYS
#else
#ifdef __STDC__
#ifdef __STDC_VERSION__
#if __STDC_VERSION__ >= 199901L
#define CP_DYNAMIC_ARRAYS
#endif /* __STDC__VERSION >= 199901L */
#endif /* defined (__STDC_VERSION__) */
#endif /* defined (__STDC__) */
#endif /* ! defined (__GNUC__) */

/* We avoid pulling in the ctype tables, to prevent pulling in
   additional unresolved symbols when this code is used in a library.
   FIXME: Is this really a valid reason?  This comes from the original
   V3 demangler code.

   As of this writing this file has the following undefined references
   when compiled with -DIN_GLIBCPP_V3: realloc, free, memcpy, strcpy,
   strcat, strlen.  */

#define IS_DIGIT(c) ((c) >= '0' && (c) <= '9')
#define IS_UPPER(c) ((c) >= 'A' && (c) <= 'Z')
#define IS_LOWER(c) ((c) >= 'a' && (c) <= 'z')

/* The prefix prepended by GCC to an identifier represnting the
   anonymous namespace.  */
#define ANONYMOUS_NAMESPACE_PREFIX "_GLOBAL_"
#define ANONYMOUS_NAMESPACE_PREFIX_LEN \
  (sizeof (ANONYMOUS_NAMESPACE_PREFIX) - 1)

/* Information we keep for the standard substitutions.  */

struct d_standard_sub_info
{
  /* The code for this substitution.  */
  char code;
  /* The simple string it expands to.  */
  const char *simple_expansion;
  /* The length of the simple expansion.  */
  int simple_len;
  /* The results of a full, verbose, expansion.  This is used when
     qualifying a constructor/destructor, or when in verbose mode.  */
  const char *full_expansion;
  /* The length of the full expansion.  */
  int full_len;
  /* What to set the last_name field of d_info to; NULL if we should
     not set it.  This is only relevant when qualifying a
     constructor/destructor.  */
  const char *set_last_name;
  /* The length of set_last_name.  */
  int set_last_name_len;
};

/* Accessors for subtrees of struct demangle_component.  */

#define d_left(dc) ((dc)->u.s_binary.left)
#define d_right(dc) ((dc)->u.s_binary.right)

/* A list of templates.  This is used while printing.  */

struct d_print_template
{
  /* Next template on the list.  */
  struct d_print_template *next;
  /* This template.  */
  const struct demangle_component *template_decl;
};

/* A list of type modifiers.  This is used while printing.  */

struct d_print_mod
{
  /* Next modifier on the list.  These are in the reverse of the order
     in which they appeared in the mangled string.  */
  struct d_print_mod *next;
  /* The modifier.  */
  const struct demangle_component *mod;
  /* Whether this modifier was printed.  */
  int printed;
  /* The list of templates which applies to this modifier.  */
  struct d_print_template *templates;
};

/* We use these structures to hold information during printing.  */

struct d_growable_string
{
  /* Buffer holding the result.  */
  char *buf;
  /* Current length of data in buffer.  */
  size_t len;
  /* Allocated size of buffer.  */
  size_t alc;
  /* Set to 1 if we had a memory allocation failure.  */
  int allocation_failure;
};

/* A demangle component and some scope captured when it was first
   traversed.  */

struct d_saved_scope
{
  /* The component whose scope this is.  */
  const struct demangle_component *container;
  /* The list of templates, if any, that was current when this
     scope was captured.  */
  struct d_print_template *templates;
};

enum { D_PRINT_BUFFER_LENGTH = 256 };
struct d_print_info
{
  /* Fixed-length allocated buffer for demangled data, flushed to the
     callback with a NUL termination once full.  */
  char buf[D_PRINT_BUFFER_LENGTH];
  /* Current length of data in buffer.  */
  size_t len;
  /* The last character printed, saved individually so that it survives
     any buffer flush.  */
  char last_char;
  /* Callback function to handle demangled buffer flush.  */
  demangle_callbackref callback;
  /* Opaque callback argument.  */
  void *opaque;
  /* The current list of templates, if any.  */
  struct d_print_template *templates;
  /* The current list of modifiers (e.g., pointer, reference, etc.),
     if any.  */
  struct d_print_mod *modifiers;
  /* Set to 1 if we saw a demangling error.  */
  int demangle_failure;
  /* The current index into any template argument packs we are using
     for printing.  */
  int pack_index;
  /* Number of d_print_flush calls so far.  */
  unsigned long int flush_count;
  /* Array of saved scopes for evaluating substitutions.  */
  struct d_saved_scope *saved_scopes;
  /* Number of saved scopes in the above array.  */
  int num_saved_scopes;
};

#ifdef CP_DEMANGLE_DEBUG
static void d_dump (struct demangle_component *, int);
#endif

static struct demangle_component *
d_make_empty (struct d_info *);

static struct demangle_component *
d_make_comp (struct d_info *, enum demangle_component_type,
             struct demangle_component *,
             struct demangle_component *);

static struct demangle_component *
d_make_name (struct d_info *, const char *, int);

static struct demangle_component *
d_make_demangle_mangled_name (struct d_info *, const char *);

static struct demangle_component *
d_make_builtin_type (struct d_info *,
                     const struct demangle_builtin_type_info *);

static struct demangle_component *
d_make_operator (struct d_info *,
                 const struct demangle_operator_info *);

static struct demangle_component *
d_make_extended_operator (struct d_info *, int,
                          struct demangle_component *);

static struct demangle_component *
d_make_ctor (struct d_info *, enum gnu_v3_ctor_kinds,
             struct demangle_component *);

static struct demangle_component *
d_make_dtor (struct d_info *, enum gnu_v3_dtor_kinds,
             struct demangle_component *);

static struct demangle_component *
d_make_template_param (struct d_info *, long);

static struct demangle_component *
d_make_sub (struct d_info *, const char *, int);

static int
has_return_type (struct demangle_component *);

static int
is_ctor_dtor_or_conversion (struct demangle_component *);

static struct demangle_component *d_encoding (struct d_info *, int);

static struct demangle_component *d_name (struct d_info *);

static struct demangle_component *d_nested_name (struct d_info *);

static struct demangle_component *d_prefix (struct d_info *);

static struct demangle_component *d_unqualified_name (struct d_info *);

static struct demangle_component *d_source_name (struct d_info *);

static long d_number (struct d_info *);

static struct demangle_component *d_identifier (struct d_info *, int);

static struct demangle_component *d_operator_name (struct d_info *);

static struct demangle_component *d_special_name (struct d_info *);

static int d_call_offset (struct d_info *, int);

static struct demangle_component *d_ctor_dtor_name (struct d_info *);

static struct demangle_component **
d_cv_qualifiers (struct d_info *, struct demangle_component **, int);

static struct demangle_component *
d_ref_qualifier (struct d_info *, struct demangle_component *);

static struct demangle_component *
d_function_type (struct d_info *);

static struct demangle_component *
d_bare_function_type (struct d_info *, int);

static struct demangle_component *
d_class_enum_type (struct d_info *);

static struct demangle_component *d_array_type (struct d_info *);

static struct demangle_component *d_vector_type (struct d_info *);

static struct demangle_component *
d_pointer_to_member_type (struct d_info *);

static struct demangle_component *
d_template_param (struct d_info *);

static struct demangle_component *d_template_args (struct d_info *);

static struct demangle_component *
d_template_arg (struct d_info *);

static struct demangle_component *d_expression (struct d_info *);

static struct demangle_component *d_expr_primary (struct d_info *);

static struct demangle_component *d_local_name (struct d_info *);

static int d_discriminator (struct d_info *);

static struct demangle_component *d_lambda (struct d_info *);

static struct demangle_component *d_unnamed_type (struct d_info *);

static struct demangle_component *
d_clone_suffix (struct d_info *, struct demangle_component *);

static int
d_add_substitution (struct d_info *, struct demangle_component *);

static struct demangle_component *d_substitution (struct d_info *, int);

static void d_growable_string_init (struct d_growable_string *, size_t);

static inline void
d_growable_string_resize (struct d_growable_string *, size_t);

static inline void
d_growable_string_append_buffer (struct d_growable_string *,
                                 const char *, size_t);
static void
d_growable_string_callback_adapter (const char *, size_t, void *);

static void
d_print_init (struct d_print_info *, demangle_callbackref, void *);

static inline void d_print_error (struct d_print_info *);

static inline int d_print_saw_error (struct d_print_info *);

static inline void d_print_flush (struct d_print_info *);

static inline void d_append_char (struct d_print_info *, char);

static inline void d_append_buffer (struct d_print_info *,
                                    const char *, size_t);

static inline void d_append_string (struct d_print_info *, const char *);

static inline char d_last_char (struct d_print_info *);

static void
d_print_comp (struct d_print_info *, int, const struct demangle_component *);

static void
d_print_java_identifier (struct d_print_info *, const char *, int);

static void
d_print_mod_list (struct d_print_info *, int, struct d_print_mod *, int);

static void
d_print_mod (struct d_print_info *, int, const struct demangle_component *);

static void
d_print_function_type (struct d_print_info *, int,
                       const struct demangle_component *,
                       struct d_print_mod *);

static void
d_print_array_type (struct d_print_info *, int,
                    const struct demangle_component *,
                    struct d_print_mod *);

static void
d_print_expr_op (struct d_print_info *, int, const struct demangle_component *);

static void
d_print_cast (struct d_print_info *, int, const struct demangle_component *);

static int d_demangle_callback (const char *, int,
                                demangle_callbackref, void *);
static char *d_demangle (const char *, int, size_t *);

#ifdef CP_DEMANGLE_DEBUG

static void
d_dump (struct demangle_component *dc, int indent)
{
  int i;

  if (dc == NULL)
    {
      if (indent == 0)
        printf ("failed demangling\n");
      return;
    }

  for (i = 0; i < indent; ++i)
    putchar (' ');

  switch (dc->type)
    {
    case DEMANGLE_COMPONENT_NAME:
      printf ("name '%.*s'\n", dc->u.s_name.len, dc->u.s_name.s);
      return;
    case DEMANGLE_COMPONENT_TAGGED_NAME:
      printf ("tagged name\n");
      d_dump (dc->u.s_binary.left, indent + 2);
      d_dump (dc->u.s_binary.right, indent + 2);
      return;
    case DEMANGLE_COMPONENT_TEMPLATE_PARAM:
      printf ("template parameter %ld\n", dc->u.s_number.number);
      return;
    case DEMANGLE_COMPONENT_CTOR:
      printf ("constructor %d\n", (int) dc->u.s_ctor.kind);
      d_dump (dc->u.s_ctor.name, indent + 2);
      return;
    case DEMANGLE_COMPONENT_DTOR:
      printf ("destructor %d\n", (int) dc->u.s_dtor.kind);
      d_dump (dc->u.s_dtor.name, indent + 2);
      return;
    case DEMANGLE_COMPONENT_SUB_STD:
      printf ("standard substitution %s\n", dc->u.s_string.string);
      return;
    case DEMANGLE_COMPONENT_BUILTIN_TYPE:
      printf ("builtin type %s\n", dc->u.s_builtin.type->name);
      return;
    case DEMANGLE_COMPONENT_OPERATOR:
      printf ("operator %s\n", dc->u.s_operator.op->name);
      return;
    case DEMANGLE_COMPONENT_EXTENDED_OPERATOR:
      printf ("extended operator with %d args\n",
	      dc->u.s_extended_operator.args);
      d_dump (dc->u.s_extended_operator.name, indent + 2);
      return;

    case DEMANGLE_COMPONENT_QUAL_NAME:
      printf ("qualified name\n");
      break;
    case DEMANGLE_COMPONENT_LOCAL_NAME:
      printf ("local name\n");
      break;
    case DEMANGLE_COMPONENT_TYPED_NAME:
      printf ("typed name\n");
      break;
    case DEMANGLE_COMPONENT_TEMPLATE:
      printf ("template\n");
      break;
    case DEMANGLE_COMPONENT_VTABLE:
      printf ("vtable\n");
      break;
    case DEMANGLE_COMPONENT_VTT:
      printf ("VTT\n");
      break;
    case DEMANGLE_COMPONENT_CONSTRUCTION_VTABLE:
      printf ("construction vtable\n");
      break;
    case DEMANGLE_COMPONENT_TYPEINFO:
      printf ("typeinfo\n");
      break;
    case DEMANGLE_COMPONENT_TYPEINFO_NAME:
      printf ("typeinfo name\n");
      break;
    case DEMANGLE_COMPONENT_TYPEINFO_FN:
      printf ("typeinfo function\n");
      break;
    case DEMANGLE_COMPONENT_THUNK:
      printf ("thunk\n");
      break;
    case DEMANGLE_COMPONENT_VIRTUAL_THUNK:
      printf ("virtual thunk\n");
      break;
    case DEMANGLE_COMPONENT_COVARIANT_THUNK:
      printf ("covariant thunk\n");
      break;
    case DEMANGLE_COMPONENT_JAVA_CLASS:
      printf ("java class\n");
      break;
    case DEMANGLE_COMPONENT_GUARD:
      printf ("guard\n");
      break;
    case DEMANGLE_COMPONENT_REFTEMP:
      printf ("reference temporary\n");
      break;
    case DEMANGLE_COMPONENT_HIDDEN_ALIAS:
      printf ("hidden alias\n");
      break;
    case DEMANGLE_COMPONENT_TRANSACTION_CLONE:
      printf ("transaction clone\n");
      break;
    case DEMANGLE_COMPONENT_NONTRANSACTION_CLONE:
      printf ("non-transaction clone\n");
      break;
    case DEMANGLE_COMPONENT_RESTRICT:
      printf ("restrict\n");
      break;
    case DEMANGLE_COMPONENT_VOLATILE:
      printf ("volatile\n");
      break;
    case DEMANGLE_COMPONENT_CONST:
      printf ("const\n");
      break;
    case DEMANGLE_COMPONENT_RESTRICT_THIS:
      printf ("restrict this\n");
      break;
    case DEMANGLE_COMPONENT_VOLATILE_THIS:
      printf ("volatile this\n");
      break;
    case DEMANGLE_COMPONENT_CONST_THIS:
      printf ("const this\n");
      break;
    case DEMANGLE_COMPONENT_REFERENCE_THIS:
      printf ("reference this\n");
      break;
    case DEMANGLE_COMPONENT_RVALUE_REFERENCE_THIS:
      printf ("rvalue reference this\n");
      break;
    case DEMANGLE_COMPONENT_VENDOR_TYPE_QUAL:
      printf ("vendor type qualifier\n");
      break;
    case DEMANGLE_COMPONENT_POINTER:
      printf ("pointer\n");
      break;
    case DEMANGLE_COMPONENT_REFERENCE:
      printf ("reference\n");
      break;
    case DEMANGLE_COMPONENT_RVALUE_REFERENCE:
      printf ("rvalue reference\n");
      break;
    case DEMANGLE_COMPONENT_COMPLEX:
      printf ("complex\n");
      break;
    case DEMANGLE_COMPONENT_IMAGINARY:
      printf ("imaginary\n");
      break;
    case DEMANGLE_COMPONENT_VENDOR_TYPE:
      printf ("vendor type\n");
      break;
    case DEMANGLE_COMPONENT_FUNCTION_TYPE:
      printf ("function type\n");
      break;
    case DEMANGLE_COMPONENT_ARRAY_TYPE:
      printf ("array type\n");
      break;
    case DEMANGLE_COMPONENT_PTRMEM_TYPE:
      printf ("pointer to member type\n");
      break;
    case DEMANGLE_COMPONENT_FIXED_TYPE:
      printf ("fixed-point type\n");
      break;
    case DEMANGLE_COMPONENT_ARGLIST:
      printf ("argument list\n");
      break;
    case DEMANGLE_COMPONENT_TEMPLATE_ARGLIST:
      printf ("template argument list\n");
      break;
    case DEMANGLE_COMPONENT_INITIALIZER_LIST:
      printf ("initializer list\n");
      break;
    case DEMANGLE_COMPONENT_CAST:
      printf ("cast\n");
      break;
    case DEMANGLE_COMPONENT_NULLARY:
      printf ("nullary operator\n");
      break;
    case DEMANGLE_COMPONENT_UNARY:
      printf ("unary operator\n");
      break;
    case DEMANGLE_COMPONENT_BINARY:
      printf ("binary operator\n");
      break;
    case DEMANGLE_COMPONENT_BINARY_ARGS:
      printf ("binary operator arguments\n");
      break;
    case DEMANGLE_COMPONENT_TRINARY:
      printf ("trinary operator\n");
      break;
    case DEMANGLE_COMPONENT_TRINARY_ARG1:
      printf ("trinary operator arguments 1\n");
      break;
    case DEMANGLE_COMPONENT_TRINARY_ARG2:
      printf ("trinary operator arguments 1\n");
      break;
    case DEMANGLE_COMPONENT_LITERAL:
      printf ("literal\n");
      break;
    case DEMANGLE_COMPONENT_LITERAL_NEG:
      printf ("negative literal\n");
      break;
    case DEMANGLE_COMPONENT_JAVA_RESOURCE:
      printf ("java resource\n");
      break;
    case DEMANGLE_COMPONENT_COMPOUND_NAME:
      printf ("compound name\n");
      break;
    case DEMANGLE_COMPONENT_CHARACTER:
      printf ("character '%c'\n",  dc->u.s_character.character);
      return;
    case DEMANGLE_COMPONENT_DECLTYPE:
      printf ("decltype\n");
      break;
    case DEMANGLE_COMPONENT_PACK_EXPANSION:
      printf ("pack expansion\n");
      break;
    case DEMANGLE_COMPONENT_TLS_INIT:
      printf ("tls init function\n");
      break;
    case DEMANGLE_COMPONENT_TLS_WRAPPER:
      printf ("tls wrapper function\n");
      break;
    case DEMANGLE_COMPONENT_DEFAULT_ARG:
      printf ("default argument %d\n", dc->u.s_unary_num.num);
      d_dump (dc->u.s_unary_num.sub, indent+2);
      return;
    case DEMANGLE_COMPONENT_LAMBDA:
      printf ("lambda %d\n", dc->u.s_unary_num.num);
      d_dump (dc->u.s_unary_num.sub, indent+2);
      return;
    }

  d_dump (d_left (dc), indent + 2);
  d_dump (d_right (dc), indent + 2);
}

#endif /* CP_DEMANGLE_DEBUG */

/* Fill in a DEMANGLE_COMPONENT_NAME.  */

CP_STATIC_IF_GLIBCPP_V3
int
cplus_demangle_fill_name (struct demangle_component *p, const char *s, int len)
{
  if (p == NULL || s == NULL || len == 0)
    return 0;
  p->type = DEMANGLE_COMPONENT_NAME;
  p->u.s_name.s = s;
  p->u.s_name.len = len;
  return 1;
}

/* Fill in a DEMANGLE_COMPONENT_EXTENDED_OPERATOR.  */

CP_STATIC_IF_GLIBCPP_V3
int
cplus_demangle_fill_extended_operator (struct demangle_component *p, int args,
                                       struct demangle_component *name)
{
  if (p == NULL || args < 0 || name == NULL)
    return 0;
  p->type = DEMANGLE_COMPONENT_EXTENDED_OPERATOR;
  p->u.s_extended_operator.args = args;
  p->u.s_extended_operator.name = name;
  return 1;
}

/* Fill in a DEMANGLE_COMPONENT_CTOR.  */

CP_STATIC_IF_GLIBCPP_V3
int
cplus_demangle_fill_ctor (struct demangle_component *p,
                          enum gnu_v3_ctor_kinds kind,
                          struct demangle_component *name)
{
  if (p == NULL
      || name == NULL
      || (int) kind < gnu_v3_complete_object_ctor
      || (int) kind > gnu_v3_object_ctor_group)
    return 0;
  p->type = DEMANGLE_COMPONENT_CTOR;
  p->u.s_ctor.kind = kind;
  p->u.s_ctor.name = name;
  return 1;
}

/* Fill in a DEMANGLE_COMPONENT_DTOR.  */

CP_STATIC_IF_GLIBCPP_V3
int
cplus_demangle_fill_dtor (struct demangle_component *p,
                          enum gnu_v3_dtor_kinds kind,
                          struct demangle_component *name)
{
  if (p == NULL
      || name == NULL
      || (int) kind < gnu_v3_deleting_dtor
      || (int) kind > gnu_v3_object_dtor_group)
    return 0;
  p->type = DEMANGLE_COMPONENT_DTOR;
  p->u.s_dtor.kind = kind;
  p->u.s_dtor.name = name;
  return 1;
}

/* Add a new component.  */

static struct demangle_component *
d_make_empty (struct d_info *di)
{
  struct demangle_component *p;

  if (di->next_comp >= di->num_comps)
    return NULL;
  p = &di->comps[di->next_comp];
  ++di->next_comp;
  return p;
}

/* Add a new generic component.  */

static struct demangle_component *
d_make_comp (struct d_info *di, enum demangle_component_type type,
             struct demangle_component *left,
             struct demangle_component *right)
{
  struct demangle_component *p;

  /* We check for errors here.  A typical error would be a NULL return
     from a subroutine.  We catch those here, and return NULL
     upward.  */
  switch (type)
    {
      /* These types require two parameters.  */
    case DEMANGLE_COMPONENT_QUAL_NAME:
    case DEMANGLE_COMPONENT_LOCAL_NAME:
    case DEMANGLE_COMPONENT_TYPED_NAME:
    case DEMANGLE_COMPONENT_TAGGED_NAME:
    case DEMANGLE_COMPONENT_TEMPLATE:
    case DEMANGLE_COMPONENT_CONSTRUCTION_VTABLE:
    case DEMANGLE_COMPONENT_VENDOR_TYPE_QUAL:
    case DEMANGLE_COMPONENT_PTRMEM_TYPE:
    case DEMANGLE_COMPONENT_UNARY:
    case DEMANGLE_COMPONENT_BINARY:
    case DEMANGLE_COMPONENT_BINARY_ARGS:
    case DEMANGLE_COMPONENT_TRINARY:
    case DEMANGLE_COMPONENT_TRINARY_ARG1:
    case DEMANGLE_COMPONENT_LITERAL:
    case DEMANGLE_COMPONENT_LITERAL_NEG:
    case DEMANGLE_COMPONENT_COMPOUND_NAME:
    case DEMANGLE_COMPONENT_VECTOR_TYPE:
    case DEMANGLE_COMPONENT_CLONE:
      if (left == NULL || right == NULL)
	return NULL;
      break;

      /* These types only require one parameter.  */
    case DEMANGLE_COMPONENT_VTABLE:
    case DEMANGLE_COMPONENT_VTT:
    case DEMANGLE_COMPONENT_TYPEINFO:
    case DEMANGLE_COMPONENT_TYPEINFO_NAME:
    case DEMANGLE_COMPONENT_TYPEINFO_FN:
    case DEMANGLE_COMPONENT_THUNK:
    case DEMANGLE_COMPONENT_VIRTUAL_THUNK:
    case DEMANGLE_COMPONENT_COVARIANT_THUNK:
    case DEMANGLE_COMPONENT_JAVA_CLASS:
    case DEMANGLE_COMPONENT_GUARD:
    case DEMANGLE_COMPONENT_TLS_INIT:
    case DEMANGLE_COMPONENT_TLS_WRAPPER:
    case DEMANGLE_COMPONENT_REFTEMP:
    case DEMANGLE_COMPONENT_HIDDEN_ALIAS:
    case DEMANGLE_COMPONENT_TRANSACTION_CLONE:
    case DEMANGLE_COMPONENT_NONTRANSACTION_CLONE:
    case DEMANGLE_COMPONENT_POINTER:
    case DEMANGLE_COMPONENT_REFERENCE:
    case DEMANGLE_COMPONENT_RVALUE_REFERENCE:
    case DEMANGLE_COMPONENT_COMPLEX:
    case DEMANGLE_COMPONENT_IMAGINARY:
    case DEMANGLE_COMPONENT_VENDOR_TYPE:
    case DEMANGLE_COMPONENT_CAST:
    case DEMANGLE_COMPONENT_JAVA_RESOURCE:
    case DEMANGLE_COMPONENT_DECLTYPE:
    case DEMANGLE_COMPONENT_PACK_EXPANSION:
    case DEMANGLE_COMPONENT_GLOBAL_CONSTRUCTORS:
    case DEMANGLE_COMPONENT_GLOBAL_DESTRUCTORS:
    case DEMANGLE_COMPONENT_NULLARY:
    case DEMANGLE_COMPONENT_TRINARY_ARG2:
      if (left == NULL)
	return NULL;
      break;

      /* This needs a right parameter, but the left parameter can be
	 empty.  */
    case DEMANGLE_COMPONENT_ARRAY_TYPE:
    case DEMANGLE_COMPONENT_INITIALIZER_LIST:
      if (right == NULL)
	return NULL;
      break;

      /* These are allowed to have no parameters--in some cases they
	 will be filled in later.  */
    case DEMANGLE_COMPONENT_FUNCTION_TYPE:
    case DEMANGLE_COMPONENT_RESTRICT:
    case DEMANGLE_COMPONENT_VOLATILE:
    case DEMANGLE_COMPONENT_CONST:
    case DEMANGLE_COMPONENT_RESTRICT_THIS:
    case DEMANGLE_COMPONENT_VOLATILE_THIS:
    case DEMANGLE_COMPONENT_CONST_THIS:
    case DEMANGLE_COMPONENT_REFERENCE_THIS:
    case DEMANGLE_COMPONENT_RVALUE_REFERENCE_THIS:
    case DEMANGLE_COMPONENT_ARGLIST:
    case DEMANGLE_COMPONENT_TEMPLATE_ARGLIST:
      break;

      /* Other types should not be seen here.  */
    default:
      return NULL;
    }

  p = d_make_empty (di);
  if (p != NULL)
    {
      p->type = type;
      p->u.s_binary.left = left;
      p->u.s_binary.right = right;
    }
  return p;
}

/* Add a new demangle mangled name component.  */

static struct demangle_component *
d_make_demangle_mangled_name (struct d_info *di, const char *s)
{
  if (d_peek_char (di) != '_' || d_peek_next_char (di) != 'Z')
    return d_make_name (di, s, strlen (s));
  d_advance (di, 2);
  return d_encoding (di, 0);
}

/* Add a new name component.  */

static struct demangle_component *
d_make_name (struct d_info *di, const char *s, int len)
{
  struct demangle_component *p;

  p = d_make_empty (di);
  if (! cplus_demangle_fill_name (p, s, len))
    return NULL;
  return p;
}

/* Add a new builtin type component.  */

static struct demangle_component *
d_make_builtin_type (struct d_info *di,
                     const struct demangle_builtin_type_info *type)
{
  struct demangle_component *p;

  if (type == NULL)
    return NULL;
  p = d_make_empty (di);
  if (p != NULL)
    {
      p->type = DEMANGLE_COMPONENT_BUILTIN_TYPE;
      p->u.s_builtin.type = type;
    }
  return p;
}

/* Add a new operator component.  */

static struct demangle_component *
d_make_operator (struct d_info *di, const struct demangle_operator_info *op)
{
  struct demangle_component *p;

  p = d_make_empty (di);
  if (p != NULL)
    {
      p->type = DEMANGLE_COMPONENT_OPERATOR;
      p->u.s_operator.op = op;
    }
  return p;
}

/* Add a new extended operator component.  */

static struct demangle_component *
d_make_extended_operator (struct d_info *di, int args,
                          struct demangle_component *name)
{
  struct demangle_component *p;

  p = d_make_empty (di);
  if (! cplus_demangle_fill_extended_operator (p, args, name))
    return NULL;
  return p;
}

static struct demangle_component *
d_make_default_arg (struct d_info *di, int num,
		    struct demangle_component *sub)
{
  struct demangle_component *p = d_make_empty (di);
  if (p)
    {
      p->type = DEMANGLE_COMPONENT_DEFAULT_ARG;
      p->u.s_unary_num.num = num;
      p->u.s_unary_num.sub = sub;
    }
  return p;
}

/* Add a new constructor component.  */

static struct demangle_component *
d_make_ctor (struct d_info *di, enum gnu_v3_ctor_kinds kind,
             struct demangle_component *name)
{
  struct demangle_component *p;

  p = d_make_empty (di);
  if (! cplus_demangle_fill_ctor (p, kind, name))
    return NULL;
  return p;
}

/* Add a new destructor component.  */

static struct demangle_component *
d_make_dtor (struct d_info *di, enum gnu_v3_dtor_kinds kind,
             struct demangle_component *name)
{
  struct demangle_component *p;

  p = d_make_empty (di);
  if (! cplus_demangle_fill_dtor (p, kind, name))
    return NULL;
  return p;
}

/* Add a new template parameter.  */

static struct demangle_component *
d_make_template_param (struct d_info *di, long i)
{
  struct demangle_component *p;

  p = d_make_empty (di);
  if (p != NULL)
    {
      p->type = DEMANGLE_COMPONENT_TEMPLATE_PARAM;
      p->u.s_number.number = i;
    }
  return p;
}

/* Add a new function parameter.  */

static struct demangle_component *
d_make_function_param (struct d_info *di, long i)
{
  struct demangle_component *p;

  p = d_make_empty (di);
  if (p != NULL)
    {
      p->type = DEMANGLE_COMPONENT_FUNCTION_PARAM;
      p->u.s_number.number = i;
    }
  return p;
}

/* Add a new standard substitution component.  */

static struct demangle_component *
d_make_sub (struct d_info *di, const char *name, int len)
{
  struct demangle_component *p;

  p = d_make_empty (di);
  if (p != NULL)
    {
      p->type = DEMANGLE_COMPONENT_SUB_STD;
      p->u.s_string.string = name;
      p->u.s_string.len = len;
    }
  return p;
}

/* <mangled-name> ::= _Z <encoding> [<clone-suffix>]*

   TOP_LEVEL is non-zero when called at the top level.  */

CP_STATIC_IF_GLIBCPP_V3
struct demangle_component *
cplus_demangle_mangled_name (struct d_info *di, int top_level)
{
  struct demangle_component *p;

  if (! d_check_char (di, '_')
      /* Allow missing _ if not at toplevel to work around a
	 bug in G++ abi-version=2 mangling; see the comment in
	 write_template_arg.  */
      && top_level)
    return NULL;
  if (! d_check_char (di, 'Z'))
    return NULL;
  p = d_encoding (di, top_level);

  /* If at top level and parsing parameters, check for a clone
     suffix.  */
  if (top_level && (di->options & DMGL_PARAMS) != 0)
    while (d_peek_char (di) == '.'
	   && (IS_LOWER (d_peek_next_char (di))
	       || d_peek_next_char (di) == '_'
	       || IS_DIGIT (d_peek_next_char (di))))
      p = d_clone_suffix (di, p);

  return p;
}

/* Return whether a function should have a return type.  The argument
   is the function name, which may be qualified in various ways.  The
   rules are that template functions have return types with some
   exceptions, function types which are not part of a function name
   mangling have return types with some exceptions, and non-template
   function names do not have return types.  The exceptions are that
   constructors, destructors, and conversion operators do not have
   return types.  */

static int
has_return_type (struct demangle_component *dc)
{
  if (dc == NULL)
    return 0;
  switch (dc->type)
    {
    default:
      return 0;
    case DEMANGLE_COMPONENT_TEMPLATE:
      return ! is_ctor_dtor_or_conversion (d_left (dc));
    case DEMANGLE_COMPONENT_RESTRICT_THIS:
    case DEMANGLE_COMPONENT_VOLATILE_THIS:
    case DEMANGLE_COMPONENT_CONST_THIS:
    case DEMANGLE_COMPONENT_REFERENCE_THIS:
    case DEMANGLE_COMPONENT_RVALUE_REFERENCE_THIS:
      return has_return_type (d_left (dc));
    }
}

/* Return whether a name is a constructor, a destructor, or a
   conversion operator.  */

static int
is_ctor_dtor_or_conversion (struct demangle_component *dc)
{
  if (dc == NULL)
    return 0;
  switch (dc->type)
    {
    default:
      return 0;
    case DEMANGLE_COMPONENT_QUAL_NAME:
    case DEMANGLE_COMPONENT_LOCAL_NAME:
      return is_ctor_dtor_or_conversion (d_right (dc));
    case DEMANGLE_COMPONENT_CTOR:
    case DEMANGLE_COMPONENT_DTOR:
    case DEMANGLE_COMPONENT_CAST:
      return 1;
    }
}

/* <encoding> ::= <(function) name> <bare-function-type>
              ::= <(data) name>
              ::= <special-name>

   TOP_LEVEL is non-zero when called at the top level, in which case
   if DMGL_PARAMS is not set we do not demangle the function
   parameters.  We only set this at the top level, because otherwise
   we would not correctly demangle names in local scopes.  */

static struct demangle_component *
d_encoding (struct d_info *di, int top_level)
{
  char peek = d_peek_char (di);

  if (peek == 'G' || peek == 'T')
    return d_special_name (di);
  else
    {
      struct demangle_component *dc;

      dc = d_name (di);

      if (dc != NULL && top_level && (di->options & DMGL_PARAMS) == 0)
	{
	  /* Strip off any initial CV-qualifiers, as they really apply
	     to the `this' parameter, and they were not output by the
	     v2 demangler without DMGL_PARAMS.  */
	  while (dc->type == DEMANGLE_COMPONENT_RESTRICT_THIS
		 || dc->type == DEMANGLE_COMPONENT_VOLATILE_THIS
		 || dc->type == DEMANGLE_COMPONENT_CONST_THIS
		 || dc->type == DEMANGLE_COMPONENT_REFERENCE_THIS
		 || dc->type == DEMANGLE_COMPONENT_RVALUE_REFERENCE_THIS)
	    dc = d_left (dc);

	  /* If the top level is a DEMANGLE_COMPONENT_LOCAL_NAME, then
	     there may be CV-qualifiers on its right argument which
	     really apply here; this happens when parsing a class
	     which is local to a function.  */
	  if (dc->type == DEMANGLE_COMPONENT_LOCAL_NAME)
	    {
	      struct demangle_component *dcr;

	      dcr = d_right (dc);
	      while (dcr->type == DEMANGLE_COMPONENT_RESTRICT_THIS
		     || dcr->type == DEMANGLE_COMPONENT_VOLATILE_THIS
		     || dcr->type == DEMANGLE_COMPONENT_CONST_THIS
		     || dcr->type == DEMANGLE_COMPONENT_REFERENCE_THIS
		     || dcr->type == DEMANGLE_COMPONENT_RVALUE_REFERENCE_THIS)
		dcr = d_left (dcr);
	      dc->u.s_binary.right = dcr;
	    }

	  return dc;
	}

      peek = d_peek_char (di);
      if (dc == NULL || peek == '\0' || peek == 'E')
	return dc;
      return d_make_comp (di, DEMANGLE_COMPONENT_TYPED_NAME, dc,
			  d_bare_function_type (di, has_return_type (dc)));
    }
}

/* <tagged-name> ::= <name> B <source-name> */

static struct demangle_component *
d_abi_tags (struct d_info *di, struct demangle_component *dc)
{
  char peek;
  while (peek = d_peek_char (di),
	 peek == 'B')
    {
      struct demangle_component *tag;
      d_advance (di, 1);
      tag = d_source_name (di);
      dc = d_make_comp (di, DEMANGLE_COMPONENT_TAGGED_NAME, dc, tag);
    }
  return dc;
}

/* <name> ::= <nested-name>
          ::= <unscoped-name>
          ::= <unscoped-template-name> <template-args>
          ::= <local-name>

   <unscoped-name> ::= <unqualified-name>
                   ::= St <unqualified-name>

   <unscoped-template-name> ::= <unscoped-name>
                            ::= <substitution>
*/

static struct demangle_component *
d_name (struct d_info *di)
{
  char peek = d_peek_char (di);
  struct demangle_component *dc;

  switch (peek)
    {
    case 'N':
      return d_nested_name (di);

    case 'Z':
      return d_local_name (di);

    case 'U':
      return d_unqualified_name (di);

    case 'S':
      {
	int subst;

	if (d_peek_next_char (di) != 't')
	  {
	    dc = d_substitution (di, 0);
	    subst = 1;
	  }
	else
	  {
	    d_advance (di, 2);
	    dc = d_make_comp (di, DEMANGLE_COMPONENT_QUAL_NAME,
			      d_make_name (di, "std", 3),
			      d_unqualified_name (di));
	    di->expansion += 3;
	    subst = 0;
	  }

	if (d_peek_char (di) != 'I')
	  {
	    /* The grammar does not permit this case to occur if we
	       called d_substitution() above (i.e., subst == 1).  We
	       don't bother to check.  */
	  }
	else
	  {
	    /* This is <template-args>, which means that we just saw
	       <unscoped-template-name>, which is a substitution
	       candidate if we didn't just get it from a
	       substitution.  */
	    if (! subst)
	      {
		if (! d_add_substitution (di, dc))
		  return NULL;
	      }
	    dc = d_make_comp (di, DEMANGLE_COMPONENT_TEMPLATE, dc,
			      d_template_args (di));
	  }

	return dc;
      }

    case 'L':
    default:
      dc = d_unqualified_name (di);
      if (d_peek_char (di) == 'I')
	{
	  /* This is <template-args>, which means that we just saw
	     <unscoped-template-name>, which is a substitution
	     candidate.  */
	  if (! d_add_substitution (di, dc))
	    return NULL;
	  dc = d_make_comp (di, DEMANGLE_COMPONENT_TEMPLATE, dc,
			    d_template_args (di));
	}
      return dc;
    }
}

/* <nested-name> ::= N [<CV-qualifiers>] [<ref-qualifier>] <prefix> <unqualified-name> E
                 ::= N [<CV-qualifiers>] [<ref-qualifier>] <template-prefix> <template-args> E
*/

static struct demangle_component *
d_nested_name (struct d_info *di)
{
  struct demangle_component *ret;
  struct demangle_component **pret;
  struct demangle_component *rqual;

  if (! d_check_char (di, 'N'))
    return NULL;

  pret = d_cv_qualifiers (di, &ret, 1);
  if (pret == NULL)
    return NULL;

  /* Parse the ref-qualifier now and then attach it
     once we have something to attach it to.  */
  rqual = d_ref_qualifier (di, NULL);

  *pret = d_prefix (di);
  if (*pret == NULL)
    return NULL;

  if (rqual)
    {
      d_left (rqual) = ret;
      ret = rqual;
    }

  if (! d_check_char (di, 'E'))
    return NULL;

  return ret;
}

/* <prefix> ::= <prefix> <unqualified-name>
            ::= <template-prefix> <template-args>
            ::= <template-param>
            ::= <decltype>
            ::=
            ::= <substitution>

   <template-prefix> ::= <prefix> <(template) unqualified-name>
                     ::= <template-param>
                     ::= <substitution>
*/

static struct demangle_component *
d_prefix (struct d_info *di)
{
  struct demangle_component *ret = NULL;

  while (1)
    {
      char peek;
      enum demangle_component_type comb_type;
      struct demangle_component *dc;

      peek = d_peek_char (di);
      if (peek == '\0')
	return NULL;

      /* The older code accepts a <local-name> here, but I don't see
	 that in the grammar.  The older code does not accept a
	 <template-param> here.  */

      comb_type = DEMANGLE_COMPONENT_QUAL_NAME;
      if (peek == 'D')
	{
	  char peek2 = d_peek_next_char (di);
	  if (peek2 == 'T' || peek2 == 't')
	    /* Decltype.  */
	    dc = cplus_demangle_type (di);
	  else
	    /* Destructor name.  */
	    dc = d_unqualified_name (di);
	}
      else if (IS_DIGIT (peek)
	  || IS_LOWER (peek)
	  || peek == 'C'
	  || peek == 'U'
	  || peek == 'L')
	dc = d_unqualified_name (di);
      else if (peek == 'S')
	dc = d_substitution (di, 1);
      else if (peek == 'I')
	{
	  if (ret == NULL)
	    return NULL;
	  comb_type = DEMANGLE_COMPONENT_TEMPLATE;
	  dc = d_template_args (di);
	}
      else if (peek == 'T')
	dc = d_template_param (di);
      else if (peek == 'E')
	return ret;
      else if (peek == 'M')
	{
	  /* Initializer scope for a lambda.  We don't need to represent
	     this; the normal code will just treat the variable as a type
	     scope, which gives appropriate output.  */
	  if (ret == NULL)
	    return NULL;
	  d_advance (di, 1);
	  continue;
	}
      else
	return NULL;

      if (ret == NULL)
	ret = dc;
      else
	ret = d_make_comp (di, comb_type, ret, dc);

      if (peek != 'S' && d_peek_char (di) != 'E')
	{
	  if (! d_add_substitution (di, ret))
	    return NULL;
	}
    }
}

/* <unqualified-name> ::= <operator-name>
                      ::= <ctor-dtor-name>
                      ::= <source-name>
		      ::= <local-source-name> 

    <local-source-name>	::= L <source-name> <discriminator>
*/

static struct demangle_component *
d_unqualified_name (struct d_info *di)
{
  struct demangle_component *ret;
  char peek;

  peek = d_peek_char (di);
  if (IS_DIGIT (peek))
    ret = d_source_name (di);
  else if (IS_LOWER (peek))
    {
      ret = d_operator_name (di);
      if (ret != NULL && ret->type == DEMANGLE_COMPONENT_OPERATOR)
	{
	  di->expansion += sizeof "operator" + ret->u.s_operator.op->len - 2;
	  if (!strcmp (ret->u.s_operator.op->code, "li"))
	    ret = d_make_comp (di, DEMANGLE_COMPONENT_UNARY, ret,
			       d_source_name (di));
	}
    }
  else if (peek == 'C' || peek == 'D')
    ret = d_ctor_dtor_name (di);
  else if (peek == 'L')
    {
      d_advance (di, 1);

      ret = d_source_name (di);
      if (ret == NULL)
	return NULL;
      if (! d_discriminator (di))
	return NULL;
    }
  else if (peek == 'U')
    {
      switch (d_peek_next_char (di))
	{
	case 'l':
	  ret = d_lambda (di);
	  break;
	case 't':
	  ret = d_unnamed_type (di);
	  break;
	default:
	  return NULL;
	}
    }
  else
    return NULL;

  if (d_peek_char (di) == 'B')
    ret = d_abi_tags (di, ret);
  return ret;
}

/* <source-name> ::= <(positive length) number> <identifier>  */

static struct demangle_component *
d_source_name (struct d_info *di)
{
  long len;
  struct demangle_component *ret;

  len = d_number (di);
  if (len <= 0)
    return NULL;
  ret = d_identifier (di, len);
  di->last_name = ret;
  return ret;
}

/* number ::= [n] <(non-negative decimal integer)>  */

static long
d_number (struct d_info *di)
{
  int negative;
  char peek;
  long ret;

  negative = 0;
  peek = d_peek_char (di);
  if (peek == 'n')
    {
      negative = 1;
      d_advance (di, 1);
      peek = d_peek_char (di);
    }

  ret = 0;
  while (1)
    {
      if (! IS_DIGIT (peek))
	{
	  if (negative)
	    ret = - ret;
	  return ret;
	}
      ret = ret * 10 + peek - '0';
      d_advance (di, 1);
      peek = d_peek_char (di);
    }
}

/* Like d_number, but returns a demangle_component.  */

static struct demangle_component *
d_number_component (struct d_info *di)
{
  struct demangle_component *ret = d_make_empty (di);
  if (ret)
    {
      ret->type = DEMANGLE_COMPONENT_NUMBER;
      ret->u.s_number.number = d_number (di);
    }
  return ret;
}

/* identifier ::= <(unqualified source code identifier)>  */

static struct demangle_component *
d_identifier (struct d_info *di, int len)
{
  const char *name;

  name = d_str (di);

  if (di->send - name < len)
    return NULL;

  d_advance (di, len);

  /* A Java mangled name may have a trailing '$' if it is a C++
     keyword.  This '$' is not included in the length count.  We just
     ignore the '$'.  */
  if ((di->options & DMGL_JAVA) != 0
      && d_peek_char (di) == '$')
    d_advance (di, 1);

  /* Look for something which looks like a gcc encoding of an
     anonymous namespace, and replace it with a more user friendly
     name.  */
  if (len >= (int) ANONYMOUS_NAMESPACE_PREFIX_LEN + 2
      && memcmp (name, ANONYMOUS_NAMESPACE_PREFIX,
		 ANONYMOUS_NAMESPACE_PREFIX_LEN) == 0)
    {
      const char *s;

      s = name + ANONYMOUS_NAMESPACE_PREFIX_LEN;
      if ((*s == '.' || *s == '_' || *s == '$')
	  && s[1] == 'N')
	{
	  di->expansion -= len - sizeof "(anonymous namespace)";
	  return d_make_name (di, "(anonymous namespace)",
			      sizeof "(anonymous namespace)" - 1);
	}
    }

  return d_make_name (di, name, len);
}

/* operator_name ::= many different two character encodings.
                 ::= cv <type>
                 ::= v <digit> <source-name>

   This list is sorted for binary search.  */

#define NL(s) s, (sizeof s) - 1

CP_STATIC_IF_GLIBCPP_V3
const struct demangle_operator_info cplus_demangle_operators[] =
{
  { "aN", NL ("&="),        2 },
  { "aS", NL ("="),         2 },
  { "aa", NL ("&&"),        2 },
  { "ad", NL ("&"),         1 },
  { "an", NL ("&"),         2 },
  { "at", NL ("alignof "),   1 },
  { "az", NL ("alignof "),   1 },
  { "cc", NL ("const_cast"), 2 },
  { "cl", NL ("()"),        2 },
  { "cm", NL (","),         2 },
  { "co", NL ("~"),         1 },
  { "dV", NL ("/="),        2 },
  { "da", NL ("delete[] "), 1 },
  { "dc", NL ("dynamic_cast"), 2 },
  { "de", NL ("*"),         1 },
  { "dl", NL ("delete "),   1 },
  { "ds", NL (".*"),        2 },
  { "dt", NL ("."),         2 },
  { "dv", NL ("/"),         2 },
  { "eO", NL ("^="),        2 },
  { "eo", NL ("^"),         2 },
  { "eq", NL ("=="),        2 },
  { "ge", NL (">="),        2 },
  { "gs", NL ("::"),	    1 },
  { "gt", NL (">"),         2 },
  { "ix", NL ("[]"),        2 },
  { "lS", NL ("<<="),       2 },
  { "le", NL ("<="),        2 },
  { "li", NL ("operator\"\" "), 1 },
  { "ls", NL ("<<"),        2 },
  { "lt", NL ("<"),         2 },
  { "mI", NL ("-="),        2 },
  { "mL", NL ("*="),        2 },
  { "mi", NL ("-"),         2 },
  { "ml", NL ("*"),         2 },
  { "mm", NL ("--"),        1 },
  { "na", NL ("new[]"),     3 },
  { "ne", NL ("!="),        2 },
  { "ng", NL ("-"),         1 },
  { "nt", NL ("!"),         1 },
  { "nw", NL ("new"),       3 },
  { "oR", NL ("|="),        2 },
  { "oo", NL ("||"),        2 },
  { "or", NL ("|"),         2 },
  { "pL", NL ("+="),        2 },
  { "pl", NL ("+"),         2 },
  { "pm", NL ("->*"),       2 },
  { "pp", NL ("++"),        1 },
  { "ps", NL ("+"),         1 },
  { "pt", NL ("->"),        2 },
  { "qu", NL ("?"),         3 },
  { "rM", NL ("%="),        2 },
  { "rS", NL (">>="),       2 },
  { "rc", NL ("reinterpret_cast"), 2 },
  { "rm", NL ("%"),         2 },
  { "rs", NL (">>"),        2 },
  { "sc", NL ("static_cast"), 2 },
  { "st", NL ("sizeof "),   1 },
  { "sz", NL ("sizeof "),   1 },
  { "tr", NL ("throw"),     0 },
  { "tw", NL ("throw "),    1 },
  { NULL, NULL, 0,          0 }
};

static struct demangle_component *
d_operator_name (struct d_info *di)
{
  char c1;
  char c2;

  c1 = d_next_char (di);
  c2 = d_next_char (di);
  if (c1 == 'v' && IS_DIGIT (c2))
    return d_make_extended_operator (di, c2 - '0', d_source_name (di));
  else if (c1 == 'c' && c2 == 'v')
    return d_make_comp (di, DEMANGLE_COMPONENT_CAST,
			cplus_demangle_type (di), NULL);
  else
    {
      /* LOW is the inclusive lower bound.  */
      int low = 0;
      /* HIGH is the exclusive upper bound.  We subtract one to ignore
	 the sentinel at the end of the array.  */
      int high = ((sizeof (cplus_demangle_operators)
		   / sizeof (cplus_demangle_operators[0]))
		  - 1);

      while (1)
	{
	  int i;
	  const struct demangle_operator_info *p;

	  i = low + (high - low) / 2;
	  p = cplus_demangle_operators + i;

	  if (c1 == p->code[0] && c2 == p->code[1])
	    return d_make_operator (di, p);

	  if (c1 < p->code[0] || (c1 == p->code[0] && c2 < p->code[1]))
	    high = i;
	  else
	    low = i + 1;
	  if (low == high)
	    return NULL;
	}
    }
}

static struct demangle_component *
d_make_character (struct d_info *di, int c)
{
  struct demangle_component *p;
  p = d_make_empty (di);
  if (p != NULL)
    {
      p->type = DEMANGLE_COMPONENT_CHARACTER;
      p->u.s_character.character = c;
    }
  return p;
}

static struct demangle_component *
d_java_resource (struct d_info *di)
{
  struct demangle_component *p = NULL;
  struct demangle_component *next = NULL;
  long len, i;
  char c;
  const char *str;

  len = d_number (di);
  if (len <= 1)
    return NULL;

  /* Eat the leading '_'.  */
  if (d_next_char (di) != '_')
    return NULL;
  len--;

  str = d_str (di);
  i = 0;

  while (len > 0)
    {
      c = str[i];
      if (!c)
	return NULL;

      /* Each chunk is either a '$' escape...  */
      if (c == '$')
	{
	  i++;
	  switch (str[i++])
	    {
	    case 'S':
	      c = '/';
	      break;
	    case '_':
	      c = '.';
	      break;
	    case '$':
	      c = '$';
	      break;
	    default:
	      return NULL;
	    }
	  next = d_make_character (di, c);
	  d_advance (di, i);
	  str = d_str (di);
	  len -= i;
	  i = 0;
	  if (next == NULL)
	    return NULL;
	}
      /* ... or a sequence of characters.  */
      else
	{
	  while (i < len && str[i] && str[i] != '$')
	    i++;

	  next = d_make_name (di, str, i);
	  d_advance (di, i);
	  str = d_str (di);
	  len -= i;
	  i = 0;
	  if (next == NULL)
	    return NULL;
	}

      if (p == NULL)
	p = next;
      else
	{
	  p = d_make_comp (di, DEMANGLE_COMPONENT_COMPOUND_NAME, p, next);
	  if (p == NULL)
	    return NULL;
	}
    }

  p = d_make_comp (di, DEMANGLE_COMPONENT_JAVA_RESOURCE, p, NULL);

  return p;
}

/* <special-name> ::= TV <type>
                  ::= TT <type>
                  ::= TI <type>
                  ::= TS <type>
                  ::= GV <(object) name>
                  ::= T <call-offset> <(base) encoding>
                  ::= Tc <call-offset> <call-offset> <(base) encoding>
   Also g++ extensions:
                  ::= TC <type> <(offset) number> _ <(base) type>
                  ::= TF <type>
                  ::= TJ <type>
                  ::= GR <name>
		  ::= GA <encoding>
		  ::= Gr <resource name>
		  ::= GTt <encoding>
		  ::= GTn <encoding>
*/

static struct demangle_component *
d_special_name (struct d_info *di)
{
  di->expansion += 20;
  if (d_check_char (di, 'T'))
    {
      switch (d_next_char (di))
	{
	case 'V':
	  di->expansion -= 5;
	  return d_make_comp (di, DEMANGLE_COMPONENT_VTABLE,
			      cplus_demangle_type (di), NULL);
	case 'T':
	  di->expansion -= 10;
	  return d_make_comp (di, DEMANGLE_COMPONENT_VTT,
			      cplus_demangle_type (di), NULL);
	case 'I':
	  return d_make_comp (di, DEMANGLE_COMPONENT_TYPEINFO,
			      cplus_demangle_type (di), NULL);
	case 'S':
	  return d_make_comp (di, DEMANGLE_COMPONENT_TYPEINFO_NAME,
			      cplus_demangle_type (di), NULL);

	case 'h':
	  if (! d_call_offset (di, 'h'))
	    return NULL;
	  return d_make_comp (di, DEMANGLE_COMPONENT_THUNK,
			      d_encoding (di, 0), NULL);

	case 'v':
	  if (! d_call_offset (di, 'v'))
	    return NULL;
	  return d_make_comp (di, DEMANGLE_COMPONENT_VIRTUAL_THUNK,
			      d_encoding (di, 0), NULL);

	case 'c':
	  if (! d_call_offset (di, '\0'))
	    return NULL;
	  if (! d_call_offset (di, '\0'))
	    return NULL;
	  return d_make_comp (di, DEMANGLE_COMPONENT_COVARIANT_THUNK,
			      d_encoding (di, 0), NULL);

	case 'C':
	  {
	    struct demangle_component *derived_type;
	    long offset;
	    struct demangle_component *base_type;

	    derived_type = cplus_demangle_type (di);
	    offset = d_number (di);
	    if (offset < 0)
	      return NULL;
	    if (! d_check_char (di, '_'))
	      return NULL;
	    base_type = cplus_demangle_type (di);
	    /* We don't display the offset.  FIXME: We should display
	       it in verbose mode.  */
	    di->expansion += 5;
	    return d_make_comp (di, DEMANGLE_COMPONENT_CONSTRUCTION_VTABLE,
				base_type, derived_type);
	  }

	case 'F':
	  return d_make_comp (di, DEMANGLE_COMPONENT_TYPEINFO_FN,
			      cplus_demangle_type (di), NULL);
	case 'J':
	  return d_make_comp (di, DEMANGLE_COMPONENT_JAVA_CLASS,
			      cplus_demangle_type (di), NULL);

	case 'H':
	  return d_make_comp (di, DEMANGLE_COMPONENT_TLS_INIT,
			      d_name (di), NULL);

	case 'W':
	  return d_make_comp (di, DEMANGLE_COMPONENT_TLS_WRAPPER,
			      d_name (di), NULL);

	default:
	  return NULL;
	}
    }
  else if (d_check_char (di, 'G'))
    {
      switch (d_next_char (di))
	{
	case 'V':
	  return d_make_comp (di, DEMANGLE_COMPONENT_GUARD, d_name (di), NULL);

	case 'R':
	  {
	    struct demangle_component *name = d_name (di);
	    return d_make_comp (di, DEMANGLE_COMPONENT_REFTEMP, name,
				d_number_component (di));
	  }

	case 'A':
	  return d_make_comp (di, DEMANGLE_COMPONENT_HIDDEN_ALIAS,
			      d_encoding (di, 0), NULL);

	case 'T':
	  switch (d_next_char (di))
	    {
	    case 'n':
	      return d_make_comp (di, DEMANGLE_COMPONENT_NONTRANSACTION_CLONE,
				  d_encoding (di, 0), NULL);
	    default:
	      /* ??? The proposal is that other letters (such as 'h') stand
		 for different variants of transaction cloning, such as
		 compiling directly for hardware transaction support.  But
		 they still should all be transactional clones of some sort
		 so go ahead and call them that.  */
	    case 't':
	      return d_make_comp (di, DEMANGLE_COMPONENT_TRANSACTION_CLONE,
				  d_encoding (di, 0), NULL);
	    }

	case 'r':
	  return d_java_resource (di);

	default:
	  return NULL;
	}
    }
  else
    return NULL;
}

/* <call-offset> ::= h <nv-offset> _
                 ::= v <v-offset> _

   <nv-offset> ::= <(offset) number>

   <v-offset> ::= <(offset) number> _ <(virtual offset) number>

   The C parameter, if not '\0', is a character we just read which is
   the start of the <call-offset>.

   We don't display the offset information anywhere.  FIXME: We should
   display it in verbose mode.  */

static int
d_call_offset (struct d_info *di, int c)
{
  if (c == '\0')
    c = d_next_char (di);

  if (c == 'h')
    d_number (di);
  else if (c == 'v')
    {
      d_number (di);
      if (! d_check_char (di, '_'))
	return 0;
      d_number (di);
    }
  else
    return 0;

  if (! d_check_char (di, '_'))
    return 0;

  return 1;
}

/* <ctor-dtor-name> ::= C1
                    ::= C2
                    ::= C3
                    ::= D0
                    ::= D1
                    ::= D2
*/

static struct demangle_component *
d_ctor_dtor_name (struct d_info *di)
{
  if (di->last_name != NULL)
    {
      if (di->last_name->type == DEMANGLE_COMPONENT_NAME)
	di->expansion += di->last_name->u.s_name.len;
      else if (di->last_name->type == DEMANGLE_COMPONENT_SUB_STD)
	di->expansion += di->last_name->u.s_string.len;
    }
  switch (d_peek_char (di))
    {
    case 'C':
      {
	enum gnu_v3_ctor_kinds kind;

	switch (d_peek_next_char (di))
	  {
	  case '1':
	    kind = gnu_v3_complete_object_ctor;
	    break;
	  case '2':
	    kind = gnu_v3_base_object_ctor;
	    break;
	  case '3':
	    kind = gnu_v3_complete_object_allocating_ctor;
	    break;
	  case '5':
	    kind = gnu_v3_object_ctor_group;
	    break;
	  default:
	    return NULL;
	  }
	d_advance (di, 2);
	return d_make_ctor (di, kind, di->last_name);
      }

    case 'D':
      {
	enum gnu_v3_dtor_kinds kind;

	switch (d_peek_next_char (di))
	  {
	  case '0':
	    kind = gnu_v3_deleting_dtor;
	    break;
	  case '1':
	    kind = gnu_v3_complete_object_dtor;
	    break;
	  case '2':
	    kind = gnu_v3_base_object_dtor;
	    break;
	  case '5':
	    kind = gnu_v3_object_dtor_group;
	    break;
	  default:
	    return NULL;
	  }
	d_advance (di, 2);
	return d_make_dtor (di, kind, di->last_name);
      }

    default:
      return NULL;
    }
}

/* <type> ::= <builtin-type>
          ::= <function-type>
          ::= <class-enum-type>
          ::= <array-type>
          ::= <pointer-to-member-type>
          ::= <template-param>
          ::= <template-template-param> <template-args>
          ::= <substitution>
          ::= <CV-qualifiers> <type>
          ::= P <type>
          ::= R <type>
          ::= O <type> (C++0x)
          ::= C <type>
          ::= G <type>
          ::= U <source-name> <type>

   <builtin-type> ::= various one letter codes
                  ::= u <source-name>
*/

CP_STATIC_IF_GLIBCPP_V3
const struct demangle_builtin_type_info
cplus_demangle_builtin_types[D_BUILTIN_TYPE_COUNT] =
{
  /* a */ { NL ("signed char"),	NL ("signed char"),	D_PRINT_DEFAULT },
  /* b */ { NL ("bool"),	NL ("boolean"),		D_PRINT_BOOL },
  /* c */ { NL ("char"),	NL ("byte"),		D_PRINT_DEFAULT },
  /* d */ { NL ("double"),	NL ("double"),		D_PRINT_FLOAT },
  /* e */ { NL ("long double"),	NL ("long double"),	D_PRINT_FLOAT },
  /* f */ { NL ("float"),	NL ("float"),		D_PRINT_FLOAT },
  /* g */ { NL ("__float128"),	NL ("__float128"),	D_PRINT_FLOAT },
  /* h */ { NL ("unsigned char"), NL ("unsigned char"),	D_PRINT_DEFAULT },
  /* i */ { NL ("int"),		NL ("int"),		D_PRINT_INT },
  /* j */ { NL ("unsigned int"), NL ("unsigned"),	D_PRINT_UNSIGNED },
  /* k */ { NULL, 0,		NULL, 0,		D_PRINT_DEFAULT },
  /* l */ { NL ("long"),	NL ("long"),		D_PRINT_LONG },
  /* m */ { NL ("unsigned long"), NL ("unsigned long"),	D_PRINT_UNSIGNED_LONG },
  /* n */ { NL ("__int128"),	NL ("__int128"),	D_PRINT_DEFAULT },
  /* o */ { NL ("unsigned __int128"), NL ("unsigned __int128"),
	    D_PRINT_DEFAULT },
  /* p */ { NULL, 0,		NULL, 0,		D_PRINT_DEFAULT },
  /* q */ { NULL, 0,		NULL, 0,		D_PRINT_DEFAULT },
  /* r */ { NULL, 0,		NULL, 0,		D_PRINT_DEFAULT },
  /* s */ { NL ("short"),	NL ("short"),		D_PRINT_DEFAULT },
  /* t */ { NL ("unsigned short"), NL ("unsigned short"), D_PRINT_DEFAULT },
  /* u */ { NULL, 0,		NULL, 0,		D_PRINT_DEFAULT },
  /* v */ { NL ("void"),	NL ("void"),		D_PRINT_VOID },
  /* w */ { NL ("wchar_t"),	NL ("char"),		D_PRINT_DEFAULT },
  /* x */ { NL ("long long"),	NL ("long"),		D_PRINT_LONG_LONG },
  /* y */ { NL ("unsigned long long"), NL ("unsigned long long"),
	    D_PRINT_UNSIGNED_LONG_LONG },
  /* z */ { NL ("..."),		NL ("..."),		D_PRINT_DEFAULT },
  /* 26 */ { NL ("decimal32"),	NL ("decimal32"),	D_PRINT_DEFAULT },
  /* 27 */ { NL ("decimal64"),	NL ("decimal64"),	D_PRINT_DEFAULT },
  /* 28 */ { NL ("decimal128"),	NL ("decimal128"),	D_PRINT_DEFAULT },
  /* 29 */ { NL ("half"),	NL ("half"),		D_PRINT_FLOAT },
  /* 30 */ { NL ("char16_t"),	NL ("char16_t"),	D_PRINT_DEFAULT },
  /* 31 */ { NL ("char32_t"),	NL ("char32_t"),	D_PRINT_DEFAULT },
  /* 32 */ { NL ("decltype(nullptr)"),	NL ("decltype(nullptr)"),
	     D_PRINT_DEFAULT },
};

CP_STATIC_IF_GLIBCPP_V3
struct demangle_component *
cplus_demangle_type (struct d_info *di)
{
  char peek;
  struct demangle_component *ret;
  int can_subst;

  /* The ABI specifies that when CV-qualifiers are used, the base type
     is substitutable, and the fully qualified type is substitutable,
     but the base type with a strict subset of the CV-qualifiers is
     not substitutable.  The natural recursive implementation of the
     CV-qualifiers would cause subsets to be substitutable, so instead
     we pull them all off now.

     FIXME: The ABI says that order-insensitive vendor qualifiers
     should be handled in the same way, but we have no way to tell
     which vendor qualifiers are order-insensitive and which are
     order-sensitive.  So we just assume that they are all
     order-sensitive.  g++ 3.4 supports only one vendor qualifier,
     __vector, and it treats it as order-sensitive when mangling
     names.  */

  peek = d_peek_char (di);
  if (peek == 'r' || peek == 'V' || peek == 'K')
    {
      struct demangle_component **pret;

      pret = d_cv_qualifiers (di, &ret, 0);
      if (pret == NULL)
	return NULL;
<<<<<<< HEAD
      *pret = cplus_demangle_type (di);
      if (! *pret)
=======
      if (d_peek_char (di) == 'F')
	{
	  /* cv-qualifiers before a function type apply to 'this',
	     so avoid adding the unqualified function type to
	     the substitution list.  */
	  *pret = d_function_type (di);
	}
      else
	*pret = cplus_demangle_type (di);
      if (!*pret)
>>>>>>> 4d0aec87
	return NULL;
      if ((*pret)->type == DEMANGLE_COMPONENT_RVALUE_REFERENCE_THIS
	  || (*pret)->type == DEMANGLE_COMPONENT_REFERENCE_THIS)
	{
	  /* Move the ref-qualifier outside the cv-qualifiers so that
	     they are printed in the right order.  */
	  struct demangle_component *fn = d_left (*pret);
	  d_left (*pret) = ret;
	  ret = *pret;
	  *pret = fn;
	}
      if (! d_add_substitution (di, ret))
	return NULL;
      return ret;
    }

  can_subst = 1;

  switch (peek)
    {
    case 'a': case 'b': case 'c': case 'd': case 'e': case 'f': case 'g':
    case 'h': case 'i': case 'j':           case 'l': case 'm': case 'n':
    case 'o':                               case 's': case 't':
    case 'v': case 'w': case 'x': case 'y': case 'z':
      ret = d_make_builtin_type (di,
				 &cplus_demangle_builtin_types[peek - 'a']);
      di->expansion += ret->u.s_builtin.type->len;
      can_subst = 0;
      d_advance (di, 1);
      break;

    case 'u':
      d_advance (di, 1);
      ret = d_make_comp (di, DEMANGLE_COMPONENT_VENDOR_TYPE,
			 d_source_name (di), NULL);
      break;

    case 'F':
      ret = d_function_type (di);
      break;

    case '0': case '1': case '2': case '3': case '4':
    case '5': case '6': case '7': case '8': case '9':
    case 'N':
    case 'Z':
      ret = d_class_enum_type (di);
      break;

    case 'A':
      ret = d_array_type (di);
      break;

    case 'M':
      ret = d_pointer_to_member_type (di);
      break;

    case 'T':
      ret = d_template_param (di);
      if (d_peek_char (di) == 'I')
	{
	  /* This is <template-template-param> <template-args>.  The
	     <template-template-param> part is a substitution
	     candidate.  */
	  if (! d_add_substitution (di, ret))
	    return NULL;
	  ret = d_make_comp (di, DEMANGLE_COMPONENT_TEMPLATE, ret,
			     d_template_args (di));
	}
      break;

    case 'S':
      /* If this is a special substitution, then it is the start of
	 <class-enum-type>.  */
      {
	char peek_next;

	peek_next = d_peek_next_char (di);
	if (IS_DIGIT (peek_next)
	    || peek_next == '_'
	    || IS_UPPER (peek_next))
	  {
	    ret = d_substitution (di, 0);
	    /* The substituted name may have been a template name and
	       may be followed by tepmlate args.  */
	    if (d_peek_char (di) == 'I')
	      ret = d_make_comp (di, DEMANGLE_COMPONENT_TEMPLATE, ret,
				 d_template_args (di));
	    else
	      can_subst = 0;
	  }
	else
	  {
	    ret = d_class_enum_type (di);
	    /* If the substitution was a complete type, then it is not
	       a new substitution candidate.  However, if the
	       substitution was followed by template arguments, then
	       the whole thing is a substitution candidate.  */
	    if (ret != NULL && ret->type == DEMANGLE_COMPONENT_SUB_STD)
	      can_subst = 0;
	  }
      }
      break;

    case 'O':
      d_advance (di, 1);
      ret = d_make_comp (di, DEMANGLE_COMPONENT_RVALUE_REFERENCE,
                         cplus_demangle_type (di), NULL);
      break;

    case 'P':
      d_advance (di, 1);
      ret = d_make_comp (di, DEMANGLE_COMPONENT_POINTER,
			 cplus_demangle_type (di), NULL);
      break;

    case 'R':
      d_advance (di, 1);
      ret = d_make_comp (di, DEMANGLE_COMPONENT_REFERENCE,
                         cplus_demangle_type (di), NULL);
      break;

    case 'C':
      d_advance (di, 1);
      ret = d_make_comp (di, DEMANGLE_COMPONENT_COMPLEX,
			 cplus_demangle_type (di), NULL);
      break;

    case 'G':
      d_advance (di, 1);
      ret = d_make_comp (di, DEMANGLE_COMPONENT_IMAGINARY,
			 cplus_demangle_type (di), NULL);
      break;

    case 'U':
      d_advance (di, 1);
      ret = d_source_name (di);
      ret = d_make_comp (di, DEMANGLE_COMPONENT_VENDOR_TYPE_QUAL,
			 cplus_demangle_type (di), ret);
      break;

    case 'D':
      can_subst = 0;
      d_advance (di, 1);
      peek = d_next_char (di);
      switch (peek)
	{
	case 'T':
	case 't':
	  /* decltype (expression) */
	  ret = d_make_comp (di, DEMANGLE_COMPONENT_DECLTYPE,
			     d_expression (di), NULL);
	  if (ret && d_next_char (di) != 'E')
	    ret = NULL;
	  can_subst = 1;
	  break;
	  
	case 'p':
	  /* Pack expansion.  */
	  ret = d_make_comp (di, DEMANGLE_COMPONENT_PACK_EXPANSION,
			     cplus_demangle_type (di), NULL);
	  can_subst = 1;
	  break;

	case 'a':
	  /* auto */
	  ret = d_make_name (di, "auto", 4);
	  break;
	  
	case 'f':
	  /* 32-bit decimal floating point */
	  ret = d_make_builtin_type (di, &cplus_demangle_builtin_types[26]);
	  di->expansion += ret->u.s_builtin.type->len;
	  break;
	case 'd':
	  /* 64-bit DFP */
	  ret = d_make_builtin_type (di, &cplus_demangle_builtin_types[27]);
	  di->expansion += ret->u.s_builtin.type->len;
	  break;
	case 'e':
	  /* 128-bit DFP */
	  ret = d_make_builtin_type (di, &cplus_demangle_builtin_types[28]);
	  di->expansion += ret->u.s_builtin.type->len;
	  break;
	case 'h':
	  /* 16-bit half-precision FP */
	  ret = d_make_builtin_type (di, &cplus_demangle_builtin_types[29]);
	  di->expansion += ret->u.s_builtin.type->len;
	  break;
	case 's':
	  /* char16_t */
	  ret = d_make_builtin_type (di, &cplus_demangle_builtin_types[30]);
	  di->expansion += ret->u.s_builtin.type->len;
	  break;
	case 'i':
	  /* char32_t */
	  ret = d_make_builtin_type (di, &cplus_demangle_builtin_types[31]);
	  di->expansion += ret->u.s_builtin.type->len;
	  break;

	case 'F':
	  /* Fixed point types. DF<int bits><length><fract bits><sat>  */
	  ret = d_make_empty (di);
	  ret->type = DEMANGLE_COMPONENT_FIXED_TYPE;
	  if ((ret->u.s_fixed.accum = IS_DIGIT (d_peek_char (di))))
	    /* For demangling we don't care about the bits.  */
	    d_number (di);
	  ret->u.s_fixed.length = cplus_demangle_type (di);
	  if (ret->u.s_fixed.length == NULL)
	    return NULL;
	  d_number (di);
	  peek = d_next_char (di);
	  ret->u.s_fixed.sat = (peek == 's');
	  break;

	case 'v':
	  ret = d_vector_type (di);
	  can_subst = 1;
	  break;

        case 'n':
          /* decltype(nullptr) */
	  ret = d_make_builtin_type (di, &cplus_demangle_builtin_types[32]);
	  di->expansion += ret->u.s_builtin.type->len;
	  break;

	default:
	  return NULL;
	}
      break;

    default:
      return NULL;
    }

  if (can_subst)
    {
      if (! d_add_substitution (di, ret))
	return NULL;
    }

  return ret;
}

/* <CV-qualifiers> ::= [r] [V] [K]  */

static struct demangle_component **
d_cv_qualifiers (struct d_info *di,
                 struct demangle_component **pret, int member_fn)
{
  struct demangle_component **pstart;
  char peek;

  pstart = pret;
  peek = d_peek_char (di);
  while (peek == 'r' || peek == 'V' || peek == 'K')
    {
      enum demangle_component_type t;

      d_advance (di, 1);
      if (peek == 'r')
	{
	  t = (member_fn
	       ? DEMANGLE_COMPONENT_RESTRICT_THIS
	       : DEMANGLE_COMPONENT_RESTRICT);
	  di->expansion += sizeof "restrict";
	}
      else if (peek == 'V')
	{
	  t = (member_fn
	       ? DEMANGLE_COMPONENT_VOLATILE_THIS
	       : DEMANGLE_COMPONENT_VOLATILE);
	  di->expansion += sizeof "volatile";
	}
      else
	{
	  t = (member_fn
	       ? DEMANGLE_COMPONENT_CONST_THIS
	       : DEMANGLE_COMPONENT_CONST);
	  di->expansion += sizeof "const";
	}

      *pret = d_make_comp (di, t, NULL, NULL);
      if (*pret == NULL)
	return NULL;
      pret = &d_left (*pret);

      peek = d_peek_char (di);
    }

  if (!member_fn && peek == 'F')
    {
      while (pstart != pret)
	{
	  switch ((*pstart)->type)
	    {
	    case DEMANGLE_COMPONENT_RESTRICT:
	      (*pstart)->type = DEMANGLE_COMPONENT_RESTRICT_THIS;
	      break;
	    case DEMANGLE_COMPONENT_VOLATILE:
	      (*pstart)->type = DEMANGLE_COMPONENT_VOLATILE_THIS;
	      break;
	    case DEMANGLE_COMPONENT_CONST:
	      (*pstart)->type = DEMANGLE_COMPONENT_CONST_THIS;
	      break;
	    default:
	      break;
	    }
	  pstart = &d_left (*pstart);
	}
    }

  return pret;
}

/* <ref-qualifier> ::= R
                   ::= O */

static struct demangle_component *
d_ref_qualifier (struct d_info *di, struct demangle_component *sub)
{
  struct demangle_component *ret = sub;
  char peek;

  peek = d_peek_char (di);
  if (peek == 'R' || peek == 'O')
    {
      enum demangle_component_type t;
      if (peek == 'R')
	{
	  t = DEMANGLE_COMPONENT_REFERENCE_THIS;
	  di->expansion += sizeof "&";
	}
      else
	{
	  t = DEMANGLE_COMPONENT_RVALUE_REFERENCE_THIS;
	  di->expansion += sizeof "&&";
	}
      d_advance (di, 1);

      ret = d_make_comp (di, t, ret, NULL);
    }

  return ret;
}

/* <function-type> ::= F [Y] <bare-function-type> [<ref-qualifier>] E  */

static struct demangle_component *
d_function_type (struct d_info *di)
{
  struct demangle_component *ret;

  if (! d_check_char (di, 'F'))
    return NULL;
  if (d_peek_char (di) == 'Y')
    {
      /* Function has C linkage.  We don't print this information.
	 FIXME: We should print it in verbose mode.  */
      d_advance (di, 1);
    }
  ret = d_bare_function_type (di, 1);
  ret = d_ref_qualifier (di, ret);

  if (! d_check_char (di, 'E'))
    return NULL;
  return ret;
}

/* <type>+ */

static struct demangle_component *
d_parmlist (struct d_info *di)
{
  struct demangle_component *tl;
  struct demangle_component **ptl;

  tl = NULL;
  ptl = &tl;
  while (1)
    {
      struct demangle_component *type;

      char peek = d_peek_char (di);
      if (peek == '\0' || peek == 'E' || peek == '.')
	break;
      if ((peek == 'R' || peek == 'O')
	  && d_peek_next_char (di) == 'E')
	/* Function ref-qualifier, not a ref prefix for a parameter type.  */
	break;
      type = cplus_demangle_type (di);
      if (type == NULL)
	return NULL;
      *ptl = d_make_comp (di, DEMANGLE_COMPONENT_ARGLIST, type, NULL);
      if (*ptl == NULL)
	return NULL;
      ptl = &d_right (*ptl);
    }

  /* There should be at least one parameter type besides the optional
     return type.  A function which takes no arguments will have a
     single parameter type void.  */
  if (tl == NULL)
    return NULL;

  /* If we have a single parameter type void, omit it.  */
  if (d_right (tl) == NULL
      && d_left (tl)->type == DEMANGLE_COMPONENT_BUILTIN_TYPE
      && d_left (tl)->u.s_builtin.type->print == D_PRINT_VOID)
    {
      di->expansion -= d_left (tl)->u.s_builtin.type->len;
      d_left (tl) = NULL;
    }

  return tl;
}

/* <bare-function-type> ::= [J]<type>+  */

static struct demangle_component *
d_bare_function_type (struct d_info *di, int has_return_type)
{
  struct demangle_component *return_type;
  struct demangle_component *tl;
  char peek;

  /* Detect special qualifier indicating that the first argument
     is the return type.  */
  peek = d_peek_char (di);
  if (peek == 'J')
    {
      d_advance (di, 1);
      has_return_type = 1;
    }

  if (has_return_type)
    {
      return_type = cplus_demangle_type (di);
      if (return_type == NULL)
	return NULL;
    }
  else
    return_type = NULL;

  tl = d_parmlist (di);
  if (tl == NULL)
    return NULL;

  return d_make_comp (di, DEMANGLE_COMPONENT_FUNCTION_TYPE,
		      return_type, tl);
}

/* <class-enum-type> ::= <name>  */

static struct demangle_component *
d_class_enum_type (struct d_info *di)
{
  return d_name (di);
}

/* <array-type> ::= A <(positive dimension) number> _ <(element) type>
                ::= A [<(dimension) expression>] _ <(element) type>
*/

static struct demangle_component *
d_array_type (struct d_info *di)
{
  char peek;
  struct demangle_component *dim;

  if (! d_check_char (di, 'A'))
    return NULL;

  peek = d_peek_char (di);
  if (peek == '_')
    dim = NULL;
  else if (IS_DIGIT (peek))
    {
      const char *s;

      s = d_str (di);
      do
	{
	  d_advance (di, 1);
	  peek = d_peek_char (di);
	}
      while (IS_DIGIT (peek));
      dim = d_make_name (di, s, d_str (di) - s);
      if (dim == NULL)
	return NULL;
    }
  else
    {
      dim = d_expression (di);
      if (dim == NULL)
	return NULL;
    }

  if (! d_check_char (di, '_'))
    return NULL;

  return d_make_comp (di, DEMANGLE_COMPONENT_ARRAY_TYPE, dim,
		      cplus_demangle_type (di));
}

/* <vector-type> ::= Dv <number> _ <type>
                 ::= Dv _ <expression> _ <type> */

static struct demangle_component *
d_vector_type (struct d_info *di)
{
  char peek;
  struct demangle_component *dim;

  peek = d_peek_char (di);
  if (peek == '_')
    {
      d_advance (di, 1);
      dim = d_expression (di);
    }
  else
    dim = d_number_component (di);

  if (dim == NULL)
    return NULL;

  if (! d_check_char (di, '_'))
    return NULL;

  return d_make_comp (di, DEMANGLE_COMPONENT_VECTOR_TYPE, dim,
		      cplus_demangle_type (di));
}

/* <pointer-to-member-type> ::= M <(class) type> <(member) type>  */

static struct demangle_component *
d_pointer_to_member_type (struct d_info *di)
{
  struct demangle_component *cl;
  struct demangle_component *mem;

  if (! d_check_char (di, 'M'))
    return NULL;

  cl = cplus_demangle_type (di);
  if (cl == NULL)
    return NULL;

<<<<<<< HEAD
  if (pmem != &mem
      && ((*pmem)->type == DEMANGLE_COMPONENT_RVALUE_REFERENCE_THIS
	  || (*pmem)->type == DEMANGLE_COMPONENT_REFERENCE_THIS))
    {
      /* Move the ref-qualifier outside the cv-qualifiers so that
	 they are printed in the right order.  */
      struct demangle_component *fn = d_left (*pmem);
      d_left (*pmem) = mem;
      mem = *pmem;
      *pmem = fn;
    }

  if (pmem != &mem && (*pmem)->type != DEMANGLE_COMPONENT_FUNCTION_TYPE)
    {
      if (! d_add_substitution (di, mem))
	return NULL;
    }
=======
  /* The ABI says, "The type of a non-static member function is considered
     to be different, for the purposes of substitution, from the type of a
     namespace-scope or static member function whose type appears
     similar. The types of two non-static member functions are considered
     to be different, for the purposes of substitution, if the functions
     are members of different classes. In other words, for the purposes of
     substitution, the class of which the function is a member is
     considered part of the type of function."

     For a pointer to member function, this call to cplus_demangle_type
     will end up adding a (possibly qualified) non-member function type to
     the substitution table, which is not correct; however, the member
     function type will never be used in a substitution, so putting the
     wrong type in the substitution table is harmless.  */

  mem = cplus_demangle_type (di);
  if (mem == NULL)
    return NULL;
>>>>>>> 4d0aec87

  return d_make_comp (di, DEMANGLE_COMPONENT_PTRMEM_TYPE, cl, mem);
}

/* <non-negative number> _ */

static long
d_compact_number (struct d_info *di)
{
  long num;
  if (d_peek_char (di) == '_')
    num = 0;
  else if (d_peek_char (di) == 'n')
    return -1;
  else
    num = d_number (di) + 1;

  if (! d_check_char (di, '_'))
    return -1;
  return num;
}

/* <template-param> ::= T_
                    ::= T <(parameter-2 non-negative) number> _
*/

static struct demangle_component *
d_template_param (struct d_info *di)
{
  long param;

  if (! d_check_char (di, 'T'))
    return NULL;

  param = d_compact_number (di);
  if (param < 0)
    return NULL;

  ++di->did_subs;

  return d_make_template_param (di, param);
}

/* <template-args> ::= I <template-arg>+ E  */

static struct demangle_component *
d_template_args (struct d_info *di)
{
  struct demangle_component *hold_last_name;
  struct demangle_component *al;
  struct demangle_component **pal;

  /* Preserve the last name we saw--don't let the template arguments
     clobber it, as that would give us the wrong name for a subsequent
     constructor or destructor.  */
  hold_last_name = di->last_name;

  if (d_peek_char (di) != 'I'
      && d_peek_char (di) != 'J')
    return NULL;
  d_advance (di, 1);

  if (d_peek_char (di) == 'E')
    {
      /* An argument pack can be empty.  */
      d_advance (di, 1);
      return d_make_comp (di, DEMANGLE_COMPONENT_TEMPLATE_ARGLIST, NULL, NULL);
    }

  al = NULL;
  pal = &al;
  while (1)
    {
      struct demangle_component *a;

      a = d_template_arg (di);
      if (a == NULL)
	return NULL;

      *pal = d_make_comp (di, DEMANGLE_COMPONENT_TEMPLATE_ARGLIST, a, NULL);
      if (*pal == NULL)
	return NULL;
      pal = &d_right (*pal);

      if (d_peek_char (di) == 'E')
	{
	  d_advance (di, 1);
	  break;
	}
    }

  di->last_name = hold_last_name;

  return al;
}

/* <template-arg> ::= <type>
                  ::= X <expression> E
                  ::= <expr-primary>
*/

static struct demangle_component *
d_template_arg (struct d_info *di)
{
  struct demangle_component *ret;

  switch (d_peek_char (di))
    {
    case 'X':
      d_advance (di, 1);
      ret = d_expression (di);
      if (! d_check_char (di, 'E'))
	return NULL;
      return ret;

    case 'L':
      return d_expr_primary (di);

    case 'I':
    case 'J':
      /* An argument pack.  */
      return d_template_args (di);

    default:
      return cplus_demangle_type (di);
    }
}

/* Parse a sequence of expressions until we hit the terminator
   character.  */

static struct demangle_component *
d_exprlist (struct d_info *di, char terminator)
{
  struct demangle_component *list = NULL;
  struct demangle_component **p = &list;

  if (d_peek_char (di) == terminator)
    {
      d_advance (di, 1);
      return d_make_comp (di, DEMANGLE_COMPONENT_ARGLIST, NULL, NULL);
    }

  while (1)
    {
      struct demangle_component *arg = d_expression (di);
      if (arg == NULL)
	return NULL;

      *p = d_make_comp (di, DEMANGLE_COMPONENT_ARGLIST, arg, NULL);
      if (*p == NULL)
	return NULL;
      p = &d_right (*p);

      if (d_peek_char (di) == terminator)
	{
	  d_advance (di, 1);
	  break;
	}
    }

  return list;
}

/* Returns nonzero iff OP is an operator for a C++ cast: const_cast,
   dynamic_cast, static_cast or reinterpret_cast.  */

static int
op_is_new_cast (struct demangle_component *op)
{
  const char *code = op->u.s_operator.op->code;
  return (code[1] == 'c'
	  && (code[0] == 's' || code[0] == 'd'
	      || code[0] == 'c' || code[0] == 'r'));
}

/* <expression> ::= <(unary) operator-name> <expression>
                ::= <(binary) operator-name> <expression> <expression>
                ::= <(trinary) operator-name> <expression> <expression> <expression>
		::= cl <expression>+ E
                ::= st <type>
                ::= <template-param>
                ::= sr <type> <unqualified-name>
                ::= sr <type> <unqualified-name> <template-args>
                ::= <expr-primary>
*/

static struct demangle_component *
d_expression (struct d_info *di)
{
  char peek;

  peek = d_peek_char (di);
  if (peek == 'L')
    return d_expr_primary (di);
  else if (peek == 'T')
    return d_template_param (di);
  else if (peek == 's' && d_peek_next_char (di) == 'r')
    {
      struct demangle_component *type;
      struct demangle_component *name;

      d_advance (di, 2);
      type = cplus_demangle_type (di);
      name = d_unqualified_name (di);
      if (d_peek_char (di) != 'I')
	return d_make_comp (di, DEMANGLE_COMPONENT_QUAL_NAME, type, name);
      else
	return d_make_comp (di, DEMANGLE_COMPONENT_QUAL_NAME, type,
			    d_make_comp (di, DEMANGLE_COMPONENT_TEMPLATE, name,
					 d_template_args (di)));
    }
  else if (peek == 's' && d_peek_next_char (di) == 'p')
    {
      d_advance (di, 2);
      return d_make_comp (di, DEMANGLE_COMPONENT_PACK_EXPANSION,
			  d_expression (di), NULL);
    }
  else if (peek == 'f' && d_peek_next_char (di) == 'p')
    {
      /* Function parameter used in a late-specified return type.  */
      int index;
      d_advance (di, 2);
      if (d_peek_char (di) == 'T')
	{
	  /* 'this' parameter.  */
	  d_advance (di, 1);
	  index = 0;
	}
      else
	{
	  index = d_compact_number (di) + 1;
	  if (index == 0)
	    return NULL;
	}
      return d_make_function_param (di, index);
    }
  else if (IS_DIGIT (peek)
	   || (peek == 'o' && d_peek_next_char (di) == 'n'))
    {
      /* We can get an unqualified name as an expression in the case of
         a dependent function call, i.e. decltype(f(t)).  */
      struct demangle_component *name;

      if (peek == 'o')
	/* operator-function-id, i.e. operator+(t).  */
	d_advance (di, 2);

      name = d_unqualified_name (di);
      if (name == NULL)
	return NULL;
      if (d_peek_char (di) == 'I')
	return d_make_comp (di, DEMANGLE_COMPONENT_TEMPLATE, name,
			    d_template_args (di));
      else
	return name;
    }
  else if ((peek == 'i' || peek == 't')
	   && d_peek_next_char (di) == 'l')
    {
      /* Brace-enclosed initializer list, untyped or typed.  */
      struct demangle_component *type = NULL;
      if (peek == 't')
	type = cplus_demangle_type (di);
      d_advance (di, 2);
      return d_make_comp (di, DEMANGLE_COMPONENT_INITIALIZER_LIST,
			  type, d_exprlist (di, 'E'));
    }
  else
    {
      struct demangle_component *op;
      const char *code = NULL;
      int args;

      op = d_operator_name (di);
      if (op == NULL)
	return NULL;

      if (op->type == DEMANGLE_COMPONENT_OPERATOR)
	{
	  code = op->u.s_operator.op->code;
	  di->expansion += op->u.s_operator.op->len - 2;
	  if (strcmp (code, "st") == 0)
	    return d_make_comp (di, DEMANGLE_COMPONENT_UNARY, op,
				cplus_demangle_type (di));
	}

      switch (op->type)
	{
	default:
	  return NULL;
	case DEMANGLE_COMPONENT_OPERATOR:
	  args = op->u.s_operator.op->args;
	  break;
	case DEMANGLE_COMPONENT_EXTENDED_OPERATOR:
	  args = op->u.s_extended_operator.args;
	  break;
	case DEMANGLE_COMPONENT_CAST:
	  args = 1;
	  break;
	}

      switch (args)
	{
	case 0:
	  return d_make_comp (di, DEMANGLE_COMPONENT_NULLARY, op, NULL);

	case 1:
	  {
	    struct demangle_component *operand;
	    int suffix = 0;

	    if (code && (code[0] == 'p' || code[0] == 'm')
		&& code[1] == code[0])
	      /* pp_ and mm_ are the prefix variants.  */
	      suffix = !d_check_char (di, '_');

	    if (op->type == DEMANGLE_COMPONENT_CAST
		&& d_check_char (di, '_'))
	      operand = d_exprlist (di, 'E');
	    else
	      operand = d_expression (di);

	    if (suffix)
	      /* Indicate the suffix variant for d_print_comp.  */
	      return d_make_comp (di, DEMANGLE_COMPONENT_UNARY, op,
				  d_make_comp (di,
					       DEMANGLE_COMPONENT_BINARY_ARGS,
					       operand, operand));
	    else
	      return d_make_comp (di, DEMANGLE_COMPONENT_UNARY, op,
				  operand);
	  }
	case 2:
	  {
	    struct demangle_component *left;
	    struct demangle_component *right;

	    if (op_is_new_cast (op))
	      left = cplus_demangle_type (di);
	    else
	      left = d_expression (di);
	    if (!strcmp (code, "cl"))
	      right = d_exprlist (di, 'E');
	    else if (!strcmp (code, "dt") || !strcmp (code, "pt"))
	      {
		right = d_unqualified_name (di);
		if (d_peek_char (di) == 'I')
		  right = d_make_comp (di, DEMANGLE_COMPONENT_TEMPLATE,
				       right, d_template_args (di));
	      }
	    else
	      right = d_expression (di);

	    return d_make_comp (di, DEMANGLE_COMPONENT_BINARY, op,
				d_make_comp (di,
					     DEMANGLE_COMPONENT_BINARY_ARGS,
					     left, right));
	  }
	case 3:
	  {
	    struct demangle_component *first;
	    struct demangle_component *second;
	    struct demangle_component *third;

	    if (!strcmp (code, "qu"))
	      {
		/* ?: expression.  */
		first = d_expression (di);
		second = d_expression (di);
		third = d_expression (di);
	      }
	    else if (code[0] == 'n')
	      {
		/* new-expression.  */
		if (code[1] != 'w' && code[1] != 'a')
		  return NULL;
		first = d_exprlist (di, '_');
		second = cplus_demangle_type (di);
		if (d_peek_char (di) == 'E')
		  {
		    d_advance (di, 1);
		    third = NULL;
		  }
		else if (d_peek_char (di) == 'p'
			 && d_peek_next_char (di) == 'i')
		  {
		    /* Parenthesized initializer.  */
		    d_advance (di, 2);
		    third = d_exprlist (di, 'E');
		  }
		else if (d_peek_char (di) == 'i'
			 && d_peek_next_char (di) == 'l')
		  /* initializer-list.  */
		  third = d_expression (di);
		else
		  return NULL;
	      }
	    else
	      return NULL;
	    return d_make_comp (di, DEMANGLE_COMPONENT_TRINARY, op,
				d_make_comp (di,
					     DEMANGLE_COMPONENT_TRINARY_ARG1,
					     first,
					     d_make_comp (di,
							  DEMANGLE_COMPONENT_TRINARY_ARG2,
							  second, third)));
	  }
	default:
	  return NULL;
	}
    }
}

/* <expr-primary> ::= L <type> <(value) number> E
                  ::= L <type> <(value) float> E
                  ::= L <mangled-name> E
*/

static struct demangle_component *
d_expr_primary (struct d_info *di)
{
  struct demangle_component *ret;

  if (! d_check_char (di, 'L'))
    return NULL;
  if (d_peek_char (di) == '_'
      /* Workaround for G++ bug; see comment in write_template_arg.  */
      || d_peek_char (di) == 'Z')
    ret = cplus_demangle_mangled_name (di, 0);
  else
    {
      struct demangle_component *type;
      enum demangle_component_type t;
      const char *s;

      type = cplus_demangle_type (di);
      if (type == NULL)
	return NULL;

      /* If we have a type we know how to print, we aren't going to
	 print the type name itself.  */
      if (type->type == DEMANGLE_COMPONENT_BUILTIN_TYPE
	  && type->u.s_builtin.type->print != D_PRINT_DEFAULT)
	di->expansion -= type->u.s_builtin.type->len;

      /* Rather than try to interpret the literal value, we just
	 collect it as a string.  Note that it's possible to have a
	 floating point literal here.  The ABI specifies that the
	 format of such literals is machine independent.  That's fine,
	 but what's not fine is that versions of g++ up to 3.2 with
	 -fabi-version=1 used upper case letters in the hex constant,
	 and dumped out gcc's internal representation.  That makes it
	 hard to tell where the constant ends, and hard to dump the
	 constant in any readable form anyhow.  We don't attempt to
	 handle these cases.  */

      t = DEMANGLE_COMPONENT_LITERAL;
      if (d_peek_char (di) == 'n')
	{
	  t = DEMANGLE_COMPONENT_LITERAL_NEG;
	  d_advance (di, 1);
	}
      s = d_str (di);
      while (d_peek_char (di) != 'E')
	{
	  if (d_peek_char (di) == '\0')
	    return NULL;
	  d_advance (di, 1);
	}
      ret = d_make_comp (di, t, type, d_make_name (di, s, d_str (di) - s));
    }
  if (! d_check_char (di, 'E'))
    return NULL;
  return ret;
}

/* <local-name> ::= Z <(function) encoding> E <(entity) name> [<discriminator>]
                ::= Z <(function) encoding> E s [<discriminator>]
                ::= Z <(function) encoding> E d [<parameter> number>] _ <entity name>
*/

static struct demangle_component *
d_local_name (struct d_info *di)
{
  struct demangle_component *function;

  if (! d_check_char (di, 'Z'))
    return NULL;

  function = d_encoding (di, 0);

  if (! d_check_char (di, 'E'))
    return NULL;

  if (d_peek_char (di) == 's')
    {
      d_advance (di, 1);
      if (! d_discriminator (di))
	return NULL;
      return d_make_comp (di, DEMANGLE_COMPONENT_LOCAL_NAME, function,
			  d_make_name (di, "string literal",
				       sizeof "string literal" - 1));
    }
  else
    {
      struct demangle_component *name;
      int num = -1;

      if (d_peek_char (di) == 'd')
	{
	  /* Default argument scope: d <number> _.  */
	  d_advance (di, 1);
	  num = d_compact_number (di);
	  if (num < 0)
	    return NULL;
	}

      name = d_name (di);
      if (name)
	switch (name->type)
	  {
	    /* Lambdas and unnamed types have internal discriminators.  */
	  case DEMANGLE_COMPONENT_LAMBDA:
	  case DEMANGLE_COMPONENT_UNNAMED_TYPE:
	    break;
	  default:
	    if (! d_discriminator (di))
	      return NULL;
	  }
      if (num >= 0)
	name = d_make_default_arg (di, num, name);
      return d_make_comp (di, DEMANGLE_COMPONENT_LOCAL_NAME, function, name);
    }
}

/* <discriminator> ::= _ <(non-negative) number>

   We demangle the discriminator, but we don't print it out.  FIXME:
   We should print it out in verbose mode.  */

static int
d_discriminator (struct d_info *di)
{
  long discrim;

  if (d_peek_char (di) != '_')
    return 1;
  d_advance (di, 1);
  discrim = d_number (di);
  if (discrim < 0)
    return 0;
  return 1;
}

/* <closure-type-name> ::= Ul <lambda-sig> E [ <nonnegative number> ] _ */

static struct demangle_component *
d_lambda (struct d_info *di)
{
  struct demangle_component *tl;
  struct demangle_component *ret;
  int num;

  if (! d_check_char (di, 'U'))
    return NULL;
  if (! d_check_char (di, 'l'))
    return NULL;

  tl = d_parmlist (di);
  if (tl == NULL)
    return NULL;

  if (! d_check_char (di, 'E'))
    return NULL;

  num = d_compact_number (di);
  if (num < 0)
    return NULL;

  ret = d_make_empty (di);
  if (ret)
    {
      ret->type = DEMANGLE_COMPONENT_LAMBDA;
      ret->u.s_unary_num.sub = tl;
      ret->u.s_unary_num.num = num;
    }

  if (! d_add_substitution (di, ret))
    return NULL;

  return ret;
}

/* <unnamed-type-name> ::= Ut [ <nonnegative number> ] _ */

static struct demangle_component *
d_unnamed_type (struct d_info *di)
{
  struct demangle_component *ret;
  long num;

  if (! d_check_char (di, 'U'))
    return NULL;
  if (! d_check_char (di, 't'))
    return NULL;

  num = d_compact_number (di);
  if (num < 0)
    return NULL;

  ret = d_make_empty (di);
  if (ret)
    {
      ret->type = DEMANGLE_COMPONENT_UNNAMED_TYPE;
      ret->u.s_number.number = num;
    }

  if (! d_add_substitution (di, ret))
    return NULL;

  return ret;
}

/* <clone-suffix> ::= [ . <clone-type-identifier> ] [ . <nonnegative number> ]*
*/

static struct demangle_component *
d_clone_suffix (struct d_info *di, struct demangle_component *encoding)
{
  const char *suffix = d_str (di);
  const char *pend = suffix;
  struct demangle_component *n;

  if (*pend == '.' && (IS_LOWER (pend[1]) || pend[1] == '_'))
    {
      pend += 2;
      while (IS_LOWER (*pend) || *pend == '_')
	++pend;
    }
  while (*pend == '.' && IS_DIGIT (pend[1]))
    {
      pend += 2;
      while (IS_DIGIT (*pend))
	++pend;
    }
  d_advance (di, pend - suffix);
  n = d_make_name (di, suffix, pend - suffix);
  return d_make_comp (di, DEMANGLE_COMPONENT_CLONE, encoding, n);
}

/* Add a new substitution.  */

static int
d_add_substitution (struct d_info *di, struct demangle_component *dc)
{
  if (dc == NULL)
    return 0;
  if (di->next_sub >= di->num_subs)
    return 0;
  di->subs[di->next_sub] = dc;
  ++di->next_sub;
  return 1;
}

/* <substitution> ::= S <seq-id> _
                  ::= S_
                  ::= St
                  ::= Sa
                  ::= Sb
                  ::= Ss
                  ::= Si
                  ::= So
                  ::= Sd

   If PREFIX is non-zero, then this type is being used as a prefix in
   a qualified name.  In this case, for the standard substitutions, we
   need to check whether we are being used as a prefix for a
   constructor or destructor, and return a full template name.
   Otherwise we will get something like std::iostream::~iostream()
   which does not correspond particularly well to any function which
   actually appears in the source.
*/

static const struct d_standard_sub_info standard_subs[] =
{
  { 't', NL ("std"),
    NL ("std"),
    NULL, 0 },
  { 'a', NL ("std::allocator"),
    NL ("std::allocator"),
    NL ("allocator") },
  { 'b', NL ("std::basic_string"),
    NL ("std::basic_string"),
    NL ("basic_string") },
  { 's', NL ("std::string"),
    NL ("std::basic_string<char, std::char_traits<char>, std::allocator<char> >"),
    NL ("basic_string") },
  { 'i', NL ("std::istream"),
    NL ("std::basic_istream<char, std::char_traits<char> >"),
    NL ("basic_istream") },
  { 'o', NL ("std::ostream"),
    NL ("std::basic_ostream<char, std::char_traits<char> >"),
    NL ("basic_ostream") },
  { 'd', NL ("std::iostream"),
    NL ("std::basic_iostream<char, std::char_traits<char> >"),
    NL ("basic_iostream") }
};

static struct demangle_component *
d_substitution (struct d_info *di, int prefix)
{
  char c;

  if (! d_check_char (di, 'S'))
    return NULL;

  c = d_next_char (di);
  if (c == '_' || IS_DIGIT (c) || IS_UPPER (c))
    {
      unsigned int id;

      id = 0;
      if (c != '_')
	{
	  do
	    {
	      unsigned int new_id;

	      if (IS_DIGIT (c))
		new_id = id * 36 + c - '0';
	      else if (IS_UPPER (c))
		new_id = id * 36 + c - 'A' + 10;
	      else
		return NULL;
	      if (new_id < id)
		return NULL;
	      id = new_id;
	      c = d_next_char (di);
	    }
	  while (c != '_');

	  ++id;
	}

      if (id >= (unsigned int) di->next_sub)
	return NULL;

      ++di->did_subs;

      return di->subs[id];
    }
  else
    {
      int verbose;
      const struct d_standard_sub_info *p;
      const struct d_standard_sub_info *pend;

      verbose = (di->options & DMGL_VERBOSE) != 0;
      if (! verbose && prefix)
	{
	  char peek;

	  peek = d_peek_char (di);
	  if (peek == 'C' || peek == 'D')
	    verbose = 1;
	}

      pend = (&standard_subs[0]
	      + sizeof standard_subs / sizeof standard_subs[0]);
      for (p = &standard_subs[0]; p < pend; ++p)
	{
	  if (c == p->code)
	    {
	      const char *s;
	      int len;

	      if (p->set_last_name != NULL)
		di->last_name = d_make_sub (di, p->set_last_name,
					    p->set_last_name_len);
	      if (verbose)
		{
		  s = p->full_expansion;
		  len = p->full_len;
		}
	      else
		{
		  s = p->simple_expansion;
		  len = p->simple_len;
		}
	      di->expansion += len;
	      return d_make_sub (di, s, len);
	    }
	}

      return NULL;
    }
}

/* Initialize a growable string.  */

static void
d_growable_string_init (struct d_growable_string *dgs, size_t estimate)
{
  dgs->buf = NULL;
  dgs->len = 0;
  dgs->alc = 0;
  dgs->allocation_failure = 0;

  if (estimate > 0)
    d_growable_string_resize (dgs, estimate);
}

/* Grow a growable string to a given size.  */

static inline void
d_growable_string_resize (struct d_growable_string *dgs, size_t need)
{
  size_t newalc;
  char *newbuf;

  if (dgs->allocation_failure)
    return;

  /* Start allocation at two bytes to avoid any possibility of confusion
     with the special value of 1 used as a return in *palc to indicate
     allocation failures.  */
  newalc = dgs->alc > 0 ? dgs->alc : 2;
  while (newalc < need)
    newalc <<= 1;

  newbuf = (char *) realloc (dgs->buf, newalc);
  if (newbuf == NULL)
    {
      free (dgs->buf);
      dgs->buf = NULL;
      dgs->len = 0;
      dgs->alc = 0;
      dgs->allocation_failure = 1;
      return;
    }
  dgs->buf = newbuf;
  dgs->alc = newalc;
}

/* Append a buffer to a growable string.  */

static inline void
d_growable_string_append_buffer (struct d_growable_string *dgs,
                                 const char *s, size_t l)
{
  size_t need;

  need = dgs->len + l + 1;
  if (need > dgs->alc)
    d_growable_string_resize (dgs, need);

  if (dgs->allocation_failure)
    return;

  memcpy (dgs->buf + dgs->len, s, l);
  dgs->buf[dgs->len + l] = '\0';
  dgs->len += l;
}

/* Bridge growable strings to the callback mechanism.  */

static void
d_growable_string_callback_adapter (const char *s, size_t l, void *opaque)
{
  struct d_growable_string *dgs = (struct d_growable_string*) opaque;

  d_growable_string_append_buffer (dgs, s, l);
}

/* Initialize a print information structure.  */

static void
d_print_init (struct d_print_info *dpi, demangle_callbackref callback,
	      void *opaque)
{
  dpi->len = 0;
  dpi->last_char = '\0';
  dpi->templates = NULL;
  dpi->modifiers = NULL;
  dpi->pack_index = 0;
  dpi->flush_count = 0;

  dpi->callback = callback;
  dpi->opaque = opaque;

  dpi->demangle_failure = 0;

  dpi->saved_scopes = NULL;
  dpi->num_saved_scopes = 0;
}

/* Free a print information structure.  */

static void
d_print_free (struct d_print_info *dpi)
{
  int i;

  for (i = 0; i < dpi->num_saved_scopes; i++)
    {
      struct d_print_template *ts, *tn;

      for (ts = dpi->saved_scopes[i].templates; ts != NULL; ts = tn)
	{
	  tn = ts->next;
	  free (ts);
	}
    }

  free (dpi->saved_scopes);
}

/* Indicate that an error occurred during printing, and test for error.  */

static inline void
d_print_error (struct d_print_info *dpi)
{
  dpi->demangle_failure = 1;
}

static inline int
d_print_saw_error (struct d_print_info *dpi)
{
  return dpi->demangle_failure != 0;
}

/* Flush buffered characters to the callback.  */

static inline void
d_print_flush (struct d_print_info *dpi)
{
  dpi->buf[dpi->len] = '\0';
  dpi->callback (dpi->buf, dpi->len, dpi->opaque);
  dpi->len = 0;
  dpi->flush_count++;
}

/* Append characters and buffers for printing.  */

static inline void
d_append_char (struct d_print_info *dpi, char c)
{
  if (dpi->len == sizeof (dpi->buf) - 1)
    d_print_flush (dpi);

  dpi->buf[dpi->len++] = c;
  dpi->last_char = c;
}

static inline void
d_append_buffer (struct d_print_info *dpi, const char *s, size_t l)
{
  size_t i;

  for (i = 0; i < l; i++)
    d_append_char (dpi, s[i]);
}

static inline void
d_append_string (struct d_print_info *dpi, const char *s)
{
  d_append_buffer (dpi, s, strlen (s));
}

static inline void
d_append_num (struct d_print_info *dpi, long l)
{
  char buf[25];
  sprintf (buf,"%ld", l);
  d_append_string (dpi, buf);
}

static inline char
d_last_char (struct d_print_info *dpi)
{
  return dpi->last_char;
}

/* Turn components into a human readable string.  OPTIONS is the
   options bits passed to the demangler.  DC is the tree to print.
   CALLBACK is a function to call to flush demangled string segments
   as they fill the intermediate buffer, and OPAQUE is a generalized
   callback argument.  On success, this returns 1.  On failure,
   it returns 0, indicating a bad parse.  It does not use heap
   memory to build an output string, so cannot encounter memory
   allocation failure.  */

CP_STATIC_IF_GLIBCPP_V3
int
cplus_demangle_print_callback (int options,
                               const struct demangle_component *dc,
                               demangle_callbackref callback, void *opaque)
{
  struct d_print_info dpi;
  int success;

  d_print_init (&dpi, callback, opaque);

  d_print_comp (&dpi, options, dc);

  d_print_flush (&dpi);

  success = ! d_print_saw_error (&dpi);
  d_print_free (&dpi);
  return success;
}

/* Turn components into a human readable string.  OPTIONS is the
   options bits passed to the demangler.  DC is the tree to print.
   ESTIMATE is a guess at the length of the result.  This returns a
   string allocated by malloc, or NULL on error.  On success, this
   sets *PALC to the size of the allocated buffer.  On failure, this
   sets *PALC to 0 for a bad parse, or to 1 for a memory allocation
   failure.  */

CP_STATIC_IF_GLIBCPP_V3
char *
cplus_demangle_print (int options, const struct demangle_component *dc,
                      int estimate, size_t *palc)
{
  struct d_growable_string dgs;

  d_growable_string_init (&dgs, estimate);

  if (! cplus_demangle_print_callback (options, dc,
                                       d_growable_string_callback_adapter,
                                       &dgs))
    {
      free (dgs.buf);
      *palc = 0;
      return NULL;
    }

  *palc = dgs.allocation_failure ? 1 : dgs.alc;
  return dgs.buf;
}

/* Returns the I'th element of the template arglist ARGS, or NULL on
   failure.  */

static struct demangle_component *
d_index_template_argument (struct demangle_component *args, int i)
{
  struct demangle_component *a;

  for (a = args;
       a != NULL;
       a = d_right (a))
    {
      if (a->type != DEMANGLE_COMPONENT_TEMPLATE_ARGLIST)
	return NULL;
      if (i <= 0)
	break;
      --i;
    }
  if (i != 0 || a == NULL)
    return NULL;

  return d_left (a);
}

/* Returns the template argument from the current context indicated by DC,
   which is a DEMANGLE_COMPONENT_TEMPLATE_PARAM, or NULL.  */

static struct demangle_component *
d_lookup_template_argument (struct d_print_info *dpi,
			    const struct demangle_component *dc)
{
  if (dpi->templates == NULL)
    {
      d_print_error (dpi);
      return NULL;
    }
	
  return d_index_template_argument
    (d_right (dpi->templates->template_decl),
     dc->u.s_number.number);
}

/* Returns a template argument pack used in DC (any will do), or NULL.  */

static struct demangle_component *
d_find_pack (struct d_print_info *dpi,
	     const struct demangle_component *dc)
{
  struct demangle_component *a;
  if (dc == NULL)
    return NULL;

  switch (dc->type)
    {
    case DEMANGLE_COMPONENT_TEMPLATE_PARAM:
      a = d_lookup_template_argument (dpi, dc);
      if (a && a->type == DEMANGLE_COMPONENT_TEMPLATE_ARGLIST)
	return a;
      return NULL;

    case DEMANGLE_COMPONENT_PACK_EXPANSION:
      return NULL;
      
    case DEMANGLE_COMPONENT_LAMBDA:
    case DEMANGLE_COMPONENT_NAME:
    case DEMANGLE_COMPONENT_TAGGED_NAME:
    case DEMANGLE_COMPONENT_OPERATOR:
    case DEMANGLE_COMPONENT_BUILTIN_TYPE:
    case DEMANGLE_COMPONENT_SUB_STD:
    case DEMANGLE_COMPONENT_CHARACTER:
    case DEMANGLE_COMPONENT_FUNCTION_PARAM:
    case DEMANGLE_COMPONENT_UNNAMED_TYPE:
      return NULL;

    case DEMANGLE_COMPONENT_EXTENDED_OPERATOR:
      return d_find_pack (dpi, dc->u.s_extended_operator.name);
    case DEMANGLE_COMPONENT_CTOR:
      return d_find_pack (dpi, dc->u.s_ctor.name);
    case DEMANGLE_COMPONENT_DTOR:
      return d_find_pack (dpi, dc->u.s_dtor.name);

    default:
      a = d_find_pack (dpi, d_left (dc));
      if (a)
	return a;
      return d_find_pack (dpi, d_right (dc));
    }
}

/* Returns the length of the template argument pack DC.  */

static int
d_pack_length (const struct demangle_component *dc)
{
  int count = 0;
  while (dc && dc->type == DEMANGLE_COMPONENT_TEMPLATE_ARGLIST
	 && d_left (dc) != NULL)
    {
      ++count;
      dc = d_right (dc);
    }
  return count;
}

/* DC is a component of a mangled expression.  Print it, wrapped in parens
   if needed.  */

static void
d_print_subexpr (struct d_print_info *dpi, int options,
		 const struct demangle_component *dc)
{
  int simple = 0;
  if (dc->type == DEMANGLE_COMPONENT_NAME
      || dc->type == DEMANGLE_COMPONENT_QUAL_NAME
      || dc->type == DEMANGLE_COMPONENT_INITIALIZER_LIST
      || dc->type == DEMANGLE_COMPONENT_FUNCTION_PARAM)
    simple = 1;
  if (!simple)
    d_append_char (dpi, '(');
  d_print_comp (dpi, options, dc);
  if (!simple)
    d_append_char (dpi, ')');
}

/* Return a shallow copy of the current list of templates.
   On error d_print_error is called and a partial list may
   be returned.  Whatever is returned must be freed.  */

static struct d_print_template *
d_copy_templates (struct d_print_info *dpi)
{
  struct d_print_template *src, *result, **link = &result;

  for (src = dpi->templates; src != NULL; src = src->next)
    {
      struct d_print_template *dst =
	malloc (sizeof (struct d_print_template));

      if (dst == NULL)
	{
	  d_print_error (dpi);
	  break;
	}

      dst->template_decl = src->template_decl;
      *link = dst;
      link = &dst->next;
    }

  *link = NULL;

  return result;
}

/* Subroutine to handle components.  */

static void
d_print_comp (struct d_print_info *dpi, int options,
              const struct demangle_component *dc)
{
  /* Magic variable to let reference smashing skip over the next modifier
     without needing to modify *dc.  */
  const struct demangle_component *mod_inner = NULL;

  /* Variable used to store the current templates while a previously
     captured scope is used.  */
  struct d_print_template *saved_templates;

  /* Nonzero if templates have been stored in the above variable.  */
  int need_template_restore = 0;

  if (dc == NULL)
    {
      d_print_error (dpi);
      return;
    }
  if (d_print_saw_error (dpi))
    return;

  switch (dc->type)
    {
    case DEMANGLE_COMPONENT_NAME:
      if ((options & DMGL_JAVA) == 0)
	d_append_buffer (dpi, dc->u.s_name.s, dc->u.s_name.len);
      else
	d_print_java_identifier (dpi, dc->u.s_name.s, dc->u.s_name.len);
      return;

    case DEMANGLE_COMPONENT_TAGGED_NAME:
      d_print_comp (dpi, options, d_left (dc));
      d_append_string (dpi, "[abi:");
      d_print_comp (dpi, options, d_right (dc));
      d_append_char (dpi, ']');
      return;

    case DEMANGLE_COMPONENT_QUAL_NAME:
    case DEMANGLE_COMPONENT_LOCAL_NAME:
      d_print_comp (dpi, options, d_left (dc));
      if ((options & DMGL_JAVA) == 0)
	d_append_string (dpi, "::");
      else
	d_append_char (dpi, '.');
      {
	struct demangle_component *local_name = d_right (dc);
	if (local_name->type == DEMANGLE_COMPONENT_DEFAULT_ARG)
	  {
	    d_append_string (dpi, "{default arg#");
	    d_append_num (dpi, local_name->u.s_unary_num.num + 1);
	    d_append_string (dpi, "}::");
	    local_name = local_name->u.s_unary_num.sub;
	  }
	d_print_comp (dpi, options, local_name);
      }
      return;

    case DEMANGLE_COMPONENT_TYPED_NAME:
      {
	struct d_print_mod *hold_modifiers;
	struct demangle_component *typed_name;
	struct d_print_mod adpm[4];
	unsigned int i;
	struct d_print_template dpt;

	/* Pass the name down to the type so that it can be printed in
	   the right place for the type.  We also have to pass down
	   any CV-qualifiers, which apply to the this parameter.  */
	hold_modifiers = dpi->modifiers;
	dpi->modifiers = 0;
	i = 0;
	typed_name = d_left (dc);
	while (typed_name != NULL)
	  {
	    if (i >= sizeof adpm / sizeof adpm[0])
	      {
		d_print_error (dpi);
		return;
	      }

	    adpm[i].next = dpi->modifiers;
	    dpi->modifiers = &adpm[i];
	    adpm[i].mod = typed_name;
	    adpm[i].printed = 0;
	    adpm[i].templates = dpi->templates;
	    ++i;

	    if (typed_name->type != DEMANGLE_COMPONENT_RESTRICT_THIS
		&& typed_name->type != DEMANGLE_COMPONENT_VOLATILE_THIS
		&& typed_name->type != DEMANGLE_COMPONENT_CONST_THIS
		&& typed_name->type != DEMANGLE_COMPONENT_RVALUE_REFERENCE_THIS
		&& typed_name->type != DEMANGLE_COMPONENT_REFERENCE_THIS)
	      break;

	    typed_name = d_left (typed_name);
	  }

	if (typed_name == NULL)
	  {
	    d_print_error (dpi);
	    return;
	  }

	/* If typed_name is a template, then it applies to the
	   function type as well.  */
	if (typed_name->type == DEMANGLE_COMPONENT_TEMPLATE)
	  {
	    dpt.next = dpi->templates;
	    dpi->templates = &dpt;
	    dpt.template_decl = typed_name;
	  }

	/* If typed_name is a DEMANGLE_COMPONENT_LOCAL_NAME, then
	   there may be CV-qualifiers on its right argument which
	   really apply here; this happens when parsing a class which
	   is local to a function.  */
	if (typed_name->type == DEMANGLE_COMPONENT_LOCAL_NAME)
	  {
	    struct demangle_component *local_name;

	    local_name = d_right (typed_name);
	    if (local_name->type == DEMANGLE_COMPONENT_DEFAULT_ARG)
	      local_name = local_name->u.s_unary_num.sub;
	    while (local_name->type == DEMANGLE_COMPONENT_RESTRICT_THIS
		   || local_name->type == DEMANGLE_COMPONENT_VOLATILE_THIS
		   || local_name->type == DEMANGLE_COMPONENT_CONST_THIS
		   || local_name->type == DEMANGLE_COMPONENT_REFERENCE_THIS
		   || (local_name->type
		       == DEMANGLE_COMPONENT_RVALUE_REFERENCE_THIS))
	      {
		if (i >= sizeof adpm / sizeof adpm[0])
		  {
		    d_print_error (dpi);
		    return;
		  }

		adpm[i] = adpm[i - 1];
		adpm[i].next = &adpm[i - 1];
		dpi->modifiers = &adpm[i];

		adpm[i - 1].mod = local_name;
		adpm[i - 1].printed = 0;
		adpm[i - 1].templates = dpi->templates;
		++i;

		local_name = d_left (local_name);
	      }
	  }

	d_print_comp (dpi, options, d_right (dc));

	if (typed_name->type == DEMANGLE_COMPONENT_TEMPLATE)
	  dpi->templates = dpt.next;

	/* If the modifiers didn't get printed by the type, print them
	   now.  */
	while (i > 0)
	  {
	    --i;
	    if (! adpm[i].printed)
	      {
		d_append_char (dpi, ' ');
		d_print_mod (dpi, options, adpm[i].mod);
	      }
	  }

	dpi->modifiers = hold_modifiers;

	return;
      }

    case DEMANGLE_COMPONENT_TEMPLATE:
      {
	struct d_print_mod *hold_dpm;
	struct demangle_component *dcl;

	/* Don't push modifiers into a template definition.  Doing so
	   could give the wrong definition for a template argument.
	   Instead, treat the template essentially as a name.  */

	hold_dpm = dpi->modifiers;
	dpi->modifiers = NULL;

        dcl = d_left (dc);

        if ((options & DMGL_JAVA) != 0
            && dcl->type == DEMANGLE_COMPONENT_NAME
            && dcl->u.s_name.len == 6
            && strncmp (dcl->u.s_name.s, "JArray", 6) == 0)
          {
            /* Special-case Java arrays, so that JArray<TYPE> appears
               instead as TYPE[].  */

            d_print_comp (dpi, options, d_right (dc));
            d_append_string (dpi, "[]");
          }
        else
          {
	    d_print_comp (dpi, options, dcl);
	    if (d_last_char (dpi) == '<')
	      d_append_char (dpi, ' ');
	    d_append_char (dpi, '<');
	    d_print_comp (dpi, options, d_right (dc));
	    /* Avoid generating two consecutive '>' characters, to avoid
	       the C++ syntactic ambiguity.  */
	    if (d_last_char (dpi) == '>')
	      d_append_char (dpi, ' ');
	    d_append_char (dpi, '>');
          }

	dpi->modifiers = hold_dpm;

	return;
      }

    case DEMANGLE_COMPONENT_TEMPLATE_PARAM:
      {
	struct d_print_template *hold_dpt;
	struct demangle_component *a = d_lookup_template_argument (dpi, dc);

	if (a && a->type == DEMANGLE_COMPONENT_TEMPLATE_ARGLIST)
	  a = d_index_template_argument (a, dpi->pack_index);

	if (a == NULL)
	  {
	    d_print_error (dpi);
	    return;
	  }

	/* While processing this parameter, we need to pop the list of
	   templates.  This is because the template parameter may
	   itself be a reference to a parameter of an outer
	   template.  */

	hold_dpt = dpi->templates;
	dpi->templates = hold_dpt->next;

	d_print_comp (dpi, options, a);

	dpi->templates = hold_dpt;

	return;
      }

    case DEMANGLE_COMPONENT_CTOR:
      d_print_comp (dpi, options, dc->u.s_ctor.name);
      return;

    case DEMANGLE_COMPONENT_DTOR:
      d_append_char (dpi, '~');
      d_print_comp (dpi, options, dc->u.s_dtor.name);
      return;

    case DEMANGLE_COMPONENT_VTABLE:
      d_append_string (dpi, "vtable for ");
      d_print_comp (dpi, options, d_left (dc));
      return;

    case DEMANGLE_COMPONENT_VTT:
      d_append_string (dpi, "VTT for ");
      d_print_comp (dpi, options, d_left (dc));
      return;

    case DEMANGLE_COMPONENT_CONSTRUCTION_VTABLE:
      d_append_string (dpi, "construction vtable for ");
      d_print_comp (dpi, options, d_left (dc));
      d_append_string (dpi, "-in-");
      d_print_comp (dpi, options, d_right (dc));
      return;

    case DEMANGLE_COMPONENT_TYPEINFO:
      d_append_string (dpi, "typeinfo for ");
      d_print_comp (dpi, options, d_left (dc));
      return;

    case DEMANGLE_COMPONENT_TYPEINFO_NAME:
      d_append_string (dpi, "typeinfo name for ");
      d_print_comp (dpi, options, d_left (dc));
      return;

    case DEMANGLE_COMPONENT_TYPEINFO_FN:
      d_append_string (dpi, "typeinfo fn for ");
      d_print_comp (dpi, options, d_left (dc));
      return;

    case DEMANGLE_COMPONENT_THUNK:
      d_append_string (dpi, "non-virtual thunk to ");
      d_print_comp (dpi, options, d_left (dc));
      return;

    case DEMANGLE_COMPONENT_VIRTUAL_THUNK:
      d_append_string (dpi, "virtual thunk to ");
      d_print_comp (dpi, options, d_left (dc));
      return;

    case DEMANGLE_COMPONENT_COVARIANT_THUNK:
      d_append_string (dpi, "covariant return thunk to ");
      d_print_comp (dpi, options, d_left (dc));
      return;

    case DEMANGLE_COMPONENT_JAVA_CLASS:
      d_append_string (dpi, "java Class for ");
      d_print_comp (dpi, options, d_left (dc));
      return;

    case DEMANGLE_COMPONENT_GUARD:
      d_append_string (dpi, "guard variable for ");
      d_print_comp (dpi, options, d_left (dc));
      return;

    case DEMANGLE_COMPONENT_TLS_INIT:
      d_append_string (dpi, "TLS init function for ");
      d_print_comp (dpi, options, d_left (dc));
      return;

    case DEMANGLE_COMPONENT_TLS_WRAPPER:
      d_append_string (dpi, "TLS wrapper function for ");
      d_print_comp (dpi, options, d_left (dc));
      return;

    case DEMANGLE_COMPONENT_REFTEMP:
      d_append_string (dpi, "reference temporary #");
      d_print_comp (dpi, options, d_right (dc));
      d_append_string (dpi, " for ");
      d_print_comp (dpi, options, d_left (dc));
      return;

    case DEMANGLE_COMPONENT_HIDDEN_ALIAS:
      d_append_string (dpi, "hidden alias for ");
      d_print_comp (dpi, options, d_left (dc));
      return;

    case DEMANGLE_COMPONENT_TRANSACTION_CLONE:
      d_append_string (dpi, "transaction clone for ");
      d_print_comp (dpi, options, d_left (dc));
      return;

    case DEMANGLE_COMPONENT_NONTRANSACTION_CLONE:
      d_append_string (dpi, "non-transaction clone for ");
      d_print_comp (dpi, options, d_left (dc));
      return;

    case DEMANGLE_COMPONENT_SUB_STD:
      d_append_buffer (dpi, dc->u.s_string.string, dc->u.s_string.len);
      return;

    case DEMANGLE_COMPONENT_RESTRICT:
    case DEMANGLE_COMPONENT_VOLATILE:
    case DEMANGLE_COMPONENT_CONST:
      {
	struct d_print_mod *pdpm;

	/* When printing arrays, it's possible to have cases where the
	   same CV-qualifier gets pushed on the stack multiple times.
	   We only need to print it once.  */

	for (pdpm = dpi->modifiers; pdpm != NULL; pdpm = pdpm->next)
	  {
	    if (! pdpm->printed)
	      {
		if (pdpm->mod->type != DEMANGLE_COMPONENT_RESTRICT
		    && pdpm->mod->type != DEMANGLE_COMPONENT_VOLATILE
		    && pdpm->mod->type != DEMANGLE_COMPONENT_CONST)
		  break;
		if (pdpm->mod->type == dc->type)
		  {
		    d_print_comp (dpi, options, d_left (dc));
		    return;
		  }
	      }
	  }
      }
      goto modifier;

    case DEMANGLE_COMPONENT_REFERENCE:
    case DEMANGLE_COMPONENT_RVALUE_REFERENCE:
      {
	/* Handle reference smashing: & + && = &.  */
	const struct demangle_component *sub = d_left (dc);
	if (sub->type == DEMANGLE_COMPONENT_TEMPLATE_PARAM)
	  {
	    struct demangle_component *a;
	    struct d_saved_scope *scope = NULL, *scopes;
	    int i;

	    for (i = 0; i < dpi->num_saved_scopes; i++)
	      if (dpi->saved_scopes[i].container == sub)
		scope = &dpi->saved_scopes[i];

	    if (scope == NULL)
	      {
		/* This is the first time SUB has been traversed.
		   We need to capture the current templates so
		   they can be restored if SUB is reentered as a
		   substitution.  */
		++dpi->num_saved_scopes;
		scopes = realloc (dpi->saved_scopes,
				  sizeof (struct d_saved_scope)
				  * dpi->num_saved_scopes);
		if (scopes == NULL)
		  {
		    d_print_error (dpi);
		    return;
		  }

		dpi->saved_scopes = scopes;
		scope = dpi->saved_scopes + (dpi->num_saved_scopes - 1);

		scope->container = sub;
		scope->templates = d_copy_templates (dpi);
		if (d_print_saw_error (dpi))
		  return;
	      }
	    else
	      {
		/* This traversal is reentering SUB as a substition.
		   Restore the original templates temporarily.  */
		saved_templates = dpi->templates;
		dpi->templates = scope->templates;
		need_template_restore = 1;
	      }

	    a = d_lookup_template_argument (dpi, sub);
	    if (a && a->type == DEMANGLE_COMPONENT_TEMPLATE_ARGLIST)
	      a = d_index_template_argument (a, dpi->pack_index);

	    if (a == NULL)
	      {
		if (need_template_restore)
		  dpi->templates = saved_templates;

		d_print_error (dpi);
		return;
	      }

	    sub = a;
	  }

	if (sub->type == DEMANGLE_COMPONENT_REFERENCE
	    || sub->type == dc->type)
	  dc = sub;
	else if (sub->type == DEMANGLE_COMPONENT_RVALUE_REFERENCE)
	  mod_inner = d_left (sub);
      }
      /* Fall through.  */

    case DEMANGLE_COMPONENT_RESTRICT_THIS:
    case DEMANGLE_COMPONENT_VOLATILE_THIS:
    case DEMANGLE_COMPONENT_CONST_THIS:
    case DEMANGLE_COMPONENT_REFERENCE_THIS:
    case DEMANGLE_COMPONENT_RVALUE_REFERENCE_THIS:
    case DEMANGLE_COMPONENT_VENDOR_TYPE_QUAL:
    case DEMANGLE_COMPONENT_POINTER:
    case DEMANGLE_COMPONENT_COMPLEX:
    case DEMANGLE_COMPONENT_IMAGINARY:
    modifier:
      {
	/* We keep a list of modifiers on the stack.  */
	struct d_print_mod dpm;

	dpm.next = dpi->modifiers;
	dpi->modifiers = &dpm;
	dpm.mod = dc;
	dpm.printed = 0;
	dpm.templates = dpi->templates;

	if (!mod_inner)
	  mod_inner = d_left (dc);

	d_print_comp (dpi, options, mod_inner);

	/* If the modifier didn't get printed by the type, print it
	   now.  */
	if (! dpm.printed)
	  d_print_mod (dpi, options, dc);

	dpi->modifiers = dpm.next;

	if (need_template_restore)
	  dpi->templates = saved_templates;

	return;
      }

    case DEMANGLE_COMPONENT_BUILTIN_TYPE:
      if ((options & DMGL_JAVA) == 0)
	d_append_buffer (dpi, dc->u.s_builtin.type->name,
			 dc->u.s_builtin.type->len);
      else
	d_append_buffer (dpi, dc->u.s_builtin.type->java_name,
			 dc->u.s_builtin.type->java_len);
      return;

    case DEMANGLE_COMPONENT_VENDOR_TYPE:
      d_print_comp (dpi, options, d_left (dc));
      return;

    case DEMANGLE_COMPONENT_FUNCTION_TYPE:
      {
	if ((options & DMGL_RET_POSTFIX) != 0)
	  d_print_function_type (dpi,
				 options & ~(DMGL_RET_POSTFIX | DMGL_RET_DROP),
				 dc, dpi->modifiers);

	/* Print return type if present */
	if (d_left (dc) != NULL && (options & DMGL_RET_POSTFIX) != 0)
	  d_print_comp (dpi, options & ~(DMGL_RET_POSTFIX | DMGL_RET_DROP),
			d_left (dc));
	else if (d_left (dc) != NULL && (options & DMGL_RET_DROP) == 0)
	  {
	    struct d_print_mod dpm;

	    /* We must pass this type down as a modifier in order to
	       print it in the right location.  */
	    dpm.next = dpi->modifiers;
	    dpi->modifiers = &dpm;
	    dpm.mod = dc;
	    dpm.printed = 0;
	    dpm.templates = dpi->templates;

	    d_print_comp (dpi, options & ~(DMGL_RET_POSTFIX | DMGL_RET_DROP),
			  d_left (dc));

	    dpi->modifiers = dpm.next;

	    if (dpm.printed)
	      return;

	    /* In standard prefix notation, there is a space between the
	       return type and the function signature.  */
	    if ((options & DMGL_RET_POSTFIX) == 0)
	      d_append_char (dpi, ' ');
	  }

	if ((options & DMGL_RET_POSTFIX) == 0)
	  d_print_function_type (dpi,
				 options & ~(DMGL_RET_POSTFIX | DMGL_RET_DROP),
				 dc, dpi->modifiers);

	return;
      }

    case DEMANGLE_COMPONENT_ARRAY_TYPE:
      {
	struct d_print_mod *hold_modifiers;
	struct d_print_mod adpm[4];
	unsigned int i;
	struct d_print_mod *pdpm;

	/* We must pass this type down as a modifier in order to print
	   multi-dimensional arrays correctly.  If the array itself is
	   CV-qualified, we act as though the element type were
	   CV-qualified.  We do this by copying the modifiers down
	   rather than fiddling pointers, so that we don't wind up
	   with a d_print_mod higher on the stack pointing into our
	   stack frame after we return.  */

	hold_modifiers = dpi->modifiers;

	adpm[0].next = hold_modifiers;
	dpi->modifiers = &adpm[0];
	adpm[0].mod = dc;
	adpm[0].printed = 0;
	adpm[0].templates = dpi->templates;

	i = 1;
	pdpm = hold_modifiers;
	while (pdpm != NULL
	       && (pdpm->mod->type == DEMANGLE_COMPONENT_RESTRICT
		   || pdpm->mod->type == DEMANGLE_COMPONENT_VOLATILE
		   || pdpm->mod->type == DEMANGLE_COMPONENT_CONST))
	  {
	    if (! pdpm->printed)
	      {
		if (i >= sizeof adpm / sizeof adpm[0])
		  {
		    d_print_error (dpi);
		    return;
		  }

		adpm[i] = *pdpm;
		adpm[i].next = dpi->modifiers;
		dpi->modifiers = &adpm[i];
		pdpm->printed = 1;
		++i;
	      }

	    pdpm = pdpm->next;
	  }

	d_print_comp (dpi, options, d_right (dc));

	dpi->modifiers = hold_modifiers;

	if (adpm[0].printed)
	  return;

	while (i > 1)
	  {
	    --i;
	    d_print_mod (dpi, options, adpm[i].mod);
	  }

	d_print_array_type (dpi, options, dc, dpi->modifiers);

	return;
      }

    case DEMANGLE_COMPONENT_PTRMEM_TYPE:
    case DEMANGLE_COMPONENT_VECTOR_TYPE:
      {
	struct d_print_mod dpm;

	dpm.next = dpi->modifiers;
	dpi->modifiers = &dpm;
	dpm.mod = dc;
	dpm.printed = 0;
	dpm.templates = dpi->templates;

	d_print_comp (dpi, options, d_right (dc));

	/* If the modifier didn't get printed by the type, print it
	   now.  */
	if (! dpm.printed)
	  d_print_mod (dpi, options, dc);

	dpi->modifiers = dpm.next;

	return;
      }

    case DEMANGLE_COMPONENT_FIXED_TYPE:
      if (dc->u.s_fixed.sat)
	d_append_string (dpi, "_Sat ");
      /* Don't print "int _Accum".  */
      if (dc->u.s_fixed.length->u.s_builtin.type
	  != &cplus_demangle_builtin_types['i'-'a'])
	{
	  d_print_comp (dpi, options, dc->u.s_fixed.length);
	  d_append_char (dpi, ' ');
	}
      if (dc->u.s_fixed.accum)
	d_append_string (dpi, "_Accum");
      else
	d_append_string (dpi, "_Fract");
      return;

    case DEMANGLE_COMPONENT_ARGLIST:
    case DEMANGLE_COMPONENT_TEMPLATE_ARGLIST:
      if (d_left (dc) != NULL)
	d_print_comp (dpi, options, d_left (dc));
      if (d_right (dc) != NULL)
	{
	  size_t len;
	  unsigned long int flush_count;
	  /* Make sure ", " isn't flushed by d_append_string, otherwise
	     dpi->len -= 2 wouldn't work.  */
	  if (dpi->len >= sizeof (dpi->buf) - 2)
	    d_print_flush (dpi);
	  d_append_string (dpi, ", ");
	  len = dpi->len;
	  flush_count = dpi->flush_count;
	  d_print_comp (dpi, options, d_right (dc));
	  /* If that didn't print anything (which can happen with empty
	     template argument packs), remove the comma and space.  */
	  if (dpi->flush_count == flush_count && dpi->len == len)
	    dpi->len -= 2;
	}
      return;

    case DEMANGLE_COMPONENT_INITIALIZER_LIST:
      {
	struct demangle_component *type = d_left (dc);
	struct demangle_component *list = d_right (dc);

	if (type)
	  d_print_comp (dpi, options, type);
	d_append_char (dpi, '{');
	d_print_comp (dpi, options, list);
	d_append_char (dpi, '}');
      }
      return;

    case DEMANGLE_COMPONENT_OPERATOR:
      {
	const struct demangle_operator_info *op = dc->u.s_operator.op;
	int len = op->len;

	d_append_string (dpi, "operator");
	/* Add a space before new/delete.  */
	if (IS_LOWER (op->name[0]))
	  d_append_char (dpi, ' ');
	/* Omit a trailing space.  */
	if (op->name[len-1] == ' ')
	  --len;
	d_append_buffer (dpi, op->name, len);
	return;
      }

    case DEMANGLE_COMPONENT_EXTENDED_OPERATOR:
      d_append_string (dpi, "operator ");
      d_print_comp (dpi, options, dc->u.s_extended_operator.name);
      return;

    case DEMANGLE_COMPONENT_CAST:
      d_append_string (dpi, "operator ");
      d_print_cast (dpi, options, dc);
      return;

    case DEMANGLE_COMPONENT_NULLARY:
      d_print_expr_op (dpi, options, d_left (dc));
      return;

    case DEMANGLE_COMPONENT_UNARY:
      {
	struct demangle_component *op = d_left (dc);
	struct demangle_component *operand = d_right (dc);
	const char *code = NULL;

	if (op->type == DEMANGLE_COMPONENT_OPERATOR)
	  {
	    code = op->u.s_operator.op->code;
	    if (!strcmp (code, "ad"))
	      {
		/* Don't print the argument list for the address of a
		   function.  */
		if (operand->type == DEMANGLE_COMPONENT_TYPED_NAME
		    && d_left (operand)->type == DEMANGLE_COMPONENT_QUAL_NAME
		    && d_right (operand)->type == DEMANGLE_COMPONENT_FUNCTION_TYPE)
		  operand = d_left (operand);
	      }
	    if (operand->type == DEMANGLE_COMPONENT_BINARY_ARGS)
	      {
		/* This indicates a suffix operator.  */
		operand = d_left (operand);
		d_print_subexpr (dpi, options, operand);
		d_print_expr_op (dpi, options, op);
		return;
	      }
	  }

	if (op->type != DEMANGLE_COMPONENT_CAST)
	  d_print_expr_op (dpi, options, op);
	else
	  {
	    d_append_char (dpi, '(');
	    d_print_cast (dpi, options, op);
	    d_append_char (dpi, ')');
	  }
	if (code && !strcmp (code, "gs"))
	  /* Avoid parens after '::'.  */
	  d_print_comp (dpi, options, operand);
	else if (code && !strcmp (code, "st"))
	  /* Always print parens for sizeof (type).  */
	  {
	    d_append_char (dpi, '(');
	    d_print_comp (dpi, options, operand);
	    d_append_char (dpi, ')');
	  }
	else
	  d_print_subexpr (dpi, options, operand);
      }
      return;

    case DEMANGLE_COMPONENT_BINARY:
      if (d_right (dc)->type != DEMANGLE_COMPONENT_BINARY_ARGS)
	{
	  d_print_error (dpi);
	  return;
	}

      if (op_is_new_cast (d_left (dc)))
	{
	  d_print_expr_op (dpi, options, d_left (dc));
	  d_append_char (dpi, '<');
	  d_print_comp (dpi, options, d_left (d_right (dc)));
	  d_append_string (dpi, ">(");
	  d_print_comp (dpi, options, d_right (d_right (dc)));
	  d_append_char (dpi, ')');
	  return;
	}

      /* We wrap an expression which uses the greater-than operator in
	 an extra layer of parens so that it does not get confused
	 with the '>' which ends the template parameters.  */
      if (d_left (dc)->type == DEMANGLE_COMPONENT_OPERATOR
	  && d_left (dc)->u.s_operator.op->len == 1
	  && d_left (dc)->u.s_operator.op->name[0] == '>')
	d_append_char (dpi, '(');

      if (strcmp (d_left (dc)->u.s_operator.op->code, "cl") == 0
          && d_left (d_right (dc))->type == DEMANGLE_COMPONENT_TYPED_NAME)
	{
	  /* Function call used in an expression should not have printed types
	     of the function arguments.  Values of the function arguments still
	     get printed below.  */

	  const struct demangle_component *func = d_left (d_right (dc));

	  if (d_right (func)->type != DEMANGLE_COMPONENT_FUNCTION_TYPE)
	    d_print_error (dpi);
	  d_print_subexpr (dpi, options, d_left (func));
	}
      else
	d_print_subexpr (dpi, options, d_left (d_right (dc)));
      if (strcmp (d_left (dc)->u.s_operator.op->code, "ix") == 0)
	{
	  d_append_char (dpi, '[');
	  d_print_comp (dpi, options, d_right (d_right (dc)));
	  d_append_char (dpi, ']');
	}
      else
	{
	  if (strcmp (d_left (dc)->u.s_operator.op->code, "cl") != 0)
	    d_print_expr_op (dpi, options, d_left (dc));
	  d_print_subexpr (dpi, options, d_right (d_right (dc)));
	}

      if (d_left (dc)->type == DEMANGLE_COMPONENT_OPERATOR
	  && d_left (dc)->u.s_operator.op->len == 1
	  && d_left (dc)->u.s_operator.op->name[0] == '>')
	d_append_char (dpi, ')');

      return;

    case DEMANGLE_COMPONENT_BINARY_ARGS:
      /* We should only see this as part of DEMANGLE_COMPONENT_BINARY.  */
      d_print_error (dpi);
      return;

    case DEMANGLE_COMPONENT_TRINARY:
      if (d_right (dc)->type != DEMANGLE_COMPONENT_TRINARY_ARG1
	  || d_right (d_right (dc))->type != DEMANGLE_COMPONENT_TRINARY_ARG2)
	{
	  d_print_error (dpi);
	  return;
	}
      {
	struct demangle_component *op = d_left (dc);
	struct demangle_component *first = d_left (d_right (dc));
	struct demangle_component *second = d_left (d_right (d_right (dc)));
	struct demangle_component *third = d_right (d_right (d_right (dc)));

	if (!strcmp (op->u.s_operator.op->code, "qu"))
	  {
	    d_print_subexpr (dpi, options, first);
	    d_print_expr_op (dpi, options, op);
	    d_print_subexpr (dpi, options, second);
	    d_append_string (dpi, " : ");
	    d_print_subexpr (dpi, options, third);
	  }
	else
	  {
	    d_append_string (dpi, "new ");
	    if (d_left (first) != NULL)
	      {
		d_print_subexpr (dpi, options, first);
		d_append_char (dpi, ' ');
	      }
	    d_print_comp (dpi, options, second);
	    if (third)
	      d_print_subexpr (dpi, options, third);
	  }
      }
      return;

    case DEMANGLE_COMPONENT_TRINARY_ARG1:
    case DEMANGLE_COMPONENT_TRINARY_ARG2:
      /* We should only see these are part of DEMANGLE_COMPONENT_TRINARY.  */
      d_print_error (dpi);
      return;

    case DEMANGLE_COMPONENT_LITERAL:
    case DEMANGLE_COMPONENT_LITERAL_NEG:
      {
	enum d_builtin_type_print tp;

	/* For some builtin types, produce simpler output.  */
	tp = D_PRINT_DEFAULT;
	if (d_left (dc)->type == DEMANGLE_COMPONENT_BUILTIN_TYPE)
	  {
	    tp = d_left (dc)->u.s_builtin.type->print;
	    switch (tp)
	      {
	      case D_PRINT_INT:
	      case D_PRINT_UNSIGNED:
	      case D_PRINT_LONG:
	      case D_PRINT_UNSIGNED_LONG:
	      case D_PRINT_LONG_LONG:
	      case D_PRINT_UNSIGNED_LONG_LONG:
		if (d_right (dc)->type == DEMANGLE_COMPONENT_NAME)
		  {
		    if (dc->type == DEMANGLE_COMPONENT_LITERAL_NEG)
		      d_append_char (dpi, '-');
		    d_print_comp (dpi, options, d_right (dc));
		    switch (tp)
		      {
		      default:
			break;
		      case D_PRINT_UNSIGNED:
			d_append_char (dpi, 'u');
			break;
		      case D_PRINT_LONG:
			d_append_char (dpi, 'l');
			break;
		      case D_PRINT_UNSIGNED_LONG:
			d_append_string (dpi, "ul");
			break;
		      case D_PRINT_LONG_LONG:
			d_append_string (dpi, "ll");
			break;
		      case D_PRINT_UNSIGNED_LONG_LONG:
			d_append_string (dpi, "ull");
			break;
		      }
		    return;
		  }
		break;

	      case D_PRINT_BOOL:
		if (d_right (dc)->type == DEMANGLE_COMPONENT_NAME
		    && d_right (dc)->u.s_name.len == 1
		    && dc->type == DEMANGLE_COMPONENT_LITERAL)
		  {
		    switch (d_right (dc)->u.s_name.s[0])
		      {
		      case '0':
			d_append_string (dpi, "false");
			return;
		      case '1':
			d_append_string (dpi, "true");
			return;
		      default:
			break;
		      }
		  }
		break;

	      default:
		break;
	      }
	  }

	d_append_char (dpi, '(');
	d_print_comp (dpi, options, d_left (dc));
	d_append_char (dpi, ')');
	if (dc->type == DEMANGLE_COMPONENT_LITERAL_NEG)
	  d_append_char (dpi, '-');
	if (tp == D_PRINT_FLOAT)
	  d_append_char (dpi, '[');
	d_print_comp (dpi, options, d_right (dc));
	if (tp == D_PRINT_FLOAT)
	  d_append_char (dpi, ']');
      }
      return;

    case DEMANGLE_COMPONENT_NUMBER:
      d_append_num (dpi, dc->u.s_number.number);
      return;

    case DEMANGLE_COMPONENT_JAVA_RESOURCE:
      d_append_string (dpi, "java resource ");
      d_print_comp (dpi, options, d_left (dc));
      return;

    case DEMANGLE_COMPONENT_COMPOUND_NAME:
      d_print_comp (dpi, options, d_left (dc));
      d_print_comp (dpi, options, d_right (dc));
      return;

    case DEMANGLE_COMPONENT_CHARACTER:
      d_append_char (dpi, dc->u.s_character.character);
      return;

    case DEMANGLE_COMPONENT_DECLTYPE:
      d_append_string (dpi, "decltype (");
      d_print_comp (dpi, options, d_left (dc));
      d_append_char (dpi, ')');
      return;

    case DEMANGLE_COMPONENT_PACK_EXPANSION:
      {
	int len;
	int i;
	struct demangle_component *a = d_find_pack (dpi, d_left (dc));
	if (a == NULL)
	  {
	    /* d_find_pack won't find anything if the only packs involved
	       in this expansion are function parameter packs; in that
	       case, just print the pattern and "...".  */
	    d_print_subexpr (dpi, options, d_left (dc));
	    d_append_string (dpi, "...");
	    return;
	  }

	len = d_pack_length (a);
	dc = d_left (dc);
	for (i = 0; i < len; ++i)
	  {
	    dpi->pack_index = i;
	    d_print_comp (dpi, options, dc);
	    if (i < len-1)
	      d_append_string (dpi, ", ");
	  }
      }
      return;

    case DEMANGLE_COMPONENT_FUNCTION_PARAM:
      {
	long num = dc->u.s_number.number;
	if (num == 0)
	  d_append_string (dpi, "this");
	else
	  {
	    d_append_string (dpi, "{parm#");
	    d_append_num (dpi, num);
	    d_append_char (dpi, '}');
	  }
      }
      return;

    case DEMANGLE_COMPONENT_GLOBAL_CONSTRUCTORS:
      d_append_string (dpi, "global constructors keyed to ");
      d_print_comp (dpi, options, dc->u.s_binary.left);
      return;

    case DEMANGLE_COMPONENT_GLOBAL_DESTRUCTORS:
      d_append_string (dpi, "global destructors keyed to ");
      d_print_comp (dpi, options, dc->u.s_binary.left);
      return;

    case DEMANGLE_COMPONENT_LAMBDA:
      d_append_string (dpi, "{lambda(");
      d_print_comp (dpi, options, dc->u.s_unary_num.sub);
      d_append_string (dpi, ")#");
      d_append_num (dpi, dc->u.s_unary_num.num + 1);
      d_append_char (dpi, '}');
      return;

    case DEMANGLE_COMPONENT_UNNAMED_TYPE:
      d_append_string (dpi, "{unnamed type#");
      d_append_num (dpi, dc->u.s_number.number + 1);
      d_append_char (dpi, '}');
      return;

    case DEMANGLE_COMPONENT_CLONE:
      d_print_comp (dpi, options, d_left (dc));
      d_append_string (dpi, " [clone ");
      d_print_comp (dpi, options, d_right (dc));
      d_append_char (dpi, ']');
      return;

    default:
      d_print_error (dpi);
      return;
    }
}

/* Print a Java dentifier.  For Java we try to handle encoded extended
   Unicode characters.  The C++ ABI doesn't mention Unicode encoding,
   so we don't it for C++.  Characters are encoded as
   __U<hex-char>+_.  */

static void
d_print_java_identifier (struct d_print_info *dpi, const char *name, int len)
{
  const char *p;
  const char *end;

  end = name + len;
  for (p = name; p < end; ++p)
    {
      if (end - p > 3
	  && p[0] == '_'
	  && p[1] == '_'
	  && p[2] == 'U')
	{
	  unsigned long c;
	  const char *q;

	  c = 0;
	  for (q = p + 3; q < end; ++q)
	    {
	      int dig;

	      if (IS_DIGIT (*q))
		dig = *q - '0';
	      else if (*q >= 'A' && *q <= 'F')
		dig = *q - 'A' + 10;
	      else if (*q >= 'a' && *q <= 'f')
		dig = *q - 'a' + 10;
	      else
		break;

	      c = c * 16 + dig;
	    }
	  /* If the Unicode character is larger than 256, we don't try
	     to deal with it here.  FIXME.  */
	  if (q < end && *q == '_' && c < 256)
	    {
	      d_append_char (dpi, c);
	      p = q;
	      continue;
	    }
	}

      d_append_char (dpi, *p);
    }
}

/* Print a list of modifiers.  SUFFIX is 1 if we are printing
   qualifiers on this after printing a function.  */

static void
d_print_mod_list (struct d_print_info *dpi, int options,
                  struct d_print_mod *mods, int suffix)
{
  struct d_print_template *hold_dpt;

  if (mods == NULL || d_print_saw_error (dpi))
    return;

  if (mods->printed
      || (! suffix
	  && (mods->mod->type == DEMANGLE_COMPONENT_RESTRICT_THIS
	      || mods->mod->type == DEMANGLE_COMPONENT_VOLATILE_THIS
	      || mods->mod->type == DEMANGLE_COMPONENT_CONST_THIS
	      || mods->mod->type == DEMANGLE_COMPONENT_REFERENCE_THIS
	      || (mods->mod->type
		  == DEMANGLE_COMPONENT_RVALUE_REFERENCE_THIS))))
    {
      d_print_mod_list (dpi, options, mods->next, suffix);
      return;
    }

  mods->printed = 1;

  hold_dpt = dpi->templates;
  dpi->templates = mods->templates;

  if (mods->mod->type == DEMANGLE_COMPONENT_FUNCTION_TYPE)
    {
      d_print_function_type (dpi, options, mods->mod, mods->next);
      dpi->templates = hold_dpt;
      return;
    }
  else if (mods->mod->type == DEMANGLE_COMPONENT_ARRAY_TYPE)
    {
      d_print_array_type (dpi, options, mods->mod, mods->next);
      dpi->templates = hold_dpt;
      return;
    }
  else if (mods->mod->type == DEMANGLE_COMPONENT_LOCAL_NAME)
    {
      struct d_print_mod *hold_modifiers;
      struct demangle_component *dc;

      /* When this is on the modifier stack, we have pulled any
	 qualifiers off the right argument already.  Otherwise, we
	 print it as usual, but don't let the left argument see any
	 modifiers.  */

      hold_modifiers = dpi->modifiers;
      dpi->modifiers = NULL;
      d_print_comp (dpi, options, d_left (mods->mod));
      dpi->modifiers = hold_modifiers;

      if ((options & DMGL_JAVA) == 0)
	d_append_string (dpi, "::");
      else
	d_append_char (dpi, '.');

      dc = d_right (mods->mod);

      if (dc->type == DEMANGLE_COMPONENT_DEFAULT_ARG)
	{
	  d_append_string (dpi, "{default arg#");
	  d_append_num (dpi, dc->u.s_unary_num.num + 1);
	  d_append_string (dpi, "}::");
	  dc = dc->u.s_unary_num.sub;
	}

      while (dc->type == DEMANGLE_COMPONENT_RESTRICT_THIS
	     || dc->type == DEMANGLE_COMPONENT_VOLATILE_THIS
	     || dc->type == DEMANGLE_COMPONENT_CONST_THIS
	     || dc->type == DEMANGLE_COMPONENT_REFERENCE_THIS
	     || dc->type == DEMANGLE_COMPONENT_RVALUE_REFERENCE_THIS)
	dc = d_left (dc);

      d_print_comp (dpi, options, dc);

      dpi->templates = hold_dpt;
      return;
    }

  d_print_mod (dpi, options, mods->mod);

  dpi->templates = hold_dpt;

  d_print_mod_list (dpi, options, mods->next, suffix);
}

/* Print a modifier.  */

static void
d_print_mod (struct d_print_info *dpi, int options,
             const struct demangle_component *mod)
{
  switch (mod->type)
    {
    case DEMANGLE_COMPONENT_RESTRICT:
    case DEMANGLE_COMPONENT_RESTRICT_THIS:
      d_append_string (dpi, " restrict");
      return;
    case DEMANGLE_COMPONENT_VOLATILE:
    case DEMANGLE_COMPONENT_VOLATILE_THIS:
      d_append_string (dpi, " volatile");
      return;
    case DEMANGLE_COMPONENT_CONST:
    case DEMANGLE_COMPONENT_CONST_THIS:
      d_append_string (dpi, " const");
      return;
    case DEMANGLE_COMPONENT_VENDOR_TYPE_QUAL:
      d_append_char (dpi, ' ');
      d_print_comp (dpi, options, d_right (mod));
      return;
    case DEMANGLE_COMPONENT_POINTER:
      /* There is no pointer symbol in Java.  */
      if ((options & DMGL_JAVA) == 0)
	d_append_char (dpi, '*');
      return;
    case DEMANGLE_COMPONENT_REFERENCE_THIS:
      /* For the ref-qualifier, put a space before the &.  */
      d_append_char (dpi, ' ');
    case DEMANGLE_COMPONENT_REFERENCE:
      d_append_char (dpi, '&');
      return;
    case DEMANGLE_COMPONENT_RVALUE_REFERENCE_THIS:
      d_append_char (dpi, ' ');
    case DEMANGLE_COMPONENT_RVALUE_REFERENCE:
      d_append_string (dpi, "&&");
      return;
    case DEMANGLE_COMPONENT_COMPLEX:
      d_append_string (dpi, "complex ");
      return;
    case DEMANGLE_COMPONENT_IMAGINARY:
      d_append_string (dpi, "imaginary ");
      return;
    case DEMANGLE_COMPONENT_PTRMEM_TYPE:
      if (d_last_char (dpi) != '(')
	d_append_char (dpi, ' ');
      d_print_comp (dpi, options, d_left (mod));
      d_append_string (dpi, "::*");
      return;
    case DEMANGLE_COMPONENT_TYPED_NAME:
      d_print_comp (dpi, options, d_left (mod));
      return;
    case DEMANGLE_COMPONENT_VECTOR_TYPE:
      d_append_string (dpi, " __vector(");
      d_print_comp (dpi, options, d_left (mod));
      d_append_char (dpi, ')');
      return;

    default:
      /* Otherwise, we have something that won't go back on the
	 modifier stack, so we can just print it.  */
      d_print_comp (dpi, options, mod);
      return;
    }
}

/* Print a function type, except for the return type.  */

static void
d_print_function_type (struct d_print_info *dpi, int options,
                       const struct demangle_component *dc,
                       struct d_print_mod *mods)
{
  int need_paren;
  int need_space;
  struct d_print_mod *p;
  struct d_print_mod *hold_modifiers;

  need_paren = 0;
  need_space = 0;
  for (p = mods; p != NULL; p = p->next)
    {
      if (p->printed)
	break;

      switch (p->mod->type)
	{
	case DEMANGLE_COMPONENT_POINTER:
	case DEMANGLE_COMPONENT_REFERENCE:
	case DEMANGLE_COMPONENT_RVALUE_REFERENCE:
	  need_paren = 1;
	  break;
	case DEMANGLE_COMPONENT_RESTRICT:
	case DEMANGLE_COMPONENT_VOLATILE:
	case DEMANGLE_COMPONENT_CONST:
	case DEMANGLE_COMPONENT_VENDOR_TYPE_QUAL:
	case DEMANGLE_COMPONENT_COMPLEX:
	case DEMANGLE_COMPONENT_IMAGINARY:
	case DEMANGLE_COMPONENT_PTRMEM_TYPE:
	  need_space = 1;
	  need_paren = 1;
	  break;
	case DEMANGLE_COMPONENT_RESTRICT_THIS:
	case DEMANGLE_COMPONENT_VOLATILE_THIS:
	case DEMANGLE_COMPONENT_CONST_THIS:
	case DEMANGLE_COMPONENT_REFERENCE_THIS:
	case DEMANGLE_COMPONENT_RVALUE_REFERENCE_THIS:
	  break;
	default:
	  break;
	}
      if (need_paren)
	break;
    }

  if (need_paren)
    {
      if (! need_space)
	{
	  if (d_last_char (dpi) != '('
	      && d_last_char (dpi) != '*')
	    need_space = 1;
	}
      if (need_space && d_last_char (dpi) != ' ')
	d_append_char (dpi, ' ');
      d_append_char (dpi, '(');
    }

  hold_modifiers = dpi->modifiers;
  dpi->modifiers = NULL;

  d_print_mod_list (dpi, options, mods, 0);

  if (need_paren)
    d_append_char (dpi, ')');

  d_append_char (dpi, '(');

  if (d_right (dc) != NULL)
    d_print_comp (dpi, options, d_right (dc));

  d_append_char (dpi, ')');

  d_print_mod_list (dpi, options, mods, 1);

  dpi->modifiers = hold_modifiers;
}

/* Print an array type, except for the element type.  */

static void
d_print_array_type (struct d_print_info *dpi, int options,
                    const struct demangle_component *dc,
                    struct d_print_mod *mods)
{
  int need_space;

  need_space = 1;
  if (mods != NULL)
    {
      int need_paren;
      struct d_print_mod *p;

      need_paren = 0;
      for (p = mods; p != NULL; p = p->next)
	{
	  if (! p->printed)
	    {
	      if (p->mod->type == DEMANGLE_COMPONENT_ARRAY_TYPE)
		{
		  need_space = 0;
		  break;
		}
	      else
		{
		  need_paren = 1;
		  need_space = 1;
		  break;
		}
	    }
	}

      if (need_paren)
	d_append_string (dpi, " (");

      d_print_mod_list (dpi, options, mods, 0);

      if (need_paren)
	d_append_char (dpi, ')');
    }

  if (need_space)
    d_append_char (dpi, ' ');

  d_append_char (dpi, '[');

  if (d_left (dc) != NULL)
    d_print_comp (dpi, options, d_left (dc));

  d_append_char (dpi, ']');
}

/* Print an operator in an expression.  */

static void
d_print_expr_op (struct d_print_info *dpi, int options,
                 const struct demangle_component *dc)
{
  if (dc->type == DEMANGLE_COMPONENT_OPERATOR)
    d_append_buffer (dpi, dc->u.s_operator.op->name,
		     dc->u.s_operator.op->len);
  else
    d_print_comp (dpi, options, dc);
}

/* Print a cast.  */

static void
d_print_cast (struct d_print_info *dpi, int options,
              const struct demangle_component *dc)
{
  if (d_left (dc)->type != DEMANGLE_COMPONENT_TEMPLATE)
    d_print_comp (dpi, options, d_left (dc));
  else
    {
      struct d_print_mod *hold_dpm;
      struct d_print_template dpt;

      /* It appears that for a templated cast operator, we need to put
	 the template parameters in scope for the operator name, but
	 not for the parameters.  The effect is that we need to handle
	 the template printing here.  */

      hold_dpm = dpi->modifiers;
      dpi->modifiers = NULL;

      dpt.next = dpi->templates;
      dpi->templates = &dpt;
      dpt.template_decl = d_left (dc);

      d_print_comp (dpi, options, d_left (d_left (dc)));

      dpi->templates = dpt.next;

      if (d_last_char (dpi) == '<')
	d_append_char (dpi, ' ');
      d_append_char (dpi, '<');
      d_print_comp (dpi, options, d_right (d_left (dc)));
      /* Avoid generating two consecutive '>' characters, to avoid
	 the C++ syntactic ambiguity.  */
      if (d_last_char (dpi) == '>')
	d_append_char (dpi, ' ');
      d_append_char (dpi, '>');

      dpi->modifiers = hold_dpm;
    }
}

/* Initialize the information structure we use to pass around
   information.  */

CP_STATIC_IF_GLIBCPP_V3
void
cplus_demangle_init_info (const char *mangled, int options, size_t len,
                          struct d_info *di)
{
  di->s = mangled;
  di->send = mangled + len;
  di->options = options;

  di->n = mangled;

  /* We can not need more components than twice the number of chars in
     the mangled string.  Most components correspond directly to
     chars, but the ARGLIST types are exceptions.  */
  di->num_comps = 2 * len;
  di->next_comp = 0;

  /* Similarly, we can not need more substitutions than there are
     chars in the mangled string.  */
  di->num_subs = len;
  di->next_sub = 0;
  di->did_subs = 0;

  di->last_name = NULL;

  di->expansion = 0;
}

/* Internal implementation for the demangler.  If MANGLED is a g++ v3 ABI
   mangled name, return strings in repeated callback giving the demangled
   name.  OPTIONS is the usual libiberty demangler options.  On success,
   this returns 1.  On failure, returns 0.  */

static int
d_demangle_callback (const char *mangled, int options,
                     demangle_callbackref callback, void *opaque)
{
  enum
    {
      DCT_TYPE,
      DCT_MANGLED,
      DCT_GLOBAL_CTORS,
      DCT_GLOBAL_DTORS
    }
  type;
  struct d_info di;
  struct demangle_component *dc;
  int status;

  if (mangled[0] == '_' && mangled[1] == 'Z')
    type = DCT_MANGLED;
  else if (strncmp (mangled, "_GLOBAL_", 8) == 0
	   && (mangled[8] == '.' || mangled[8] == '_' || mangled[8] == '$')
	   && (mangled[9] == 'D' || mangled[9] == 'I')
	   && mangled[10] == '_')
    type = mangled[9] == 'I' ? DCT_GLOBAL_CTORS : DCT_GLOBAL_DTORS;
  else
    {
      if ((options & DMGL_TYPES) == 0)
	return 0;
      type = DCT_TYPE;
    }

  cplus_demangle_init_info (mangled, options, strlen (mangled), &di);

  {
#ifdef CP_DYNAMIC_ARRAYS
    __extension__ struct demangle_component comps[di.num_comps];
    __extension__ struct demangle_component *subs[di.num_subs];

    di.comps = comps;
    di.subs = subs;
#else
    di.comps = alloca (di.num_comps * sizeof (*di.comps));
    di.subs = alloca (di.num_subs * sizeof (*di.subs));
#endif

    switch (type)
      {
      case DCT_TYPE:
	dc = cplus_demangle_type (&di);
	break;
      case DCT_MANGLED:
	dc = cplus_demangle_mangled_name (&di, 1);
	break;
      case DCT_GLOBAL_CTORS:
      case DCT_GLOBAL_DTORS:
	d_advance (&di, 11);
	dc = d_make_comp (&di,
			  (type == DCT_GLOBAL_CTORS
			   ? DEMANGLE_COMPONENT_GLOBAL_CONSTRUCTORS
			   : DEMANGLE_COMPONENT_GLOBAL_DESTRUCTORS),
			  d_make_demangle_mangled_name (&di, d_str (&di)),
			  NULL);
	d_advance (&di, strlen (d_str (&di)));
	break;
      }

    /* If DMGL_PARAMS is set, then if we didn't consume the entire
       mangled string, then we didn't successfully demangle it.  If
       DMGL_PARAMS is not set, we didn't look at the trailing
       parameters.  */
    if (((options & DMGL_PARAMS) != 0) && d_peek_char (&di) != '\0')
      dc = NULL;

#ifdef CP_DEMANGLE_DEBUG
    d_dump (dc, 0);
#endif

    status = (dc != NULL)
             ? cplus_demangle_print_callback (options, dc, callback, opaque)
             : 0;
  }

  return status;
}

/* Entry point for the demangler.  If MANGLED is a g++ v3 ABI mangled
   name, return a buffer allocated with malloc holding the demangled
   name.  OPTIONS is the usual libiberty demangler options.  On
   success, this sets *PALC to the allocated size of the returned
   buffer.  On failure, this sets *PALC to 0 for a bad name, or 1 for
   a memory allocation failure, and returns NULL.  */

static char *
d_demangle (const char *mangled, int options, size_t *palc)
{
  struct d_growable_string dgs;
  int status;

  d_growable_string_init (&dgs, 0);

  status = d_demangle_callback (mangled, options,
                                d_growable_string_callback_adapter, &dgs);
  if (status == 0)
    {
      free (dgs.buf);
      *palc = 0;
      return NULL;
    }

  *palc = dgs.allocation_failure ? 1 : dgs.alc;
  return dgs.buf;
}

#if defined(IN_LIBGCC2) || defined(IN_GLIBCPP_V3)

extern char *__cxa_demangle (const char *, char *, size_t *, int *);

/* ia64 ABI-mandated entry point in the C++ runtime library for
   performing demangling.  MANGLED_NAME is a NUL-terminated character
   string containing the name to be demangled.

   OUTPUT_BUFFER is a region of memory, allocated with malloc, of
   *LENGTH bytes, into which the demangled name is stored.  If
   OUTPUT_BUFFER is not long enough, it is expanded using realloc.
   OUTPUT_BUFFER may instead be NULL; in that case, the demangled name
   is placed in a region of memory allocated with malloc.

   If LENGTH is non-NULL, the length of the buffer containing the
   demangled name, is placed in *LENGTH.

   The return value is a pointer to the start of the NUL-terminated
   demangled name, or NULL if the demangling fails.  The caller is
   responsible for deallocating this memory using free.

   *STATUS is set to one of the following values:
      0: The demangling operation succeeded.
     -1: A memory allocation failure occurred.
     -2: MANGLED_NAME is not a valid name under the C++ ABI mangling rules.
     -3: One of the arguments is invalid.

   The demangling is performed using the C++ ABI mangling rules, with
   GNU extensions.  */

char *
__cxa_demangle (const char *mangled_name, char *output_buffer,
                size_t *length, int *status)
{
  char *demangled;
  size_t alc;

  if (mangled_name == NULL)
    {
      if (status != NULL)
	*status = -3;
      return NULL;
    }

  if (output_buffer != NULL && length == NULL)
    {
      if (status != NULL)
	*status = -3;
      return NULL;
    }

  demangled = d_demangle (mangled_name, DMGL_PARAMS | DMGL_TYPES, &alc);

  if (demangled == NULL)
    {
      if (status != NULL)
	{
	  if (alc == 1)
	    *status = -1;
	  else
	    *status = -2;
	}
      return NULL;
    }

  if (output_buffer == NULL)
    {
      if (length != NULL)
	*length = alc;
    }
  else
    {
      if (strlen (demangled) < *length)
	{
	  strcpy (output_buffer, demangled);
	  free (demangled);
	  demangled = output_buffer;
	}
      else
	{
	  free (output_buffer);
	  *length = alc;
	}
    }

  if (status != NULL)
    *status = 0;

  return demangled;
}

extern int __gcclibcxx_demangle_callback (const char *,
                                          void (*)
                                            (const char *, size_t, void *),
                                          void *);

/* Alternative, allocationless entry point in the C++ runtime library
   for performing demangling.  MANGLED_NAME is a NUL-terminated character
   string containing the name to be demangled.

   CALLBACK is a callback function, called with demangled string
   segments as demangling progresses; it is called at least once,
   but may be called more than once.  OPAQUE is a generalized pointer
   used as a callback argument.

   The return code is one of the following values, equivalent to
   the STATUS values of __cxa_demangle() (excluding -1, since this
   function performs no memory allocations):
      0: The demangling operation succeeded.
     -2: MANGLED_NAME is not a valid name under the C++ ABI mangling rules.
     -3: One of the arguments is invalid.

   The demangling is performed using the C++ ABI mangling rules, with
   GNU extensions.  */

int
__gcclibcxx_demangle_callback (const char *mangled_name,
                               void (*callback) (const char *, size_t, void *),
                               void *opaque)
{
  int status;

  if (mangled_name == NULL || callback == NULL)
    return -3;

  status = d_demangle_callback (mangled_name, DMGL_PARAMS | DMGL_TYPES,
                                callback, opaque);
  if (status == 0)
    return -2;

  return 0;
}

#else /* ! (IN_LIBGCC2 || IN_GLIBCPP_V3) */

/* Entry point for libiberty demangler.  If MANGLED is a g++ v3 ABI
   mangled name, return a buffer allocated with malloc holding the
   demangled name.  Otherwise, return NULL.  */

char *
cplus_demangle_v3 (const char *mangled, int options)
{
  size_t alc;

  return d_demangle (mangled, options, &alc);
}

int
cplus_demangle_v3_callback (const char *mangled, int options,
                            demangle_callbackref callback, void *opaque)
{
  return d_demangle_callback (mangled, options, callback, opaque);
}

/* Demangle a Java symbol.  Java uses a subset of the V3 ABI C++ mangling 
   conventions, but the output formatting is a little different.
   This instructs the C++ demangler not to emit pointer characters ("*"), to
   use Java's namespace separator symbol ("." instead of "::"), and to output
   JArray<TYPE> as TYPE[].  */

char *
java_demangle_v3 (const char *mangled)
{
  size_t alc;

  return d_demangle (mangled, DMGL_JAVA | DMGL_PARAMS | DMGL_RET_POSTFIX, &alc);
}

int
java_demangle_v3_callback (const char *mangled,
                           demangle_callbackref callback, void *opaque)
{
  return d_demangle_callback (mangled,
                              DMGL_JAVA | DMGL_PARAMS | DMGL_RET_POSTFIX,
                              callback, opaque);
}

#endif /* IN_LIBGCC2 || IN_GLIBCPP_V3 */

#ifndef IN_GLIBCPP_V3

/* Demangle a string in order to find out whether it is a constructor
   or destructor.  Return non-zero on success.  Set *CTOR_KIND and
   *DTOR_KIND appropriately.  */

static int
is_ctor_or_dtor (const char *mangled,
                 enum gnu_v3_ctor_kinds *ctor_kind,
                 enum gnu_v3_dtor_kinds *dtor_kind)
{
  struct d_info di;
  struct demangle_component *dc;
  int ret;

  *ctor_kind = (enum gnu_v3_ctor_kinds) 0;
  *dtor_kind = (enum gnu_v3_dtor_kinds) 0;

  cplus_demangle_init_info (mangled, DMGL_GNU_V3, strlen (mangled), &di);

  {
#ifdef CP_DYNAMIC_ARRAYS
    __extension__ struct demangle_component comps[di.num_comps];
    __extension__ struct demangle_component *subs[di.num_subs];

    di.comps = comps;
    di.subs = subs;
#else
    di.comps = alloca (di.num_comps * sizeof (*di.comps));
    di.subs = alloca (di.num_subs * sizeof (*di.subs));
#endif

    dc = cplus_demangle_mangled_name (&di, 1);

    /* Note that because we did not pass DMGL_PARAMS, we don't expect
       to demangle the entire string.  */

    ret = 0;
    while (dc != NULL)
      {
	switch (dc->type)
	  {
	    /* These cannot appear on a constructor or destructor.  */
	  case DEMANGLE_COMPONENT_RESTRICT_THIS:
	  case DEMANGLE_COMPONENT_VOLATILE_THIS:
	  case DEMANGLE_COMPONENT_CONST_THIS:
	  case DEMANGLE_COMPONENT_REFERENCE_THIS:
	  case DEMANGLE_COMPONENT_RVALUE_REFERENCE_THIS:
	  default:
	    dc = NULL;
	    break;
	  case DEMANGLE_COMPONENT_TYPED_NAME:
	  case DEMANGLE_COMPONENT_TEMPLATE:
	    dc = d_left (dc);
	    break;
	  case DEMANGLE_COMPONENT_QUAL_NAME:
	  case DEMANGLE_COMPONENT_LOCAL_NAME:
	    dc = d_right (dc);
	    break;
	  case DEMANGLE_COMPONENT_CTOR:
	    *ctor_kind = dc->u.s_ctor.kind;
	    ret = 1;
	    dc = NULL;
	    break;
	  case DEMANGLE_COMPONENT_DTOR:
	    *dtor_kind = dc->u.s_dtor.kind;
	    ret = 1;
	    dc = NULL;
	    break;
	  }
      }
  }

  return ret;
}

/* Return whether NAME is the mangled form of a g++ V3 ABI constructor
   name.  A non-zero return indicates the type of constructor.  */

enum gnu_v3_ctor_kinds
is_gnu_v3_mangled_ctor (const char *name)
{
  enum gnu_v3_ctor_kinds ctor_kind;
  enum gnu_v3_dtor_kinds dtor_kind;

  if (! is_ctor_or_dtor (name, &ctor_kind, &dtor_kind))
    return (enum gnu_v3_ctor_kinds) 0;
  return ctor_kind;
}


/* Return whether NAME is the mangled form of a g++ V3 ABI destructor
   name.  A non-zero return indicates the type of destructor.  */

enum gnu_v3_dtor_kinds
is_gnu_v3_mangled_dtor (const char *name)
{
  enum gnu_v3_ctor_kinds ctor_kind;
  enum gnu_v3_dtor_kinds dtor_kind;

  if (! is_ctor_or_dtor (name, &ctor_kind, &dtor_kind))
    return (enum gnu_v3_dtor_kinds) 0;
  return dtor_kind;
}

#endif /* IN_GLIBCPP_V3 */

#ifdef STANDALONE_DEMANGLER

#include "getopt.h"
#include "dyn-string.h"

static void print_usage (FILE* fp, int exit_value);

#define IS_ALPHA(CHAR)                                                  \
  (((CHAR) >= 'a' && (CHAR) <= 'z')                                     \
   || ((CHAR) >= 'A' && (CHAR) <= 'Z'))

/* Non-zero if CHAR is a character than can occur in a mangled name.  */
#define is_mangled_char(CHAR)                                           \
  (IS_ALPHA (CHAR) || IS_DIGIT (CHAR)                                   \
   || (CHAR) == '_' || (CHAR) == '.' || (CHAR) == '$')

/* The name of this program, as invoked.  */
const char* program_name;

/* Prints usage summary to FP and then exits with EXIT_VALUE.  */

static void
print_usage (FILE* fp, int exit_value)
{
  fprintf (fp, "Usage: %s [options] [names ...]\n", program_name);
  fprintf (fp, "Options:\n");
  fprintf (fp, "  -h,--help       Display this message.\n");
  fprintf (fp, "  -p,--no-params  Don't display function parameters\n");
  fprintf (fp, "  -v,--verbose    Produce verbose demanglings.\n");
  fprintf (fp, "If names are provided, they are demangled.  Otherwise filters standard input.\n");

  exit (exit_value);
}

/* Option specification for getopt_long.  */
static const struct option long_options[] = 
{
  { "help",	 no_argument, NULL, 'h' },
  { "no-params", no_argument, NULL, 'p' },
  { "verbose",   no_argument, NULL, 'v' },
  { NULL,        no_argument, NULL, 0   },
};

/* Main entry for a demangling filter executable.  It will demangle
   its command line arguments, if any.  If none are provided, it will
   filter stdin to stdout, replacing any recognized mangled C++ names
   with their demangled equivalents.  */

int
main (int argc, char *argv[])
{
  int i;
  int opt_char;
  int options = DMGL_PARAMS | DMGL_ANSI | DMGL_TYPES;

  /* Use the program name of this program, as invoked.  */
  program_name = argv[0];

  /* Parse options.  */
  do 
    {
      opt_char = getopt_long (argc, argv, "hpv", long_options, NULL);
      switch (opt_char)
	{
	case '?':  /* Unrecognized option.  */
	  print_usage (stderr, 1);
	  break;

	case 'h':
	  print_usage (stdout, 0);
	  break;

	case 'p':
	  options &= ~ DMGL_PARAMS;
	  break;

	case 'v':
	  options |= DMGL_VERBOSE;
	  break;
	}
    }
  while (opt_char != -1);

  if (optind == argc) 
    /* No command line arguments were provided.  Filter stdin.  */
    {
      dyn_string_t mangled = dyn_string_new (3);
      char *s;

      /* Read all of input.  */
      while (!feof (stdin))
	{
	  char c;

	  /* Pile characters into mangled until we hit one that can't
	     occur in a mangled name.  */
	  c = getchar ();
	  while (!feof (stdin) && is_mangled_char (c))
	    {
	      dyn_string_append_char (mangled, c);
	      if (feof (stdin))
		break;
	      c = getchar ();
	    }

	  if (dyn_string_length (mangled) > 0)
	    {
#ifdef IN_GLIBCPP_V3
	      s = __cxa_demangle (dyn_string_buf (mangled), NULL, NULL, NULL);
#else
	      s = cplus_demangle_v3 (dyn_string_buf (mangled), options);
#endif

	      if (s != NULL)
		{
		  fputs (s, stdout);
		  free (s);
		}
	      else
		{
		  /* It might not have been a mangled name.  Print the
		     original text.  */
		  fputs (dyn_string_buf (mangled), stdout);
		}

	      dyn_string_clear (mangled);
	    }

	  /* If we haven't hit EOF yet, we've read one character that
	     can't occur in a mangled name, so print it out.  */
	  if (!feof (stdin))
	    putchar (c);
	}

      dyn_string_delete (mangled);
    }
  else
    /* Demangle command line arguments.  */
    {
      /* Loop over command line arguments.  */
      for (i = optind; i < argc; ++i)
	{
	  char *s;
#ifdef IN_GLIBCPP_V3
	  int status;
#endif

	  /* Attempt to demangle.  */
#ifdef IN_GLIBCPP_V3
	  s = __cxa_demangle (argv[i], NULL, NULL, &status);
#else
	  s = cplus_demangle_v3 (argv[i], options);
#endif

	  /* If it worked, print the demangled name.  */
	  if (s != NULL)
	    {
	      printf ("%s\n", s);
	      free (s);
	    }
	  else
	    {
#ifdef IN_GLIBCPP_V3
	      fprintf (stderr, "Failed: %s (status %d)\n", argv[i], status);
#else
	      fprintf (stderr, "Failed: %s\n", argv[i]);
#endif
	    }
	}
    }

  return 0;
}

#endif /* STANDALONE_DEMANGLER */<|MERGE_RESOLUTION|>--- conflicted
+++ resolved
@@ -2214,10 +2214,6 @@
       pret = d_cv_qualifiers (di, &ret, 0);
       if (pret == NULL)
 	return NULL;
-<<<<<<< HEAD
-      *pret = cplus_demangle_type (di);
-      if (! *pret)
-=======
       if (d_peek_char (di) == 'F')
 	{
 	  /* cv-qualifiers before a function type apply to 'this',
@@ -2228,7 +2224,6 @@
       else
 	*pret = cplus_demangle_type (di);
       if (!*pret)
->>>>>>> 4d0aec87
 	return NULL;
       if ((*pret)->type == DEMANGLE_COMPONENT_RVALUE_REFERENCE_THIS
 	  || (*pret)->type == DEMANGLE_COMPONENT_REFERENCE_THIS)
@@ -2776,25 +2771,6 @@
   if (cl == NULL)
     return NULL;
 
-<<<<<<< HEAD
-  if (pmem != &mem
-      && ((*pmem)->type == DEMANGLE_COMPONENT_RVALUE_REFERENCE_THIS
-	  || (*pmem)->type == DEMANGLE_COMPONENT_REFERENCE_THIS))
-    {
-      /* Move the ref-qualifier outside the cv-qualifiers so that
-	 they are printed in the right order.  */
-      struct demangle_component *fn = d_left (*pmem);
-      d_left (*pmem) = mem;
-      mem = *pmem;
-      *pmem = fn;
-    }
-
-  if (pmem != &mem && (*pmem)->type != DEMANGLE_COMPONENT_FUNCTION_TYPE)
-    {
-      if (! d_add_substitution (di, mem))
-	return NULL;
-    }
-=======
   /* The ABI says, "The type of a non-static member function is considered
      to be different, for the purposes of substitution, from the type of a
      namespace-scope or static member function whose type appears
@@ -2813,7 +2789,6 @@
   mem = cplus_demangle_type (di);
   if (mem == NULL)
     return NULL;
->>>>>>> 4d0aec87
 
   return d_make_comp (di, DEMANGLE_COMPONENT_PTRMEM_TYPE, cl, mem);
 }
