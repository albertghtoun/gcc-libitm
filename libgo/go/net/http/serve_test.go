// Copyright 2010 The Go Authors. All rights reserved.
// Use of this source code is governed by a BSD-style
// license that can be found in the LICENSE file.

// End-to-end serving tests

package http_test

import (
	"bufio"
	"bytes"
	"crypto/tls"
	"fmt"
	"io"
	"io/ioutil"
	"log"
	"net"
	. "net/http"
	"net/http/httptest"
	"net/http/httputil"
	"net/url"
	"os"
	"os/exec"
	"reflect"
	"runtime"
	"strconv"
	"strings"
	"sync"
	"sync/atomic"
	"syscall"
	"testing"
	"time"
)

type dummyAddr string
type oneConnListener struct {
	conn net.Conn
}

func (l *oneConnListener) Accept() (c net.Conn, err error) {
	c = l.conn
	if c == nil {
		err = io.EOF
		return
	}
	err = nil
	l.conn = nil
	return
}

func (l *oneConnListener) Close() error {
	return nil
}

func (l *oneConnListener) Addr() net.Addr {
	return dummyAddr("test-address")
}

func (a dummyAddr) Network() string {
	return string(a)
}

func (a dummyAddr) String() string {
	return string(a)
}

type testConn struct {
	readBuf  bytes.Buffer
	writeBuf bytes.Buffer
}

func (c *testConn) Read(b []byte) (int, error) {
	return c.readBuf.Read(b)
}

func (c *testConn) Write(b []byte) (int, error) {
	return c.writeBuf.Write(b)
}

func (c *testConn) Close() error {
	return nil
}

func (c *testConn) LocalAddr() net.Addr {
	return dummyAddr("local-addr")
}

func (c *testConn) RemoteAddr() net.Addr {
	return dummyAddr("remote-addr")
}

func (c *testConn) SetDeadline(t time.Time) error {
	return nil
}

func (c *testConn) SetReadDeadline(t time.Time) error {
	return nil
}

func (c *testConn) SetWriteDeadline(t time.Time) error {
	return nil
}

func TestConsumingBodyOnNextConn(t *testing.T) {
	conn := new(testConn)
	for i := 0; i < 2; i++ {
		conn.readBuf.Write([]byte(
			"POST / HTTP/1.1\r\n" +
				"Host: test\r\n" +
				"Content-Length: 11\r\n" +
				"\r\n" +
				"foo=1&bar=1"))
	}

	reqNum := 0
	ch := make(chan *Request)
	servech := make(chan error)
	listener := &oneConnListener{conn}
	handler := func(res ResponseWriter, req *Request) {
		reqNum++
		ch <- req
	}

	go func() {
		servech <- Serve(listener, HandlerFunc(handler))
	}()

	var req *Request
	req = <-ch
	if req == nil {
		t.Fatal("Got nil first request.")
	}
	if req.Method != "POST" {
		t.Errorf("For request #1's method, got %q; expected %q",
			req.Method, "POST")
	}

	req = <-ch
	if req == nil {
		t.Fatal("Got nil first request.")
	}
	if req.Method != "POST" {
		t.Errorf("For request #2's method, got %q; expected %q",
			req.Method, "POST")
	}

	if serveerr := <-servech; serveerr != io.EOF {
		t.Errorf("Serve returned %q; expected EOF", serveerr)
	}
}

type stringHandler string

func (s stringHandler) ServeHTTP(w ResponseWriter, r *Request) {
	w.Header().Set("Result", string(s))
}

var handlers = []struct {
	pattern string
	msg     string
}{
	{"/", "Default"},
	{"/someDir/", "someDir"},
	{"someHost.com/someDir/", "someHost.com/someDir"},
}

var vtests = []struct {
	url      string
	expected string
}{
	{"http://localhost/someDir/apage", "someDir"},
	{"http://localhost/otherDir/apage", "Default"},
	{"http://someHost.com/someDir/apage", "someHost.com/someDir"},
	{"http://otherHost.com/someDir/apage", "someDir"},
	{"http://otherHost.com/aDir/apage", "Default"},
	// redirections for trees
	{"http://localhost/someDir", "/someDir/"},
	{"http://someHost.com/someDir", "/someDir/"},
}

func TestHostHandlers(t *testing.T) {
	for _, h := range handlers {
		Handle(h.pattern, stringHandler(h.msg))
	}
	ts := httptest.NewServer(nil)
	defer ts.Close()

	conn, err := net.Dial("tcp", ts.Listener.Addr().String())
	if err != nil {
		t.Fatal(err)
	}
	defer conn.Close()
	cc := httputil.NewClientConn(conn, nil)
	for _, vt := range vtests {
		var r *Response
		var req Request
		if req.URL, err = url.Parse(vt.url); err != nil {
			t.Errorf("cannot parse url: %v", err)
			continue
		}
		if err := cc.Write(&req); err != nil {
			t.Errorf("writing request: %v", err)
			continue
		}
		r, err := cc.Read(&req)
		if err != nil {
			t.Errorf("reading response: %v", err)
			continue
		}
		switch r.StatusCode {
		case StatusOK:
			s := r.Header.Get("Result")
			if s != vt.expected {
				t.Errorf("Get(%q) = %q, want %q", vt.url, s, vt.expected)
			}
		case StatusMovedPermanently:
			s := r.Header.Get("Location")
			if s != vt.expected {
				t.Errorf("Get(%q) = %q, want %q", vt.url, s, vt.expected)
			}
		default:
			t.Errorf("Get(%q) unhandled status code %d", vt.url, r.StatusCode)
		}
	}
}

// Tests for http://code.google.com/p/go/issues/detail?id=900
func TestMuxRedirectLeadingSlashes(t *testing.T) {
	paths := []string{"//foo.txt", "///foo.txt", "/../../foo.txt"}
	for _, path := range paths {
		req, err := ReadRequest(bufio.NewReader(bytes.NewBufferString("GET " + path + " HTTP/1.1\r\nHost: test\r\n\r\n")))
		if err != nil {
			t.Errorf("%s", err)
		}
		mux := NewServeMux()
		resp := httptest.NewRecorder()

		mux.ServeHTTP(resp, req)

		if loc, expected := resp.Header().Get("Location"), "/foo.txt"; loc != expected {
			t.Errorf("Expected Location header set to %q; got %q", expected, loc)
			return
		}

		if code, expected := resp.Code, StatusMovedPermanently; code != expected {
			t.Errorf("Expected response code of StatusMovedPermanently; got %d", code)
			return
		}
	}
}

func TestServerTimeouts(t *testing.T) {
	// TODO(bradfitz): convert this to use httptest.Server
	l, err := net.Listen("tcp", "127.0.0.1:0")
	if err != nil {
		t.Fatalf("listen error: %v", err)
	}
	addr, _ := l.Addr().(*net.TCPAddr)

	reqNum := 0
	handler := HandlerFunc(func(res ResponseWriter, req *Request) {
		reqNum++
		fmt.Fprintf(res, "req=%d", reqNum)
	})

	server := &Server{Handler: handler, ReadTimeout: 250 * time.Millisecond, WriteTimeout: 250 * time.Millisecond}
	go server.Serve(l)

	url := fmt.Sprintf("http://%s/", addr)

	// Hit the HTTP server successfully.
	tr := &Transport{DisableKeepAlives: true} // they interfere with this test
	c := &Client{Transport: tr}
	r, err := c.Get(url)
	if err != nil {
		t.Fatalf("http Get #1: %v", err)
	}
	got, _ := ioutil.ReadAll(r.Body)
	expected := "req=1"
	if string(got) != expected {
		t.Errorf("Unexpected response for request #1; got %q; expected %q",
			string(got), expected)
	}

	// Slow client that should timeout.
	t1 := time.Now()
	conn, err := net.Dial("tcp", addr.String())
	if err != nil {
		t.Fatalf("Dial: %v", err)
	}
	buf := make([]byte, 1)
	n, err := conn.Read(buf)
	latency := time.Now().Sub(t1)
	if n != 0 || err != io.EOF {
		t.Errorf("Read = %v, %v, wanted %v, %v", n, err, 0, io.EOF)
	}
	if latency < 200*time.Millisecond /* fudge from 250 ms above */ {
		t.Errorf("got EOF after %s, want >= %s", latency, 200*time.Millisecond)
	}

	// Hit the HTTP server successfully again, verifying that the
	// previous slow connection didn't run our handler.  (that we
	// get "req=2", not "req=3")
	r, err = Get(url)
	if err != nil {
		t.Fatalf("http Get #2: %v", err)
	}
	got, _ = ioutil.ReadAll(r.Body)
	expected = "req=2"
	if string(got) != expected {
		t.Errorf("Get #2 got %q, want %q", string(got), expected)
	}

	l.Close()
}

// TestIdentityResponse verifies that a handler can unset 
func TestIdentityResponse(t *testing.T) {
	handler := HandlerFunc(func(rw ResponseWriter, req *Request) {
		rw.Header().Set("Content-Length", "3")
		rw.Header().Set("Transfer-Encoding", req.FormValue("te"))
		switch {
		case req.FormValue("overwrite") == "1":
			_, err := rw.Write([]byte("foo TOO LONG"))
			if err != ErrContentLength {
				t.Errorf("expected ErrContentLength; got %v", err)
			}
		case req.FormValue("underwrite") == "1":
			rw.Header().Set("Content-Length", "500")
			rw.Write([]byte("too short"))
		default:
			rw.Write([]byte("foo"))
		}
	})

	ts := httptest.NewServer(handler)
	defer ts.Close()

	// Note: this relies on the assumption (which is true) that
	// Get sends HTTP/1.1 or greater requests.  Otherwise the
	// server wouldn't have the choice to send back chunked
	// responses.
	for _, te := range []string{"", "identity"} {
		url := ts.URL + "/?te=" + te
		res, err := Get(url)
		if err != nil {
			t.Fatalf("error with Get of %s: %v", url, err)
		}
		if cl, expected := res.ContentLength, int64(3); cl != expected {
			t.Errorf("for %s expected res.ContentLength of %d; got %d", url, expected, cl)
		}
		if cl, expected := res.Header.Get("Content-Length"), "3"; cl != expected {
			t.Errorf("for %s expected Content-Length header of %q; got %q", url, expected, cl)
		}
		if tl, expected := len(res.TransferEncoding), 0; tl != expected {
			t.Errorf("for %s expected len(res.TransferEncoding) of %d; got %d (%v)",
				url, expected, tl, res.TransferEncoding)
		}
		res.Body.Close()
	}

	// Verify that ErrContentLength is returned
	url := ts.URL + "/?overwrite=1"
	_, err := Get(url)
	if err != nil {
		t.Fatalf("error with Get of %s: %v", url, err)
	}
	// Verify that the connection is closed when the declared Content-Length
	// is larger than what the handler wrote.
	conn, err := net.Dial("tcp", ts.Listener.Addr().String())
	if err != nil {
		t.Fatalf("error dialing: %v", err)
	}
	_, err = conn.Write([]byte("GET /?underwrite=1 HTTP/1.1\r\nHost: foo\r\n\r\n"))
	if err != nil {
		t.Fatalf("error writing: %v", err)
	}

	// The ReadAll will hang for a failing test, so use a Timer to
	// fail explicitly.
	goTimeout(t, 2*time.Second, func() {
		got, _ := ioutil.ReadAll(conn)
		expectedSuffix := "\r\n\r\ntoo short"
		if !strings.HasSuffix(string(got), expectedSuffix) {
			t.Errorf("Expected output to end with %q; got response body %q",
				expectedSuffix, string(got))
		}
	})
}

func testTCPConnectionCloses(t *testing.T, req string, h Handler) {
	s := httptest.NewServer(h)
	defer s.Close()

	conn, err := net.Dial("tcp", s.Listener.Addr().String())
	if err != nil {
		t.Fatal("dial error:", err)
	}
	defer conn.Close()

	_, err = fmt.Fprint(conn, req)
	if err != nil {
		t.Fatal("print error:", err)
	}

	r := bufio.NewReader(conn)
	res, err := ReadResponse(r, &Request{Method: "GET"})
	if err != nil {
		t.Fatal("ReadResponse error:", err)
	}

	didReadAll := make(chan bool, 1)
	go func() {
		select {
		case <-time.After(5 * time.Second):
			t.Error("body not closed after 5s")
			return
		case <-didReadAll:
		}
	}()

	_, err = ioutil.ReadAll(r)
	if err != nil {
		t.Fatal("read error:", err)
	}
	didReadAll <- true

	if !res.Close {
		t.Errorf("Response.Close = false; want true")
	}
}

// TestServeHTTP10Close verifies that HTTP/1.0 requests won't be kept alive.
func TestServeHTTP10Close(t *testing.T) {
	testTCPConnectionCloses(t, "GET / HTTP/1.0\r\n\r\n", HandlerFunc(func(w ResponseWriter, r *Request) {
		ServeFile(w, r, "testdata/file")
	}))
}

// TestClientCanClose verifies that clients can also force a connection to close.
func TestClientCanClose(t *testing.T) {
	testTCPConnectionCloses(t, "GET / HTTP/1.1\r\nConnection: close\r\n\r\n", HandlerFunc(func(w ResponseWriter, r *Request) {
		// Nothing.
	}))
}

// TestHandlersCanSetConnectionClose verifies that handlers can force a connection to close,
// even for HTTP/1.1 requests.
func TestHandlersCanSetConnectionClose11(t *testing.T) {
	testTCPConnectionCloses(t, "GET / HTTP/1.1\r\n\r\n", HandlerFunc(func(w ResponseWriter, r *Request) {
		w.Header().Set("Connection", "close")
	}))
}

func TestHandlersCanSetConnectionClose10(t *testing.T) {
	testTCPConnectionCloses(t, "GET / HTTP/1.0\r\nConnection: keep-alive\r\n\r\n", HandlerFunc(func(w ResponseWriter, r *Request) {
		w.Header().Set("Connection", "close")
	}))
}

func TestSetsRemoteAddr(t *testing.T) {
	ts := httptest.NewServer(HandlerFunc(func(w ResponseWriter, r *Request) {
		fmt.Fprintf(w, "%s", r.RemoteAddr)
	}))
	defer ts.Close()

	res, err := Get(ts.URL)
	if err != nil {
		t.Fatalf("Get error: %v", err)
	}
	body, err := ioutil.ReadAll(res.Body)
	if err != nil {
		t.Fatalf("ReadAll error: %v", err)
	}
	ip := string(body)
	if !strings.HasPrefix(ip, "127.0.0.1:") && !strings.HasPrefix(ip, "[::1]:") {
		t.Fatalf("Expected local addr; got %q", ip)
	}
}

func TestChunkedResponseHeaders(t *testing.T) {
	log.SetOutput(ioutil.Discard) // is noisy otherwise
	defer log.SetOutput(os.Stderr)

	ts := httptest.NewServer(HandlerFunc(func(w ResponseWriter, r *Request) {
		w.Header().Set("Content-Length", "intentional gibberish") // we check that this is deleted
		fmt.Fprintf(w, "I am a chunked response.")
	}))
	defer ts.Close()

	res, err := Get(ts.URL)
	if err != nil {
		t.Fatalf("Get error: %v", err)
	}
	if g, e := res.ContentLength, int64(-1); g != e {
		t.Errorf("expected ContentLength of %d; got %d", e, g)
	}
	if g, e := res.TransferEncoding, []string{"chunked"}; !reflect.DeepEqual(g, e) {
		t.Errorf("expected TransferEncoding of %v; got %v", e, g)
	}
	if _, haveCL := res.Header["Content-Length"]; haveCL {
		t.Errorf("Unexpected Content-Length")
	}
}

// Test304Responses verifies that 304s don't declare that they're
// chunking in their response headers and aren't allowed to produce
// output.
func Test304Responses(t *testing.T) {
	ts := httptest.NewServer(HandlerFunc(func(w ResponseWriter, r *Request) {
		w.WriteHeader(StatusNotModified)
		_, err := w.Write([]byte("illegal body"))
		if err != ErrBodyNotAllowed {
			t.Errorf("on Write, expected ErrBodyNotAllowed, got %v", err)
		}
	}))
	defer ts.Close()
	res, err := Get(ts.URL)
	if err != nil {
		t.Error(err)
	}
	if len(res.TransferEncoding) > 0 {
		t.Errorf("expected no TransferEncoding; got %v", res.TransferEncoding)
	}
	body, err := ioutil.ReadAll(res.Body)
	if err != nil {
		t.Error(err)
	}
	if len(body) > 0 {
		t.Errorf("got unexpected body %q", string(body))
	}
}

// TestHeadResponses verifies that responses to HEAD requests don't
// declare that they're chunking in their response headers, aren't
// allowed to produce output, and don't set a Content-Type since
// the real type of the body data cannot be inferred.
func TestHeadResponses(t *testing.T) {
	ts := httptest.NewServer(HandlerFunc(func(w ResponseWriter, r *Request) {
		_, err := w.Write([]byte("Ignored body"))
		if err != ErrBodyNotAllowed {
			t.Errorf("on Write, expected ErrBodyNotAllowed, got %v", err)
		}

		// Also exercise the ReaderFrom path
		_, err = io.Copy(w, strings.NewReader("Ignored body"))
		if err != ErrBodyNotAllowed {
			t.Errorf("on Copy, expected ErrBodyNotAllowed, got %v", err)
		}
	}))
	defer ts.Close()
	res, err := Head(ts.URL)
	if err != nil {
		t.Error(err)
	}
	if len(res.TransferEncoding) > 0 {
		t.Errorf("expected no TransferEncoding; got %v", res.TransferEncoding)
	}
	ct := res.Header.Get("Content-Type")
	if ct != "" {
		t.Errorf("expected no Content-Type; got %s", ct)
	}
	body, err := ioutil.ReadAll(res.Body)
	if err != nil {
		t.Error(err)
	}
	if len(body) > 0 {
		t.Errorf("got unexpected body %q", string(body))
	}
}

func TestTLSHandshakeTimeout(t *testing.T) {
	ts := httptest.NewUnstartedServer(HandlerFunc(func(w ResponseWriter, r *Request) {}))
	ts.Config.ReadTimeout = 250 * time.Millisecond
	ts.StartTLS()
	defer ts.Close()
	conn, err := net.Dial("tcp", ts.Listener.Addr().String())
	if err != nil {
		t.Fatalf("Dial: %v", err)
	}
	defer conn.Close()
	goTimeout(t, 10*time.Second, func() {
		var buf [1]byte
		n, err := conn.Read(buf[:])
		if err == nil || n != 0 {
			t.Errorf("Read = %d, %v; want an error and no bytes", n, err)
		}
	})
}

func TestTLSServer(t *testing.T) {
	ts := httptest.NewTLSServer(HandlerFunc(func(w ResponseWriter, r *Request) {
		if r.TLS != nil {
			w.Header().Set("X-TLS-Set", "true")
			if r.TLS.HandshakeComplete {
				w.Header().Set("X-TLS-HandshakeComplete", "true")
			}
		}
	}))
	defer ts.Close()

	// Connect an idle TCP connection to this server before we run
	// our real tests.  This idle connection used to block forever
	// in the TLS handshake, preventing future connections from
	// being accepted. It may prevent future accidental blocking
	// in newConn.
	idleConn, err := net.Dial("tcp", ts.Listener.Addr().String())
	if err != nil {
		t.Fatalf("Dial: %v", err)
	}
	defer idleConn.Close()
	goTimeout(t, 10*time.Second, func() {
		if !strings.HasPrefix(ts.URL, "https://") {
			t.Errorf("expected test TLS server to start with https://, got %q", ts.URL)
			return
		}
		noVerifyTransport := &Transport{
			TLSClientConfig: &tls.Config{
				InsecureSkipVerify: true,
			},
		}
		client := &Client{Transport: noVerifyTransport}
		res, err := client.Get(ts.URL)
		if err != nil {
			t.Error(err)
			return
		}
		if res == nil {
			t.Errorf("got nil Response")
			return
		}
		defer res.Body.Close()
		if res.Header.Get("X-TLS-Set") != "true" {
			t.Errorf("expected X-TLS-Set response header")
			return
		}
		if res.Header.Get("X-TLS-HandshakeComplete") != "true" {
			t.Errorf("expected X-TLS-HandshakeComplete header")
		}
	})
}

type serverExpectTest struct {
	contentLength    int    // of request body
	expectation      string // e.g. "100-continue"
	readBody         bool   // whether handler should read the body (if false, sends StatusUnauthorized)
	expectedResponse string // expected substring in first line of http response
}

var serverExpectTests = []serverExpectTest{
	// Normal 100-continues, case-insensitive.
	{100, "100-continue", true, "100 Continue"},
	{100, "100-cOntInUE", true, "100 Continue"},

	// No 100-continue.
	{100, "", true, "200 OK"},

	// 100-continue but requesting client to deny us,
	// so it never reads the body.
	{100, "100-continue", false, "401 Unauthorized"},
	// Likewise without 100-continue:
	{100, "", false, "401 Unauthorized"},

	// Non-standard expectations are failures
	{0, "a-pony", false, "417 Expectation Failed"},

	// Expect-100 requested but no body
	{0, "100-continue", true, "400 Bad Request"},
}

// Tests that the server responds to the "Expect" request header
// correctly.
func TestServerExpect(t *testing.T) {
	ts := httptest.NewServer(HandlerFunc(func(w ResponseWriter, r *Request) {
		// Note using r.FormValue("readbody") because for POST
		// requests that would read from r.Body, which we only
		// conditionally want to do.
		if strings.Contains(r.URL.RawQuery, "readbody=true") {
			ioutil.ReadAll(r.Body)
			w.Write([]byte("Hi"))
		} else {
			w.WriteHeader(StatusUnauthorized)
		}
	}))
	defer ts.Close()

	runTest := func(test serverExpectTest) {
		conn, err := net.Dial("tcp", ts.Listener.Addr().String())
		if err != nil {
			t.Fatalf("Dial: %v", err)
		}
		defer conn.Close()

		// Only send the body immediately if we're acting like an HTTP client
		// that doesn't send 100-continue expectations.
		writeBody := test.contentLength > 0 && strings.ToLower(test.expectation) != "100-continue"

		go func() {
			_, err := fmt.Fprintf(conn, "POST /?readbody=%v HTTP/1.1\r\n"+
				"Connection: close\r\n"+
				"Content-Length: %d\r\n"+
				"Expect: %s\r\nHost: foo\r\n\r\n",
				test.readBody, test.contentLength, test.expectation)
			if err != nil {
				t.Errorf("On test %#v, error writing request headers: %v", test, err)
				return
			}
			if writeBody {
				body := strings.Repeat("A", test.contentLength)
				_, err = fmt.Fprint(conn, body)
				if err != nil {
					if !test.readBody {
						// Server likely already hung up on us.
						// See larger comment below.
						t.Logf("On test %#v, acceptable error writing request body: %v", test, err)
						return
					}
					t.Errorf("On test %#v, error writing request body: %v", test, err)
				}
			}
		}()
		bufr := bufio.NewReader(conn)
		line, err := bufr.ReadString('\n')
		if err != nil {
			if writeBody && !test.readBody {
				// This is an acceptable failure due to a possible TCP race:
				// We were still writing data and the server hung up on us. A TCP
				// implementation may send a RST if our request body data was known
				// to be lost, which may trigger our reads to fail.
				// See RFC 1122 page 88.
				t.Logf("On test %#v, acceptable error from ReadString: %v", test, err)
				return
			}
			t.Fatalf("On test %#v, ReadString: %v", test, err)
		}
		if !strings.Contains(line, test.expectedResponse) {
			t.Errorf("On test %#v, got first line = %q; want %q", test, line, test.expectedResponse)
		}
	}

	for _, test := range serverExpectTests {
		runTest(test)
	}
}

// Under a ~256KB (maxPostHandlerReadBytes) threshold, the server
// should consume client request bodies that a handler didn't read.
func TestServerUnreadRequestBodyLittle(t *testing.T) {
	conn := new(testConn)
	body := strings.Repeat("x", 100<<10)
	conn.readBuf.Write([]byte(fmt.Sprintf(
		"POST / HTTP/1.1\r\n"+
			"Host: test\r\n"+
			"Content-Length: %d\r\n"+
			"\r\n", len(body))))
	conn.readBuf.Write([]byte(body))

	done := make(chan bool)

	ls := &oneConnListener{conn}
	go Serve(ls, HandlerFunc(func(rw ResponseWriter, req *Request) {
		defer close(done)
		if conn.readBuf.Len() < len(body)/2 {
			t.Errorf("on request, read buffer length is %d; expected about 100 KB", conn.readBuf.Len())
		}
		rw.WriteHeader(200)
		if g, e := conn.readBuf.Len(), 0; g != e {
			t.Errorf("after WriteHeader, read buffer length is %d; want %d", g, e)
		}
		if c := rw.Header().Get("Connection"); c != "" {
			t.Errorf(`Connection header = %q; want ""`, c)
		}
	}))
	<-done
}

// Over a ~256KB (maxPostHandlerReadBytes) threshold, the server
// should ignore client request bodies that a handler didn't read
// and close the connection.
func TestServerUnreadRequestBodyLarge(t *testing.T) {
	conn := new(testConn)
	body := strings.Repeat("x", 1<<20)
	conn.readBuf.Write([]byte(fmt.Sprintf(
		"POST / HTTP/1.1\r\n"+
			"Host: test\r\n"+
			"Content-Length: %d\r\n"+
			"\r\n", len(body))))
	conn.readBuf.Write([]byte(body))

	done := make(chan bool)

	ls := &oneConnListener{conn}
	go Serve(ls, HandlerFunc(func(rw ResponseWriter, req *Request) {
		defer close(done)
		if conn.readBuf.Len() < len(body)/2 {
			t.Errorf("on request, read buffer length is %d; expected about 1MB", conn.readBuf.Len())
		}
		rw.WriteHeader(200)
		if conn.readBuf.Len() < len(body)/2 {
			t.Errorf("post-WriteHeader, read buffer length is %d; expected about 1MB", conn.readBuf.Len())
		}
		if c := rw.Header().Get("Connection"); c != "close" {
			t.Errorf(`Connection header = %q; want "close"`, c)
		}
	}))
	<-done
}

func TestTimeoutHandler(t *testing.T) {
	sendHi := make(chan bool, 1)
	writeErrors := make(chan error, 1)
	sayHi := HandlerFunc(func(w ResponseWriter, r *Request) {
		<-sendHi
		_, werr := w.Write([]byte("hi"))
		writeErrors <- werr
	})
	timeout := make(chan time.Time, 1) // write to this to force timeouts
	ts := httptest.NewServer(NewTestTimeoutHandler(sayHi, timeout))
	defer ts.Close()

	// Succeed without timing out:
	sendHi <- true
	res, err := Get(ts.URL)
	if err != nil {
		t.Error(err)
	}
	if g, e := res.StatusCode, StatusOK; g != e {
		t.Errorf("got res.StatusCode %d; expected %d", g, e)
	}
	body, _ := ioutil.ReadAll(res.Body)
	if g, e := string(body), "hi"; g != e {
		t.Errorf("got body %q; expected %q", g, e)
	}
	if g := <-writeErrors; g != nil {
		t.Errorf("got unexpected Write error on first request: %v", g)
	}

	// Times out:
	timeout <- time.Time{}
	res, err = Get(ts.URL)
	if err != nil {
		t.Error(err)
	}
	if g, e := res.StatusCode, StatusServiceUnavailable; g != e {
		t.Errorf("got res.StatusCode %d; expected %d", g, e)
	}
	body, _ = ioutil.ReadAll(res.Body)
	if !strings.Contains(string(body), "<title>Timeout</title>") {
		t.Errorf("expected timeout body; got %q", string(body))
	}

	// Now make the previously-timed out handler speak again,
	// which verifies the panic is handled:
	sendHi <- true
	if g, e := <-writeErrors, ErrHandlerTimeout; g != e {
		t.Errorf("expected Write error of %v; got %v", e, g)
	}
}

// Verifies we don't path.Clean() on the wrong parts in redirects.
func TestRedirectMunging(t *testing.T) {
	req, _ := NewRequest("GET", "http://example.com/", nil)

	resp := httptest.NewRecorder()
	Redirect(resp, req, "/foo?next=http://bar.com/", 302)
	if g, e := resp.Header().Get("Location"), "/foo?next=http://bar.com/"; g != e {
		t.Errorf("Location header was %q; want %q", g, e)
	}

	resp = httptest.NewRecorder()
	Redirect(resp, req, "http://localhost:8080/_ah/login?continue=http://localhost:8080/", 302)
	if g, e := resp.Header().Get("Location"), "http://localhost:8080/_ah/login?continue=http://localhost:8080/"; g != e {
		t.Errorf("Location header was %q; want %q", g, e)
	}
}

// TestZeroLengthPostAndResponse exercises an optimization done by the Transport:
// when there is no body (either because the method doesn't permit a body, or an
// explicit Content-Length of zero is present), then the transport can re-use the
// connection immediately. But when it re-uses the connection, it typically closes
// the previous request's body, which is not optimal for zero-lengthed bodies,
// as the client would then see http.ErrBodyReadAfterClose and not 0, io.EOF.
func TestZeroLengthPostAndResponse(t *testing.T) {
	ts := httptest.NewServer(HandlerFunc(func(rw ResponseWriter, r *Request) {
		all, err := ioutil.ReadAll(r.Body)
		if err != nil {
			t.Fatalf("handler ReadAll: %v", err)
		}
		if len(all) != 0 {
			t.Errorf("handler got %d bytes; expected 0", len(all))
		}
		rw.Header().Set("Content-Length", "0")
	}))
	defer ts.Close()

	req, err := NewRequest("POST", ts.URL, strings.NewReader(""))
	if err != nil {
		t.Fatal(err)
	}
	req.ContentLength = 0

	var resp [5]*Response
	for i := range resp {
		resp[i], err = DefaultClient.Do(req)
		if err != nil {
			t.Fatalf("client post #%d: %v", i, err)
		}
	}

	for i := range resp {
		all, err := ioutil.ReadAll(resp[i].Body)
		if err != nil {
			t.Fatalf("req #%d: client ReadAll: %v", i, err)
		}
		if len(all) != 0 {
			t.Errorf("req #%d: client got %d bytes; expected 0", i, len(all))
		}
	}
}

func TestHandlerPanic(t *testing.T) {
	testHandlerPanic(t, false)
}

func TestHandlerPanicWithHijack(t *testing.T) {
	testHandlerPanic(t, true)
}

func testHandlerPanic(t *testing.T, withHijack bool) {
	// Unlike the other tests that set the log output to ioutil.Discard
	// to quiet the output, this test uses a pipe.  The pipe serves three
	// purposes:
	//
	//   1) The log.Print from the http server (generated by the caught
	//      panic) will go to the pipe instead of stderr, making the
	//      output quiet.
	//
	//   2) We read from the pipe to verify that the handler
	//      actually caught the panic and logged something.
	//
	//   3) The blocking Read call prevents this TestHandlerPanic
	//      function from exiting before the HTTP server handler
	//      finishes crashing. If this text function exited too
	//      early (and its defer log.SetOutput(os.Stderr) ran),
	//      then the crash output could spill into the next test.
	pr, pw := io.Pipe()
	log.SetOutput(pw)
	defer log.SetOutput(os.Stderr)

	ts := httptest.NewServer(HandlerFunc(func(w ResponseWriter, r *Request) {
		if withHijack {
			rwc, _, err := w.(Hijacker).Hijack()
			if err != nil {
				t.Logf("unexpected error: %v", err)
			}
			defer rwc.Close()
		}
		panic("intentional death for testing")
	}))
	defer ts.Close()

	// Do a blocking read on the log output pipe so its logging
	// doesn't bleed into the next test.  But wait only 5 seconds
	// for it.
	done := make(chan bool, 1)
	go func() {
		buf := make([]byte, 4<<10)
		_, err := pr.Read(buf)
		pr.Close()
		if err != nil {
			t.Fatal(err)
		}
		done <- true
	}()

	_, err := Get(ts.URL)
	if err == nil {
		t.Logf("expected an error")
	}

	select {
	case <-done:
		return
	case <-time.After(5 * time.Second):
		t.Fatal("expected server handler to log an error")
	}
}

func TestNoDate(t *testing.T) {
	ts := httptest.NewServer(HandlerFunc(func(w ResponseWriter, r *Request) {
		w.Header()["Date"] = nil
	}))
	defer ts.Close()
	res, err := Get(ts.URL)
	if err != nil {
		t.Fatal(err)
	}
	_, present := res.Header["Date"]
	if present {
		t.Fatalf("Expected no Date header; got %v", res.Header["Date"])
	}
}

func TestStripPrefix(t *testing.T) {
	h := HandlerFunc(func(w ResponseWriter, r *Request) {
		w.Header().Set("X-Path", r.URL.Path)
	})
	ts := httptest.NewServer(StripPrefix("/foo", h))
	defer ts.Close()

	res, err := Get(ts.URL + "/foo/bar")
	if err != nil {
		t.Fatal(err)
	}
	if g, e := res.Header.Get("X-Path"), "/bar"; g != e {
		t.Errorf("test 1: got %s, want %s", g, e)
	}

	res, err = Get(ts.URL + "/bar")
	if err != nil {
		t.Fatal(err)
	}
	if g, e := res.StatusCode, 404; g != e {
		t.Errorf("test 2: got status %v, want %v", g, e)
	}
}

func TestRequestLimit(t *testing.T) {
	ts := httptest.NewServer(HandlerFunc(func(w ResponseWriter, r *Request) {
		t.Fatalf("didn't expect to get request in Handler")
	}))
	defer ts.Close()
	req, _ := NewRequest("GET", ts.URL, nil)
	var bytesPerHeader = len("header12345: val12345\r\n")
	for i := 0; i < ((DefaultMaxHeaderBytes+4096)/bytesPerHeader)+1; i++ {
		req.Header.Set(fmt.Sprintf("header%05d", i), fmt.Sprintf("val%05d", i))
	}
	res, err := DefaultClient.Do(req)
	if err != nil {
		// Some HTTP clients may fail on this undefined behavior (server replying and
		// closing the connection while the request is still being written), but
		// we do support it (at least currently), so we expect a response below.
		t.Fatalf("Do: %v", err)
	}
	if res.StatusCode != 413 {
		t.Fatalf("expected 413 response status; got: %d %s", res.StatusCode, res.Status)
	}
}

type neverEnding byte

func (b neverEnding) Read(p []byte) (n int, err error) {
	for i := range p {
		p[i] = byte(b)
	}
	return len(p), nil
}

type countReader struct {
	r io.Reader
	n *int64
}

func (cr countReader) Read(p []byte) (n int, err error) {
	n, err = cr.r.Read(p)
	*cr.n += int64(n)
	return
}

func TestRequestBodyLimit(t *testing.T) {
	const limit = 1 << 20
	ts := httptest.NewServer(HandlerFunc(func(w ResponseWriter, r *Request) {
		r.Body = MaxBytesReader(w, r.Body, limit)
		n, err := io.Copy(ioutil.Discard, r.Body)
		if err == nil {
			t.Errorf("expected error from io.Copy")
		}
		if n != limit {
			t.Errorf("io.Copy = %d, want %d", n, limit)
		}
	}))
	defer ts.Close()

	nWritten := int64(0)
	req, _ := NewRequest("POST", ts.URL, io.LimitReader(countReader{neverEnding('a'), &nWritten}, limit*200))

	// Send the POST, but don't care it succeeds or not.  The
	// remote side is going to reply and then close the TCP
	// connection, and HTTP doesn't really define if that's
	// allowed or not.  Some HTTP clients will get the response
	// and some (like ours, currently) will complain that the
	// request write failed, without reading the response.
	//
	// But that's okay, since what we're really testing is that
	// the remote side hung up on us before we wrote too much.
	_, _ = DefaultClient.Do(req)

	if nWritten > limit*100 {
		t.Errorf("handler restricted the request body to %d bytes, but client managed to write %d",
			limit, nWritten)
	}
}

// TestClientWriteShutdown tests that if the client shuts down the write
// side of their TCP connection, the server doesn't send a 400 Bad Request.
func TestClientWriteShutdown(t *testing.T) {
	ts := httptest.NewServer(HandlerFunc(func(w ResponseWriter, r *Request) {}))
	defer ts.Close()
	conn, err := net.Dial("tcp", ts.Listener.Addr().String())
	if err != nil {
		t.Fatalf("Dial: %v", err)
	}
	err = conn.(*net.TCPConn).CloseWrite()
	if err != nil {
		t.Fatalf("Dial: %v", err)
	}
	donec := make(chan bool)
	go func() {
		defer close(donec)
		bs, err := ioutil.ReadAll(conn)
		if err != nil {
			t.Fatalf("ReadAll: %v", err)
		}
		got := string(bs)
		if got != "" {
			t.Errorf("read %q from server; want nothing", got)
		}
	}()
	select {
	case <-donec:
	case <-time.After(10 * time.Second):
		t.Fatalf("timeout")
	}
}

// Tests that chunked server responses that write 1 byte at a time are
// buffered before chunk headers are added, not after chunk headers.
func TestServerBufferedChunking(t *testing.T) {
	if true {
		t.Logf("Skipping known broken test; see Issue 2357")
		return
	}
	conn := new(testConn)
	conn.readBuf.Write([]byte("GET / HTTP/1.1\r\n\r\n"))
	done := make(chan bool)
	ls := &oneConnListener{conn}
	go Serve(ls, HandlerFunc(func(rw ResponseWriter, req *Request) {
		defer close(done)
		rw.Header().Set("Content-Type", "text/plain") // prevent sniffing, which buffers
		rw.Write([]byte{'x'})
		rw.Write([]byte{'y'})
		rw.Write([]byte{'z'})
	}))
	<-done
	if !bytes.HasSuffix(conn.writeBuf.Bytes(), []byte("\r\n\r\n3\r\nxyz\r\n0\r\n\r\n")) {
		t.Errorf("response didn't end with a single 3 byte 'xyz' chunk; got:\n%q",
			conn.writeBuf.Bytes())
	}
}

<<<<<<< HEAD
=======
// Tests that the server flushes its response headers out when it's
// ignoring the response body and waits a bit before forcefully
// closing the TCP connection, causing the client to get a RST.
// See http://golang.org/issue/3595
func TestServerGracefulClose(t *testing.T) {
	ts := httptest.NewServer(HandlerFunc(func(w ResponseWriter, r *Request) {
		Error(w, "bye", StatusUnauthorized)
	}))
	defer ts.Close()

	conn, err := net.Dial("tcp", ts.Listener.Addr().String())
	if err != nil {
		t.Fatal(err)
	}
	defer conn.Close()
	const bodySize = 5 << 20
	req := []byte(fmt.Sprintf("POST / HTTP/1.1\r\nHost: foo.com\r\nContent-Length: %d\r\n\r\n", bodySize))
	for i := 0; i < bodySize; i++ {
		req = append(req, 'x')
	}
	writeErr := make(chan error)
	go func() {
		_, err := conn.Write(req)
		writeErr <- err
	}()
	br := bufio.NewReader(conn)
	lineNum := 0
	for {
		line, err := br.ReadString('\n')
		if err == io.EOF {
			break
		}
		if err != nil {
			t.Fatalf("ReadLine: %v", err)
		}
		lineNum++
		if lineNum == 1 && !strings.Contains(line, "401 Unauthorized") {
			t.Errorf("Response line = %q; want a 401", line)
		}
	}
	// Wait for write to finish. This is a broken pipe on both
	// Darwin and Linux, but checking this isn't the point of
	// the test.
	<-writeErr
}

func TestCaseSensitiveMethod(t *testing.T) {
	ts := httptest.NewServer(HandlerFunc(func(w ResponseWriter, r *Request) {
		if r.Method != "get" {
			t.Errorf(`Got method %q; want "get"`, r.Method)
		}
	}))
	defer ts.Close()
	req, _ := NewRequest("get", ts.URL, nil)
	res, err := DefaultClient.Do(req)
	if err != nil {
		t.Error(err)
		return
	}
	res.Body.Close()
}

>>>>>>> 747e4b8f
// TestContentLengthZero tests that for both an HTTP/1.0 and HTTP/1.1
// request (both keep-alive), when a Handler never writes any
// response, the net/http package adds a "Content-Length: 0" response
// header.
func TestContentLengthZero(t *testing.T) {
	ts := httptest.NewServer(HandlerFunc(func(rw ResponseWriter, req *Request) {}))
	defer ts.Close()

	for _, version := range []string{"HTTP/1.0", "HTTP/1.1"} {
		conn, err := net.Dial("tcp", ts.Listener.Addr().String())
		if err != nil {
			t.Fatalf("error dialing: %v", err)
		}
		_, err = fmt.Fprintf(conn, "GET / %v\r\nConnection: keep-alive\r\nHost: foo\r\n\r\n", version)
		if err != nil {
			t.Fatalf("error writing: %v", err)
		}
		req, _ := NewRequest("GET", "/", nil)
		res, err := ReadResponse(bufio.NewReader(conn), req)
		if err != nil {
			t.Fatalf("error reading response: %v", err)
		}
		if te := res.TransferEncoding; len(te) > 0 {
			t.Errorf("For version %q, Transfer-Encoding = %q; want none", version, te)
		}
		if cl := res.ContentLength; cl != 0 {
			t.Errorf("For version %q, Content-Length = %v; want 0", version, cl)
		}
		conn.Close()
	}
}

// goTimeout runs f, failing t if f takes more than ns to complete.
func goTimeout(t *testing.T, d time.Duration, f func()) {
	ch := make(chan bool, 2)
	timer := time.AfterFunc(d, func() {
		t.Errorf("Timeout expired after %v", d)
		ch <- true
	})
	defer timer.Stop()
	go func() {
		defer func() { ch <- true }()
		f()
	}()
	<-ch
}

type errorListener struct {
	errs []error
}

func (l *errorListener) Accept() (c net.Conn, err error) {
	if len(l.errs) == 0 {
		return nil, io.EOF
	}
	err = l.errs[0]
	l.errs = l.errs[1:]
	return
}

func (l *errorListener) Close() error {
	return nil
}

func (l *errorListener) Addr() net.Addr {
	return dummyAddr("test-address")
}

func TestAcceptMaxFds(t *testing.T) {
	log.SetOutput(ioutil.Discard) // is noisy otherwise
	defer log.SetOutput(os.Stderr)

	ln := &errorListener{[]error{
		&net.OpError{
			Op:  "accept",
			Err: syscall.EMFILE,
		}}}
	err := Serve(ln, HandlerFunc(HandlerFunc(func(ResponseWriter, *Request) {})))
	if err != io.EOF {
		t.Errorf("got error %v, want EOF", err)
	}
}

func BenchmarkClientServer(b *testing.B) {
	b.StopTimer()
	ts := httptest.NewServer(HandlerFunc(func(rw ResponseWriter, r *Request) {
		fmt.Fprintf(rw, "Hello world.\n")
	}))
	defer ts.Close()
	b.StartTimer()

	for i := 0; i < b.N; i++ {
		res, err := Get(ts.URL)
		if err != nil {
			b.Fatal("Get:", err)
		}
		all, err := ioutil.ReadAll(res.Body)
		if err != nil {
			b.Fatal("ReadAll:", err)
		}
		body := string(all)
		if body != "Hello world.\n" {
			b.Fatal("Got body:", body)
		}
	}

	b.StopTimer()
}

func BenchmarkClientServerParallel4(b *testing.B) {
	benchmarkClientServerParallel(b, 4)
}

func BenchmarkClientServerParallel64(b *testing.B) {
	benchmarkClientServerParallel(b, 64)
}

func benchmarkClientServerParallel(b *testing.B, conc int) {
	b.StopTimer()
	ts := httptest.NewServer(HandlerFunc(func(rw ResponseWriter, r *Request) {
		fmt.Fprintf(rw, "Hello world.\n")
	}))
	defer ts.Close()
	b.StartTimer()

	numProcs := runtime.GOMAXPROCS(-1) * conc
	var wg sync.WaitGroup
	wg.Add(numProcs)
	n := int32(b.N)
	for p := 0; p < numProcs; p++ {
		go func() {
			for atomic.AddInt32(&n, -1) >= 0 {
				res, err := Get(ts.URL)
				if err != nil {
					b.Logf("Get: %v", err)
					continue
				}
				all, err := ioutil.ReadAll(res.Body)
				if err != nil {
					b.Logf("ReadAll: %v", err)
					continue
				}
				body := string(all)
				if body != "Hello world.\n" {
					panic("Got body: " + body)
				}
			}
			wg.Done()
		}()
	}
	wg.Wait()
}

// A benchmark for profiling the server without the HTTP client code.
// The client code runs in a subprocess.
//
// For use like:
//   $ go test -c
//   $ ./http.test -test.run=XX -test.bench=BenchmarkServer -test.benchtime=15s -test.cpuprofile=http.prof
//   $ go tool pprof http.test http.prof
//   (pprof) web
func BenchmarkServer(b *testing.B) {
	// Child process mode;
	if url := os.Getenv("TEST_BENCH_SERVER_URL"); url != "" {
		n, err := strconv.Atoi(os.Getenv("TEST_BENCH_CLIENT_N"))
		if err != nil {
			panic(err)
		}
		for i := 0; i < n; i++ {
			res, err := Get(url)
			if err != nil {
				log.Panicf("Get: %v", err)
			}
			all, err := ioutil.ReadAll(res.Body)
			if err != nil {
				log.Panicf("ReadAll: %v", err)
			}
			body := string(all)
			if body != "Hello world.\n" {
				log.Panicf("Got body: %q", body)
			}
		}
		os.Exit(0)
		return
	}

	var res = []byte("Hello world.\n")
	b.StopTimer()
	ts := httptest.NewServer(HandlerFunc(func(rw ResponseWriter, r *Request) {
		rw.Header().Set("Content-Type", "text/html; charset=utf-8")
		rw.Write(res)
	}))
	defer ts.Close()
	b.StartTimer()

	cmd := exec.Command(os.Args[0], "-test.run=XXXX", "-test.bench=BenchmarkServer")
	cmd.Env = append([]string{
		fmt.Sprintf("TEST_BENCH_CLIENT_N=%d", b.N),
		fmt.Sprintf("TEST_BENCH_SERVER_URL=%s", ts.URL),
	}, os.Environ()...)
	out, err := cmd.CombinedOutput()
	if err != nil {
		b.Errorf("Test failure: %v, with output: %s", err, out)
	}
}<|MERGE_RESOLUTION|>--- conflicted
+++ resolved
@@ -1158,8 +1158,6 @@
 	}
 }
 
-<<<<<<< HEAD
-=======
 // Tests that the server flushes its response headers out when it's
 // ignoring the response body and waits a bit before forcefully
 // closing the TCP connection, causing the client to get a RST.
@@ -1222,7 +1220,6 @@
 	res.Body.Close()
 }
 
->>>>>>> 747e4b8f
 // TestContentLengthZero tests that for both an HTTP/1.0 and HTTP/1.1
 // request (both keep-alive), when a Handler never writes any
 // response, the net/http package adds a "Content-Length: 0" response
