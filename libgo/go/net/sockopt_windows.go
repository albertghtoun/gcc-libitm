// Copyright 2011 The Go Authors.  All rights reserved.
// Use of this source code is governed by a BSD-style
// license that can be found in the LICENSE file.

package net

import (
	"os"
	"syscall"
	"time"
)

func setDefaultSockopts(s syscall.Handle, family, sotype int, ipv6only bool) error {
	if family == syscall.AF_INET6 && sotype != syscall.SOCK_RAW {
		// Allow both IP versions even if the OS default
		// is otherwise.  Note that some operating systems
		// never admit this option.
		syscall.SetsockoptInt(s, syscall.IPPROTO_IPV6, syscall.IPV6_V6ONLY, boolint(ipv6only))
	}
	// Allow broadcast.
	syscall.SetsockoptInt(s, syscall.SOL_SOCKET, syscall.SO_BROADCAST, 1)
	return nil
}

func setDefaultListenerSockopts(s syscall.Handle) error {
	// Windows will reuse recently-used addresses by default.
	// SO_REUSEADDR should not be used here, as it allows
	// a socket to forcibly bind to a port in use by another socket.
	// This could lead to a non-deterministic behavior, where
	// connection requests over the port cannot be guaranteed
	// to be handled by the correct socket.
	return nil
}

func setDefaultMulticastSockopts(s syscall.Handle) error {
	// Allow multicast UDP and raw IP datagram sockets to listen
	// concurrently across multiple listeners.
<<<<<<< HEAD
	err := syscall.SetsockoptInt(s, syscall.SOL_SOCKET, syscall.SO_REUSEADDR, 1)
	if err != nil {
		return os.NewSyscallError("setsockopt", err)
	}
	return nil
}

// TODO(dfc) these unused error returns could be removed

func setReadDeadline(fd *netFD, t time.Time) error {
	fd.rdeadline.setTime(t)
	return nil
}

func setWriteDeadline(fd *netFD, t time.Time) error {
	fd.wdeadline.setTime(t)
	return nil
}

func setDeadline(fd *netFD, t time.Time) error {
	setReadDeadline(fd, t)
	setWriteDeadline(fd, t)
	return nil
=======
	return os.NewSyscallError("setsockopt", syscall.SetsockoptInt(s, syscall.SOL_SOCKET, syscall.SO_REUSEADDR, 1))
>>>>>>> 4d0aec87
}<|MERGE_RESOLUTION|>--- conflicted
+++ resolved
@@ -7,7 +7,6 @@
 import (
 	"os"
 	"syscall"
-	"time"
 )
 
 func setDefaultSockopts(s syscall.Handle, family, sotype int, ipv6only bool) error {
@@ -35,31 +34,5 @@
 func setDefaultMulticastSockopts(s syscall.Handle) error {
 	// Allow multicast UDP and raw IP datagram sockets to listen
 	// concurrently across multiple listeners.
-<<<<<<< HEAD
-	err := syscall.SetsockoptInt(s, syscall.SOL_SOCKET, syscall.SO_REUSEADDR, 1)
-	if err != nil {
-		return os.NewSyscallError("setsockopt", err)
-	}
-	return nil
-}
-
-// TODO(dfc) these unused error returns could be removed
-
-func setReadDeadline(fd *netFD, t time.Time) error {
-	fd.rdeadline.setTime(t)
-	return nil
-}
-
-func setWriteDeadline(fd *netFD, t time.Time) error {
-	fd.wdeadline.setTime(t)
-	return nil
-}
-
-func setDeadline(fd *netFD, t time.Time) error {
-	setReadDeadline(fd, t)
-	setWriteDeadline(fd, t)
-	return nil
-=======
 	return os.NewSyscallError("setsockopt", syscall.SetsockoptInt(s, syscall.SOL_SOCKET, syscall.SO_REUSEADDR, 1))
->>>>>>> 4d0aec87
 }