--- conflicted
+++ resolved
@@ -20,10 +20,7 @@
 var (
 	errNotEnough = errors.New("gif: not enough image data")
 	errTooMuch   = errors.New("gif: too much image data")
-<<<<<<< HEAD
-=======
 	errBadPixel  = errors.New("gif: invalid pixel value")
->>>>>>> 4d0aec87
 )
 
 // If the io.Reader does not also have ReadByte, then decode will introduce its own buffering.
@@ -193,10 +190,7 @@
 			// A wonderfully Go-like piece of magic.
 			br := &blockReader{r: d.r}
 			lzwr := lzw.NewReader(br, lzw.LSB, int(litWidth))
-<<<<<<< HEAD
-=======
 			defer lzwr.Close()
->>>>>>> 4d0aec87
 			if _, err = io.ReadFull(lzwr, m.Pix); err != nil {
 				if err != io.ErrUnexpectedEOF {
 					return err
@@ -216,8 +210,6 @@
 					return err
 				}
 				return errTooMuch
-<<<<<<< HEAD
-=======
 			}
 
 			// Check that the color indexes are inside the palette.
@@ -227,7 +219,6 @@
 						return errBadPixel
 					}
 				}
->>>>>>> 4d0aec87
 			}
 
 			// Undo the interlacing if necessary.
