--- conflicted
+++ resolved
@@ -53,13 +53,10 @@
 func TestGolden(t *testing.T) {
 	for i := 0; i < len(golden); i++ {
 		g := golden[i]
-<<<<<<< HEAD
-=======
 		s := fmt.Sprintf("%x", Sum([]byte(g.in)))
 		if s != g.out {
 			t.Fatalf("Sum function: md5(%s) = %s want %s", g.in, s, g.out)
 		}
->>>>>>> 4d0aec87
 		c := New()
 		buf := make([]byte, len(g.in)+4)
 		for j := 0; j < 3+4; j++ {
@@ -84,14 +81,6 @@
 	}
 }
 
-<<<<<<< HEAD
-func ExampleNew() {
-	h := New()
-	io.WriteString(h, "The fog is getting thicker!")
-	io.WriteString(h, "And Leon's getting laaarger!")
-	fmt.Printf("%x", h.Sum(nil))
-	// Output: e2c569be17396eca2a2e3c11578123ed
-=======
 func TestLarge(t *testing.T) {
 	const N = 10000
 	ok := "2bb571599a4180e1d542f76904adc3df" // md5sum of "0123456789" * 1000
@@ -114,7 +103,6 @@
 			}
 		}
 	}
->>>>>>> 4d0aec87
 }
 
 var bench = New()
