// Copyright 2011 The Go Authors. All rights reserved.
// Use of this source code is governed by a BSD-style
// license that can be found in the LICENSE file.

package x509

import (
<<<<<<< HEAD
=======
	"fmt"
>>>>>>> 4d0aec87
	"net"
	"runtime"
	"strings"
	"time"
	"unicode/utf8"
)

type InvalidReason int

const (
	// NotAuthorizedToSign results when a certificate is signed by another
	// which isn't marked as a CA certificate.
	NotAuthorizedToSign InvalidReason = iota
	// Expired results when a certificate has expired, based on the time
	// given in the VerifyOptions.
	Expired
	// CANotAuthorizedForThisName results when an intermediate or root
	// certificate has a name constraint which doesn't include the name
	// being checked.
	CANotAuthorizedForThisName
	// TooManyIntermediates results when a path length constraint is
	// violated.
	TooManyIntermediates
	// IncompatibleUsage results when the certificate's key usage indicates
	// that it may only be used for a different purpose.
	IncompatibleUsage
)

// CertificateInvalidError results when an odd error occurs. Users of this
// library probably want to handle all these errors uniformly.
type CertificateInvalidError struct {
	Cert   *Certificate
	Reason InvalidReason
}

func (e CertificateInvalidError) Error() string {
	switch e.Reason {
	case NotAuthorizedToSign:
		return "x509: certificate is not authorized to sign other certificates"
	case Expired:
		return "x509: certificate has expired or is not yet valid"
	case CANotAuthorizedForThisName:
		return "x509: a root or intermediate certificate is not authorized to sign in this domain"
	case TooManyIntermediates:
		return "x509: too many intermediates for path length constraint"
	case IncompatibleUsage:
		return "x509: certificate specifies an incompatible key usage"
	}
	return "x509: unknown error"
}

// HostnameError results when the set of authorized names doesn't match the
// requested name.
type HostnameError struct {
	Certificate *Certificate
	Host        string
}

func (h HostnameError) Error() string {
	c := h.Certificate

	var valid string
	if ip := net.ParseIP(h.Host); ip != nil {
		// Trying to validate an IP
		if len(c.IPAddresses) == 0 {
			return "x509: cannot validate certificate for " + h.Host + " because it doesn't contain any IP SANs"
		}
		for _, san := range c.IPAddresses {
			if len(valid) > 0 {
				valid += ", "
			}
			valid += san.String()
		}
	} else {
		if len(c.DNSNames) > 0 {
			valid = strings.Join(c.DNSNames, ", ")
		} else {
			valid = c.Subject.CommonName
		}
	}
	return "x509: certificate is valid for " + valid + ", not " + h.Host
}

// UnknownAuthorityError results when the certificate issuer is unknown
type UnknownAuthorityError struct {
	cert *Certificate
	// hintErr contains an error that may be helpful in determining why an
	// authority wasn't found.
	hintErr error
	// hintCert contains a possible authority certificate that was rejected
	// because of the error in hintErr.
	hintCert *Certificate
}

func (e UnknownAuthorityError) Error() string {
	s := "x509: certificate signed by unknown authority"
	if e.hintErr != nil {
		certName := e.hintCert.Subject.CommonName
		if len(certName) == 0 {
			if len(e.hintCert.Subject.Organization) > 0 {
				certName = e.hintCert.Subject.Organization[0]
			}
			certName = "serial:" + e.hintCert.SerialNumber.String()
		}
		s += fmt.Sprintf(" (possibly because of %q while trying to verify candidate authority certificate %q)", e.hintErr, certName)
	}
	return s
}

// SystemRootsError results when we fail to load the system root certificates.
type SystemRootsError struct {
}

func (e SystemRootsError) Error() string {
	return "x509: failed to load system roots and no roots provided"
}

// VerifyOptions contains parameters for Certificate.Verify. It's a structure
// because other PKIX verification APIs have ended up needing many options.
type VerifyOptions struct {
	DNSName       string
	Intermediates *CertPool
	Roots         *CertPool // if nil, the system roots are used
	CurrentTime   time.Time // if zero, the current time is used
	// KeyUsage specifies which Extended Key Usage values are acceptable.
	// An empty list means ExtKeyUsageServerAuth. Key usage is considered a
	// constraint down the chain which mirrors Windows CryptoAPI behaviour,
	// but not the spec. To accept any key usage, include ExtKeyUsageAny.
	KeyUsages []ExtKeyUsage
}

const (
	leafCertificate = iota
	intermediateCertificate
	rootCertificate
)

// isValid performs validity checks on the c.
func (c *Certificate) isValid(certType int, currentChain []*Certificate, opts *VerifyOptions) error {
	now := opts.CurrentTime
	if now.IsZero() {
		now = time.Now()
	}
	if now.Before(c.NotBefore) || now.After(c.NotAfter) {
		return CertificateInvalidError{c, Expired}
	}

	if len(c.PermittedDNSDomains) > 0 {
		ok := false
		for _, domain := range c.PermittedDNSDomains {
			if opts.DNSName == domain ||
				(strings.HasSuffix(opts.DNSName, domain) &&
					len(opts.DNSName) >= 1+len(domain) &&
					opts.DNSName[len(opts.DNSName)-len(domain)-1] == '.') {
				ok = true
				break
			}
		}

		if !ok {
			return CertificateInvalidError{c, CANotAuthorizedForThisName}
		}
	}

	// KeyUsage status flags are ignored. From Engineering Security, Peter
	// Gutmann: A European government CA marked its signing certificates as
	// being valid for encryption only, but no-one noticed. Another
	// European CA marked its signature keys as not being valid for
	// signatures. A different CA marked its own trusted root certificate
	// as being invalid for certificate signing.  Another national CA
	// distributed a certificate to be used to encrypt data for the
	// country’s tax authority that was marked as only being usable for
	// digital signatures but not for encryption. Yet another CA reversed
	// the order of the bit flags in the keyUsage due to confusion over
	// encoding endianness, essentially setting a random keyUsage in
	// certificates that it issued. Another CA created a self-invalidating
	// certificate by adding a certificate policy statement stipulating
	// that the certificate had to be used strictly as specified in the
	// keyUsage, and a keyUsage containing a flag indicating that the RSA
	// encryption key could only be used for Diffie-Hellman key agreement.

	if certType == intermediateCertificate && (!c.BasicConstraintsValid || !c.IsCA) {
		return CertificateInvalidError{c, NotAuthorizedToSign}
	}

	if c.BasicConstraintsValid && c.MaxPathLen >= 0 {
		numIntermediates := len(currentChain) - 1
		if numIntermediates > c.MaxPathLen {
			return CertificateInvalidError{c, TooManyIntermediates}
		}
	}

	return nil
}

// Verify attempts to verify c by building one or more chains from c to a
// certificate in opts.Roots, using certificates in opts.Intermediates if
// needed. If successful, it returns one or more chains where the first
// element of the chain is c and the last element is from opts.Roots.
//
// WARNING: this doesn't do any revocation checking.
func (c *Certificate) Verify(opts VerifyOptions) (chains [][]*Certificate, err error) {
	// Use Windows's own verification and chain building.
	if opts.Roots == nil && runtime.GOOS == "windows" {
		return c.systemVerify(&opts)
	}

	if opts.Roots == nil {
		opts.Roots = systemRootsPool()
		if opts.Roots == nil {
			return nil, SystemRootsError{}
		}
	}

	err = c.isValid(leafCertificate, nil, &opts)
	if err != nil {
		return
	}

	if len(opts.DNSName) > 0 {
		err = c.VerifyHostname(opts.DNSName)
		if err != nil {
			return
		}
	}

	candidateChains, err := c.buildChains(make(map[int][][]*Certificate), []*Certificate{c}, &opts)
	if err != nil {
		return
	}

	keyUsages := opts.KeyUsages
	if len(keyUsages) == 0 {
		keyUsages = []ExtKeyUsage{ExtKeyUsageServerAuth}
	}

	// If any key usage is acceptable then we're done.
	for _, usage := range keyUsages {
		if usage == ExtKeyUsageAny {
			chains = candidateChains
			return
		}
	}

	for _, candidate := range candidateChains {
		if checkChainForKeyUsage(candidate, keyUsages) {
			chains = append(chains, candidate)
		}
	}

	if len(chains) == 0 {
		err = CertificateInvalidError{c, IncompatibleUsage}
	}

	return
}

func appendToFreshChain(chain []*Certificate, cert *Certificate) []*Certificate {
	n := make([]*Certificate, len(chain)+1)
	copy(n, chain)
	n[len(chain)] = cert
	return n
}

func (c *Certificate) buildChains(cache map[int][][]*Certificate, currentChain []*Certificate, opts *VerifyOptions) (chains [][]*Certificate, err error) {
	possibleRoots, failedRoot, rootErr := opts.Roots.findVerifiedParents(c)
	for _, rootNum := range possibleRoots {
		root := opts.Roots.certs[rootNum]
		err = root.isValid(rootCertificate, currentChain, opts)
		if err != nil {
			continue
		}
		chains = append(chains, appendToFreshChain(currentChain, root))
	}

	possibleIntermediates, failedIntermediate, intermediateErr := opts.Intermediates.findVerifiedParents(c)
nextIntermediate:
	for _, intermediateNum := range possibleIntermediates {
		intermediate := opts.Intermediates.certs[intermediateNum]
		for _, cert := range currentChain {
			if cert == intermediate {
				continue nextIntermediate
			}
		}
		err = intermediate.isValid(intermediateCertificate, currentChain, opts)
		if err != nil {
			continue
		}
		var childChains [][]*Certificate
		childChains, ok := cache[intermediateNum]
		if !ok {
			childChains, err = intermediate.buildChains(cache, appendToFreshChain(currentChain, intermediate), opts)
			cache[intermediateNum] = childChains
		}
		chains = append(chains, childChains...)
	}

	if len(chains) > 0 {
		err = nil
	}

	if len(chains) == 0 && err == nil {
		hintErr := rootErr
		hintCert := failedRoot
		if hintErr == nil {
			hintErr = intermediateErr
			hintCert = failedIntermediate
		}
		err = UnknownAuthorityError{c, hintErr, hintCert}
	}

	return
}

func matchHostnames(pattern, host string) bool {
	if len(pattern) == 0 || len(host) == 0 {
		return false
	}

	patternParts := strings.Split(pattern, ".")
	hostParts := strings.Split(host, ".")

	if len(patternParts) != len(hostParts) {
		return false
	}

	for i, patternPart := range patternParts {
		if patternPart == "*" {
			continue
		}
		if patternPart != hostParts[i] {
			return false
		}
	}

	return true
}

// toLowerCaseASCII returns a lower-case version of in. See RFC 6125 6.4.1. We use
// an explicitly ASCII function to avoid any sharp corners resulting from
// performing Unicode operations on DNS labels.
func toLowerCaseASCII(in string) string {
	// If the string is already lower-case then there's nothing to do.
	isAlreadyLowerCase := true
	for _, c := range in {
		if c == utf8.RuneError {
			// If we get a UTF-8 error then there might be
			// upper-case ASCII bytes in the invalid sequence.
			isAlreadyLowerCase = false
			break
		}
		if 'A' <= c && c <= 'Z' {
			isAlreadyLowerCase = false
			break
		}
	}

	if isAlreadyLowerCase {
		return in
	}

	out := []byte(in)
	for i, c := range out {
		if 'A' <= c && c <= 'Z' {
			out[i] += 'a' - 'A'
		}
	}
	return string(out)
}

// VerifyHostname returns nil if c is a valid certificate for the named host.
// Otherwise it returns an error describing the mismatch.
func (c *Certificate) VerifyHostname(h string) error {
	// IP addresses may be written in [ ].
	candidateIP := h
	if len(h) >= 3 && h[0] == '[' && h[len(h)-1] == ']' {
		candidateIP = h[1 : len(h)-1]
	}
	if ip := net.ParseIP(candidateIP); ip != nil {
		// We only match IP addresses against IP SANs.
		// https://tools.ietf.org/html/rfc6125#appendix-B.2
		for _, candidate := range c.IPAddresses {
			if ip.Equal(candidate) {
				return nil
			}
		}
		return HostnameError{c, candidateIP}
	}

	lowered := toLowerCaseASCII(h)

	if len(c.DNSNames) > 0 {
		for _, match := range c.DNSNames {
			if matchHostnames(toLowerCaseASCII(match), lowered) {
				return nil
			}
		}
		// If Subject Alt Name is given, we ignore the common name.
	} else if matchHostnames(toLowerCaseASCII(c.Subject.CommonName), lowered) {
		return nil
	}

	return HostnameError{c, h}
}

func checkChainForKeyUsage(chain []*Certificate, keyUsages []ExtKeyUsage) bool {
	usages := make([]ExtKeyUsage, len(keyUsages))
	copy(usages, keyUsages)

	if len(chain) == 0 {
		return false
	}

	usagesRemaining := len(usages)

	// We walk down the list and cross out any usages that aren't supported
	// by each certificate. If we cross out all the usages, then the chain
	// is unacceptable.

	for i := len(chain) - 1; i >= 0; i-- {
		cert := chain[i]
		if len(cert.ExtKeyUsage) == 0 && len(cert.UnknownExtKeyUsage) == 0 {
			// The certificate doesn't have any extended key usage specified.
			continue
		}

		for _, usage := range cert.ExtKeyUsage {
			if usage == ExtKeyUsageAny {
				// The certificate is explicitly good for any usage.
				continue
			}
		}

		const invalidUsage ExtKeyUsage = -1

	NextRequestedUsage:
		for i, requestedUsage := range usages {
			if requestedUsage == invalidUsage {
				continue
			}

			for _, usage := range cert.ExtKeyUsage {
				if requestedUsage == usage {
					continue NextRequestedUsage
				} else if requestedUsage == ExtKeyUsageServerAuth &&
					(usage == ExtKeyUsageNetscapeServerGatedCrypto ||
						usage == ExtKeyUsageMicrosoftServerGatedCrypto) {
					// In order to support COMODO
					// certificate chains, we have to
					// accept Netscape or Microsoft SGC
					// usages as equal to ServerAuth.
					continue NextRequestedUsage
				}
			}

			usages[i] = invalidUsage
			usagesRemaining--
			if usagesRemaining == 0 {
				return false
			}
		}
	}

	return true
}<|MERGE_RESOLUTION|>--- conflicted
+++ resolved
@@ -5,10 +5,7 @@
 package x509
 
 import (
-<<<<<<< HEAD
-=======
 	"fmt"
->>>>>>> 4d0aec87
 	"net"
 	"runtime"
 	"strings"
