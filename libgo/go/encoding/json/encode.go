--- conflicted
+++ resolved
@@ -210,17 +210,12 @@
 	return "json: unsupported value: " + e.Str
 }
 
-<<<<<<< HEAD
-// An InvalidUTF8Error is returned by Marshal when attempting
-// to encode a string value with invalid UTF-8 sequences.
-=======
 // Before Go 1.2, an InvalidUTF8Error was returned by Marshal when
 // attempting to encode a string value with invalid UTF-8 sequences.
 // As of Go 1.2, Marshal instead coerces the string to valid UTF-8 by
 // replacing invalid bytes with the Unicode replacement rune U+FFFD.
 // This error is no longer generated but is kept for backwards compatibility
 // with programs that might mention it.
->>>>>>> 4d0aec87
 type InvalidUTF8Error struct {
 	S string // the whole string value that caused the error
 }
