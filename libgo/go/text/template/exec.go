// Copyright 2011 The Go Authors. All rights reserved.
// Use of this source code is governed by a BSD-style
// license that can be found in the LICENSE file.

package template

import (
	"fmt"
	"io"
	"reflect"
	"runtime"
	"sort"
	"strings"
	"text/template/parse"
)

// state represents the state of an execution. It's not part of the
// template so that multiple executions of the same template
// can execute in parallel.
type state struct {
	tmpl *Template
	wr   io.Writer
	node parse.Node // current node, for errors
	vars []variable // push-down stack of variable values.
}

// variable holds the dynamic value of a variable such as $, $x etc.
type variable struct {
	name  string
	value reflect.Value
}

// push pushes a new variable on the stack.
func (s *state) push(name string, value reflect.Value) {
	s.vars = append(s.vars, variable{name, value})
}

// mark returns the length of the variable stack.
func (s *state) mark() int {
	return len(s.vars)
}

// pop pops the variable stack up to the mark.
func (s *state) pop(mark int) {
	s.vars = s.vars[0:mark]
}

// setVar overwrites the top-nth variable on the stack. Used by range iterations.
func (s *state) setVar(n int, value reflect.Value) {
	s.vars[len(s.vars)-n].value = value
}

// varValue returns the value of the named variable.
func (s *state) varValue(name string) reflect.Value {
	for i := s.mark() - 1; i >= 0; i-- {
		if s.vars[i].name == name {
			return s.vars[i].value
		}
	}
	s.errorf("undefined variable: %s", name)
	return zero
}

var zero reflect.Value

// at marks the state to be on node n, for error reporting.
func (s *state) at(node parse.Node) {
	s.node = node
}

// doublePercent returns the string with %'s replaced by %%, if necessary,
// so it can be used safely inside a Printf format string.
func doublePercent(str string) string {
	if strings.Contains(str, "%") {
		str = strings.Replace(str, "%", "%%", -1)
	}
	return str
}

// errorf formats the error and terminates processing.
func (s *state) errorf(format string, args ...interface{}) {
	name := doublePercent(s.tmpl.Name())
	if s.node == nil {
		format = fmt.Sprintf("template: %s: %s", name, format)
	} else {
		location, context := s.tmpl.ErrorContext(s.node)
		format = fmt.Sprintf("template: %s: executing %q at <%s>: %s", location, name, doublePercent(context), format)
	}
	panic(fmt.Errorf(format, args...))
}

// errRecover is the handler that turns panics into returns from the top
// level of Parse.
func errRecover(errp *error) {
	e := recover()
	if e != nil {
		switch err := e.(type) {
		case runtime.Error:
			panic(e)
		case error:
			*errp = err
		default:
			panic(e)
		}
	}
}

// ExecuteTemplate applies the template associated with t that has the given name
// to the specified data object and writes the output to wr.
func (t *Template) ExecuteTemplate(wr io.Writer, name string, data interface{}) error {
	tmpl := t.tmpl[name]
	if tmpl == nil {
		return fmt.Errorf("template: no template %q associated with template %q", name, t.name)
	}
	return tmpl.Execute(wr, data)
}

// Execute applies a parsed template to the specified data object,
// and writes the output to wr.
func (t *Template) Execute(wr io.Writer, data interface{}) (err error) {
	defer errRecover(&err)
	value := reflect.ValueOf(data)
	state := &state{
		tmpl: t,
		wr:   wr,
		vars: []variable{{"$", value}},
	}
	if t.Tree == nil || t.Root == nil {
		state.errorf("%q is an incomplete or empty template", t.name)
	}
	state.walk(value, t.Root)
	return
}

// Walk functions step through the major pieces of the template structure,
// generating output as they go.
func (s *state) walk(dot reflect.Value, node parse.Node) {
	s.at(node)
	switch node := node.(type) {
	case *parse.ActionNode:
		// Do not pop variables so they persist until next end.
		// Also, if the action declares variables, don't print the result.
		val := s.evalPipeline(dot, node.Pipe)
		if len(node.Pipe.Decl) == 0 {
			s.printValue(node, val)
		}
	case *parse.IfNode:
		s.walkIfOrWith(parse.NodeIf, dot, node.Pipe, node.List, node.ElseList)
	case *parse.ListNode:
		for _, node := range node.Nodes {
			s.walk(dot, node)
		}
	case *parse.RangeNode:
		s.walkRange(dot, node)
	case *parse.TemplateNode:
		s.walkTemplate(dot, node)
	case *parse.TextNode:
		if _, err := s.wr.Write(node.Text); err != nil {
			s.errorf("%s", err)
		}
	case *parse.WithNode:
		s.walkIfOrWith(parse.NodeWith, dot, node.Pipe, node.List, node.ElseList)
	default:
		s.errorf("unknown node: %s", node)
	}
}

// walkIfOrWith walks an 'if' or 'with' node. The two control structures
// are identical in behavior except that 'with' sets dot.
func (s *state) walkIfOrWith(typ parse.NodeType, dot reflect.Value, pipe *parse.PipeNode, list, elseList *parse.ListNode) {
	defer s.pop(s.mark())
	val := s.evalPipeline(dot, pipe)
	truth, ok := isTrue(val)
	if !ok {
		s.errorf("if/with can't use %v", val)
	}
	if truth {
		if typ == parse.NodeWith {
			s.walk(val, list)
		} else {
			s.walk(dot, list)
		}
	} else if elseList != nil {
		s.walk(dot, elseList)
	}
}

// isTrue returns whether the value is 'true', in the sense of not the zero of its type,
// and whether the value has a meaningful truth value.
func isTrue(val reflect.Value) (truth, ok bool) {
	if !val.IsValid() {
		// Something like var x interface{}, never set. It's a form of nil.
		return false, true
	}
	switch val.Kind() {
	case reflect.Array, reflect.Map, reflect.Slice, reflect.String:
		truth = val.Len() > 0
	case reflect.Bool:
		truth = val.Bool()
	case reflect.Complex64, reflect.Complex128:
		truth = val.Complex() != 0
	case reflect.Chan, reflect.Func, reflect.Ptr, reflect.Interface:
		truth = !val.IsNil()
	case reflect.Int, reflect.Int8, reflect.Int16, reflect.Int32, reflect.Int64:
		truth = val.Int() != 0
	case reflect.Float32, reflect.Float64:
		truth = val.Float() != 0
	case reflect.Uint, reflect.Uint8, reflect.Uint16, reflect.Uint32, reflect.Uint64, reflect.Uintptr:
		truth = val.Uint() != 0
	case reflect.Struct:
		truth = true // Struct values are always true.
	default:
		return
	}
	return truth, true
}

func (s *state) walkRange(dot reflect.Value, r *parse.RangeNode) {
	s.at(r)
	defer s.pop(s.mark())
	val, _ := indirect(s.evalPipeline(dot, r.Pipe))
	// mark top of stack before any variables in the body are pushed.
	mark := s.mark()
	oneIteration := func(index, elem reflect.Value) {
		// Set top var (lexically the second if there are two) to the element.
		if len(r.Pipe.Decl) > 0 {
			s.setVar(1, elem)
		}
		// Set next var (lexically the first if there are two) to the index.
		if len(r.Pipe.Decl) > 1 {
			s.setVar(2, index)
		}
		s.walk(elem, r.List)
		s.pop(mark)
	}
	switch val.Kind() {
	case reflect.Array, reflect.Slice:
		if val.Len() == 0 {
			break
		}
		for i := 0; i < val.Len(); i++ {
			oneIteration(reflect.ValueOf(i), val.Index(i))
		}
		return
	case reflect.Map:
		if val.Len() == 0 {
			break
		}
		for _, key := range sortKeys(val.MapKeys()) {
			oneIteration(key, val.MapIndex(key))
		}
		return
	case reflect.Chan:
		if val.IsNil() {
			break
		}
		i := 0
		for ; ; i++ {
			elem, ok := val.Recv()
			if !ok {
				break
			}
			oneIteration(reflect.ValueOf(i), elem)
		}
		if i == 0 {
			break
		}
		return
	case reflect.Invalid:
		break // An invalid value is likely a nil map, etc. and acts like an empty map.
	default:
		s.errorf("range can't iterate over %v", val)
	}
	if r.ElseList != nil {
		s.walk(dot, r.ElseList)
	}
}

func (s *state) walkTemplate(dot reflect.Value, t *parse.TemplateNode) {
	s.at(t)
	tmpl := s.tmpl.tmpl[t.Name]
	if tmpl == nil {
		s.errorf("template %q not defined", t.Name)
	}
	// Variables declared by the pipeline persist.
	dot = s.evalPipeline(dot, t.Pipe)
	newState := *s
	newState.tmpl = tmpl
	// No dynamic scoping: template invocations inherit no variables.
	newState.vars = []variable{{"$", dot}}
	newState.walk(dot, tmpl.Root)
}

// Eval functions evaluate pipelines, commands, and their elements and extract
// values from the data structure by examining fields, calling methods, and so on.
// The printing of those values happens only through walk functions.

// evalPipeline returns the value acquired by evaluating a pipeline. If the
// pipeline has a variable declaration, the variable will be pushed on the
// stack. Callers should therefore pop the stack after they are finished
// executing commands depending on the pipeline value.
func (s *state) evalPipeline(dot reflect.Value, pipe *parse.PipeNode) (value reflect.Value) {
	if pipe == nil {
		return
	}
	s.at(pipe)
	for _, cmd := range pipe.Cmds {
		value = s.evalCommand(dot, cmd, value) // previous value is this one's final arg.
		// If the object has type interface{}, dig down one level to the thing inside.
		if value.Kind() == reflect.Interface && value.Type().NumMethod() == 0 {
			value = reflect.ValueOf(value.Interface()) // lovely!
		}
	}
	for _, variable := range pipe.Decl {
		s.push(variable.Ident[0], value)
	}
	return value
}

func (s *state) notAFunction(args []parse.Node, final reflect.Value) {
	if len(args) > 1 || final.IsValid() {
		s.errorf("can't give argument to non-function %s", args[0])
	}
}

func (s *state) evalCommand(dot reflect.Value, cmd *parse.CommandNode, final reflect.Value) reflect.Value {
	firstWord := cmd.Args[0]
	switch n := firstWord.(type) {
	case *parse.FieldNode:
		return s.evalFieldNode(dot, n, cmd.Args, final)
	case *parse.ChainNode:
		return s.evalChainNode(dot, n, cmd.Args, final)
	case *parse.IdentifierNode:
		// Must be a function.
		return s.evalFunction(dot, n, cmd, cmd.Args, final)
	case *parse.PipeNode:
		// Parenthesized pipeline. The arguments are all inside the pipeline; final is ignored.
		return s.evalPipeline(dot, n)
	case *parse.VariableNode:
		return s.evalVariableNode(dot, n, cmd.Args, final)
	}
	s.at(firstWord)
	s.notAFunction(cmd.Args, final)
	switch word := firstWord.(type) {
	case *parse.BoolNode:
		return reflect.ValueOf(word.True)
	case *parse.DotNode:
		return dot
	case *parse.NilNode:
		s.errorf("nil is not a command")
	case *parse.NumberNode:
		return s.idealConstant(word)
	case *parse.StringNode:
		return reflect.ValueOf(word.Text)
	}
	s.errorf("can't evaluate command %q", firstWord)
	panic("not reached")
}

// idealConstant is called to return the value of a number in a context where
// we don't know the type. In that case, the syntax of the number tells us
// its type, and we use Go rules to resolve.  Note there is no such thing as
// a uint ideal constant in this situation - the value must be of int type.
func (s *state) idealConstant(constant *parse.NumberNode) reflect.Value {
	// These are ideal constants but we don't know the type
	// and we have no context.  (If it was a method argument,
	// we'd know what we need.) The syntax guides us to some extent.
	s.at(constant)
	switch {
	case constant.IsComplex:
		return reflect.ValueOf(constant.Complex128) // incontrovertible.
	case constant.IsFloat && strings.IndexAny(constant.Text, ".eE") >= 0:
		return reflect.ValueOf(constant.Float64)
	case constant.IsInt:
		n := int(constant.Int64)
		if int64(n) != constant.Int64 {
			s.errorf("%s overflows int", constant.Text)
		}
		return reflect.ValueOf(n)
	case constant.IsUint:
		s.errorf("%s overflows int", constant.Text)
	}
	return zero
}

func (s *state) evalFieldNode(dot reflect.Value, field *parse.FieldNode, args []parse.Node, final reflect.Value) reflect.Value {
	s.at(field)
	return s.evalFieldChain(dot, dot, field, field.Ident, args, final)
}

func (s *state) evalChainNode(dot reflect.Value, chain *parse.ChainNode, args []parse.Node, final reflect.Value) reflect.Value {
	s.at(chain)
	// (pipe).Field1.Field2 has pipe as .Node, fields as .Field. Eval the pipeline, then the fields.
	pipe := s.evalArg(dot, nil, chain.Node)
	if len(chain.Field) == 0 {
		s.errorf("internal error: no fields in evalChainNode")
	}
	return s.evalFieldChain(dot, pipe, chain, chain.Field, args, final)
}

func (s *state) evalVariableNode(dot reflect.Value, variable *parse.VariableNode, args []parse.Node, final reflect.Value) reflect.Value {
	// $x.Field has $x as the first ident, Field as the second. Eval the var, then the fields.
<<<<<<< HEAD
	value := s.varValue(v.Ident[0])
	if len(v.Ident) == 1 {
=======
	s.at(variable)
	value := s.varValue(variable.Ident[0])
	if len(variable.Ident) == 1 {
>>>>>>> 747e4b8f
		s.notAFunction(args, final)
		return value
	}
	return s.evalFieldChain(dot, value, variable, variable.Ident[1:], args, final)
}

// evalFieldChain evaluates .X.Y.Z possibly followed by arguments.
// dot is the environment in which to evaluate arguments, while
// receiver is the value being walked along the chain.
func (s *state) evalFieldChain(dot, receiver reflect.Value, node parse.Node, ident []string, args []parse.Node, final reflect.Value) reflect.Value {
	n := len(ident)
	for i := 0; i < n-1; i++ {
		receiver = s.evalField(dot, ident[i], node, nil, zero, receiver)
	}
	// Now if it's a method, it gets the arguments.
	return s.evalField(dot, ident[n-1], node, args, final, receiver)
}

func (s *state) evalFunction(dot reflect.Value, node *parse.IdentifierNode, cmd parse.Node, args []parse.Node, final reflect.Value) reflect.Value {
	s.at(node)
	name := node.Ident
	function, ok := findFunction(name, s.tmpl)
	if !ok {
		s.errorf("%q is not a defined function", name)
	}
	return s.evalCall(dot, function, cmd, name, args, final)
}

// evalField evaluates an expression like (.Field) or (.Field arg1 arg2).
// The 'final' argument represents the return value from the preceding
// value of the pipeline, if any.
func (s *state) evalField(dot reflect.Value, fieldName string, node parse.Node, args []parse.Node, final, receiver reflect.Value) reflect.Value {
	if !receiver.IsValid() {
		return zero
	}
	typ := receiver.Type()
	receiver, _ = indirect(receiver)
	// Unless it's an interface, need to get to a value of type *T to guarantee
	// we see all methods of T and *T.
	ptr := receiver
	if ptr.Kind() != reflect.Interface && ptr.CanAddr() {
		ptr = ptr.Addr()
	}
	if method := ptr.MethodByName(fieldName); method.IsValid() {
		return s.evalCall(dot, method, node, fieldName, args, final)
	}
	hasArgs := len(args) > 1 || final.IsValid()
	// It's not a method; must be a field of a struct or an element of a map. The receiver must not be nil.
	receiver, isNil := indirect(receiver)
	if isNil {
		s.errorf("nil pointer evaluating %s.%s", typ, fieldName)
	}
	switch receiver.Kind() {
	case reflect.Struct:
		tField, ok := receiver.Type().FieldByName(fieldName)
		if ok {
			field := receiver.FieldByIndex(tField.Index)
			if tField.PkgPath != "" { // field is unexported
				s.errorf("%s is an unexported field of struct type %s", fieldName, typ)
			}
			// If it's a function, we must call it.
			if hasArgs {
				s.errorf("%s has arguments but cannot be invoked as function", fieldName)
			}
			return field
		}
		s.errorf("%s is not a field of struct type %s", fieldName, typ)
	case reflect.Map:
		// If it's a map, attempt to use the field name as a key.
		nameVal := reflect.ValueOf(fieldName)
		if nameVal.Type().AssignableTo(receiver.Type().Key()) {
			if hasArgs {
				s.errorf("%s is not a method but has arguments", fieldName)
			}
			return receiver.MapIndex(nameVal)
		}
	}
	s.errorf("can't evaluate field %s in type %s", fieldName, typ)
	panic("not reached")
}

var (
	errorType       = reflect.TypeOf((*error)(nil)).Elem()
	fmtStringerType = reflect.TypeOf((*fmt.Stringer)(nil)).Elem()
)

// evalCall executes a function or method call. If it's a method, fun already has the receiver bound, so
// it looks just like a function call.  The arg list, if non-nil, includes (in the manner of the shell), arg[0]
// as the function itself.
func (s *state) evalCall(dot, fun reflect.Value, node parse.Node, name string, args []parse.Node, final reflect.Value) reflect.Value {
	if args != nil {
		args = args[1:] // Zeroth arg is function name/node; not passed to function.
	}
	typ := fun.Type()
	numIn := len(args)
	if final.IsValid() {
		numIn++
	}
	numFixed := len(args)
	if typ.IsVariadic() {
		numFixed = typ.NumIn() - 1 // last arg is the variadic one.
		if numIn < numFixed {
			s.errorf("wrong number of args for %s: want at least %d got %d", name, typ.NumIn()-1, len(args))
		}
	} else if numIn < typ.NumIn()-1 || !typ.IsVariadic() && numIn != typ.NumIn() {
		s.errorf("wrong number of args for %s: want %d got %d", name, typ.NumIn(), len(args))
	}
	if !goodFunc(typ) {
		// TODO: This could still be a confusing error; maybe goodFunc should provide info.
		s.errorf("can't call method/function %q with %d results", name, typ.NumOut())
	}
	// Build the arg list.
	argv := make([]reflect.Value, numIn)
	// Args must be evaluated. Fixed args first.
	i := 0
	for ; i < numFixed; i++ {
		argv[i] = s.evalArg(dot, typ.In(i), args[i])
	}
	// Now the ... args.
	if typ.IsVariadic() {
		argType := typ.In(typ.NumIn() - 1).Elem() // Argument is a slice.
		for ; i < len(args); i++ {
			argv[i] = s.evalArg(dot, argType, args[i])
		}
	}
	// Add final value if necessary.
	if final.IsValid() {
		t := typ.In(typ.NumIn() - 1)
		if typ.IsVariadic() {
			t = t.Elem()
		}
		argv[i] = s.validateType(final, t)
	}
	result := fun.Call(argv)
	// If we have an error that is not nil, stop execution and return that error to the caller.
	if len(result) == 2 && !result[1].IsNil() {
		s.at(node)
		s.errorf("error calling %s: %s", name, result[1].Interface().(error))
	}
	return result[0]
}

// canBeNil reports whether an untyped nil can be assigned to the type. See reflect.Zero.
func canBeNil(typ reflect.Type) bool {
	switch typ.Kind() {
	case reflect.Chan, reflect.Func, reflect.Interface, reflect.Map, reflect.Ptr, reflect.Slice:
		return true
	}
	return false
}

// validateType guarantees that the value is valid and assignable to the type.
func (s *state) validateType(value reflect.Value, typ reflect.Type) reflect.Value {
	if !value.IsValid() {
		if typ == nil || canBeNil(typ) {
			// An untyped nil interface{}. Accept as a proper nil value.
<<<<<<< HEAD
			// TODO: Can we delete the other types in this list? Should we?
			value = reflect.Zero(typ)
		default:
			s.errorf("invalid value; expected %s", typ)
=======
			return reflect.Zero(typ)
>>>>>>> 747e4b8f
		}
		s.errorf("invalid value; expected %s", typ)
	}
<<<<<<< HEAD
	if !value.Type().AssignableTo(typ) {
=======
	if typ != nil && !value.Type().AssignableTo(typ) {
>>>>>>> 747e4b8f
		if value.Kind() == reflect.Interface && !value.IsNil() {
			value = value.Elem()
			if value.Type().AssignableTo(typ) {
				return value
			}
			// fallthrough
		}
		// Does one dereference or indirection work? We could do more, as we
		// do with method receivers, but that gets messy and method receivers
		// are much more constrained, so it makes more sense there than here.
		// Besides, one is almost always all you need.
		switch {
		case value.Kind() == reflect.Ptr && value.Type().Elem().AssignableTo(typ):
			value = value.Elem()
		case reflect.PtrTo(value.Type()).AssignableTo(typ) && value.CanAddr():
			value = value.Addr()
		default:
			s.errorf("wrong type for value; expected %s; got %s", typ, value.Type())
		}
	}
	return value
}

func (s *state) evalArg(dot reflect.Value, typ reflect.Type, n parse.Node) reflect.Value {
	s.at(n)
	switch arg := n.(type) {
	case *parse.DotNode:
		return s.validateType(dot, typ)
	case *parse.NilNode:
		if canBeNil(typ) {
			return reflect.Zero(typ)
		}
		s.errorf("cannot assign nil to %s", typ)
	case *parse.FieldNode:
		return s.validateType(s.evalFieldNode(dot, arg, []parse.Node{n}, zero), typ)
	case *parse.VariableNode:
		return s.validateType(s.evalVariableNode(dot, arg, nil, zero), typ)
	case *parse.PipeNode:
		return s.validateType(s.evalPipeline(dot, arg), typ)
	}
	switch typ.Kind() {
	case reflect.Bool:
		return s.evalBool(typ, n)
	case reflect.Complex64, reflect.Complex128:
		return s.evalComplex(typ, n)
	case reflect.Float32, reflect.Float64:
		return s.evalFloat(typ, n)
	case reflect.Int, reflect.Int8, reflect.Int16, reflect.Int32, reflect.Int64:
		return s.evalInteger(typ, n)
	case reflect.Interface:
		if typ.NumMethod() == 0 {
			return s.evalEmptyInterface(dot, n)
		}
	case reflect.String:
		return s.evalString(typ, n)
	case reflect.Uint, reflect.Uint8, reflect.Uint16, reflect.Uint32, reflect.Uint64, reflect.Uintptr:
		return s.evalUnsignedInteger(typ, n)
	}
	s.errorf("can't handle %s for arg of type %s", n, typ)
	panic("not reached")
}

func (s *state) evalBool(typ reflect.Type, n parse.Node) reflect.Value {
	s.at(n)
	if n, ok := n.(*parse.BoolNode); ok {
		value := reflect.New(typ).Elem()
		value.SetBool(n.True)
		return value
	}
	s.errorf("expected bool; found %s", n)
	panic("not reached")
}

func (s *state) evalString(typ reflect.Type, n parse.Node) reflect.Value {
	s.at(n)
	if n, ok := n.(*parse.StringNode); ok {
		value := reflect.New(typ).Elem()
		value.SetString(n.Text)
		return value
	}
	s.errorf("expected string; found %s", n)
	panic("not reached")
}

func (s *state) evalInteger(typ reflect.Type, n parse.Node) reflect.Value {
	s.at(n)
	if n, ok := n.(*parse.NumberNode); ok && n.IsInt {
		value := reflect.New(typ).Elem()
		value.SetInt(n.Int64)
		return value
	}
	s.errorf("expected integer; found %s", n)
	panic("not reached")
}

func (s *state) evalUnsignedInteger(typ reflect.Type, n parse.Node) reflect.Value {
	s.at(n)
	if n, ok := n.(*parse.NumberNode); ok && n.IsUint {
		value := reflect.New(typ).Elem()
		value.SetUint(n.Uint64)
		return value
	}
	s.errorf("expected unsigned integer; found %s", n)
	panic("not reached")
}

func (s *state) evalFloat(typ reflect.Type, n parse.Node) reflect.Value {
	s.at(n)
	if n, ok := n.(*parse.NumberNode); ok && n.IsFloat {
		value := reflect.New(typ).Elem()
		value.SetFloat(n.Float64)
		return value
	}
	s.errorf("expected float; found %s", n)
	panic("not reached")
}

func (s *state) evalComplex(typ reflect.Type, n parse.Node) reflect.Value {
	if n, ok := n.(*parse.NumberNode); ok && n.IsComplex {
		value := reflect.New(typ).Elem()
		value.SetComplex(n.Complex128)
		return value
	}
	s.errorf("expected complex; found %s", n)
	panic("not reached")
}

func (s *state) evalEmptyInterface(dot reflect.Value, n parse.Node) reflect.Value {
	s.at(n)
	switch n := n.(type) {
	case *parse.BoolNode:
		return reflect.ValueOf(n.True)
	case *parse.DotNode:
		return dot
	case *parse.FieldNode:
		return s.evalFieldNode(dot, n, nil, zero)
	case *parse.IdentifierNode:
		return s.evalFunction(dot, n, n, nil, zero)
	case *parse.NilNode:
		// NilNode is handled in evalArg, the only place that calls here.
		s.errorf("evalEmptyInterface: nil (can't happen)")
	case *parse.NumberNode:
		return s.idealConstant(n)
	case *parse.StringNode:
		return reflect.ValueOf(n.Text)
	case *parse.VariableNode:
		return s.evalVariableNode(dot, n, nil, zero)
	case *parse.PipeNode:
		return s.evalPipeline(dot, n)
	}
	s.errorf("can't handle assignment of %s to empty interface argument", n)
	panic("not reached")
}

// indirect returns the item at the end of indirection, and a bool to indicate if it's nil.
// We indirect through pointers and empty interfaces (only) because
// non-empty interfaces have methods we might need.
func indirect(v reflect.Value) (rv reflect.Value, isNil bool) {
	for ; v.Kind() == reflect.Ptr || v.Kind() == reflect.Interface; v = v.Elem() {
		if v.IsNil() {
			return v, true
		}
		if v.Kind() == reflect.Interface && v.NumMethod() > 0 {
			break
		}
	}
	return v, false
}

// printValue writes the textual representation of the value to the output of
// the template.
func (s *state) printValue(n parse.Node, v reflect.Value) {
	s.at(n)
	if v.Kind() == reflect.Ptr {
		v, _ = indirect(v) // fmt.Fprint handles nil.
	}
	if !v.IsValid() {
		fmt.Fprint(s.wr, "<no value>")
		return
	}

	if !v.Type().Implements(errorType) && !v.Type().Implements(fmtStringerType) {
		if v.CanAddr() && (reflect.PtrTo(v.Type()).Implements(errorType) || reflect.PtrTo(v.Type()).Implements(fmtStringerType)) {
			v = v.Addr()
		} else {
			switch v.Kind() {
			case reflect.Chan, reflect.Func:
				s.errorf("can't print %s of type %s", n, v.Type())
			}
		}
	}
	fmt.Fprint(s.wr, v.Interface())
}

// Types to help sort the keys in a map for reproducible output.

type rvs []reflect.Value

func (x rvs) Len() int      { return len(x) }
func (x rvs) Swap(i, j int) { x[i], x[j] = x[j], x[i] }

type rvInts struct{ rvs }

func (x rvInts) Less(i, j int) bool { return x.rvs[i].Int() < x.rvs[j].Int() }

type rvUints struct{ rvs }

func (x rvUints) Less(i, j int) bool { return x.rvs[i].Uint() < x.rvs[j].Uint() }

type rvFloats struct{ rvs }

func (x rvFloats) Less(i, j int) bool { return x.rvs[i].Float() < x.rvs[j].Float() }

type rvStrings struct{ rvs }

func (x rvStrings) Less(i, j int) bool { return x.rvs[i].String() < x.rvs[j].String() }

// sortKeys sorts (if it can) the slice of reflect.Values, which is a slice of map keys.
func sortKeys(v []reflect.Value) []reflect.Value {
	if len(v) <= 1 {
		return v
	}
	switch v[0].Kind() {
	case reflect.Float32, reflect.Float64:
		sort.Sort(rvFloats{v})
	case reflect.Int, reflect.Int8, reflect.Int16, reflect.Int32, reflect.Int64:
		sort.Sort(rvInts{v})
	case reflect.String:
		sort.Sort(rvStrings{v})
	case reflect.Uint, reflect.Uint8, reflect.Uint16, reflect.Uint32, reflect.Uint64, reflect.Uintptr:
		sort.Sort(rvUints{v})
	}
	return v
}<|MERGE_RESOLUTION|>--- conflicted
+++ resolved
@@ -400,14 +400,9 @@
 
 func (s *state) evalVariableNode(dot reflect.Value, variable *parse.VariableNode, args []parse.Node, final reflect.Value) reflect.Value {
 	// $x.Field has $x as the first ident, Field as the second. Eval the var, then the fields.
-<<<<<<< HEAD
-	value := s.varValue(v.Ident[0])
-	if len(v.Ident) == 1 {
-=======
 	s.at(variable)
 	value := s.varValue(variable.Ident[0])
 	if len(variable.Ident) == 1 {
->>>>>>> 747e4b8f
 		s.notAFunction(args, final)
 		return value
 	}
@@ -564,22 +559,11 @@
 	if !value.IsValid() {
 		if typ == nil || canBeNil(typ) {
 			// An untyped nil interface{}. Accept as a proper nil value.
-<<<<<<< HEAD
-			// TODO: Can we delete the other types in this list? Should we?
-			value = reflect.Zero(typ)
-		default:
-			s.errorf("invalid value; expected %s", typ)
-=======
 			return reflect.Zero(typ)
->>>>>>> 747e4b8f
 		}
 		s.errorf("invalid value; expected %s", typ)
 	}
-<<<<<<< HEAD
-	if !value.Type().AssignableTo(typ) {
-=======
 	if typ != nil && !value.Type().AssignableTo(typ) {
->>>>>>> 747e4b8f
 		if value.Kind() == reflect.Interface && !value.IsNil() {
 			value = value.Elem()
 			if value.Type().AssignableTo(typ) {
