// Copyright 2009 The Go Authors. All rights reserved.
// Use of this source code is governed by a BSD-style
// license that can be found in the LICENSE file.

package time_test

import (
	"bytes"
	"encoding/gob"
	"encoding/json"
	"fmt"
	"math/big"
	"math/rand"
	"runtime"
	"strconv"
	"strings"
	"testing"
	"testing/quick"
	. "time"
)

// We should be in PST/PDT, but if the time zone files are missing we
// won't be. The purpose of this test is to at least explain why some of
// the subsequent tests fail.
func TestZoneData(t *testing.T) {
	lt := Now()
	// PST is 8 hours west, PDT is 7 hours west.  We could use the name but it's not unique.
	if name, off := lt.Zone(); off != -8*60*60 && off != -7*60*60 {
		t.Errorf("Unable to find US Pacific time zone data for testing; time zone is %q offset %d", name, off)
		t.Error("Likely problem: the time zone files have not been installed.")
	}
}

// parsedTime is the struct representing a parsed time value.
type parsedTime struct {
	Year                 int
	Month                Month
	Day                  int
	Hour, Minute, Second int // 15:04:05 is 15, 4, 5.
	Nanosecond           int // Fractional second.
	Weekday              Weekday
	ZoneOffset           int    // seconds east of UTC, e.g. -7*60*60 for -0700
	Zone                 string // e.g., "MST"
}

type TimeTest struct {
	seconds int64
	golden  parsedTime
}

var utctests = []TimeTest{
	{0, parsedTime{1970, January, 1, 0, 0, 0, 0, Thursday, 0, "UTC"}},
	{1221681866, parsedTime{2008, September, 17, 20, 4, 26, 0, Wednesday, 0, "UTC"}},
	{-1221681866, parsedTime{1931, April, 16, 3, 55, 34, 0, Thursday, 0, "UTC"}},
	{-11644473600, parsedTime{1601, January, 1, 0, 0, 0, 0, Monday, 0, "UTC"}},
	{599529660, parsedTime{1988, December, 31, 0, 1, 0, 0, Saturday, 0, "UTC"}},
	{978220860, parsedTime{2000, December, 31, 0, 1, 0, 0, Sunday, 0, "UTC"}},
}

var nanoutctests = []TimeTest{
	{0, parsedTime{1970, January, 1, 0, 0, 0, 1e8, Thursday, 0, "UTC"}},
	{1221681866, parsedTime{2008, September, 17, 20, 4, 26, 2e8, Wednesday, 0, "UTC"}},
}

var localtests = []TimeTest{
	{0, parsedTime{1969, December, 31, 16, 0, 0, 0, Wednesday, -8 * 60 * 60, "PST"}},
	{1221681866, parsedTime{2008, September, 17, 13, 4, 26, 0, Wednesday, -7 * 60 * 60, "PDT"}},
}

var nanolocaltests = []TimeTest{
	{0, parsedTime{1969, December, 31, 16, 0, 0, 1e8, Wednesday, -8 * 60 * 60, "PST"}},
	{1221681866, parsedTime{2008, September, 17, 13, 4, 26, 3e8, Wednesday, -7 * 60 * 60, "PDT"}},
}

func same(t Time, u *parsedTime) bool {
	// Check aggregates.
	year, month, day := t.Date()
	hour, min, sec := t.Clock()
	name, offset := t.Zone()
	if year != u.Year || month != u.Month || day != u.Day ||
		hour != u.Hour || min != u.Minute || sec != u.Second ||
		name != u.Zone || offset != u.ZoneOffset {
		return false
	}
	// Check individual entries.
	return t.Year() == u.Year &&
		t.Month() == u.Month &&
		t.Day() == u.Day &&
		t.Hour() == u.Hour &&
		t.Minute() == u.Minute &&
		t.Second() == u.Second &&
		t.Nanosecond() == u.Nanosecond &&
		t.Weekday() == u.Weekday
}

func TestSecondsToUTC(t *testing.T) {
	for _, test := range utctests {
		sec := test.seconds
		golden := &test.golden
		tm := Unix(sec, 0).UTC()
		newsec := tm.Unix()
		if newsec != sec {
			t.Errorf("SecondsToUTC(%d).Seconds() = %d", sec, newsec)
		}
		if !same(tm, golden) {
			t.Errorf("SecondsToUTC(%d):  // %#v", sec, tm)
			t.Errorf("  want=%+v", *golden)
			t.Errorf("  have=%v", tm.Format(RFC3339+" MST"))
		}
	}
}

func TestNanosecondsToUTC(t *testing.T) {
	for _, test := range nanoutctests {
		golden := &test.golden
		nsec := test.seconds*1e9 + int64(golden.Nanosecond)
		tm := Unix(0, nsec).UTC()
		newnsec := tm.Unix()*1e9 + int64(tm.Nanosecond())
		if newnsec != nsec {
			t.Errorf("NanosecondsToUTC(%d).Nanoseconds() = %d", nsec, newnsec)
		}
		if !same(tm, golden) {
			t.Errorf("NanosecondsToUTC(%d):", nsec)
			t.Errorf("  want=%+v", *golden)
			t.Errorf("  have=%+v", tm.Format(RFC3339+" MST"))
		}
	}
}

func TestSecondsToLocalTime(t *testing.T) {
	for _, test := range localtests {
		sec := test.seconds
		golden := &test.golden
		tm := Unix(sec, 0)
		newsec := tm.Unix()
		if newsec != sec {
			t.Errorf("SecondsToLocalTime(%d).Seconds() = %d", sec, newsec)
		}
		if !same(tm, golden) {
			t.Errorf("SecondsToLocalTime(%d):", sec)
			t.Errorf("  want=%+v", *golden)
			t.Errorf("  have=%+v", tm.Format(RFC3339+" MST"))
		}
	}
}

func TestNanosecondsToLocalTime(t *testing.T) {
	for _, test := range nanolocaltests {
		golden := &test.golden
		nsec := test.seconds*1e9 + int64(golden.Nanosecond)
		tm := Unix(0, nsec)
		newnsec := tm.Unix()*1e9 + int64(tm.Nanosecond())
		if newnsec != nsec {
			t.Errorf("NanosecondsToLocalTime(%d).Seconds() = %d", nsec, newnsec)
		}
		if !same(tm, golden) {
			t.Errorf("NanosecondsToLocalTime(%d):", nsec)
			t.Errorf("  want=%+v", *golden)
			t.Errorf("  have=%+v", tm.Format(RFC3339+" MST"))
		}
	}
}

func TestSecondsToUTCAndBack(t *testing.T) {
	f := func(sec int64) bool { return Unix(sec, 0).UTC().Unix() == sec }
	f32 := func(sec int32) bool { return f(int64(sec)) }
	cfg := &quick.Config{MaxCount: 10000}

	// Try a reasonable date first, then the huge ones.
	if err := quick.Check(f32, cfg); err != nil {
		t.Fatal(err)
	}
	if err := quick.Check(f, cfg); err != nil {
		t.Fatal(err)
	}
}

func TestNanosecondsToUTCAndBack(t *testing.T) {
	f := func(nsec int64) bool {
		t := Unix(0, nsec).UTC()
		ns := t.Unix()*1e9 + int64(t.Nanosecond())
		return ns == nsec
	}
	f32 := func(nsec int32) bool { return f(int64(nsec)) }
	cfg := &quick.Config{MaxCount: 10000}

	// Try a small date first, then the large ones. (The span is only a few hundred years
	// for nanoseconds in an int64.)
	if err := quick.Check(f32, cfg); err != nil {
		t.Fatal(err)
	}
	if err := quick.Check(f, cfg); err != nil {
		t.Fatal(err)
	}
}

// The time routines provide no way to get absolute time
// (seconds since zero), but we need it to compute the right
// answer for bizarre roundings like "to the nearest 3 ns".
// Compute as t - year1 = (t - 1970) + (1970 - 2001) + (2001 - 1).
// t - 1970 is returned by Unix and Nanosecond.
// 1970 - 2001 is -(31*365+8)*86400 = -978307200 seconds.
// 2001 - 1 is 2000*365.2425*86400 = 63113904000 seconds.
const unixToZero = -978307200 + 63113904000

// abs returns the absolute time stored in t, as seconds and nanoseconds.
func abs(t Time) (sec, nsec int64) {
	unix := t.Unix()
	nano := t.Nanosecond()
	return unix + unixToZero, int64(nano)
}

// absString returns abs as a decimal string.
func absString(t Time) string {
	sec, nsec := abs(t)
	if sec < 0 {
		sec = -sec
		nsec = -nsec
		if nsec < 0 {
			nsec += 1e9
			sec--
		}
		return fmt.Sprintf("-%d%09d", sec, nsec)
	}
	return fmt.Sprintf("%d%09d", sec, nsec)
}

var truncateRoundTests = []struct {
	t Time
	d Duration
}{
	{Date(-1, January, 1, 12, 15, 30, 5e8, UTC), 3},
	{Date(-1, January, 1, 12, 15, 31, 5e8, UTC), 3},
	{Date(2012, January, 1, 12, 15, 30, 5e8, UTC), Second},
	{Date(2012, January, 1, 12, 15, 31, 5e8, UTC), Second},
}

func TestTruncateRound(t *testing.T) {
	var (
		bsec  = new(big.Int)
		bnsec = new(big.Int)
		bd    = new(big.Int)
		bt    = new(big.Int)
		br    = new(big.Int)
		bq    = new(big.Int)
		b1e9  = new(big.Int)
	)

	b1e9.SetInt64(1e9)

	testOne := func(ti, tns, di int64) bool {
		t0 := Unix(ti, int64(tns)).UTC()
		d := Duration(di)
		if d < 0 {
			d = -d
		}
		if d <= 0 {
			d = 1
		}

		// Compute bt = absolute nanoseconds.
		sec, nsec := abs(t0)
		bsec.SetInt64(sec)
		bnsec.SetInt64(nsec)
		bt.Mul(bsec, b1e9)
		bt.Add(bt, bnsec)

		// Compute quotient and remainder mod d.
		bd.SetInt64(int64(d))
		bq.DivMod(bt, bd, br)

		// To truncate, subtract remainder.
		// br is < d, so it fits in an int64.
		r := br.Int64()
		t1 := t0.Add(-Duration(r))

		// Check that time.Truncate works.
		if trunc := t0.Truncate(d); trunc != t1 {
			t.Errorf("Time.Truncate(%s, %s) = %s, want %s\n"+
				"%v trunc %v =\n%v want\n%v",
				t0.Format(RFC3339Nano), d, trunc, t1.Format(RFC3339Nano),
				absString(t0), int64(d), absString(trunc), absString(t1))
			return false
		}

		// To round, add d back if remainder r > d/2 or r == exactly d/2.
		// The commented out code would round half to even instead of up,
		// but that makes it time-zone dependent, which is a bit strange.
		if r > int64(d)/2 || r+r == int64(d) /*&& bq.Bit(0) == 1*/ {
			t1 = t1.Add(Duration(d))
		}

		// Check that time.Round works.
		if rnd := t0.Round(d); rnd != t1 {
			t.Errorf("Time.Round(%s, %s) = %s, want %s\n"+
				"%v round %v =\n%v want\n%v",
				t0.Format(RFC3339Nano), d, rnd, t1.Format(RFC3339Nano),
				absString(t0), int64(d), absString(rnd), absString(t1))
			return false
		}
		return true
	}

	// manual test cases
	for _, tt := range truncateRoundTests {
		testOne(tt.t.Unix(), int64(tt.t.Nanosecond()), int64(tt.d))
	}

	// exhaustive near 0
	for i := 0; i < 100; i++ {
		for j := 1; j < 100; j++ {
			testOne(unixToZero, int64(i), int64(j))
			testOne(unixToZero, -int64(i), int64(j))
			if t.Failed() {
				return
			}
		}
	}

	if t.Failed() {
		return
	}

	// randomly generated test cases
	cfg := &quick.Config{MaxCount: 100000}
	if testing.Short() {
		cfg.MaxCount = 1000
	}

	// divisors of Second
	f1 := func(ti int64, tns int32, logdi int32) bool {
		d := Duration(1)
		a, b := uint(logdi%9), (logdi>>16)%9
		d <<= a
		for i := 0; i < int(b); i++ {
			d *= 5
		}
		return testOne(ti, int64(tns), int64(d))
	}
	quick.Check(f1, cfg)

	// multiples of Second
	f2 := func(ti int64, tns int32, di int32) bool {
		d := Duration(di) * Second
		if d < 0 {
			d = -d
		}
		return testOne(ti, int64(tns), int64(d))
	}
	quick.Check(f2, cfg)

	// halfway cases
	f3 := func(tns, di int64) bool {
		di &= 0xfffffffe
		if di == 0 {
			di = 2
		}
		tns -= tns % di
		if tns < 0 {
			tns += di / 2
		} else {
			tns -= di / 2
		}
		return testOne(0, tns, di)
	}
	quick.Check(f3, cfg)

	// full generality
	f4 := func(ti int64, tns int32, di int64) bool {
		return testOne(ti, int64(tns), di)
	}
	quick.Check(f4, cfg)
}

type TimeFormatTest struct {
	time           Time
	formattedValue string
}

var rfc3339Formats = []TimeFormatTest{
	{Date(2008, 9, 17, 20, 4, 26, 0, UTC), "2008-09-17T20:04:26Z"},
	{Date(1994, 9, 17, 20, 4, 26, 0, FixedZone("EST", -18000)), "1994-09-17T20:04:26-05:00"},
	{Date(2000, 12, 26, 1, 15, 6, 0, FixedZone("OTO", 15600)), "2000-12-26T01:15:06+04:20"},
}

func TestRFC3339Conversion(t *testing.T) {
	for _, f := range rfc3339Formats {
		if f.time.Format(RFC3339) != f.formattedValue {
			t.Error("RFC3339:")
			t.Errorf("  want=%+v", f.formattedValue)
			t.Errorf("  have=%+v", f.time.Format(RFC3339))
		}
	}
}

type FormatTest struct {
	name   string
	format string
	result string
}

var formatTests = []FormatTest{
	{"ANSIC", ANSIC, "Wed Feb  4 21:00:57 2009"},
	{"UnixDate", UnixDate, "Wed Feb  4 21:00:57 PST 2009"},
	{"RubyDate", RubyDate, "Wed Feb 04 21:00:57 -0800 2009"},
	{"RFC822", RFC822, "04 Feb 09 21:00 PST"},
	{"RFC850", RFC850, "Wednesday, 04-Feb-09 21:00:57 PST"},
	{"RFC1123", RFC1123, "Wed, 04 Feb 2009 21:00:57 PST"},
	{"RFC1123Z", RFC1123Z, "Wed, 04 Feb 2009 21:00:57 -0800"},
	{"RFC3339", RFC3339, "2009-02-04T21:00:57-08:00"},
	{"RFC3339Nano", RFC3339Nano, "2009-02-04T21:00:57.0123456-08:00"},
	{"Kitchen", Kitchen, "9:00PM"},
	{"am/pm", "3pm", "9pm"},
	{"AM/PM", "3PM", "9PM"},
	{"two-digit year", "06 01 02", "09 02 04"},
	// Three-letter months and days must not be followed by lower-case letter.
	{"Janet", "Hi Janet, the Month is January", "Hi Janet, the Month is February"},
	// Time stamps, Fractional seconds.
	{"Stamp", Stamp, "Feb  4 21:00:57"},
	{"StampMilli", StampMilli, "Feb  4 21:00:57.012"},
	{"StampMicro", StampMicro, "Feb  4 21:00:57.012345"},
	{"StampNano", StampNano, "Feb  4 21:00:57.012345600"},
}

func TestFormat(t *testing.T) {
	// The numeric time represents Thu Feb  4 21:00:57.012345600 PST 2010
	time := Unix(0, 1233810057012345600)
	for _, test := range formatTests {
		result := time.Format(test.format)
		if result != test.result {
			t.Errorf("%s expected %q got %q", test.name, test.result, result)
		}
	}
}

func TestFormatShortYear(t *testing.T) {
	years := []int{
		-100001, -100000, -99999,
		-10001, -10000, -9999,
		-1001, -1000, -999,
		-101, -100, -99,
		-11, -10, -9,
		-1, 0, 1,
		9, 10, 11,
		99, 100, 101,
		999, 1000, 1001,
		9999, 10000, 10001,
		99999, 100000, 100001,
	}

	for _, y := range years {
		time := Date(y, January, 1, 0, 0, 0, 0, UTC)
		result := time.Format("2006.01.02")
		var want string
		if y < 0 {
			// The 4 in %04d counts the - sign, so print -y instead
			// and introduce our own - sign.
			want = fmt.Sprintf("-%04d.%02d.%02d", -y, 1, 1)
		} else {
			want = fmt.Sprintf("%04d.%02d.%02d", y, 1, 1)
		}
		if result != want {
			t.Errorf("(jan 1 %d).Format(\"2006.01.02\") = %q, want %q", y, result, want)
		}
	}
}

type ParseTest struct {
	name       string
	format     string
	value      string
	hasTZ      bool // contains a time zone
	hasWD      bool // contains a weekday
	yearSign   int  // sign of year, -1 indicates the year is not present in the format
	fracDigits int  // number of digits of fractional second
}

var parseTests = []ParseTest{
	{"ANSIC", ANSIC, "Thu Feb  4 21:00:57 2010", false, true, 1, 0},
	{"UnixDate", UnixDate, "Thu Feb  4 21:00:57 PST 2010", true, true, 1, 0},
	{"RubyDate", RubyDate, "Thu Feb 04 21:00:57 -0800 2010", true, true, 1, 0},
	{"RFC850", RFC850, "Thursday, 04-Feb-10 21:00:57 PST", true, true, 1, 0},
	{"RFC1123", RFC1123, "Thu, 04 Feb 2010 21:00:57 PST", true, true, 1, 0},
	{"RFC1123", RFC1123, "Thu, 04 Feb 2010 22:00:57 PDT", true, true, 1, 0},
	{"RFC1123Z", RFC1123Z, "Thu, 04 Feb 2010 21:00:57 -0800", true, true, 1, 0},
	{"RFC3339", RFC3339, "2010-02-04T21:00:57-08:00", true, false, 1, 0},
	{"custom: \"2006-01-02 15:04:05-07\"", "2006-01-02 15:04:05-07", "2010-02-04 21:00:57-08", true, false, 1, 0},
	// Optional fractional seconds.
	{"ANSIC", ANSIC, "Thu Feb  4 21:00:57.0 2010", false, true, 1, 1},
	{"UnixDate", UnixDate, "Thu Feb  4 21:00:57.01 PST 2010", true, true, 1, 2},
	{"RubyDate", RubyDate, "Thu Feb 04 21:00:57.012 -0800 2010", true, true, 1, 3},
	{"RFC850", RFC850, "Thursday, 04-Feb-10 21:00:57.0123 PST", true, true, 1, 4},
	{"RFC1123", RFC1123, "Thu, 04 Feb 2010 21:00:57.01234 PST", true, true, 1, 5},
	{"RFC1123Z", RFC1123Z, "Thu, 04 Feb 2010 21:00:57.01234 -0800", true, true, 1, 5},
	{"RFC3339", RFC3339, "2010-02-04T21:00:57.012345678-08:00", true, false, 1, 9},
	{"custom: \"2006-01-02 15:04:05\"", "2006-01-02 15:04:05", "2010-02-04 21:00:57.0", false, false, 1, 0},
	// Amount of white space should not matter.
	{"ANSIC", ANSIC, "Thu Feb 4 21:00:57 2010", false, true, 1, 0},
	{"ANSIC", ANSIC, "Thu      Feb     4     21:00:57     2010", false, true, 1, 0},
	// Case should not matter
	{"ANSIC", ANSIC, "THU FEB 4 21:00:57 2010", false, true, 1, 0},
	{"ANSIC", ANSIC, "thu feb 4 21:00:57 2010", false, true, 1, 0},
	// Fractional seconds.
	{"millisecond", "Mon Jan _2 15:04:05.000 2006", "Thu Feb  4 21:00:57.012 2010", false, true, 1, 3},
	{"microsecond", "Mon Jan _2 15:04:05.000000 2006", "Thu Feb  4 21:00:57.012345 2010", false, true, 1, 6},
	{"nanosecond", "Mon Jan _2 15:04:05.000000000 2006", "Thu Feb  4 21:00:57.012345678 2010", false, true, 1, 9},
	// Leading zeros in other places should not be taken as fractional seconds.
	{"zero1", "2006.01.02.15.04.05.0", "2010.02.04.21.00.57.0", false, false, 1, 1},
	{"zero2", "2006.01.02.15.04.05.00", "2010.02.04.21.00.57.01", false, false, 1, 2},
	// Month and day names only match when not followed by a lower-case letter.
	{"Janet", "Hi Janet, the Month is January: Jan _2 15:04:05 2006", "Hi Janet, the Month is February: Feb  4 21:00:57 2010", false, true, 1, 0},

	// GMT with offset.
	{"GMT-8", UnixDate, "Fri Feb  5 05:00:57 GMT-8 2010", true, true, 1, 0},

	// Accept any number of fractional second digits (including none) for .999...
	// In Go 1, .999... was completely ignored in the format, meaning the first two
	// cases would succeed, but the next four would not. Go 1.1 accepts all six.
	{"", "2006-01-02 15:04:05.9999 -0700 MST", "2010-02-04 21:00:57 -0800 PST", true, false, 1, 0},
	{"", "2006-01-02 15:04:05.999999999 -0700 MST", "2010-02-04 21:00:57 -0800 PST", true, false, 1, 0},
	{"", "2006-01-02 15:04:05.9999 -0700 MST", "2010-02-04 21:00:57.0123 -0800 PST", true, false, 1, 4},
	{"", "2006-01-02 15:04:05.999999999 -0700 MST", "2010-02-04 21:00:57.0123 -0800 PST", true, false, 1, 4},
	{"", "2006-01-02 15:04:05.9999 -0700 MST", "2010-02-04 21:00:57.012345678 -0800 PST", true, false, 1, 9},
	{"", "2006-01-02 15:04:05.999999999 -0700 MST", "2010-02-04 21:00:57.012345678 -0800 PST", true, false, 1, 9},

	// issue 4502.
	{"", StampNano, "Feb  4 21:00:57.012345678", false, false, -1, 9},
	{"", "Jan _2 15:04:05.999", "Feb  4 21:00:57.012300000", false, false, -1, 4},
	{"", "Jan _2 15:04:05.999", "Feb  4 21:00:57.012345678", false, false, -1, 9},
	{"", "Jan _2 15:04:05.999999999", "Feb  4 21:00:57.0123", false, false, -1, 4},
	{"", "Jan _2 15:04:05.999999999", "Feb  4 21:00:57.012345678", false, false, -1, 9},
}

func TestParse(t *testing.T) {
	for _, test := range parseTests {
		time, err := Parse(test.format, test.value)
		if err != nil {
			t.Errorf("%s error: %v", test.name, err)
		} else {
			checkTime(time, &test, t)
		}
	}
}

func TestParseInSydney(t *testing.T) {
	loc, err := LoadLocation("Australia/Sydney")
	if err != nil {
		t.Fatal(err)
	}

	// Check that Parse (and ParseInLocation) understand
	// that Feb EST and Aug EST are different time zones in Sydney
	// even though both are called EST.
	t1, err := ParseInLocation("Jan 02 2006 MST", "Feb 01 2013 EST", loc)
	if err != nil {
		t.Fatal(err)
	}
	t2 := Date(2013, February, 1, 00, 00, 00, 0, loc)
	if t1 != t2 {
		t.Fatalf("ParseInLocation(Feb 01 2013 EST, Sydney) = %v, want %v", t1, t2)
	}
	_, offset := t1.Zone()
	if offset != 11*60*60 {
		t.Fatalf("ParseInLocation(Feb 01 2013 EST, Sydney).Zone = _, %d, want _, %d", offset, 11*60*60)
	}

	t1, err = ParseInLocation("Jan 02 2006 MST", "Aug 01 2013 EST", loc)
	if err != nil {
		t.Fatal(err)
	}
	t2 = Date(2013, August, 1, 00, 00, 00, 0, loc)
	if t1 != t2 {
		t.Fatalf("ParseInLocation(Aug 01 2013 EST, Sydney) = %v, want %v", t1, t2)
	}
	_, offset = t1.Zone()
	if offset != 10*60*60 {
		t.Fatalf("ParseInLocation(Aug 01 2013 EST, Sydney).Zone = _, %d, want _, %d", offset, 10*60*60)
	}
}

var rubyTests = []ParseTest{
	{"RubyDate", RubyDate, "Thu Feb 04 21:00:57 -0800 2010", true, true, 1, 0},
	// Ignore the time zone in the test. If it parses, it'll be OK.
	{"RubyDate", RubyDate, "Thu Feb 04 21:00:57 -0000 2010", false, true, 1, 0},
	{"RubyDate", RubyDate, "Thu Feb 04 21:00:57 +0000 2010", false, true, 1, 0},
	{"RubyDate", RubyDate, "Thu Feb 04 21:00:57 +1130 2010", false, true, 1, 0},
}

// Problematic time zone format needs special tests.
func TestRubyParse(t *testing.T) {
	for _, test := range rubyTests {
		time, err := Parse(test.format, test.value)
		if err != nil {
			t.Errorf("%s error: %v", test.name, err)
		} else {
			checkTime(time, &test, t)
		}
	}
}

func checkTime(time Time, test *ParseTest, t *testing.T) {
	// The time should be Thu Feb  4 21:00:57 PST 2010
	if test.yearSign >= 0 && test.yearSign*time.Year() != 2010 {
		t.Errorf("%s: bad year: %d not %d", test.name, time.Year(), 2010)
	}
	if time.Month() != February {
		t.Errorf("%s: bad month: %s not %s", test.name, time.Month(), February)
	}
	if time.Day() != 4 {
		t.Errorf("%s: bad day: %d not %d", test.name, time.Day(), 4)
	}
	if time.Hour() != 21 {
		t.Errorf("%s: bad hour: %d not %d", test.name, time.Hour(), 21)
	}
	if time.Minute() != 0 {
		t.Errorf("%s: bad minute: %d not %d", test.name, time.Minute(), 0)
	}
	if time.Second() != 57 {
		t.Errorf("%s: bad second: %d not %d", test.name, time.Second(), 57)
	}
	// Nanoseconds must be checked against the precision of the input.
	nanosec, err := strconv.ParseUint("012345678"[:test.fracDigits]+"000000000"[:9-test.fracDigits], 10, 0)
	if err != nil {
		panic(err)
	}
	if time.Nanosecond() != int(nanosec) {
		t.Errorf("%s: bad nanosecond: %d not %d", test.name, time.Nanosecond(), nanosec)
	}
	name, offset := time.Zone()
	if test.hasTZ && offset != -28800 {
		t.Errorf("%s: bad tz offset: %s %d not %d", test.name, name, offset, -28800)
	}
	if test.hasWD && time.Weekday() != Thursday {
		t.Errorf("%s: bad weekday: %s not %s", test.name, time.Weekday(), Thursday)
	}
}

func TestFormatAndParse(t *testing.T) {
	const fmt = "Mon MST " + RFC3339 // all fields
	f := func(sec int64) bool {
		t1 := Unix(sec, 0)
		if t1.Year() < 1000 || t1.Year() > 9999 {
			// not required to work
			return true
		}
		t2, err := Parse(fmt, t1.Format(fmt))
		if err != nil {
			t.Errorf("error: %s", err)
			return false
		}
		if t1.Unix() != t2.Unix() || t1.Nanosecond() != t2.Nanosecond() {
			t.Errorf("FormatAndParse %d: %q(%d) %q(%d)", sec, t1, t1.Unix(), t2, t2.Unix())
			return false
		}
		return true
	}
	f32 := func(sec int32) bool { return f(int64(sec)) }
	cfg := &quick.Config{MaxCount: 10000}

	// Try a reasonable date first, then the huge ones.
	if err := quick.Check(f32, cfg); err != nil {
		t.Fatal(err)
	}
	if err := quick.Check(f, cfg); err != nil {
		t.Fatal(err)
	}
}

type ParseTimeZoneTest struct {
	value  string
	length int
	ok     bool
}

var parseTimeZoneTests = []ParseTimeZoneTest{
	{"gmt hi there", 0, false},
	{"GMT hi there", 3, true},
	{"GMT+12 hi there", 6, true},
	{"GMT+00 hi there", 3, true}, // 0 or 00 is not a legal offset.
	{"GMT-5 hi there", 5, true},
	{"GMT-51 hi there", 3, true},
	{"ChST hi there", 4, true},
	{"MSDx", 3, true},
	{"MSDY", 0, false}, // four letters must end in T.
	{"ESAST hi", 5, true},
	{"ESASTT hi", 0, false}, // run of upper-case letters too long.
	{"ESATY hi", 0, false},  // five letters must end in T.
}

func TestParseTimeZone(t *testing.T) {
	for _, test := range parseTimeZoneTests {
		length, ok := ParseTimeZone(test.value)
		if ok != test.ok {
			t.Errorf("expected %t for %q got %t", test.ok, test.value, ok)
		} else if length != test.length {
			t.Errorf("expected %d for %q got %d", test.length, test.value, length)
		}
	}
}

type ParseErrorTest struct {
	format string
	value  string
	expect string // must appear within the error
}

var parseErrorTests = []ParseErrorTest{
	{ANSIC, "Feb  4 21:00:60 2010", "cannot parse"}, // cannot parse Feb as Mon
	{ANSIC, "Thu Feb  4 21:00:57 @2010", "cannot parse"},
	{ANSIC, "Thu Feb  4 21:00:60 2010", "second out of range"},
	{ANSIC, "Thu Feb  4 21:61:57 2010", "minute out of range"},
	{ANSIC, "Thu Feb  4 24:00:60 2010", "hour out of range"},
	{"Mon Jan _2 15:04:05.000 2006", "Thu Feb  4 23:00:59x01 2010", "cannot parse"},
	{"Mon Jan _2 15:04:05.000 2006", "Thu Feb  4 23:00:59.xxx 2010", "cannot parse"},
	{"Mon Jan _2 15:04:05.000 2006", "Thu Feb  4 23:00:59.-123 2010", "fractional second out of range"},
	// issue 4502. StampNano requires exactly 9 digits of precision.
	{StampNano, "Dec  7 11:22:01.000000", `cannot parse ".000000" as ".000000000"`},
	{StampNano, "Dec  7 11:22:01.0000000000", "extra text: 0"},
	// issue 4493. Helpful errors.
	{RFC3339, "2006-01-02T15:04:05Z07:00", `parsing time "2006-01-02T15:04:05Z07:00": extra text: 07:00`},
	{RFC3339, "2006-01-02T15:04_abc", `parsing time "2006-01-02T15:04_abc" as "2006-01-02T15:04:05Z07:00": cannot parse "_abc" as ":"`},
	{RFC3339, "2006-01-02T15:04:05_abc", `parsing time "2006-01-02T15:04:05_abc" as "2006-01-02T15:04:05Z07:00": cannot parse "_abc" as "Z07:00"`},
	{RFC3339, "2006-01-02T15:04:05Z_abc", `parsing time "2006-01-02T15:04:05Z_abc": extra text: _abc`},
}

func TestParseErrors(t *testing.T) {
	for _, test := range parseErrorTests {
		_, err := Parse(test.format, test.value)
		if err == nil {
			t.Errorf("expected error for %q %q", test.format, test.value)
		} else if strings.Index(err.Error(), test.expect) < 0 {
			t.Errorf("expected error with %q for %q %q; got %s", test.expect, test.format, test.value, err)
		}
	}
}

func TestNoonIs12PM(t *testing.T) {
	noon := Date(0, January, 1, 12, 0, 0, 0, UTC)
	const expect = "12:00PM"
	got := noon.Format("3:04PM")
	if got != expect {
		t.Errorf("got %q; expect %q", got, expect)
	}
	got = noon.Format("03:04PM")
	if got != expect {
		t.Errorf("got %q; expect %q", got, expect)
	}
}

func TestMidnightIs12AM(t *testing.T) {
	midnight := Date(0, January, 1, 0, 0, 0, 0, UTC)
	expect := "12:00AM"
	got := midnight.Format("3:04PM")
	if got != expect {
		t.Errorf("got %q; expect %q", got, expect)
	}
	got = midnight.Format("03:04PM")
	if got != expect {
		t.Errorf("got %q; expect %q", got, expect)
	}
}

func Test12PMIsNoon(t *testing.T) {
	noon, err := Parse("3:04PM", "12:00PM")
	if err != nil {
		t.Fatal("error parsing date:", err)
	}
	if noon.Hour() != 12 {
		t.Errorf("got %d; expect 12", noon.Hour())
	}
	noon, err = Parse("03:04PM", "12:00PM")
	if err != nil {
		t.Fatal("error parsing date:", err)
	}
	if noon.Hour() != 12 {
		t.Errorf("got %d; expect 12", noon.Hour())
	}
}

func Test12AMIsMidnight(t *testing.T) {
	midnight, err := Parse("3:04PM", "12:00AM")
	if err != nil {
		t.Fatal("error parsing date:", err)
	}
	if midnight.Hour() != 0 {
		t.Errorf("got %d; expect 0", midnight.Hour())
	}
	midnight, err = Parse("03:04PM", "12:00AM")
	if err != nil {
		t.Fatal("error parsing date:", err)
	}
	if midnight.Hour() != 0 {
		t.Errorf("got %d; expect 0", midnight.Hour())
	}
}

// Check that a time without a Zone still produces a (numeric) time zone
// when formatted with MST as a requested zone.
func TestMissingZone(t *testing.T) {
	time, err := Parse(RubyDate, "Thu Feb 02 16:10:03 -0500 2006")
	if err != nil {
		t.Fatal("error parsing date:", err)
	}
	expect := "Thu Feb  2 16:10:03 -0500 2006" // -0500 not EST
	str := time.Format(UnixDate)               // uses MST as its time zone
	if str != expect {
		t.Errorf("got %s; expect %s", str, expect)
	}
}

func TestMinutesInTimeZone(t *testing.T) {
	time, err := Parse(RubyDate, "Mon Jan 02 15:04:05 +0123 2006")
	if err != nil {
		t.Fatal("error parsing date:", err)
	}
	expected := (1*60 + 23) * 60
	_, offset := time.Zone()
	if offset != expected {
		t.Errorf("ZoneOffset = %d, want %d", offset, expected)
	}
}

type SecondsTimeZoneOffsetTest struct {
	format         string
	value          string
	expectedoffset int
}

var secondsTimeZoneOffsetTests = []SecondsTimeZoneOffsetTest{
	{"2006-01-02T15:04:05-070000", "1871-01-01T05:33:02-003408", -(34*60 + 8)},
	{"2006-01-02T15:04:05-07:00:00", "1871-01-01T05:33:02-00:34:08", -(34*60 + 8)},
	{"2006-01-02T15:04:05-070000", "1871-01-01T05:33:02+003408", 34*60 + 8},
	{"2006-01-02T15:04:05-07:00:00", "1871-01-01T05:33:02+00:34:08", 34*60 + 8},
	{"2006-01-02T15:04:05Z070000", "1871-01-01T05:33:02-003408", -(34*60 + 8)},
	{"2006-01-02T15:04:05Z07:00:00", "1871-01-01T05:33:02+00:34:08", 34*60 + 8},
}

func TestParseSecondsInTimeZone(t *testing.T) {
	// should accept timezone offsets with seconds like: Zone America/New_York   -4:56:02 -      LMT     1883 Nov 18 12:03:58
	for _, test := range secondsTimeZoneOffsetTests {
		time, err := Parse(test.format, test.value)
		if err != nil {
			t.Fatal("error parsing date:", err)
		}
		_, offset := time.Zone()
		if offset != test.expectedoffset {
			t.Errorf("ZoneOffset = %d, want %d", offset, test.expectedoffset)
		}
	}
}

func TestFormatSecondsInTimeZone(t *testing.T) {
	d := Date(1871, 9, 17, 20, 4, 26, 0, FixedZone("LMT", -(34*60+8)))
	timestr := d.Format("2006-01-02T15:04:05Z070000")
	expected := "1871-09-17T20:04:26-003408"
	if timestr != expected {
		t.Errorf("Got %s, want %s", timestr, expected)
	}
}

type ISOWeekTest struct {
	year       int // year
	month, day int // month and day
	yex        int // expected year
	wex        int // expected week
}

var isoWeekTests = []ISOWeekTest{
	{1981, 1, 1, 1981, 1}, {1982, 1, 1, 1981, 53}, {1983, 1, 1, 1982, 52},
	{1984, 1, 1, 1983, 52}, {1985, 1, 1, 1985, 1}, {1986, 1, 1, 1986, 1},
	{1987, 1, 1, 1987, 1}, {1988, 1, 1, 1987, 53}, {1989, 1, 1, 1988, 52},
	{1990, 1, 1, 1990, 1}, {1991, 1, 1, 1991, 1}, {1992, 1, 1, 1992, 1},
	{1993, 1, 1, 1992, 53}, {1994, 1, 1, 1993, 52}, {1995, 1, 2, 1995, 1},
	{1996, 1, 1, 1996, 1}, {1996, 1, 7, 1996, 1}, {1996, 1, 8, 1996, 2},
	{1997, 1, 1, 1997, 1}, {1998, 1, 1, 1998, 1}, {1999, 1, 1, 1998, 53},
	{2000, 1, 1, 1999, 52}, {2001, 1, 1, 2001, 1}, {2002, 1, 1, 2002, 1},
	{2003, 1, 1, 2003, 1}, {2004, 1, 1, 2004, 1}, {2005, 1, 1, 2004, 53},
	{2006, 1, 1, 2005, 52}, {2007, 1, 1, 2007, 1}, {2008, 1, 1, 2008, 1},
	{2009, 1, 1, 2009, 1}, {2010, 1, 1, 2009, 53}, {2010, 1, 1, 2009, 53},
	{2011, 1, 1, 2010, 52}, {2011, 1, 2, 2010, 52}, {2011, 1, 3, 2011, 1},
	{2011, 1, 4, 2011, 1}, {2011, 1, 5, 2011, 1}, {2011, 1, 6, 2011, 1},
	{2011, 1, 7, 2011, 1}, {2011, 1, 8, 2011, 1}, {2011, 1, 9, 2011, 1},
	{2011, 1, 10, 2011, 2}, {2011, 1, 11, 2011, 2}, {2011, 6, 12, 2011, 23},
	{2011, 6, 13, 2011, 24}, {2011, 12, 25, 2011, 51}, {2011, 12, 26, 2011, 52},
	{2011, 12, 27, 2011, 52}, {2011, 12, 28, 2011, 52}, {2011, 12, 29, 2011, 52},
	{2011, 12, 30, 2011, 52}, {2011, 12, 31, 2011, 52}, {1995, 1, 1, 1994, 52},
	{2012, 1, 1, 2011, 52}, {2012, 1, 2, 2012, 1}, {2012, 1, 8, 2012, 1},
	{2012, 1, 9, 2012, 2}, {2012, 12, 23, 2012, 51}, {2012, 12, 24, 2012, 52},
	{2012, 12, 30, 2012, 52}, {2012, 12, 31, 2013, 1}, {2013, 1, 1, 2013, 1},
	{2013, 1, 6, 2013, 1}, {2013, 1, 7, 2013, 2}, {2013, 12, 22, 2013, 51},
	{2013, 12, 23, 2013, 52}, {2013, 12, 29, 2013, 52}, {2013, 12, 30, 2014, 1},
	{2014, 1, 1, 2014, 1}, {2014, 1, 5, 2014, 1}, {2014, 1, 6, 2014, 2},
	{2015, 1, 1, 2015, 1}, {2016, 1, 1, 2015, 53}, {2017, 1, 1, 2016, 52},
	{2018, 1, 1, 2018, 1}, {2019, 1, 1, 2019, 1}, {2020, 1, 1, 2020, 1},
	{2021, 1, 1, 2020, 53}, {2022, 1, 1, 2021, 52}, {2023, 1, 1, 2022, 52},
	{2024, 1, 1, 2024, 1}, {2025, 1, 1, 2025, 1}, {2026, 1, 1, 2026, 1},
	{2027, 1, 1, 2026, 53}, {2028, 1, 1, 2027, 52}, {2029, 1, 1, 2029, 1},
	{2030, 1, 1, 2030, 1}, {2031, 1, 1, 2031, 1}, {2032, 1, 1, 2032, 1},
	{2033, 1, 1, 2032, 53}, {2034, 1, 1, 2033, 52}, {2035, 1, 1, 2035, 1},
	{2036, 1, 1, 2036, 1}, {2037, 1, 1, 2037, 1}, {2038, 1, 1, 2037, 53},
	{2039, 1, 1, 2038, 52}, {2040, 1, 1, 2039, 52},
}

func TestISOWeek(t *testing.T) {
	// Selected dates and corner cases
	for _, wt := range isoWeekTests {
		dt := Date(wt.year, Month(wt.month), wt.day, 0, 0, 0, 0, UTC)
		y, w := dt.ISOWeek()
		if w != wt.wex || y != wt.yex {
			t.Errorf("got %d/%d; expected %d/%d for %d-%02d-%02d",
				y, w, wt.yex, wt.wex, wt.year, wt.month, wt.day)
		}
	}

	// The only real invariant: Jan 04 is in week 1
	for year := 1950; year < 2100; year++ {
		if y, w := Date(year, January, 4, 0, 0, 0, 0, UTC).ISOWeek(); y != year || w != 1 {
			t.Errorf("got %d/%d; expected %d/1 for Jan 04", y, w, year)
		}
	}
}

type YearDayTest struct {
	year, month, day int
	yday             int
}

// Test YearDay in several different scenarios
// and corner cases
var yearDayTests = []YearDayTest{
	// Non-leap-year tests
	{2007, 1, 1, 1},
	{2007, 1, 15, 15},
	{2007, 2, 1, 32},
	{2007, 2, 15, 46},
	{2007, 3, 1, 60},
	{2007, 3, 15, 74},
	{2007, 4, 1, 91},
	{2007, 12, 31, 365},

	// Leap-year tests
	{2008, 1, 1, 1},
	{2008, 1, 15, 15},
	{2008, 2, 1, 32},
	{2008, 2, 15, 46},
	{2008, 3, 1, 61},
	{2008, 3, 15, 75},
	{2008, 4, 1, 92},
	{2008, 12, 31, 366},

	// Looks like leap-year (but isn't) tests
	{1900, 1, 1, 1},
	{1900, 1, 15, 15},
	{1900, 2, 1, 32},
	{1900, 2, 15, 46},
	{1900, 3, 1, 60},
	{1900, 3, 15, 74},
	{1900, 4, 1, 91},
	{1900, 12, 31, 365},

	// Year one tests (non-leap)
	{1, 1, 1, 1},
	{1, 1, 15, 15},
	{1, 2, 1, 32},
	{1, 2, 15, 46},
	{1, 3, 1, 60},
	{1, 3, 15, 74},
	{1, 4, 1, 91},
	{1, 12, 31, 365},

	// Year minus one tests (non-leap)
	{-1, 1, 1, 1},
	{-1, 1, 15, 15},
	{-1, 2, 1, 32},
	{-1, 2, 15, 46},
	{-1, 3, 1, 60},
	{-1, 3, 15, 74},
	{-1, 4, 1, 91},
	{-1, 12, 31, 365},

	// 400 BC tests (leap-year)
	{-400, 1, 1, 1},
	{-400, 1, 15, 15},
	{-400, 2, 1, 32},
	{-400, 2, 15, 46},
	{-400, 3, 1, 61},
	{-400, 3, 15, 75},
	{-400, 4, 1, 92},
	{-400, 12, 31, 366},

	// Special Cases

	// Gregorian calendar change (no effect)
	{1582, 10, 4, 277},
	{1582, 10, 15, 288},
}

// Check to see if YearDay is location sensitive
var yearDayLocations = []*Location{
	FixedZone("UTC-8", -8*60*60),
	FixedZone("UTC-4", -4*60*60),
	UTC,
	FixedZone("UTC+4", 4*60*60),
	FixedZone("UTC+8", 8*60*60),
}

func TestYearDay(t *testing.T) {
	for _, loc := range yearDayLocations {
		for _, ydt := range yearDayTests {
			dt := Date(ydt.year, Month(ydt.month), ydt.day, 0, 0, 0, 0, loc)
			yday := dt.YearDay()
			if yday != ydt.yday {
				t.Errorf("got %d, expected %d for %d-%02d-%02d in %v",
					yday, ydt.yday, ydt.year, ydt.month, ydt.day, loc)
			}
		}
	}
}

var durationTests = []struct {
	str string
	d   Duration
}{
	{"0", 0},
	{"1ns", 1 * Nanosecond},
	{"1.1us", 1100 * Nanosecond},
	{"2.2ms", 2200 * Microsecond},
	{"3.3s", 3300 * Millisecond},
	{"4m5s", 4*Minute + 5*Second},
	{"4m5.001s", 4*Minute + 5001*Millisecond},
	{"5h6m7.001s", 5*Hour + 6*Minute + 7001*Millisecond},
	{"8m0.000000001s", 8*Minute + 1*Nanosecond},
	{"2562047h47m16.854775807s", 1<<63 - 1},
	{"-2562047h47m16.854775808s", -1 << 63},
}

func TestDurationString(t *testing.T) {
	for _, tt := range durationTests {
		if str := tt.d.String(); str != tt.str {
			t.Errorf("Duration(%d).String() = %s, want %s", int64(tt.d), str, tt.str)
		}
		if tt.d > 0 {
			if str := (-tt.d).String(); str != "-"+tt.str {
				t.Errorf("Duration(%d).String() = %s, want %s", int64(-tt.d), str, "-"+tt.str)
			}
		}
	}
}

var dateTests = []struct {
	year, month, day, hour, min, sec, nsec int
	z                                      *Location
	unix                                   int64
}{
	{2011, 11, 6, 1, 0, 0, 0, Local, 1320566400},   // 1:00:00 PDT
	{2011, 11, 6, 1, 59, 59, 0, Local, 1320569999}, // 1:59:59 PDT
	{2011, 11, 6, 2, 0, 0, 0, Local, 1320573600},   // 2:00:00 PST

	{2011, 3, 13, 1, 0, 0, 0, Local, 1300006800},   // 1:00:00 PST
	{2011, 3, 13, 1, 59, 59, 0, Local, 1300010399}, // 1:59:59 PST
	{2011, 3, 13, 3, 0, 0, 0, Local, 1300010400},   // 3:00:00 PDT
	{2011, 3, 13, 2, 30, 0, 0, Local, 1300008600},  // 2:30:00 PDT ≡ 1:30 PST

	// Many names for Fri Nov 18 7:56:35 PST 2011
	{2011, 11, 18, 7, 56, 35, 0, Local, 1321631795},                 // Nov 18 7:56:35
	{2011, 11, 19, -17, 56, 35, 0, Local, 1321631795},               // Nov 19 -17:56:35
	{2011, 11, 17, 31, 56, 35, 0, Local, 1321631795},                // Nov 17 31:56:35
	{2011, 11, 18, 6, 116, 35, 0, Local, 1321631795},                // Nov 18 6:116:35
	{2011, 10, 49, 7, 56, 35, 0, Local, 1321631795},                 // Oct 49 7:56:35
	{2011, 11, 18, 7, 55, 95, 0, Local, 1321631795},                 // Nov 18 7:55:95
	{2011, 11, 18, 7, 56, 34, 1e9, Local, 1321631795},               // Nov 18 7:56:34 + 10⁹ns
	{2011, 12, -12, 7, 56, 35, 0, Local, 1321631795},                // Dec -21 7:56:35
	{2012, 1, -43, 7, 56, 35, 0, Local, 1321631795},                 // Jan -52 7:56:35 2012
	{2012, int(January - 2), 18, 7, 56, 35, 0, Local, 1321631795},   // (Jan-2) 18 7:56:35 2012
	{2010, int(December + 11), 18, 7, 56, 35, 0, Local, 1321631795}, // (Dec+11) 18 7:56:35 2010
}

func TestDate(t *testing.T) {
	for _, tt := range dateTests {
		time := Date(tt.year, Month(tt.month), tt.day, tt.hour, tt.min, tt.sec, tt.nsec, tt.z)
		want := Unix(tt.unix, 0)
		if !time.Equal(want) {
			t.Errorf("Date(%d, %d, %d, %d, %d, %d, %d, %s) = %v, want %v",
				tt.year, tt.month, tt.day, tt.hour, tt.min, tt.sec, tt.nsec, tt.z,
				time, want)
		}
	}
}

// Several ways of getting from
// Fri Nov 18 7:56:35 PST 2011
// to
// Thu Mar 19 7:56:35 PST 2016
var addDateTests = []struct {
	years, months, days int
}{
	{4, 4, 1},
	{3, 16, 1},
	{3, 15, 30},
	{5, -6, -18 - 30 - 12},
}

func TestAddDate(t *testing.T) {
	t0 := Date(2011, 11, 18, 7, 56, 35, 0, UTC)
	t1 := Date(2016, 3, 19, 7, 56, 35, 0, UTC)
	for _, at := range addDateTests {
		time := t0.AddDate(at.years, at.months, at.days)
		if !time.Equal(t1) {
			t.Errorf("AddDate(%d, %d, %d) = %v, want %v",
				at.years, at.months, at.days,
				time, t1)
		}
	}
}

var daysInTests = []struct {
	year, month, di int
}{
	{2011, 1, 31},  // January, first month, 31 days
	{2011, 2, 28},  // February, non-leap year, 28 days
	{2012, 2, 29},  // February, leap year, 29 days
	{2011, 6, 30},  // June, 30 days
	{2011, 12, 31}, // December, last month, 31 days
}

func TestDaysIn(t *testing.T) {
	// The daysIn function is not exported.
	// Test the daysIn function via the `var DaysIn = daysIn`
	// statement in the internal_test.go file.
	for _, tt := range daysInTests {
		di := DaysIn(Month(tt.month), tt.year)
		if di != tt.di {
			t.Errorf("got %d; expected %d for %d-%02d",
				di, tt.di, tt.year, tt.month)
		}
	}
}

func TestAddToExactSecond(t *testing.T) {
	// Add an amount to the current time to round it up to the next exact second.
	// This test checks that the nsec field still lies within the range [0, 999999999].
	t1 := Now()
	t2 := t1.Add(Second - Duration(t1.Nanosecond()))
	sec := (t1.Second() + 1) % 60
	if t2.Second() != sec || t2.Nanosecond() != 0 {
		t.Errorf("sec = %d, nsec = %d, want sec = %d, nsec = 0", t2.Second(), t2.Nanosecond(), sec)
	}
}

func equalTimeAndZone(a, b Time) bool {
	aname, aoffset := a.Zone()
	bname, boffset := b.Zone()
	return a.Equal(b) && aoffset == boffset && aname == bname
}

var gobTests = []Time{
	Date(0, 1, 2, 3, 4, 5, 6, UTC),
	Date(7, 8, 9, 10, 11, 12, 13, FixedZone("", 0)),
	Unix(81985467080890095, 0x76543210), // Time.sec: 0x0123456789ABCDEF
	{}, // nil location
	Date(1, 2, 3, 4, 5, 6, 7, FixedZone("", 32767*60)),
	Date(1, 2, 3, 4, 5, 6, 7, FixedZone("", -32768*60)),
}

func TestTimeGob(t *testing.T) {
	var b bytes.Buffer
	enc := gob.NewEncoder(&b)
	dec := gob.NewDecoder(&b)
	for _, tt := range gobTests {
		var gobtt Time
		if err := enc.Encode(&tt); err != nil {
			t.Errorf("%v gob Encode error = %q, want nil", tt, err)
		} else if err := dec.Decode(&gobtt); err != nil {
			t.Errorf("%v gob Decode error = %q, want nil", tt, err)
		} else if !equalTimeAndZone(gobtt, tt) {
			t.Errorf("Decoded time = %v, want %v", gobtt, tt)
		}
		b.Reset()
	}
}

var invalidEncodingTests = []struct {
	bytes []byte
	want  string
}{
	{[]byte{}, "Time.UnmarshalBinary: no data"},
	{[]byte{0, 2, 3}, "Time.UnmarshalBinary: unsupported version"},
	{[]byte{1, 2, 3}, "Time.UnmarshalBinary: invalid length"},
}

func TestInvalidTimeGob(t *testing.T) {
	for _, tt := range invalidEncodingTests {
		var ignored Time
		err := ignored.GobDecode(tt.bytes)
		if err == nil || err.Error() != tt.want {
			t.Errorf("time.GobDecode(%#v) error = %v, want %v", tt.bytes, err, tt.want)
		}
		err = ignored.UnmarshalBinary(tt.bytes)
		if err == nil || err.Error() != tt.want {
			t.Errorf("time.UnmarshalBinary(%#v) error = %v, want %v", tt.bytes, err, tt.want)
		}
	}
}

var notEncodableTimes = []struct {
	time Time
	want string
}{
	{Date(0, 1, 2, 3, 4, 5, 6, FixedZone("", 1)), "Time.MarshalBinary: zone offset has fractional minute"},
	{Date(0, 1, 2, 3, 4, 5, 6, FixedZone("", -1*60)), "Time.MarshalBinary: unexpected zone offset"},
	{Date(0, 1, 2, 3, 4, 5, 6, FixedZone("", -32769*60)), "Time.MarshalBinary: unexpected zone offset"},
	{Date(0, 1, 2, 3, 4, 5, 6, FixedZone("", 32768*60)), "Time.MarshalBinary: unexpected zone offset"},
}

func TestNotGobEncodableTime(t *testing.T) {
	for _, tt := range notEncodableTimes {
		_, err := tt.time.GobEncode()
		if err == nil || err.Error() != tt.want {
			t.Errorf("%v GobEncode error = %v, want %v", tt.time, err, tt.want)
		}
		_, err = tt.time.MarshalBinary()
		if err == nil || err.Error() != tt.want {
			t.Errorf("%v MarshalBinary error = %v, want %v", tt.time, err, tt.want)
		}
	}
}

var jsonTests = []struct {
	time Time
	json string
}{
	{Date(9999, 4, 12, 23, 20, 50, 520*1e6, UTC), `"9999-04-12T23:20:50.52Z"`},
	{Date(1996, 12, 19, 16, 39, 57, 0, Local), `"1996-12-19T16:39:57-08:00"`},
	{Date(0, 1, 1, 0, 0, 0, 1, FixedZone("", 1*60)), `"0000-01-01T00:00:00.000000001+00:01"`},
}

func TestTimeJSON(t *testing.T) {
	for _, tt := range jsonTests {
		var jsonTime Time

		if jsonBytes, err := json.Marshal(tt.time); err != nil {
			t.Errorf("%v json.Marshal error = %v, want nil", tt.time, err)
		} else if string(jsonBytes) != tt.json {
			t.Errorf("%v JSON = %#q, want %#q", tt.time, string(jsonBytes), tt.json)
		} else if err = json.Unmarshal(jsonBytes, &jsonTime); err != nil {
			t.Errorf("%v json.Unmarshal error = %v, want nil", tt.time, err)
		} else if !equalTimeAndZone(jsonTime, tt.time) {
			t.Errorf("Unmarshaled time = %v, want %v", jsonTime, tt.time)
		}
	}
}

func TestInvalidTimeJSON(t *testing.T) {
	var tt Time
	err := json.Unmarshal([]byte(`{"now is the time":"buddy"}`), &tt)
	_, isParseErr := err.(*ParseError)
	if !isParseErr {
		t.Errorf("expected *time.ParseError unmarshaling JSON, got %v", err)
	}
}

var notJSONEncodableTimes = []struct {
	time Time
	want string
}{
	{Date(10000, 1, 1, 0, 0, 0, 0, UTC), "Time.MarshalJSON: year outside of range [0,9999]"},
	{Date(-1, 1, 1, 0, 0, 0, 0, UTC), "Time.MarshalJSON: year outside of range [0,9999]"},
}

func TestNotJSONEncodableTime(t *testing.T) {
	for _, tt := range notJSONEncodableTimes {
		_, err := tt.time.MarshalJSON()
		if err == nil || err.Error() != tt.want {
			t.Errorf("%v MarshalJSON error = %v, want %v", tt.time, err, tt.want)
		}
	}
}

var parseDurationTests = []struct {
	in   string
	ok   bool
	want Duration
}{
	// simple
	{"0", true, 0},
	{"5s", true, 5 * Second},
	{"30s", true, 30 * Second},
	{"1478s", true, 1478 * Second},
	// sign
	{"-5s", true, -5 * Second},
	{"+5s", true, 5 * Second},
	{"-0", true, 0},
	{"+0", true, 0},
	// decimal
	{"5.0s", true, 5 * Second},
	{"5.6s", true, 5*Second + 600*Millisecond},
	{"5.s", true, 5 * Second},
	{".5s", true, 500 * Millisecond},
	{"1.0s", true, 1 * Second},
	{"1.00s", true, 1 * Second},
	{"1.004s", true, 1*Second + 4*Millisecond},
	{"1.0040s", true, 1*Second + 4*Millisecond},
	{"100.00100s", true, 100*Second + 1*Millisecond},
	// different units
	{"10ns", true, 10 * Nanosecond},
	{"11us", true, 11 * Microsecond},
	{"12µs", true, 12 * Microsecond}, // U+00B5
	{"12μs", true, 12 * Microsecond}, // U+03BC
	{"13ms", true, 13 * Millisecond},
	{"14s", true, 14 * Second},
	{"15m", true, 15 * Minute},
	{"16h", true, 16 * Hour},
	// composite durations
	{"3h30m", true, 3*Hour + 30*Minute},
	{"10.5s4m", true, 4*Minute + 10*Second + 500*Millisecond},
	{"-2m3.4s", true, -(2*Minute + 3*Second + 400*Millisecond)},
	{"1h2m3s4ms5us6ns", true, 1*Hour + 2*Minute + 3*Second + 4*Millisecond + 5*Microsecond + 6*Nanosecond},
	{"39h9m14.425s", true, 39*Hour + 9*Minute + 14*Second + 425*Millisecond},
	// large value
	{"52763797000ns", true, 52763797000 * Nanosecond},
	// more than 9 digits after decimal point, see http://golang.org/issue/6617
	{"0.3333333333333333333h", true, 20 * Minute},

	// errors
	{"", false, 0},
	{"3", false, 0},
	{"-", false, 0},
	{"s", false, 0},
	{".", false, 0},
	{"-.", false, 0},
	{".s", false, 0},
	{"+.s", false, 0},
}

func TestParseDuration(t *testing.T) {
	for _, tc := range parseDurationTests {
		d, err := ParseDuration(tc.in)
		if tc.ok && (err != nil || d != tc.want) {
			t.Errorf("ParseDuration(%q) = %v, %v, want %v, nil", tc.in, d, err, tc.want)
		} else if !tc.ok && err == nil {
			t.Errorf("ParseDuration(%q) = _, nil, want _, non-nil", tc.in)
		}
	}
}

func TestParseDurationRoundTrip(t *testing.T) {
	for i := 0; i < 100; i++ {
		// Resolutions finer than milliseconds will result in
		// imprecise round-trips.
		d0 := Duration(rand.Int31()) * Millisecond
		s := d0.String()
		d1, err := ParseDuration(s)
		if err != nil || d0 != d1 {
			t.Errorf("round-trip failed: %d => %q => %d, %v", d0, s, d1, err)
		}
	}
}

// golang.org/issue/4622
func TestLocationRace(t *testing.T) {
	ResetLocalOnceForTest() // reset the Once to trigger the race

	c := make(chan string, 1)
	go func() {
		c <- Now().String()
	}()
	Now().String()
	<-c
	Sleep(100 * Millisecond)

	// Back to Los Angeles for subsequent tests:
	ForceUSPacificForTesting()
}

var (
	t Time
	u int64
)

var mallocTest = []struct {
	count int
	desc  string
	fn    func()
}{
	{0, `time.Now()`, func() { t = Now() }},
	{0, `time.Now().UnixNano()`, func() { u = Now().UnixNano() }},
}

func TestCountMallocs(t *testing.T) {
<<<<<<< HEAD
=======
	if testing.Short() {
		t.Skip("skipping malloc count in short mode")
	}
>>>>>>> 4d0aec87
	if runtime.GOMAXPROCS(0) > 1 {
		t.Skip("skipping; GOMAXPROCS>1")
	}
	for _, mt := range mallocTest {
		allocs := int(testing.AllocsPerRun(100, mt.fn))
		if allocs > mt.count {
			t.Errorf("%s: %d allocs, want %d", mt.desc, allocs, mt.count)
<<<<<<< HEAD
=======
		}
	}
}

func TestLoadFixed(t *testing.T) {
	// Issue 4064: handle locations without any zone transitions.
	loc, err := LoadLocation("Etc/GMT+1")
	if err != nil {
		t.Fatal(err)
	}

	// The tzdata name Etc/GMT+1 uses "east is negative",
	// but Go and most other systems use "east is positive".
	// So GMT+1 corresponds to -3600 in the Go zone, not +3600.
	name, offset := Now().In(loc).Zone()
	if name != "GMT+1" || offset != -1*60*60 {
		t.Errorf("Now().In(loc).Zone() = %q, %d, want %q, %d", name, offset, "GMT+1", -1*60*60)
	}
}

const (
	minDuration Duration = -1 << 63
	maxDuration Duration = 1<<63 - 1
)

var subTests = []struct {
	t Time
	u Time
	d Duration
}{
	{Time{}, Time{}, Duration(0)},
	{Date(2009, 11, 23, 0, 0, 0, 1, UTC), Date(2009, 11, 23, 0, 0, 0, 0, UTC), Duration(1)},
	{Date(2009, 11, 23, 0, 0, 0, 0, UTC), Date(2009, 11, 24, 0, 0, 0, 0, UTC), -24 * Hour},
	{Date(2009, 11, 24, 0, 0, 0, 0, UTC), Date(2009, 11, 23, 0, 0, 0, 0, UTC), 24 * Hour},
	{Date(-2009, 11, 24, 0, 0, 0, 0, UTC), Date(-2009, 11, 23, 0, 0, 0, 0, UTC), 24 * Hour},
	{Time{}, Date(2109, 11, 23, 0, 0, 0, 0, UTC), Duration(minDuration)},
	{Date(2109, 11, 23, 0, 0, 0, 0, UTC), Time{}, Duration(maxDuration)},
	{Time{}, Date(-2109, 11, 23, 0, 0, 0, 0, UTC), Duration(maxDuration)},
	{Date(-2109, 11, 23, 0, 0, 0, 0, UTC), Time{}, Duration(minDuration)},
	{Date(2290, 1, 1, 0, 0, 0, 0, UTC), Date(2000, 1, 1, 0, 0, 0, 0, UTC), 290*365*24*Hour + 71*24*Hour},
	{Date(2300, 1, 1, 0, 0, 0, 0, UTC), Date(2000, 1, 1, 0, 0, 0, 0, UTC), Duration(maxDuration)},
	{Date(2000, 1, 1, 0, 0, 0, 0, UTC), Date(2290, 1, 1, 0, 0, 0, 0, UTC), -290*365*24*Hour - 71*24*Hour},
	{Date(2000, 1, 1, 0, 0, 0, 0, UTC), Date(2300, 1, 1, 0, 0, 0, 0, UTC), Duration(minDuration)},
}

func TestSub(t *testing.T) {
	for i, st := range subTests {
		got := st.t.Sub(st.u)
		if got != st.d {
			t.Errorf("#%d: Sub(%v, %v): got %v; want %v", i, st.t, st.u, got, st.d)
>>>>>>> 4d0aec87
		}
	}
}

func TestLoadFixed(t *testing.T) {
	// Issue 4064: handle locations without any zone transitions.
	loc, err := LoadLocation("Etc/GMT+1")
	if err != nil {
		t.Fatal(err)
	}

	// The tzdata name Etc/GMT+1 uses "east is negative",
	// but Go and most other systems use "east is positive".
	// So GMT+1 corresponds to -3600 in the Go zone, not +3600.
	name, offset := Now().In(loc).Zone()
	if name != "GMT+1" || offset != -1*60*60 {
		t.Errorf("Now().In(loc).Zone() = %q, %d, want %q, %d", name, offset, "GMT+1", -1*60*60)
	}
}

func BenchmarkNow(b *testing.B) {
	for i := 0; i < b.N; i++ {
		t = Now()
	}
}

func BenchmarkNowUnixNano(b *testing.B) {
	for i := 0; i < b.N; i++ {
		u = Now().UnixNano()
	}
}

func BenchmarkFormat(b *testing.B) {
	t := Unix(1265346057, 0)
	for i := 0; i < b.N; i++ {
		t.Format("Mon Jan  2 15:04:05 2006")
	}
}

func BenchmarkFormatNow(b *testing.B) {
	// Like BenchmarkFormat, but easier, because the time zone
	// lookup cache is optimized for the present.
	t := Now()
	for i := 0; i < b.N; i++ {
		t.Format("Mon Jan  2 15:04:05 2006")
	}
}

func BenchmarkParse(b *testing.B) {
	for i := 0; i < b.N; i++ {
		Parse(ANSIC, "Mon Jan  2 15:04:05 2006")
	}
}

func BenchmarkHour(b *testing.B) {
	t := Now()
	for i := 0; i < b.N; i++ {
		_ = t.Hour()
	}
}

func BenchmarkSecond(b *testing.B) {
	t := Now()
	for i := 0; i < b.N; i++ {
		_ = t.Second()
	}
}

func BenchmarkYear(b *testing.B) {
	t := Now()
	for i := 0; i < b.N; i++ {
		_ = t.Year()
	}
}

func BenchmarkDay(b *testing.B) {
	t := Now()
	for i := 0; i < b.N; i++ {
		_ = t.Day()
	}
}<|MERGE_RESOLUTION|>--- conflicted
+++ resolved
@@ -1387,12 +1387,9 @@
 }
 
 func TestCountMallocs(t *testing.T) {
-<<<<<<< HEAD
-=======
 	if testing.Short() {
 		t.Skip("skipping malloc count in short mode")
 	}
->>>>>>> 4d0aec87
 	if runtime.GOMAXPROCS(0) > 1 {
 		t.Skip("skipping; GOMAXPROCS>1")
 	}
@@ -1400,8 +1397,6 @@
 		allocs := int(testing.AllocsPerRun(100, mt.fn))
 		if allocs > mt.count {
 			t.Errorf("%s: %d allocs, want %d", mt.desc, allocs, mt.count)
-<<<<<<< HEAD
-=======
 		}
 	}
 }
@@ -1452,24 +1447,7 @@
 		got := st.t.Sub(st.u)
 		if got != st.d {
 			t.Errorf("#%d: Sub(%v, %v): got %v; want %v", i, st.t, st.u, got, st.d)
->>>>>>> 4d0aec87
-		}
-	}
-}
-
-func TestLoadFixed(t *testing.T) {
-	// Issue 4064: handle locations without any zone transitions.
-	loc, err := LoadLocation("Etc/GMT+1")
-	if err != nil {
-		t.Fatal(err)
-	}
-
-	// The tzdata name Etc/GMT+1 uses "east is negative",
-	// but Go and most other systems use "east is positive".
-	// So GMT+1 corresponds to -3600 in the Go zone, not +3600.
-	name, offset := Now().In(loc).Zone()
-	if name != "GMT+1" || offset != -1*60*60 {
-		t.Errorf("Now().In(loc).Zone() = %q, %d, want %q, %d", name, offset, "GMT+1", -1*60*60)
+		}
 	}
 }
 
