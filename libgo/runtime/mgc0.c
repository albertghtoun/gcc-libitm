// Copyright 2009 The Go Authors. All rights reserved.
// Use of this source code is governed by a BSD-style
// license that can be found in the LICENSE file.

// Garbage collector.

#include <unistd.h>

#include "runtime.h"
#include "arch.h"
#include "malloc.h"
#include "race.h"

#ifdef USING_SPLIT_STACK

extern void * __splitstack_find (void *, void *, size_t *, void **, void **,
				 void **);

extern void * __splitstack_find_context (void *context[10], size_t *, void **,
					 void **, void **);

#endif

enum {
	Debug = 0,
	DebugMark = 0,  // run second pass to check mark
	DataBlock = 8*1024,

	// Four bits per word (see #defines below).
	wordsPerBitmapWord = sizeof(void*)*8/4,
	bitShift = sizeof(void*)*8/4,
};

// Bits in per-word bitmap.
// #defines because enum might not be able to hold the values.
//
// Each word in the bitmap describes wordsPerBitmapWord words
// of heap memory.  There are 4 bitmap bits dedicated to each heap word,
// so on a 64-bit system there is one bitmap word per 16 heap words.
// The bits in the word are packed together by type first, then by
// heap location, so each 64-bit bitmap word consists of, from top to bottom,
// the 16 bitSpecial bits for the corresponding heap words, then the 16 bitMarked bits,
// then the 16 bitNoPointers/bitBlockBoundary bits, then the 16 bitAllocated bits.
// This layout makes it easier to iterate over the bits of a given type.
//
// The bitmap starts at mheap.arena_start and extends *backward* from
// there.  On a 64-bit system the off'th word in the arena is tracked by
// the off/16+1'th word before mheap.arena_start.  (On a 32-bit system,
// the only difference is that the divisor is 8.)
//
// To pull out the bits corresponding to a given pointer p, we use:
//
//	off = p - (uintptr*)mheap.arena_start;  // word offset
//	b = (uintptr*)mheap.arena_start - off/wordsPerBitmapWord - 1;
//	shift = off % wordsPerBitmapWord
//	bits = *b >> shift;
//	/* then test bits & bitAllocated, bits & bitMarked, etc. */
//
#define bitAllocated		((uintptr)1<<(bitShift*0))
#define bitNoPointers		((uintptr)1<<(bitShift*1))	/* when bitAllocated is set */
#define bitMarked		((uintptr)1<<(bitShift*2))	/* when bitAllocated is set */
#define bitSpecial		((uintptr)1<<(bitShift*3))	/* when bitAllocated is set - has finalizer or being profiled */
#define bitBlockBoundary	((uintptr)1<<(bitShift*1))	/* when bitAllocated is NOT set */

#define bitMask (bitBlockBoundary | bitAllocated | bitMarked | bitSpecial)

// Holding worldsema grants an M the right to try to stop the world.
// The procedure is:
//
//	runtime_semacquire(&runtime_worldsema);
//	m->gcing = 1;
//	runtime_stoptheworld();
//
//	... do stuff ...
//
//	m->gcing = 0;
//	runtime_semrelease(&runtime_worldsema);
//	runtime_starttheworld();
//
uint32 runtime_worldsema = 1;

static int32 gctrace;

typedef struct Workbuf Workbuf;
struct Workbuf
{
	LFNode node; // must be first
	uintptr nobj;
	byte *obj[512-(sizeof(LFNode)+sizeof(uintptr))/sizeof(byte*)];
};

typedef struct Finalizer Finalizer;
struct Finalizer
{
	void (*fn)(void*);
	void *arg;
	const struct __go_func_type *ft;
};

typedef struct FinBlock FinBlock;
struct FinBlock
{
	FinBlock *alllink;
	FinBlock *next;
	int32 cnt;
	int32 cap;
	Finalizer fin[1];
};

static G *fing;
static FinBlock *finq; // list of finalizers that are to be executed
static FinBlock *finc; // cache of free blocks
static FinBlock *allfin; // list of all blocks
static Lock finlock;
static int32 fingwait;

static void runfinq(void*);
static Workbuf* getempty(Workbuf*);
static Workbuf* getfull(Workbuf*);
static void	putempty(Workbuf*);
static Workbuf* handoff(Workbuf*);

typedef struct GcRoot GcRoot;
struct GcRoot
{
	byte *p;
	uintptr n;
};

static struct {
	uint64	full;  // lock-free list of full blocks
	uint64	empty; // lock-free list of empty blocks
	byte	pad0[CacheLineSize]; // prevents false-sharing between full/empty and nproc/nwait
	uint32	nproc;
	volatile uint32	nwait;
	volatile uint32	ndone;
	volatile uint32 debugmarkdone;
	Note	alldone;
	ParFor	*markfor;
	ParFor	*sweepfor;

	Lock;
	byte	*chunk;
	uintptr	nchunk;

	GcRoot	*roots;
	uint32	nroot;
	uint32	rootcap;
} work;

// scanblock scans a block of n bytes starting at pointer b for references
// to other objects, scanning any it finds recursively until there are no
// unscanned objects left.  Instead of using an explicit recursion, it keeps
// a work list in the Workbuf* structures and loops in the main function
// body.  Keeping an explicit work list is easier on the stack allocator and
// more efficient.
static void
scanblock(byte *b, uintptr n)
{
	byte *obj, *arena_start, *arena_used, *p;
	void **vp;
	uintptr size, *bitp, bits, shift, i, j, x, xbits, off, nobj, nproc;
	MSpan *s;
	PageID k;
	void **wp;
	Workbuf *wbuf;
	bool keepworking;

<<<<<<< HEAD
	if((int64)(uintptr)n != n || n < 0) {
		runtime_printf("scanblock %p %D\n", b, n);
=======
	if((intptr)n < 0) {
		runtime_printf("scanblock %p %D\n", b, (int64)n);
>>>>>>> 747e4b8f
		runtime_throw("scanblock");
	}

	// Memory arena parameters.
	arena_start = runtime_mheap.arena_start;
	arena_used = runtime_mheap.arena_used;
	nproc = work.nproc;

	wbuf = nil;  // current work buffer
	wp = nil;  // storage for next queued pointer (write pointer)
	nobj = 0;  // number of queued objects

	// Scanblock helpers pass b==nil.
	// Procs needs to return to make more
	// calls to scanblock.  But if work.nproc==1 then
	// might as well process blocks as soon as we
	// have them.
	keepworking = b == nil || work.nproc == 1;

	// Align b to a word boundary.
	off = (uintptr)b & (PtrSize-1);
	if(off != 0) {
		b += PtrSize - off;
		n -= PtrSize - off;
	}

	for(;;) {
		// Each iteration scans the block b of length n, queueing pointers in
		// the work buffer.
		if(Debug > 1)
<<<<<<< HEAD
			runtime_printf("scanblock %p %D\n", b, n);
=======
			runtime_printf("scanblock %p %D\n", b, (int64)n);
>>>>>>> 747e4b8f

		vp = (void**)b;
		n >>= (2+PtrSize/8);  /* n /= PtrSize (4 or 8) */
		for(i=0; i<(uintptr)n; i++) {
			obj = (byte*)vp[i];

			// Words outside the arena cannot be pointers.
			if((byte*)obj < arena_start || (byte*)obj >= arena_used)
				continue;

			// obj may be a pointer to a live object.
			// Try to find the beginning of the object.

			// Round down to word boundary.
			obj = (void*)((uintptr)obj & ~((uintptr)PtrSize-1));

			// Find bits for this word.
			off = (uintptr*)obj - (uintptr*)arena_start;
			bitp = (uintptr*)arena_start - off/wordsPerBitmapWord - 1;
			shift = off % wordsPerBitmapWord;
			xbits = *bitp;
			bits = xbits >> shift;

			// Pointing at the beginning of a block?
			if((bits & (bitAllocated|bitBlockBoundary)) != 0)
				goto found;

			// Pointing just past the beginning?
			// Scan backward a little to find a block boundary.
			for(j=shift; j-->0; ) {
				if(((xbits>>j) & (bitAllocated|bitBlockBoundary)) != 0) {
					obj = (byte*)obj - (shift-j)*PtrSize;
					shift = j;
					bits = xbits>>shift;
					goto found;
				}
			}

			// Otherwise consult span table to find beginning.
			// (Manually inlined copy of MHeap_LookupMaybe.)
			k = (uintptr)obj>>PageShift;
			x = k;
			if(sizeof(void*) == 8)
				x -= (uintptr)arena_start>>PageShift;
			s = runtime_mheap.map[x];
			if(s == nil || k < s->start || k - s->start >= s->npages || s->state != MSpanInUse)
				continue;
			p =  (byte*)((uintptr)s->start<<PageShift);
			if(s->sizeclass == 0) {
				obj = p;
			} else {
				if((byte*)obj >= (byte*)s->limit)
					continue;
				size = runtime_class_to_size[s->sizeclass];
				int32 i = ((byte*)obj - p)/size;
				obj = p+i*size;
			}

			// Now that we know the object header, reload bits.
			off = (uintptr*)obj - (uintptr*)arena_start;
			bitp = (uintptr*)arena_start - off/wordsPerBitmapWord - 1;
			shift = off % wordsPerBitmapWord;
			xbits = *bitp;
			bits = xbits >> shift;

		found:
			// If another proc wants a pointer, give it some.
			if(work.nwait > 0 && nobj > 4 && work.full == 0) {
				wbuf->nobj = nobj;
				wbuf = handoff(wbuf);
				nobj = wbuf->nobj;
				wp = (void**)(wbuf->obj + nobj);
			}

			// Now we have bits, bitp, and shift correct for
			// obj pointing at the base of the object.
			// Only care about allocated and not marked.
			if((bits & (bitAllocated|bitMarked)) != bitAllocated)
				continue;
			if(nproc == 1)
				*bitp |= bitMarked<<shift;
			else {
				for(;;) {
					x = *bitp;
					if(x & (bitMarked<<shift))
						goto continue_obj;
					if(runtime_casp((void**)bitp, (void*)x, (void*)(x|(bitMarked<<shift))))
						break;
				}
			}

			// If object has no pointers, don't need to scan further.
			if((bits & bitNoPointers) != 0)
				continue;

			PREFETCH(obj);

			// If buffer is full, get a new one.
			if(wbuf == nil || nobj >= nelem(wbuf->obj)) {
				if(wbuf != nil)
					wbuf->nobj = nobj;
				wbuf = getempty(wbuf);
				wp = (void**)(wbuf->obj);
				nobj = 0;
			}
			*wp++ = obj;
			nobj++;
		continue_obj:;
		}

		// Done scanning [b, b+n).  Prepare for the next iteration of
		// the loop by setting b and n to the parameters for the next block.

		// Fetch b from the work buffer.
		if(nobj == 0) {
			if(!keepworking) {
				if(wbuf)
					putempty(wbuf);
				return;
			}
			// Emptied our buffer: refill.
			wbuf = getfull(wbuf);
			if(wbuf == nil)
				return;
			nobj = wbuf->nobj;
			wp = (void**)(wbuf->obj + wbuf->nobj);
		}
		b = *--wp;
		nobj--;

		// Ask span about size class.
		// (Manually inlined copy of MHeap_Lookup.)
		x = (uintptr)b>>PageShift;
		if(sizeof(void*) == 8)
			x -= (uintptr)arena_start>>PageShift;
		s = runtime_mheap.map[x];
		if(s->sizeclass == 0)
			n = s->npages<<PageShift;
		else
			n = runtime_class_to_size[s->sizeclass];
	}
}

// debug_scanblock is the debug copy of scanblock.
// it is simpler, slower, single-threaded, recursive,
// and uses bitSpecial as the mark bit.
static void
debug_scanblock(byte *b, uintptr n)
{
	byte *obj, *p;
	void **vp;
	uintptr size, *bitp, bits, shift, i, xbits, off;
	MSpan *s;

	if(!DebugMark)
		runtime_throw("debug_scanblock without DebugMark");

<<<<<<< HEAD
	if((int64)(uintptr)n != n || n < 0) {
		runtime_printf("debug_scanblock %p %D\n", b, n);
=======
	if((intptr)n < 0) {
		runtime_printf("debug_scanblock %p %D\n", b, (int64)n);
>>>>>>> 747e4b8f
		runtime_throw("debug_scanblock");
	}

	// Align b to a word boundary.
	off = (uintptr)b & (PtrSize-1);
	if(off != 0) {
		b += PtrSize - off;
		n -= PtrSize - off;
	}

	vp = (void**)b;
	n /= PtrSize;
	for(i=0; i<(uintptr)n; i++) {
		obj = (byte*)vp[i];

		// Words outside the arena cannot be pointers.
		if((byte*)obj < runtime_mheap.arena_start || (byte*)obj >= runtime_mheap.arena_used)
			continue;

		// Round down to word boundary.
		obj = (void*)((uintptr)obj & ~((uintptr)PtrSize-1));

		// Consult span table to find beginning.
		s = runtime_MHeap_LookupMaybe(&runtime_mheap, obj);
		if(s == nil)
			continue;

		p =  (byte*)((uintptr)s->start<<PageShift);
		if(s->sizeclass == 0) {
			obj = p;
			size = (uintptr)s->npages<<PageShift;
		} else {
			if((byte*)obj >= (byte*)s->limit)
				continue;
			size = runtime_class_to_size[s->sizeclass];
			int32 i = ((byte*)obj - p)/size;
			obj = p+i*size;
		}

		// Now that we know the object header, reload bits.
		off = (uintptr*)obj - (uintptr*)runtime_mheap.arena_start;
		bitp = (uintptr*)runtime_mheap.arena_start - off/wordsPerBitmapWord - 1;
		shift = off % wordsPerBitmapWord;
		xbits = *bitp;
		bits = xbits >> shift;

		// Now we have bits, bitp, and shift correct for
		// obj pointing at the base of the object.
		// If not allocated or already marked, done.
		if((bits & bitAllocated) == 0 || (bits & bitSpecial) != 0)  // NOTE: bitSpecial not bitMarked
			continue;
		*bitp |= bitSpecial<<shift;
		if(!(bits & bitMarked))
			runtime_printf("found unmarked block %p in %p\n", obj, vp+i);

		// If object has no pointers, don't need to scan further.
		if((bits & bitNoPointers) != 0)
			continue;

		debug_scanblock(obj, size);
	}
}

static void
markroot(ParFor *desc, uint32 i)
{
	USED(&desc);
	scanblock(work.roots[i].p, work.roots[i].n);
}

// Get an empty work buffer off the work.empty list,
// allocating new buffers as needed.
static Workbuf*
getempty(Workbuf *b)
{
	if(b != nil)
		runtime_lfstackpush(&work.full, &b->node);
	b = (Workbuf*)runtime_lfstackpop(&work.empty);
	if(b == nil) {
		// Need to allocate.
		runtime_lock(&work);
		if(work.nchunk < sizeof *b) {
			work.nchunk = 1<<20;
			work.chunk = runtime_SysAlloc(work.nchunk);
		}
		b = (Workbuf*)work.chunk;
		work.chunk += sizeof *b;
		work.nchunk -= sizeof *b;
		runtime_unlock(&work);
	}
	b->nobj = 0;
	return b;
}

static void
putempty(Workbuf *b)
{
	runtime_lfstackpush(&work.empty, &b->node);
}

// Get a full work buffer off the work.full list, or return nil.
static Workbuf*
getfull(Workbuf *b)
{
	M *m;
	int32 i;

	if(b != nil)
		runtime_lfstackpush(&work.empty, &b->node);
	b = (Workbuf*)runtime_lfstackpop(&work.full);
	if(b != nil || work.nproc == 1)
		return b;

	m = runtime_m();
	runtime_xadd(&work.nwait, +1);
	for(i=0;; i++) {
		if(work.full != 0) {
			runtime_xadd(&work.nwait, -1);
			b = (Workbuf*)runtime_lfstackpop(&work.full);
			if(b != nil)
				return b;
			runtime_xadd(&work.nwait, +1);
		}
		if(work.nwait == work.nproc)
			return nil;
		if(i < 10) {
			m->gcstats.nprocyield++;
			runtime_procyield(20);
		} else if(i < 20) {
			m->gcstats.nosyield++;
			runtime_osyield();
		} else {
			m->gcstats.nsleep++;
			runtime_usleep(100);
		}
	}
}

static Workbuf*
handoff(Workbuf *b)
{
	M *m;
	int32 n;
	Workbuf *b1;

	m = runtime_m();

	// Make new buffer with half of b's pointers.
	b1 = getempty(nil);
	n = b->nobj/2;
	b->nobj -= n;
	b1->nobj = n;
	runtime_memmove(b1->obj, b->obj+b->nobj, n*sizeof b1->obj[0]);
	m->gcstats.nhandoff++;
	m->gcstats.nhandoffcnt += n;

	// Put b on full list - let first half of b get stolen.
	runtime_lfstackpush(&work.full, &b->node);
	return b1;
}

static void
addroot(byte *p, uintptr n)
{
	uint32 cap;
	GcRoot *new;

	if(work.nroot >= work.rootcap) {
		cap = PageSize/sizeof(GcRoot);
		if(cap < 2*work.rootcap)
			cap = 2*work.rootcap;
		new = (GcRoot*)runtime_SysAlloc(cap*sizeof(GcRoot));
		if(work.roots != nil) {
			runtime_memmove(new, work.roots, work.rootcap*sizeof(GcRoot));
			runtime_SysFree(work.roots, work.rootcap*sizeof(GcRoot));
		}
		work.roots = new;
		work.rootcap = cap;
	}
	work.roots[work.nroot].p = p;
	work.roots[work.nroot].n = n;
	work.nroot++;
}

static void
addstackroots(G *gp)
{
#ifdef USING_SPLIT_STACK
	M *mp;
	void* sp;
	size_t spsize;
	void* next_segment;
	void* next_sp;
	void* initial_sp;

	if(gp == runtime_g()) {
		// Scanning our own stack.
		sp = __splitstack_find(nil, nil, &spsize, &next_segment,
				       &next_sp, &initial_sp);
	} else if((mp = gp->m) != nil && mp->helpgc) {
		// gchelper's stack is in active use and has no interesting pointers.
		return;
	} else {
		// Scanning another goroutine's stack.
		// The goroutine is usually asleep (the world is stopped).

		// The exception is that if the goroutine is about to enter or might
		// have just exited a system call, it may be executing code such
		// as schedlock and may have needed to start a new stack segment.
		// Use the stack segment and stack pointer at the time of
		// the system call instead, since that won't change underfoot.
		if(gp->gcstack != nil) {
			sp = gp->gcstack;
			spsize = gp->gcstack_size;
			next_segment = gp->gcnext_segment;
			next_sp = gp->gcnext_sp;
			initial_sp = gp->gcinitial_sp;
		} else {
			sp = __splitstack_find_context(&gp->stack_context[0],
						       &spsize, &next_segment,
						       &next_sp, &initial_sp);
		}
	}
	if(sp != nil) {
		addroot(sp, spsize);
		while((sp = __splitstack_find(next_segment, next_sp,
					      &spsize, &next_segment,
					      &next_sp, &initial_sp)) != nil)
			addroot(sp, spsize);
	}
#else
	M *mp;
	byte* bottom;
	byte* top;

	if(gp == runtime_g()) {
		// Scanning our own stack.
		bottom = (byte*)&gp;
	} else if((mp = gp->m) != nil && mp->helpgc) {
		// gchelper's stack is in active use and has no interesting pointers.
		return;
	} else {
		// Scanning another goroutine's stack.
		// The goroutine is usually asleep (the world is stopped).
		bottom = (byte*)gp->gcnext_sp;
		if(bottom == nil)
			return;
	}
	top = (byte*)gp->gcinitial_sp + gp->gcstack_size;
	if(top > bottom)
		addroot(bottom, top - bottom);
	else
		addroot(top, bottom - top);
#endif
}

static void
addfinroots(void *v)
{
	uintptr size;

	size = 0;
	if(!runtime_mlookup(v, (byte**)&v, &size, nil) || !runtime_blockspecial(v))
		runtime_throw("mark - finalizer inconsistency");

	// do not mark the finalizer block itself.  just mark the things it points at.
	addroot(v, size);
}

static struct root_list* roots;

void
__go_register_gc_roots (struct root_list* r)
{
	// FIXME: This needs locking if multiple goroutines can call
	// dlopen simultaneously.
	r->next = roots;
	roots = r;
}

static void
addroots(void)
{
	struct root_list *pl;
	G *gp;
	FinBlock *fb;
	MSpan *s, **allspans;
	uint32 spanidx;

	work.nroot = 0;

	// mark data+bss.
	for(pl = roots; pl != nil; pl = pl->next) {
		struct root* pr = &pl->roots[0];
		while(1) {
			void *decl = pr->decl;
			if(decl == nil)
				break;
			addroot(decl, pr->size);
			pr++;
		}
	}

<<<<<<< HEAD
	scan((byte*)&runtime_m0, sizeof runtime_m0);
	scan((byte*)&runtime_g0, sizeof runtime_g0);
	scan((byte*)&runtime_allg, sizeof runtime_allg);
	scan((byte*)&runtime_allm, sizeof runtime_allm);
	runtime_MProf_Mark(scan);
	runtime_time_scan(scan);
	runtime_trampoline_scan(scan);
=======
	addroot((byte*)&runtime_m0, sizeof runtime_m0);
	addroot((byte*)&runtime_g0, sizeof runtime_g0);
	addroot((byte*)&runtime_allg, sizeof runtime_allg);
	addroot((byte*)&runtime_allm, sizeof runtime_allm);
	runtime_MProf_Mark(addroot);
	runtime_time_scan(addroot);
	runtime_trampoline_scan(addroot);

	// MSpan.types
	allspans = runtime_mheap.allspans;
	for(spanidx=0; spanidx<runtime_mheap.nspan; spanidx++) {
		s = allspans[spanidx];
		if(s->state == MSpanInUse) {
			switch(s->types.compression) {
			case MTypes_Empty:
			case MTypes_Single:
				break;
			case MTypes_Words:
			case MTypes_Bytes:
				addroot((byte*)&s->types.data, sizeof(void*));
				break;
			}
		}
	}
>>>>>>> 747e4b8f

	for(gp=runtime_allg; gp!=nil; gp=gp->alllink) {
		switch(gp->status){
		default:
			runtime_printf("unexpected G.status %d\n", gp->status);
			runtime_throw("mark - bad status");
		case Gdead:
			break;
		case Grunning:
			if(gp != runtime_g())
				runtime_throw("mark - world not stopped");
			addstackroots(gp);
			break;
		case Grunnable:
		case Gsyscall:
		case Gwaiting:
			addstackroots(gp);
			break;
		}
	}

	runtime_walkfintab(addfinroots, addroot);

	for(fb=allfin; fb; fb=fb->alllink)
		addroot((byte*)fb->fin, fb->cnt*sizeof(fb->fin[0]));

	addroot((byte*)&work, sizeof work);
}

static bool
handlespecial(byte *p, uintptr size)
{
	void (*fn)(void*);
	const struct __go_func_type *ft;
	FinBlock *block;
	Finalizer *f;
	
	if(!runtime_getfinalizer(p, true, &fn, &ft)) {
		runtime_setblockspecial(p, false);
		runtime_MProf_Free(p, size);
		return false;
	}

	runtime_lock(&finlock);
	if(finq == nil || finq->cnt == finq->cap) {
		if(finc == nil) {
			finc = runtime_SysAlloc(PageSize);
			finc->cap = (PageSize - sizeof(FinBlock)) / sizeof(Finalizer) + 1;
			finc->alllink = allfin;
			allfin = finc;
		}
		block = finc;
		finc = block->next;
		block->next = finq;
		finq = block;
	}
	f = &finq->fin[finq->cnt];
	finq->cnt++;
	f->fn = fn;
	f->ft = ft;
	f->arg = p;
	runtime_unlock(&finlock);
	return true;
}

// Sweep frees or collects finalizers for blocks not marked in the mark phase.
// It clears the mark bits in preparation for the next GC round.
static void
sweepspan(ParFor *desc, uint32 idx)
{
	M *m;
	int32 cl, n, npages;
	uintptr size;
	byte *p;
	MCache *c;
	byte *arena_start;
	MLink head, *end;
	int32 nfree;
	byte *type_data;
	byte compression;
	uintptr type_data_inc;
	MSpan *s;

	m = runtime_m();

	USED(&desc);
	s = runtime_mheap.allspans[idx];
	// Stamp newly unused spans. The scavenger will use that
	// info to potentially give back some pages to the OS.
	if(s->state == MSpanFree && s->unusedsince == 0)
		s->unusedsince = runtime_nanotime();
	if(s->state != MSpanInUse)
		return;
	arena_start = runtime_mheap.arena_start;
	p = (byte*)(s->start << PageShift);
	cl = s->sizeclass;
	size = s->elemsize;
	if(cl == 0) {
		n = 1;
	} else {
		// Chunk full of small blocks.
		npages = runtime_class_to_allocnpages[cl];
		n = (npages << PageShift) / size;
	}
	nfree = 0;
	end = &head;
	c = m->mcache;
	
	type_data = (byte*)s->types.data;
	type_data_inc = sizeof(uintptr);
	compression = s->types.compression;
	switch(compression) {
	case MTypes_Bytes:
		type_data += 8*sizeof(uintptr);
		type_data_inc = 1;
		break;
	}

	// Sweep through n objects of given size starting at p.
	// This thread owns the span now, so it can manipulate
	// the block bitmap without atomic operations.
	for(; n > 0; n--, p += size, type_data+=type_data_inc) {
		uintptr off, *bitp, shift, bits;

		off = (uintptr*)p - (uintptr*)arena_start;
		bitp = (uintptr*)arena_start - off/wordsPerBitmapWord - 1;
		shift = off % wordsPerBitmapWord;
		bits = *bitp>>shift;

		if((bits & bitAllocated) == 0)
			continue;

		if((bits & bitMarked) != 0) {
			if(DebugMark) {
				if(!(bits & bitSpecial))
					runtime_printf("found spurious mark on %p\n", p);
				*bitp &= ~(bitSpecial<<shift);
			}
			*bitp &= ~(bitMarked<<shift);
			continue;
		}

		// Special means it has a finalizer or is being profiled.
		// In DebugMark mode, the bit has been coopted so
		// we have to assume all blocks are special.
		if(DebugMark || (bits & bitSpecial) != 0) {
			if(handlespecial(p, size))
				continue;
		}

		// Mark freed; restore block boundary bit.
		*bitp = (*bitp & ~(bitMask<<shift)) | (bitBlockBoundary<<shift);

		if(cl == 0) {
			// Free large span.
			runtime_unmarkspan(p, 1<<PageShift);
			*(uintptr*)p = 1;	// needs zeroing
			runtime_MHeap_Free(&runtime_mheap, s, 1);
			c->local_alloc -= size;
			c->local_nfree++;
		} else {
			// Free small object.
			switch(compression) {
			case MTypes_Words:
				*(uintptr*)type_data = 0;
				break;
			case MTypes_Bytes:
				*(byte*)type_data = 0;
				break;
			}
			if(size > sizeof(uintptr))
				((uintptr*)p)[1] = 1;	// mark as "needs to be zeroed"
			
			end->next = (MLink*)p;
			end = (MLink*)p;
			nfree++;
		}
	}

	if(nfree) {
		c->local_by_size[cl].nfree += nfree;
		c->local_alloc -= size * nfree;
		c->local_nfree += nfree;
		c->local_cachealloc -= nfree * size;
		c->local_objects -= nfree;
		runtime_MCentral_FreeSpan(&runtime_mheap.central[cl], s, nfree, head.next, end);
	}
}

void
runtime_gchelper(void)
{
	// parallel mark for over gc roots
	runtime_parfordo(work.markfor);
	// help other threads scan secondary blocks
	scanblock(nil, 0);

	if(DebugMark) {
		// wait while the main thread executes mark(debug_scanblock)
		while(runtime_atomicload(&work.debugmarkdone) == 0)
			runtime_usleep(10);
	}

	runtime_parfordo(work.sweepfor);
	if(runtime_xadd(&work.ndone, +1) == work.nproc-1)
		runtime_notewakeup(&work.alldone);
}

// Initialized from $GOGC.  GOGC=off means no gc.
//
// Next gc is after we've allocated an extra amount of
// memory proportional to the amount already in use.
// If gcpercent=100 and we're using 4M, we'll gc again
// when we get to 8M.  This keeps the gc cost in linear
// proportion to the allocation cost.  Adjusting gcpercent
// just changes the linear constant (and also the amount of
// extra memory used).
static int32 gcpercent = -2;

static void
stealcache(void)
{
	M *m;

	for(m=runtime_allm; m; m=m->alllink)
		runtime_MCache_ReleaseAll(m->mcache);
}

static void
cachestats(GCStats *stats)
{
	M *m;
	MCache *c;
	uint32 i;
	uint64 stacks_inuse;
	uint64 stacks_sys;
	uint64 *src, *dst;

	if(stats)
		runtime_memclr((byte*)stats, sizeof(*stats));
	stacks_inuse = 0;
	stacks_sys = runtime_stacks_sys;
	for(m=runtime_allm; m; m=m->alllink) {
		c = m->mcache;
		runtime_purgecachedstats(c);
		// stacks_inuse += m->stackalloc->inuse;
		// stacks_sys += m->stackalloc->sys;
		if(stats) {
			src = (uint64*)&m->gcstats;
			dst = (uint64*)stats;
			for(i=0; i<sizeof(*stats)/sizeof(uint64); i++)
				dst[i] += src[i];
			runtime_memclr((byte*)&m->gcstats, sizeof(m->gcstats));
		}
		for(i=0; i<nelem(c->local_by_size); i++) {
			mstats.by_size[i].nmalloc += c->local_by_size[i].nmalloc;
			c->local_by_size[i].nmalloc = 0;
			mstats.by_size[i].nfree += c->local_by_size[i].nfree;
			c->local_by_size[i].nfree = 0;
		}
	}
	mstats.stacks_inuse = stacks_inuse;
	mstats.stacks_sys = stacks_sys;
}

void
runtime_gc(int32 force)
{
	M *m;
	int64 t0, t1, t2, t3;
	uint64 heap0, heap1, obj0, obj1;
	const byte *p;
	GCStats stats;
	M *m1;
	uint32 i;

	// The atomic operations are not atomic if the uint64s
	// are not aligned on uint64 boundaries. This has been
	// a problem in the past.
	if((((uintptr)&work.empty) & 7) != 0)
		runtime_throw("runtime: gc work buffer is misaligned");

	// Make sure all registers are saved on stack so that
	// scanstack sees them.
	__builtin_unwind_init();

	// The gc is turned off (via enablegc) until
	// the bootstrap has completed.
	// Also, malloc gets called in the guts
	// of a number of libraries that might be
	// holding locks.  To avoid priority inversion
	// problems, don't bother trying to run gc
	// while holding a lock.  The next mallocgc
	// without a lock will do the gc instead.
	m = runtime_m();
	if(!mstats.enablegc || m->locks > 0 || runtime_panicking)
		return;

	if(gcpercent == -2) {	// first time through
		p = runtime_getenv("GOGC");
		if(p == nil || p[0] == '\0')
			gcpercent = 100;
		else if(runtime_strcmp((const char*)p, "off") == 0)
			gcpercent = -1;
		else
			gcpercent = runtime_atoi(p);

		p = runtime_getenv("GOGCTRACE");
		if(p != nil)
			gctrace = runtime_atoi(p);
	}
	if(gcpercent < 0)
		return;

	runtime_semacquire(&runtime_worldsema);
	if(!force && mstats.heap_alloc < mstats.next_gc) {
		runtime_semrelease(&runtime_worldsema);
		return;
	}

	t0 = runtime_nanotime();

	m->gcing = 1;
	runtime_stoptheworld();

	for(m1=runtime_allm; m1; m1=m1->alllink)
		runtime_settype_flush(m1, false);

	heap0 = 0;
	obj0 = 0;
	if(gctrace) {
		cachestats(nil);
		heap0 = mstats.heap_alloc;
		obj0 = mstats.nmalloc - mstats.nfree;
	}

	work.nwait = 0;
	work.ndone = 0;
	work.debugmarkdone = 0;
	work.nproc = runtime_gcprocs();
	addroots();
	m->locks++;	// disable gc during mallocs in parforalloc
	if(work.markfor == nil)
		work.markfor = runtime_parforalloc(MaxGcproc);
	runtime_parforsetup(work.markfor, work.nproc, work.nroot, nil, false, markroot);
	if(work.sweepfor == nil)
		work.sweepfor = runtime_parforalloc(MaxGcproc);
	runtime_parforsetup(work.sweepfor, work.nproc, runtime_mheap.nspan, nil, true, sweepspan);
	m->locks--;
	if(work.nproc > 1) {
		runtime_noteclear(&work.alldone);
		runtime_helpgc(work.nproc);
	}

	runtime_parfordo(work.markfor);
	scanblock(nil, 0);

	if(DebugMark) {
		for(i=0; i<work.nroot; i++)
			debug_scanblock(work.roots[i].p, work.roots[i].n);
		runtime_atomicstore(&work.debugmarkdone, 1);
	}
	t1 = runtime_nanotime();

	runtime_parfordo(work.sweepfor);
	t2 = runtime_nanotime();

	stealcache();
	cachestats(&stats);

	if(work.nproc > 1)
		runtime_notesleep(&work.alldone);

	stats.nprocyield += work.sweepfor->nprocyield;
	stats.nosyield += work.sweepfor->nosyield;
	stats.nsleep += work.sweepfor->nsleep;

	mstats.next_gc = mstats.heap_alloc+(mstats.heap_alloc-runtime_stacks_sys)*gcpercent/100;
	m->gcing = 0;

	if(finq != nil) {
		m->locks++;	// disable gc during the mallocs in newproc
		// kick off or wake up goroutine to run queued finalizers
		if(fing == nil)
			fing = __go_go(runfinq, nil);
		else if(fingwait) {
			fingwait = 0;
			runtime_ready(fing);
		}
		m->locks--;
	}

	heap1 = mstats.heap_alloc;
	obj1 = mstats.nmalloc - mstats.nfree;

	t3 = runtime_nanotime();
	mstats.last_gc = t3;
	mstats.pause_ns[mstats.numgc%nelem(mstats.pause_ns)] = t3 - t0;
	mstats.pause_total_ns += t3 - t0;
	mstats.numgc++;
	if(mstats.debuggc)
		runtime_printf("pause %D\n", t3-t0);

	if(gctrace) {
<<<<<<< HEAD
		runtime_printf("gc%d(%d): %D+%D+%D ms, %D -> %D MB %D -> %D (%D-%D) objects\n",
			mstats.numgc, work.nproc, (t1-t0)/1000000, (t2-t1)/1000000, (t3-t2)/1000000,
			heap0>>20, heap1>>20, obj0, obj1,
			mstats.nmalloc, mstats.nfree);
=======
		runtime_printf("gc%d(%d): %D+%D+%D ms, %D -> %D MB %D -> %D (%D-%D) objects,"
				" %D(%D) handoff, %D(%D) steal, %D/%D/%D yields\n",
			mstats.numgc, work.nproc, (t1-t0)/1000000, (t2-t1)/1000000, (t3-t2)/1000000,
			heap0>>20, heap1>>20, obj0, obj1,
			mstats.nmalloc, mstats.nfree,
			stats.nhandoff, stats.nhandoffcnt,
			work.sweepfor->nsteal, work.sweepfor->nstealcnt,
			stats.nprocyield, stats.nosyield, stats.nsleep);
>>>>>>> 747e4b8f
	}

	runtime_MProf_GC();
	runtime_semrelease(&runtime_worldsema);
	runtime_starttheworld();

	// give the queued finalizers, if any, a chance to run
	if(finq != nil)
		runtime_gosched();

	if(gctrace > 1 && !force)
		runtime_gc(1);
}

void runtime_ReadMemStats(MStats *)
  __asm__("runtime.ReadMemStats");

void
runtime_ReadMemStats(MStats *stats)
{
	M *m;

	// Have to acquire worldsema to stop the world,
	// because stoptheworld can only be used by
	// one goroutine at a time, and there might be
	// a pending garbage collection already calling it.
	runtime_semacquire(&runtime_worldsema);
	m = runtime_m();
	m->gcing = 1;
	runtime_stoptheworld();
	cachestats(nil);
	*stats = mstats;
	m->gcing = 0;
	runtime_semrelease(&runtime_worldsema);
	runtime_starttheworld();
}

static void
runfinq(void* dummy __attribute__ ((unused)))
{
	Finalizer *f;
	FinBlock *fb, *next;
	uint32 i;

	if(raceenabled)
		runtime_racefingo();

	for(;;) {
		// There's no need for a lock in this section
		// because it only conflicts with the garbage
		// collector, and the garbage collector only
		// runs when everyone else is stopped, and
		// runfinq only stops at the gosched() or
		// during the calls in the for loop.
		fb = finq;
		finq = nil;
		if(fb == nil) {
			fingwait = 1;
			runtime_park(nil, nil, "finalizer wait");
			continue;
		}
		for(; fb; fb=next) {
			next = fb->next;
			for(i=0; i<(uint32)fb->cnt; i++) {
				void *params[1];

				f = &fb->fin[i];
				params[0] = &f->arg;
				reflect_call(f->ft, (void*)f->fn, 0, 0, params, nil);
				f->fn = nil;
				f->arg = nil;
			}
			fb->cnt = 0;
			fb->next = finc;
			finc = fb;
		}
		runtime_gc(1);	// trigger another gc to clean up the finalized objects, if possible
	}
}

// mark the block at v of size n as allocated.
// If noptr is true, mark it as having no pointers.
void
runtime_markallocated(void *v, uintptr n, bool noptr)
{
	uintptr *b, obits, bits, off, shift;

	if(0)
		runtime_printf("markallocated %p+%p\n", v, n);

	if((byte*)v+n > (byte*)runtime_mheap.arena_used || (byte*)v < runtime_mheap.arena_start)
		runtime_throw("markallocated: bad pointer");

	off = (uintptr*)v - (uintptr*)runtime_mheap.arena_start;  // word offset
	b = (uintptr*)runtime_mheap.arena_start - off/wordsPerBitmapWord - 1;
	shift = off % wordsPerBitmapWord;

	for(;;) {
		obits = *b;
		bits = (obits & ~(bitMask<<shift)) | (bitAllocated<<shift);
		if(noptr)
			bits |= bitNoPointers<<shift;
		if(runtime_singleproc) {
			*b = bits;
			break;
		} else {
			// more than one goroutine is potentially running: use atomic op
			if(runtime_casp((void**)b, (void*)obits, (void*)bits))
				break;
		}
	}
}

// mark the block at v of size n as freed.
void
runtime_markfreed(void *v, uintptr n)
{
	uintptr *b, obits, bits, off, shift;

	if(0)
		runtime_printf("markallocated %p+%p\n", v, n);

	if((byte*)v+n > (byte*)runtime_mheap.arena_used || (byte*)v < runtime_mheap.arena_start)
		runtime_throw("markallocated: bad pointer");

	off = (uintptr*)v - (uintptr*)runtime_mheap.arena_start;  // word offset
	b = (uintptr*)runtime_mheap.arena_start - off/wordsPerBitmapWord - 1;
	shift = off % wordsPerBitmapWord;

	for(;;) {
		obits = *b;
		bits = (obits & ~(bitMask<<shift)) | (bitBlockBoundary<<shift);
		if(runtime_singleproc) {
			*b = bits;
			break;
		} else {
			// more than one goroutine is potentially running: use atomic op
			if(runtime_casp((void**)b, (void*)obits, (void*)bits))
				break;
		}
	}
}

// check that the block at v of size n is marked freed.
void
runtime_checkfreed(void *v, uintptr n)
{
	uintptr *b, bits, off, shift;

	if(!runtime_checking)
		return;

	if((byte*)v+n > (byte*)runtime_mheap.arena_used || (byte*)v < runtime_mheap.arena_start)
		return;	// not allocated, so okay

	off = (uintptr*)v - (uintptr*)runtime_mheap.arena_start;  // word offset
	b = (uintptr*)runtime_mheap.arena_start - off/wordsPerBitmapWord - 1;
	shift = off % wordsPerBitmapWord;

	bits = *b>>shift;
	if((bits & bitAllocated) != 0) {
		runtime_printf("checkfreed %p+%p: off=%p have=%p\n",
			v, n, off, bits & bitMask);
		runtime_throw("checkfreed: not freed");
	}
}

// mark the span of memory at v as having n blocks of the given size.
// if leftover is true, there is left over space at the end of the span.
void
runtime_markspan(void *v, uintptr size, uintptr n, bool leftover)
{
	uintptr *b, off, shift;
	byte *p;

	if((byte*)v+size*n > (byte*)runtime_mheap.arena_used || (byte*)v < runtime_mheap.arena_start)
		runtime_throw("markspan: bad pointer");

	p = v;
	if(leftover)	// mark a boundary just past end of last block too
		n++;
	for(; n-- > 0; p += size) {
		// Okay to use non-atomic ops here, because we control
		// the entire span, and each bitmap word has bits for only
		// one span, so no other goroutines are changing these
		// bitmap words.
		off = (uintptr*)p - (uintptr*)runtime_mheap.arena_start;  // word offset
		b = (uintptr*)runtime_mheap.arena_start - off/wordsPerBitmapWord - 1;
		shift = off % wordsPerBitmapWord;
		*b = (*b & ~(bitMask<<shift)) | (bitBlockBoundary<<shift);
	}
}

// unmark the span of memory at v of length n bytes.
void
runtime_unmarkspan(void *v, uintptr n)
{
	uintptr *p, *b, off;

	if((byte*)v+n > (byte*)runtime_mheap.arena_used || (byte*)v < runtime_mheap.arena_start)
		runtime_throw("markspan: bad pointer");

	p = v;
	off = p - (uintptr*)runtime_mheap.arena_start;  // word offset
	if(off % wordsPerBitmapWord != 0)
		runtime_throw("markspan: unaligned pointer");
	b = (uintptr*)runtime_mheap.arena_start - off/wordsPerBitmapWord - 1;
	n /= PtrSize;
	if(n%wordsPerBitmapWord != 0)
		runtime_throw("unmarkspan: unaligned length");
	// Okay to use non-atomic ops here, because we control
	// the entire span, and each bitmap word has bits for only
	// one span, so no other goroutines are changing these
	// bitmap words.
	n /= wordsPerBitmapWord;
	while(n-- > 0)
		*b-- = 0;
}

bool
runtime_blockspecial(void *v)
{
	uintptr *b, off, shift;

	if(DebugMark)
		return true;

	off = (uintptr*)v - (uintptr*)runtime_mheap.arena_start;
	b = (uintptr*)runtime_mheap.arena_start - off/wordsPerBitmapWord - 1;
	shift = off % wordsPerBitmapWord;

	return (*b & (bitSpecial<<shift)) != 0;
}

void
runtime_setblockspecial(void *v, bool s)
{
	uintptr *b, off, shift, bits, obits;

	if(DebugMark)
		return;

	off = (uintptr*)v - (uintptr*)runtime_mheap.arena_start;
	b = (uintptr*)runtime_mheap.arena_start - off/wordsPerBitmapWord - 1;
	shift = off % wordsPerBitmapWord;

	for(;;) {
		obits = *b;
		if(s)
			bits = obits | (bitSpecial<<shift);
		else
			bits = obits & ~(bitSpecial<<shift);
		if(runtime_singleproc) {
			*b = bits;
			break;
		} else {
			// more than one goroutine is potentially running: use atomic op
			if(runtime_casp((void**)b, (void*)obits, (void*)bits))
				break;
		}
	}
}

void
runtime_MHeap_MapBits(MHeap *h)
{
	size_t page_size;

	// Caller has added extra mappings to the arena.
	// Add extra mappings of bitmap words as needed.
	// We allocate extra bitmap pieces in chunks of bitmapChunk.
	enum {
		bitmapChunk = 8192
	};
	uintptr n;

	n = (h->arena_used - h->arena_start) / wordsPerBitmapWord;
	n = (n+bitmapChunk-1) & ~(bitmapChunk-1);
	if(h->bitmap_mapped >= n)
		return;

	page_size = getpagesize();
	n = (n+page_size-1) & ~(page_size-1);

	runtime_SysMap(h->arena_start - n, n - h->bitmap_mapped);
	h->bitmap_mapped = n;
}<|MERGE_RESOLUTION|>--- conflicted
+++ resolved
@@ -166,13 +166,8 @@
 	Workbuf *wbuf;
 	bool keepworking;
 
-<<<<<<< HEAD
-	if((int64)(uintptr)n != n || n < 0) {
-		runtime_printf("scanblock %p %D\n", b, n);
-=======
 	if((intptr)n < 0) {
 		runtime_printf("scanblock %p %D\n", b, (int64)n);
->>>>>>> 747e4b8f
 		runtime_throw("scanblock");
 	}
 
@@ -203,11 +198,7 @@
 		// Each iteration scans the block b of length n, queueing pointers in
 		// the work buffer.
 		if(Debug > 1)
-<<<<<<< HEAD
-			runtime_printf("scanblock %p %D\n", b, n);
-=======
 			runtime_printf("scanblock %p %D\n", b, (int64)n);
->>>>>>> 747e4b8f
 
 		vp = (void**)b;
 		n >>= (2+PtrSize/8);  /* n /= PtrSize (4 or 8) */
@@ -365,13 +356,8 @@
 	if(!DebugMark)
 		runtime_throw("debug_scanblock without DebugMark");
 
-<<<<<<< HEAD
-	if((int64)(uintptr)n != n || n < 0) {
-		runtime_printf("debug_scanblock %p %D\n", b, n);
-=======
 	if((intptr)n < 0) {
 		runtime_printf("debug_scanblock %p %D\n", b, (int64)n);
->>>>>>> 747e4b8f
 		runtime_throw("debug_scanblock");
 	}
 
@@ -675,15 +661,6 @@
 		}
 	}
 
-<<<<<<< HEAD
-	scan((byte*)&runtime_m0, sizeof runtime_m0);
-	scan((byte*)&runtime_g0, sizeof runtime_g0);
-	scan((byte*)&runtime_allg, sizeof runtime_allg);
-	scan((byte*)&runtime_allm, sizeof runtime_allm);
-	runtime_MProf_Mark(scan);
-	runtime_time_scan(scan);
-	runtime_trampoline_scan(scan);
-=======
 	addroot((byte*)&runtime_m0, sizeof runtime_m0);
 	addroot((byte*)&runtime_g0, sizeof runtime_g0);
 	addroot((byte*)&runtime_allg, sizeof runtime_allg);
@@ -708,7 +685,6 @@
 			}
 		}
 	}
->>>>>>> 747e4b8f
 
 	for(gp=runtime_allg; gp!=nil; gp=gp->alllink) {
 		switch(gp->status){
@@ -1113,12 +1089,6 @@
 		runtime_printf("pause %D\n", t3-t0);
 
 	if(gctrace) {
-<<<<<<< HEAD
-		runtime_printf("gc%d(%d): %D+%D+%D ms, %D -> %D MB %D -> %D (%D-%D) objects\n",
-			mstats.numgc, work.nproc, (t1-t0)/1000000, (t2-t1)/1000000, (t3-t2)/1000000,
-			heap0>>20, heap1>>20, obj0, obj1,
-			mstats.nmalloc, mstats.nfree);
-=======
 		runtime_printf("gc%d(%d): %D+%D+%D ms, %D -> %D MB %D -> %D (%D-%D) objects,"
 				" %D(%D) handoff, %D(%D) steal, %D/%D/%D yields\n",
 			mstats.numgc, work.nproc, (t1-t0)/1000000, (t2-t1)/1000000, (t3-t2)/1000000,
@@ -1127,7 +1097,6 @@
 			stats.nhandoff, stats.nhandoffcnt,
 			work.sweepfor->nsteal, work.sweepfor->nstealcnt,
 			stats.nprocyield, stats.nosyield, stats.nsleep);
->>>>>>> 747e4b8f
 	}
 
 	runtime_MProf_GC();
