// Copyright 2012 The Go Authors. All rights reserved.
// Use of this source code is governed by a BSD-style
// license that can be found in the LICENSE file.

// Definitions related to data race detection.

#ifdef RACE
enum { raceenabled = 1 };
#else
enum { raceenabled = 0 };
#endif

// Initialize race detection subsystem.
uintptr	runtime_raceinit(void);
// Finalize race detection subsystem, does not return.
void	runtime_racefini(void);

void	runtime_racemapshadow(void *addr, uintptr size);
void	runtime_racemalloc(void *p, uintptr sz);
void	runtime_racefree(void *p);
uintptr	runtime_racegostart(void *pc);
void	runtime_racegoend(void);
void	runtime_racewritepc(void *addr, void *callpc, void *pc);
void	runtime_racereadpc(void *addr, void *callpc, void *pc);
<<<<<<< HEAD
void	runtime_racewriterangepc(void *addr, uintptr sz, uintptr step, void *callpc, void *pc);
void	runtime_racereadrangepc(void *addr, uintptr sz, uintptr step, void *callpc, void *pc);
=======
void	runtime_racewriterangepc(void *addr, uintptr sz, void *callpc, void *pc);
void	runtime_racereadrangepc(void *addr, uintptr sz, void *callpc, void *pc);
>>>>>>> 4d0aec87
void	runtime_racefingo(void);
void	runtime_raceacquire(void *addr);
void	runtime_raceacquireg(G *gp, void *addr);
void	runtime_racerelease(void *addr);
void	runtime_racereleaseg(G *gp, void *addr);
void	runtime_racereleasemerge(void *addr);
void	runtime_racereleasemergeg(G *gp, void *addr);<|MERGE_RESOLUTION|>--- conflicted
+++ resolved
@@ -22,13 +22,8 @@
 void	runtime_racegoend(void);
 void	runtime_racewritepc(void *addr, void *callpc, void *pc);
 void	runtime_racereadpc(void *addr, void *callpc, void *pc);
-<<<<<<< HEAD
-void	runtime_racewriterangepc(void *addr, uintptr sz, uintptr step, void *callpc, void *pc);
-void	runtime_racereadrangepc(void *addr, uintptr sz, uintptr step, void *callpc, void *pc);
-=======
 void	runtime_racewriterangepc(void *addr, uintptr sz, void *callpc, void *pc);
 void	runtime_racereadrangepc(void *addr, uintptr sz, void *callpc, void *pc);
->>>>>>> 4d0aec87
 void	runtime_racefingo(void);
 void	runtime_raceacquire(void *addr);
 void	runtime_raceacquireg(G *gp, void *addr);
