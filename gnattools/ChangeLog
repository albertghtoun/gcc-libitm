--- conflicted
+++ resolved
@@ -1,5 +1,3 @@
-<<<<<<< HEAD
-=======
 2011-07-07  Rainer Orth  <ro@CeBiTec.Uni-Bielefeld.DE>
 
 	PR target/39150
@@ -15,7 +13,6 @@
 	(install-info, install-pdf, install-html, mostlyclean)
 	(clean, distclean, maintainer-clean): Mark phony.
 
->>>>>>> 3082eeb7
 2010-01-09  Simon Wright  <simon@pushface.org>
 
 	PR ada/42659
