--- conflicted
+++ resolved
@@ -1,5 +1,3 @@
-<<<<<<< HEAD
-=======
 2011-02-19  François Dumont  <francois.cppdevs@free.fr>
 
 	* include/debug/string (basic_string::insert): Add iterator check and
@@ -265,7 +263,6 @@
 	* crossconfig.m4 (GLIBCXX_CROSSCONFIG): Add *-rtems*.
 	* configure: Regenerate.
 
->>>>>>> 67b73e13
 2011-02-01  Paolo Carlini  <paolo.carlini@oracle.com>
 
 	PR libstdc++/46914
@@ -315,17 +312,10 @@
 
 2011-01-31  Paolo Carlini  <paolo.carlini@oracle.com>
 
-<<<<<<< HEAD
-        * doc/html/ext/lwg-active.html: Update to Revision D73.
-        * doc/html/ext/lwg-closed.html: Likewise.
-        * doc/html/ext/lwg-defects.html: Likewise.
-        * doc/xml/manual/intro.xml: Update status of issues 408, 539, 865.
-=======
 	* doc/html/ext/lwg-active.html: Update to Revision D73.
 	* doc/html/ext/lwg-closed.html: Likewise.
 	* doc/html/ext/lwg-defects.html: Likewise.
 	* doc/xml/manual/intro.xml: Update status of issues 408, 539, 865.
->>>>>>> 67b73e13
 
 2011-01-30  Benjamin Kosnik  <bkoz@redhat.com>
 
