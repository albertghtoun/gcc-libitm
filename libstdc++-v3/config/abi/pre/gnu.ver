--- conflicted
+++ resolved
@@ -1211,8 +1211,6 @@
     _ZNSt8__detail15_List_node_base11_M_transfer*;
     _ZNSt8__detail15_List_node_base4swapERS0_S1_;
 
-<<<<<<< HEAD
-=======
     _ZNSt11regex_errorD*;
     _ZNKSt11regex_error4whatEv;
     _ZTSSt11regex_error;
@@ -1220,7 +1218,6 @@
     _ZTISt11regex_error;
     _ZSt19__throw_regex_errorNSt15regex_constants10error_typeE;
 
->>>>>>> 67b73e13
 } GLIBCXX_3.4.14;
 
 # Symbols in the support library (libsupc++) have their own tag.
