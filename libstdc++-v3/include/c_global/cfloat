--- conflicted
+++ resolved
@@ -26,11 +26,7 @@
 
 /** @file include/cfloat
  *  This is a Standard C++ Library file.  You should @c \#include this file
-<<<<<<< HEAD
- *  in your programs, rather than any of the "*.h" implementation files.
-=======
  *  in your programs, rather than any of the @a *.h implementation files.
->>>>>>> 779871ac
  *
  *  This is the C++ version of the Standard C Library header @c float.h,
  *  and its contents are (mostly) the same as that header, but are all
