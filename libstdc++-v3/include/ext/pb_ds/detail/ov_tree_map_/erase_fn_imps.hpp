--- conflicted
+++ resolved
@@ -1,10 +1,6 @@
 // -*- C++ -*-
 
-<<<<<<< HEAD
-// Copyright (C) 2005, 2006, 2009 Free Software Foundation, Inc.
-=======
 // Copyright (C) 2005, 2006, 2009, 2010, 2011 Free Software Foundation, Inc.
->>>>>>> 3082eeb7
 //
 // This file is part of the GNU ISO C++ Library.  This library is free
 // software; you can redistribute it and/or modify it under the terms
@@ -74,13 +70,8 @@
   PB_DS_ASSERT_VALID((*this))
 
 #ifdef PB_DS_REGRESSION
-<<<<<<< HEAD
-    typename Allocator::group_adjustor adjust(m_size);
-#endif 
-=======
     typename _Alloc::group_adjustor adjust(m_size);
 #endif
->>>>>>> 3082eeb7
 
   size_type new_size = 0;
   size_type num_val_ersd = 0;
@@ -141,13 +132,8 @@
   PB_DS_CHECK_KEY_EXISTS(PB_DS_V2F(*it))
 
 #ifdef PB_DS_REGRESSION
-<<<<<<< HEAD
-    typename Allocator::group_adjustor adjust(m_size);
-#endif 
-=======
     typename _Alloc::group_adjustor adjust(m_size);
 #endif
->>>>>>> 3082eeb7
 
   _GLIBCXX_DEBUG_ASSERT(m_size > 0);
   value_vector a_values = s_value_alloc.allocate(m_size - 1);
