// Bitmap Allocator. -*- C++ -*-

<<<<<<< HEAD
// Copyright (C) 2004, 2005, 2006, 2007, 2008, 2009
=======
// Copyright (C) 2004, 2005, 2006, 2007, 2008, 2009, 2010, 2011
>>>>>>> 3082eeb7
// Free Software Foundation, Inc.
//
// This file is part of the GNU ISO C++ Library.  This library is free
// software; you can redistribute it and/or modify it under the
// terms of the GNU General Public License as published by the
// Free Software Foundation; either version 3, or (at your option)
// any later version.

// This library is distributed in the hope that it will be useful,
// but WITHOUT ANY WARRANTY; without even the implied warranty of
// MERCHANTABILITY or FITNESS FOR A PARTICULAR PURPOSE.  See the
// GNU General Public License for more details.

// Under Section 7 of GPL version 3, you are granted additional
// permissions described in the GCC Runtime Library Exception, version
// 3.1, as published by the Free Software Foundation.

// You should have received a copy of the GNU General Public License and
// a copy of the GCC Runtime Library Exception along with this program;
// see the files COPYING3 and COPYING.RUNTIME respectively.  If not, see
// <http://www.gnu.org/licenses/>.

/** @file ext/bitmap_allocator.h
 *  This file is a GNU extension to the Standard C++ Library.
 */

#ifndef _BITMAP_ALLOCATOR_H
#define _BITMAP_ALLOCATOR_H 1

#include <utility> // For std::pair.
#include <bits/functexcept.h> // For __throw_bad_alloc().
#include <functional> // For greater_equal, and less_equal.
#include <new> // For operator new.
#include <debug/debug.h> // _GLIBCXX_DEBUG_ASSERT
#include <ext/concurrence.h>
#include <bits/move.h>

/** @brief The constant in the expression below is the alignment
 * required in bytes.
 */
#define _BALLOC_ALIGN_BYTES 8

namespace __gnu_cxx _GLIBCXX_VISIBILITY(default)
{
  using std::size_t;
  using std::ptrdiff_t;

  namespace __detail
  {
  _GLIBCXX_BEGIN_NAMESPACE_VERSION
    /** @class  __mini_vector bitmap_allocator.h bitmap_allocator.h
     *
     *  @brief  __mini_vector<> is a stripped down version of the
     *  full-fledged std::vector<>.
     *
     *  It is to be used only for built-in types or PODs. Notable
     *  differences are:
     * 
     *  1. Not all accessor functions are present.
     *  2. Used ONLY for PODs.
     *  3. No Allocator template argument. Uses ::operator new() to get
     *  memory, and ::operator delete() to free it.
     *  Caveat: The dtor does NOT free the memory allocated, so this a
     *  memory-leaking vector!
     */
    template<typename _Tp>
      class __mini_vector
      {
	__mini_vector(const __mini_vector&);
	__mini_vector& operator=(const __mini_vector&);

      public:
	typedef _Tp value_type;
	typedef _Tp* pointer;
	typedef _Tp& reference;
	typedef const _Tp& const_reference;
	typedef size_t size_type;
	typedef ptrdiff_t difference_type;
	typedef pointer iterator;

      private:
	pointer _M_start;
	pointer _M_finish;
	pointer _M_end_of_storage;

	size_type
	_M_space_left() const throw()
	{ return _M_end_of_storage - _M_finish; }

	pointer
	allocate(size_type __n)
	{ return static_cast<pointer>(::operator new(__n * sizeof(_Tp))); }

	void
	deallocate(pointer __p, size_type)
	{ ::operator delete(__p); }

      public:
	// Members used: size(), push_back(), pop_back(),
	// insert(iterator, const_reference), erase(iterator),
	// begin(), end(), back(), operator[].

	__mini_vector()
        : _M_start(0), _M_finish(0), _M_end_of_storage(0) { }

	size_type
	size() const throw()
	{ return _M_finish - _M_start; }

	iterator
	begin() const throw()
	{ return this->_M_start; }

	iterator
	end() const throw()
	{ return this->_M_finish; }

	reference
	back() const throw()
	{ return *(this->end() - 1); }

	reference
	operator[](const size_type __pos) const throw()
	{ return this->_M_start[__pos]; }

	void
	insert(iterator __pos, const_reference __x);

	void
	push_back(const_reference __x)
	{
	  if (this->_M_space_left())
	    {
	      *this->end() = __x;
	      ++this->_M_finish;
	    }
	  else
	    this->insert(this->end(), __x);
	}

	void
	pop_back() throw()
	{ --this->_M_finish; }

	void
	erase(iterator __pos) throw();

	void
	clear() throw()
	{ this->_M_finish = this->_M_start; }
      };

    // Out of line function definitions.
    template<typename _Tp>
      void __mini_vector<_Tp>::
      insert(iterator __pos, const_reference __x)
      {
	if (this->_M_space_left())
	  {
	    size_type __to_move = this->_M_finish - __pos;
	    iterator __dest = this->end();
	    iterator __src = this->end() - 1;

	    ++this->_M_finish;
	    while (__to_move)
	      {
		*__dest = *__src;
		--__dest; --__src; --__to_move;
	      }
	    *__pos = __x;
	  }
	else
	  {
	    size_type __new_size = this->size() ? this->size() * 2 : 1;
	    iterator __new_start = this->allocate(__new_size);
	    iterator __first = this->begin();
	    iterator __start = __new_start;
	    while (__first != __pos)
	      {
		*__start = *__first;
		++__start; ++__first;
	      }
	    *__start = __x;
	    ++__start;
	    while (__first != this->end())
	      {
		*__start = *__first;
		++__start; ++__first;
	      }
	    if (this->_M_start)
	      this->deallocate(this->_M_start, this->size());

	    this->_M_start = __new_start;
	    this->_M_finish = __start;
	    this->_M_end_of_storage = this->_M_start + __new_size;
	  }
      }

    template<typename _Tp>
      void __mini_vector<_Tp>::
      erase(iterator __pos) throw()
      {
	while (__pos + 1 != this->end())
	  {
	    *__pos = __pos[1];
	    ++__pos;
	  }
	--this->_M_finish;
      }


    template<typename _Tp>
      struct __mv_iter_traits
      {
	typedef typename _Tp::value_type value_type;
	typedef typename _Tp::difference_type difference_type;
      };

    template<typename _Tp>
      struct __mv_iter_traits<_Tp*>
      {
	typedef _Tp value_type;
	typedef ptrdiff_t difference_type;
      };

    enum 
      { 
	bits_per_byte = 8,
	bits_per_block = sizeof(size_t) * size_t(bits_per_byte) 
      };

    template<typename _ForwardIterator, typename _Tp, typename _Compare>
      _ForwardIterator
      __lower_bound(_ForwardIterator __first, _ForwardIterator __last,
		    const _Tp& __val, _Compare __comp)
      {
	typedef typename __mv_iter_traits<_ForwardIterator>::value_type
	  _ValueType;
	typedef typename __mv_iter_traits<_ForwardIterator>::difference_type
	  _DistanceType;

	_DistanceType __len = __last - __first;
	_DistanceType __half;
	_ForwardIterator __middle;

	while (__len > 0)
	  {
	    __half = __len >> 1;
	    __middle = __first;
	    __middle += __half;
	    if (__comp(*__middle, __val))
	      {
		__first = __middle;
		++__first;
		__len = __len - __half - 1;
	      }
	    else
	      __len = __half;
	  }
	return __first;
      }

    /** @brief The number of Blocks pointed to by the address pair
     *  passed to the function.
     */
    template<typename _AddrPair>
      inline size_t
      __num_blocks(_AddrPair __ap)
      { return (__ap.second - __ap.first) + 1; }

    /** @brief The number of Bit-maps pointed to by the address pair
     *  passed to the function.
     */
    template<typename _AddrPair>
      inline size_t
      __num_bitmaps(_AddrPair __ap)
      { return __num_blocks(__ap) / size_t(bits_per_block); }

    // _Tp should be a pointer type.
    template<typename _Tp>
      class _Inclusive_between 
      : public std::unary_function<typename std::pair<_Tp, _Tp>, bool>
      {
	typedef _Tp pointer;
	pointer _M_ptr_value;
	typedef typename std::pair<_Tp, _Tp> _Block_pair;
	
      public:
	_Inclusive_between(pointer __ptr) : _M_ptr_value(__ptr) 
	{ }
	
	bool 
	operator()(_Block_pair __bp) const throw()
	{
	  if (std::less_equal<pointer>()(_M_ptr_value, __bp.second) 
	      && std::greater_equal<pointer>()(_M_ptr_value, __bp.first))
	    return true;
	  else
	    return false;
	}
      };
  
    // Used to pass a Functor to functions by reference.
    template<typename _Functor>
      class _Functor_Ref 
      : public std::unary_function<typename _Functor::argument_type, 
				   typename _Functor::result_type>
      {
	_Functor& _M_fref;
	
      public:
	typedef typename _Functor::argument_type argument_type;
	typedef typename _Functor::result_type result_type;

	_Functor_Ref(_Functor& __fref) : _M_fref(__fref) 
	{ }

	result_type 
	operator()(argument_type __arg) 
	{ return _M_fref(__arg); }
      };

    /** @class  _Ffit_finder bitmap_allocator.h bitmap_allocator.h
     *
     *  @brief  The class which acts as a predicate for applying the
     *  first-fit memory allocation policy for the bitmap allocator.
     */
    // _Tp should be a pointer type, and _Alloc is the Allocator for
    // the vector.
    template<typename _Tp>
      class _Ffit_finder 
      : public std::unary_function<typename std::pair<_Tp, _Tp>, bool>
      {
	typedef typename std::pair<_Tp, _Tp> _Block_pair;
	typedef typename __detail::__mini_vector<_Block_pair> _BPVector;
	typedef typename _BPVector::difference_type _Counter_type;

	size_t* _M_pbitmap;
	_Counter_type _M_data_offset;

      public:
	_Ffit_finder() : _M_pbitmap(0), _M_data_offset(0)
	{ }

	bool 
	operator()(_Block_pair __bp) throw()
	{
	  // Set the _rover to the last physical location bitmap,
	  // which is the bitmap which belongs to the first free
	  // block. Thus, the bitmaps are in exact reverse order of
	  // the actual memory layout. So, we count down the bitmaps,
	  // which is the same as moving up the memory.

	  // If the used count stored at the start of the Bit Map headers
	  // is equal to the number of Objects that the current Block can
	  // store, then there is definitely no space for another single
	  // object, so just return false.
	  _Counter_type __diff = __detail::__num_bitmaps(__bp);

	  if (*(reinterpret_cast<size_t*>
		(__bp.first) - (__diff + 1)) == __detail::__num_blocks(__bp))
	    return false;

	  size_t* __rover = reinterpret_cast<size_t*>(__bp.first) - 1;

	  for (_Counter_type __i = 0; __i < __diff; ++__i)
	    {
	      _M_data_offset = __i;
	      if (*__rover)
		{
		  _M_pbitmap = __rover;
		  return true;
		}
	      --__rover;
	    }
	  return false;
	}
    
	size_t*
	_M_get() const throw()
	{ return _M_pbitmap; }

	_Counter_type
	_M_offset() const throw()
	{ return _M_data_offset * size_t(bits_per_block); }
      };

    /** @class  _Bitmap_counter bitmap_allocator.h bitmap_allocator.h
     *
     *  @brief  The bitmap counter which acts as the bitmap
     *  manipulator, and manages the bit-manipulation functions and
     *  the searching and identification functions on the bit-map.
     */
    // _Tp should be a pointer type.
    template<typename _Tp>
      class _Bitmap_counter
      {
	typedef typename
	__detail::__mini_vector<typename std::pair<_Tp, _Tp> > _BPVector;
	typedef typename _BPVector::size_type _Index_type;
	typedef _Tp pointer;

	_BPVector& _M_vbp;
	size_t* _M_curr_bmap;
	size_t* _M_last_bmap_in_block;
	_Index_type _M_curr_index;
    
      public:
	// Use the 2nd parameter with care. Make sure that such an
	// entry exists in the vector before passing that particular
	// index to this ctor.
	_Bitmap_counter(_BPVector& Rvbp, long __index = -1) : _M_vbp(Rvbp)
	{ this->_M_reset(__index); }
    
	void 
	_M_reset(long __index = -1) throw()
	{
	  if (__index == -1)
	    {
	      _M_curr_bmap = 0;
	      _M_curr_index = static_cast<_Index_type>(-1);
	      return;
	    }

	  _M_curr_index = __index;
	  _M_curr_bmap = reinterpret_cast<size_t*>
	    (_M_vbp[_M_curr_index].first) - 1;
	  
	  _GLIBCXX_DEBUG_ASSERT(__index <= (long)_M_vbp.size() - 1);
	
	  _M_last_bmap_in_block = _M_curr_bmap
	    - ((_M_vbp[_M_curr_index].second 
		- _M_vbp[_M_curr_index].first + 1) 
	       / size_t(bits_per_block) - 1);
	}
    
	// Dangerous Function! Use with extreme care. Pass to this
	// function ONLY those values that are known to be correct,
	// otherwise this will mess up big time.
	void
	_M_set_internal_bitmap(size_t* __new_internal_marker) throw()
	{ _M_curr_bmap = __new_internal_marker; }
    
	bool
	_M_finished() const throw()
	{ return(_M_curr_bmap == 0); }
    
	_Bitmap_counter&
	operator++() throw()
	{
	  if (_M_curr_bmap == _M_last_bmap_in_block)
	    {
	      if (++_M_curr_index == _M_vbp.size())
		_M_curr_bmap = 0;
	      else
		this->_M_reset(_M_curr_index);
	    }
	  else
	    --_M_curr_bmap;
	  return *this;
	}
    
	size_t*
	_M_get() const throw()
	{ return _M_curr_bmap; }
    
	pointer 
	_M_base() const throw()
	{ return _M_vbp[_M_curr_index].first; }

	_Index_type
	_M_offset() const throw()
	{
	  return size_t(bits_per_block)
	    * ((reinterpret_cast<size_t*>(this->_M_base()) 
		- _M_curr_bmap) - 1);
	}
    
	_Index_type
	_M_where() const throw()
	{ return _M_curr_index; }
      };

    /** @brief  Mark a memory address as allocated by re-setting the
     *  corresponding bit in the bit-map.
     */
    inline void 
    __bit_allocate(size_t* __pbmap, size_t __pos) throw()
    {
      size_t __mask = 1 << __pos;
      __mask = ~__mask;
      *__pbmap &= __mask;
    }
  
    /** @brief  Mark a memory address as free by setting the
     *  corresponding bit in the bit-map.
     */
    inline void 
    __bit_free(size_t* __pbmap, size_t __pos) throw()
    {
      size_t __mask = 1 << __pos;
      *__pbmap |= __mask;
    }

  _GLIBCXX_END_NAMESPACE_VERSION
  } // namespace __detail

_GLIBCXX_BEGIN_NAMESPACE_VERSION

  /** @brief  Generic Version of the bsf instruction.
   */
  inline size_t 
  _Bit_scan_forward(size_t __num)
  { return static_cast<size_t>(__builtin_ctzl(__num)); }

  /** @class  free_list bitmap_allocator.h bitmap_allocator.h
   *
   *  @brief  The free list class for managing chunks of memory to be
   *  given to and returned by the bitmap_allocator.
   */
  class free_list
  {
  public:
    typedef size_t* 				value_type;
    typedef __detail::__mini_vector<value_type> vector_type;
    typedef vector_type::iterator 		iterator;
    typedef __mutex				__mutex_type;

  private:
    struct _LT_pointer_compare
    {
      bool
      operator()(const size_t* __pui, 
		 const size_t __cui) const throw()
      { return *__pui < __cui; }
    };

#if defined __GTHREADS
    __mutex_type&
    _M_get_mutex()
    {
      static __mutex_type _S_mutex;
      return _S_mutex;
    }
#endif

    vector_type&
    _M_get_free_list()
    {
      static vector_type _S_free_list;
      return _S_free_list;
    }

    /** @brief  Performs validation of memory based on their size.
     *
     *  @param  __addr The pointer to the memory block to be
     *  validated.
     *
     *  Validates the memory block passed to this function and
     *  appropriately performs the action of managing the free list of
     *  blocks by adding this block to the free list or deleting this
     *  or larger blocks from the free list.
     */
    void
    _M_validate(size_t* __addr) throw()
    {
      vector_type& __free_list = _M_get_free_list();
      const vector_type::size_type __max_size = 64;
      if (__free_list.size() >= __max_size)
	{
	  // Ok, the threshold value has been reached.  We determine
	  // which block to remove from the list of free blocks.
	  if (*__addr >= *__free_list.back())
	    {
	      // Ok, the new block is greater than or equal to the
	      // last block in the list of free blocks. We just free
	      // the new block.
	      ::operator delete(static_cast<void*>(__addr));
	      return;
	    }
	  else
	    {
	      // Deallocate the last block in the list of free lists,
	      // and insert the new one in its correct position.
	      ::operator delete(static_cast<void*>(__free_list.back()));
	      __free_list.pop_back();
	    }
	}
	  
      // Just add the block to the list of free lists unconditionally.
      iterator __temp = __detail::__lower_bound
	(__free_list.begin(), __free_list.end(), 
	 *__addr, _LT_pointer_compare());

      // We may insert the new free list before _temp;
      __free_list.insert(__temp, __addr);
    }

    /** @brief  Decides whether the wastage of memory is acceptable for
     *  the current memory request and returns accordingly.
     *
     *  @param __block_size The size of the block available in the free
     *  list.
     *
     *  @param __required_size The required size of the memory block.
     *
     *  @return true if the wastage incurred is acceptable, else returns
     *  false.
     */
    bool 
    _M_should_i_give(size_t __block_size, 
		     size_t __required_size) throw()
    {
      const size_t __max_wastage_percentage = 36;
      if (__block_size >= __required_size && 
	  (((__block_size - __required_size) * 100 / __block_size)
	   < __max_wastage_percentage))
	return true;
      else
	return false;
    }

  public:
    /** @brief This function returns the block of memory to the
     *  internal free list.
     *
     *  @param  __addr The pointer to the memory block that was given
     *  by a call to the _M_get function.
     */
    inline void 
    _M_insert(size_t* __addr) throw()
    {
#if defined __GTHREADS
      __scoped_lock __bfl_lock(_M_get_mutex());
#endif
      // Call _M_validate to decide what should be done with
      // this particular free list.
      this->_M_validate(reinterpret_cast<size_t*>(__addr) - 1);
      // See discussion as to why this is 1!
    }
    
    /** @brief  This function gets a block of memory of the specified
     *  size from the free list.
     *
     *  @param  __sz The size in bytes of the memory required.
     *
     *  @return  A pointer to the new memory block of size at least
     *  equal to that requested.
     */
    size_t*
    _M_get(size_t __sz) throw(std::bad_alloc);

    /** @brief  This function just clears the internal Free List, and
     *  gives back all the memory to the OS.
     */
    void 
    _M_clear();
  };


  // Forward declare the class.
  template<typename _Tp> 
    class bitmap_allocator;

  // Specialize for void:
  template<>
    class bitmap_allocator<void>
    {
    public:
      typedef void*       pointer;
      typedef const void* const_pointer;

      // Reference-to-void members are impossible.
      typedef void  value_type;
      template<typename _Tp1>
        struct rebind
	{
	  typedef bitmap_allocator<_Tp1> other;
	};
    };

  /**
   * @brief Bitmap Allocator, primary template.
   * @ingroup allocators
   */
  template<typename _Tp>
    class bitmap_allocator : private free_list
    {
    public:
      typedef size_t    		size_type;
      typedef ptrdiff_t 		difference_type;
      typedef _Tp*        		pointer;
      typedef const _Tp*  		const_pointer;
      typedef _Tp&        		reference;
      typedef const _Tp&  		const_reference;
      typedef _Tp         		value_type;
      typedef free_list::__mutex_type 	__mutex_type;

      template<typename _Tp1>
        struct rebind
	{
	  typedef bitmap_allocator<_Tp1> other;
	};

    private:
      template<size_t _BSize, size_t _AlignSize>
        struct aligned_size
	{
	  enum
	    { 
	      modulus = _BSize % _AlignSize,
	      value = _BSize + (modulus ? _AlignSize - (modulus) : 0)
	    };
	};

      struct _Alloc_block
      {
	char __M_unused[aligned_size<sizeof(value_type),
			_BALLOC_ALIGN_BYTES>::value];
      };


      typedef typename std::pair<_Alloc_block*, _Alloc_block*> _Block_pair;

      typedef typename __detail::__mini_vector<_Block_pair> _BPVector;
      typedef typename _BPVector::iterator _BPiter;

      template<typename _Predicate>
        static _BPiter
        _S_find(_Predicate __p)
        {
	  _BPiter __first = _S_mem_blocks.begin();
	  while (__first != _S_mem_blocks.end() && !__p(*__first))
	    ++__first;
	  return __first;
	}

#if defined _GLIBCXX_DEBUG
      // Complexity: O(lg(N)). Where, N is the number of block of size
      // sizeof(value_type).
      void 
      _S_check_for_free_blocks() throw()
      {
	typedef typename __detail::_Ffit_finder<_Alloc_block*> _FFF;
	_BPiter __bpi = _S_find(_FFF());

	_GLIBCXX_DEBUG_ASSERT(__bpi == _S_mem_blocks.end());
      }
#endif

      /** @brief  Responsible for exponentially growing the internal
       *  memory pool.
       *
       *  @throw  std::bad_alloc. If memory can not be allocated.
       *
       *  Complexity: O(1), but internally depends upon the
       *  complexity of the function free_list::_M_get. The part where
       *  the bitmap headers are written has complexity: O(X),where X
       *  is the number of blocks of size sizeof(value_type) within
       *  the newly acquired block. Having a tight bound.
       */
      void 
      _S_refill_pool() throw(std::bad_alloc)
      {
#if defined _GLIBCXX_DEBUG
	_S_check_for_free_blocks();
#endif

	const size_t __num_bitmaps = (_S_block_size
				      / size_t(__detail::bits_per_block));
	const size_t __size_to_allocate = sizeof(size_t) 
	  + _S_block_size * sizeof(_Alloc_block) 
	  + __num_bitmaps * sizeof(size_t);

	size_t* __temp =
	  reinterpret_cast<size_t*>(this->_M_get(__size_to_allocate));
	*__temp = 0;
	++__temp;

	// The Header information goes at the Beginning of the Block.
	_Block_pair __bp = 
	  std::make_pair(reinterpret_cast<_Alloc_block*>
			 (__temp + __num_bitmaps), 
			 reinterpret_cast<_Alloc_block*>
			 (__temp + __num_bitmaps) 
			 + _S_block_size - 1);
	
	// Fill the Vector with this information.
	_S_mem_blocks.push_back(__bp);

	for (size_t __i = 0; __i < __num_bitmaps; ++__i)
	  __temp[__i] = ~static_cast<size_t>(0); // 1 Indicates all Free.

	_S_block_size *= 2;
      }

      static _BPVector _S_mem_blocks;
      static size_t _S_block_size;
      static __detail::_Bitmap_counter<_Alloc_block*> _S_last_request;
      static typename _BPVector::size_type _S_last_dealloc_index;
#if defined __GTHREADS
      static __mutex_type _S_mut;
#endif

    public:

      /** @brief  Allocates memory for a single object of size
       *  sizeof(_Tp).
       *
       *  @throw  std::bad_alloc. If memory can not be allocated.
       *
       *  Complexity: Worst case complexity is O(N), but that
       *  is hardly ever hit. If and when this particular case is
       *  encountered, the next few cases are guaranteed to have a
       *  worst case complexity of O(1)!  That's why this function
       *  performs very well on average. You can consider this
       *  function to have a complexity referred to commonly as:
       *  Amortized Constant time.
       */
      pointer 
      _M_allocate_single_object() throw(std::bad_alloc)
      {
#if defined __GTHREADS
	__scoped_lock __bit_lock(_S_mut);
#endif

	// The algorithm is something like this: The last_request
	// variable points to the last accessed Bit Map. When such a
	// condition occurs, we try to find a free block in the
	// current bitmap, or succeeding bitmaps until the last bitmap
	// is reached. If no free block turns up, we resort to First
	// Fit method.

	// WARNING: Do not re-order the condition in the while
	// statement below, because it relies on C++'s short-circuit
	// evaluation. The return from _S_last_request->_M_get() will
	// NOT be dereference able if _S_last_request->_M_finished()
	// returns true. This would inevitably lead to a NULL pointer
	// dereference if tinkered with.
	while (_S_last_request._M_finished() == false
	       && (*(_S_last_request._M_get()) == 0))
	  _S_last_request.operator++();

	if (__builtin_expect(_S_last_request._M_finished() == true, false))
	  {
	    // Fall Back to First Fit algorithm.
	    typedef typename __detail::_Ffit_finder<_Alloc_block*> _FFF;
	    _FFF __fff;
	    _BPiter __bpi = _S_find(__detail::_Functor_Ref<_FFF>(__fff));

	    if (__bpi != _S_mem_blocks.end())
	      {
		// Search was successful. Ok, now mark the first bit from
		// the right as 0, meaning Allocated. This bit is obtained
		// by calling _M_get() on __fff.
		size_t __nz_bit = _Bit_scan_forward(*__fff._M_get());
		__detail::__bit_allocate(__fff._M_get(), __nz_bit);

		_S_last_request._M_reset(__bpi - _S_mem_blocks.begin());

		// Now, get the address of the bit we marked as allocated.
		pointer __ret = reinterpret_cast<pointer>
		  (__bpi->first + __fff._M_offset() + __nz_bit);
		size_t* __puse_count = 
		  reinterpret_cast<size_t*>
		  (__bpi->first) - (__detail::__num_bitmaps(*__bpi) + 1);
		
		++(*__puse_count);
		return __ret;
	      }
	    else
	      {
		// Search was unsuccessful. We Add more memory to the
		// pool by calling _S_refill_pool().
		_S_refill_pool();

		// _M_Reset the _S_last_request structure to the first
		// free block's bit map.
		_S_last_request._M_reset(_S_mem_blocks.size() - 1);

		// Now, mark that bit as allocated.
	      }
	  }

	// _S_last_request holds a pointer to a valid bit map, that
	// points to a free block in memory.
	size_t __nz_bit = _Bit_scan_forward(*_S_last_request._M_get());
	__detail::__bit_allocate(_S_last_request._M_get(), __nz_bit);

	pointer __ret = reinterpret_cast<pointer>
	  (_S_last_request._M_base() + _S_last_request._M_offset() + __nz_bit);

	size_t* __puse_count = reinterpret_cast<size_t*>
	  (_S_mem_blocks[_S_last_request._M_where()].first)
	  - (__detail::
	     __num_bitmaps(_S_mem_blocks[_S_last_request._M_where()]) + 1);

	++(*__puse_count);
	return __ret;
      }

      /** @brief  Deallocates memory that belongs to a single object of
       *  size sizeof(_Tp).
       *
       *  Complexity: O(lg(N)), but the worst case is not hit
       *  often!  This is because containers usually deallocate memory
       *  close to each other and this case is handled in O(1) time by
       *  the deallocate function.
       */
      void 
      _M_deallocate_single_object(pointer __p) throw()
      {
#if defined __GTHREADS
	__scoped_lock __bit_lock(_S_mut);
#endif
	_Alloc_block* __real_p = reinterpret_cast<_Alloc_block*>(__p);

	typedef typename _BPVector::iterator _Iterator;
	typedef typename _BPVector::difference_type _Difference_type;

	_Difference_type __diff;
	long __displacement;

	_GLIBCXX_DEBUG_ASSERT(_S_last_dealloc_index >= 0);

	__detail::_Inclusive_between<_Alloc_block*> __ibt(__real_p);
	if (__ibt(_S_mem_blocks[_S_last_dealloc_index]))
	  {
	    _GLIBCXX_DEBUG_ASSERT(_S_last_dealloc_index
				  <= _S_mem_blocks.size() - 1);

	    // Initial Assumption was correct!
	    __diff = _S_last_dealloc_index;
	    __displacement = __real_p - _S_mem_blocks[__diff].first;
	  }
	else
	  {
	    _Iterator _iter = _S_find(__ibt);

	    _GLIBCXX_DEBUG_ASSERT(_iter != _S_mem_blocks.end());

	    __diff = _iter - _S_mem_blocks.begin();
	    __displacement = __real_p - _S_mem_blocks[__diff].first;
	    _S_last_dealloc_index = __diff;
	  }

	// Get the position of the iterator that has been found.
	const size_t __rotate = (__displacement
				 % size_t(__detail::bits_per_block));
	size_t* __bitmapC = 
	  reinterpret_cast<size_t*>
	  (_S_mem_blocks[__diff].first) - 1;
	__bitmapC -= (__displacement / size_t(__detail::bits_per_block));
      
	__detail::__bit_free(__bitmapC, __rotate);
	size_t* __puse_count = reinterpret_cast<size_t*>
	  (_S_mem_blocks[__diff].first)
	  - (__detail::__num_bitmaps(_S_mem_blocks[__diff]) + 1);
	
	_GLIBCXX_DEBUG_ASSERT(*__puse_count != 0);

	--(*__puse_count);

	if (__builtin_expect(*__puse_count == 0, false))
	  {
	    _S_block_size /= 2;
	  
	    // We can safely remove this block.
	    // _Block_pair __bp = _S_mem_blocks[__diff];
	    this->_M_insert(__puse_count);
	    _S_mem_blocks.erase(_S_mem_blocks.begin() + __diff);

	    // Reset the _S_last_request variable to reflect the
	    // erased block. We do this to protect future requests
	    // after the last block has been removed from a particular
	    // memory Chunk, which in turn has been returned to the
	    // free list, and hence had been erased from the vector,
	    // so the size of the vector gets reduced by 1.
	    if ((_Difference_type)_S_last_request._M_where() >= __diff--)
	      _S_last_request._M_reset(__diff); 

	    // If the Index into the vector of the region of memory
	    // that might hold the next address that will be passed to
	    // deallocated may have been invalidated due to the above
	    // erase procedure being called on the vector, hence we
	    // try to restore this invariant too.
	    if (_S_last_dealloc_index >= _S_mem_blocks.size())
	      {
		_S_last_dealloc_index =(__diff != -1 ? __diff : 0);
		_GLIBCXX_DEBUG_ASSERT(_S_last_dealloc_index >= 0);
	      }
	  }
      }

    public:
      bitmap_allocator() _GLIBCXX_USE_NOEXCEPT
      { }

      bitmap_allocator(const bitmap_allocator&) _GLIBCXX_USE_NOEXCEPT
      { }

      template<typename _Tp1>
        bitmap_allocator(const bitmap_allocator<_Tp1>&) _GLIBCXX_USE_NOEXCEPT
        { }

      ~bitmap_allocator() _GLIBCXX_USE_NOEXCEPT
      { }

      pointer 
      allocate(size_type __n)
      {
	if (__n > this->max_size())
	  std::__throw_bad_alloc();

	if (__builtin_expect(__n == 1, true))
	  return this->_M_allocate_single_object();
	else
	  { 
	    const size_type __b = __n * sizeof(value_type);
	    return reinterpret_cast<pointer>(::operator new(__b));
	  }
      }

      pointer 
      allocate(size_type __n, typename bitmap_allocator<void>::const_pointer)
      { return allocate(__n); }

      void 
      deallocate(pointer __p, size_type __n) throw()
      {
	if (__builtin_expect(__p != 0, true))
	  {
	    if (__builtin_expect(__n == 1, true))
	      this->_M_deallocate_single_object(__p);
	    else
	      ::operator delete(__p);
	  }
      }

      pointer 
      address(reference __r) const _GLIBCXX_NOEXCEPT
      { return std::__addressof(__r); }

      const_pointer 
      address(const_reference __r) const _GLIBCXX_NOEXCEPT
      { return std::__addressof(__r); }

      size_type 
      max_size() const _GLIBCXX_USE_NOEXCEPT
      { return size_type(-1) / sizeof(value_type); }

#ifdef __GXX_EXPERIMENTAL_CXX0X__
      template<typename _Up, typename... _Args>
        void
        construct(_Up* __p, _Args&&... __args)
	{ ::new((void *)__p) _Up(std::forward<_Args>(__args)...); }

      template<typename _Up>
        void 
        destroy(_Up* __p)
        { __p->~_Up(); }
#else
      void 
      construct(pointer __p, const_reference __data)
      { ::new((void *)__p) value_type(__data); }

      void 
      destroy(pointer __p)
      { __p->~value_type(); }
#endif
    };

  template<typename _Tp1, typename _Tp2>
    bool 
    operator==(const bitmap_allocator<_Tp1>&, 
	       const bitmap_allocator<_Tp2>&) throw()
    { return true; }
  
  template<typename _Tp1, typename _Tp2>
    bool 
    operator!=(const bitmap_allocator<_Tp1>&, 
	       const bitmap_allocator<_Tp2>&) throw() 
  { return false; }

  // Static member definitions.
  template<typename _Tp>
    typename bitmap_allocator<_Tp>::_BPVector
    bitmap_allocator<_Tp>::_S_mem_blocks;

  template<typename _Tp>
    size_t bitmap_allocator<_Tp>::_S_block_size = 
    2 * size_t(__detail::bits_per_block);

  template<typename _Tp>
    typename bitmap_allocator<_Tp>::_BPVector::size_type 
    bitmap_allocator<_Tp>::_S_last_dealloc_index = 0;

  template<typename _Tp>
    __detail::_Bitmap_counter
      <typename bitmap_allocator<_Tp>::_Alloc_block*>
    bitmap_allocator<_Tp>::_S_last_request(_S_mem_blocks);

#if defined __GTHREADS
  template<typename _Tp>
    typename bitmap_allocator<_Tp>::__mutex_type
    bitmap_allocator<_Tp>::_S_mut;
#endif

_GLIBCXX_END_NAMESPACE_VERSION
} // namespace __gnu_cxx

#endif 
<|MERGE_RESOLUTION|>--- conflicted
+++ resolved
@@ -1,10 +1,6 @@
 // Bitmap Allocator. -*- C++ -*-
 
-<<<<<<< HEAD
-// Copyright (C) 2004, 2005, 2006, 2007, 2008, 2009
-=======
 // Copyright (C) 2004, 2005, 2006, 2007, 2008, 2009, 2010, 2011
->>>>>>> 3082eeb7
 // Free Software Foundation, Inc.
 //
 // This file is part of the GNU ISO C++ Library.  This library is free
