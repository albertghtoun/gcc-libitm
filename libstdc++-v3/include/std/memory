// <memory> -*- C++ -*-

// Copyright (C) 2001, 2002, 2003, 2004, 2005, 2006, 2007, 2008, 2009
// Free Software Foundation, Inc.
//
// This file is part of the GNU ISO C++ Library.  This library is free
// software; you can redistribute it and/or modify it under the
// terms of the GNU General Public License as published by the
// Free Software Foundation; either version 3, or (at your option)
// any later version.

// This library is distributed in the hope that it will be useful,
// but WITHOUT ANY WARRANTY; without even the implied warranty of
// MERCHANTABILITY or FITNESS FOR A PARTICULAR PURPOSE.  See the
// GNU General Public License for more details.

// Under Section 7 of GPL version 3, you are granted additional
// permissions described in the GCC Runtime Library Exception, version
// 3.1, as published by the Free Software Foundation.

// You should have received a copy of the GNU General Public License and
// a copy of the GCC Runtime Library Exception along with this program;
// see the files COPYING3 and COPYING.RUNTIME respectively.  If not, see
// <http://www.gnu.org/licenses/>.

/*
 * Copyright (c) 1997-1999
 * Silicon Graphics Computer Systems, Inc.
 *
 * Permission to use, copy, modify, distribute and sell this software
 * and its documentation for any purpose is hereby granted without fee,
 * provided that the above copyright notice appear in all copies and
 * that both that copyright notice and this permission notice appear
 * in supporting documentation.  Silicon Graphics makes no
 * representations about the suitability of this software for any
 * purpose.  It is provided "as is" without express or implied warranty.
 *
 */

/** @file include/memory
 *  This is a Standard C++ Library header.
 */

#ifndef _GLIBCXX_MEMORY
#define _GLIBCXX_MEMORY 1

#pragma GCC system_header

/**
 * @defgroup memory Memory
 * @ingroup utilities
 *
 * Components for memory allocation, deallocation, and management.
 */

/**
 * @defgroup pointer_abstractions Pointer Abstractions
 * @ingroup memory
 *
 * Smart pointers, etc.
 */

#include <bits/stl_algobase.h>
#include <bits/allocator.h>
#include <bits/stl_construct.h>
#include <bits/stl_uninitialized.h>
#include <bits/stl_tempbuf.h>
#include <bits/stl_raw_storage_iter.h>

#ifdef __GXX_EXPERIMENTAL_CXX0X__
#  if defined(_GLIBCXX_INCLUDE_AS_TR1)
#    error C++0x header cannot be included from TR1 header
#  endif
#  include <exception>        	  // std::exception
#  include <typeinfo>         	  // std::type_info in get_deleter
#  include <iosfwd>           	  // std::basic_ostream
#  include <ext/atomicity.h>
#  include <ext/concurrence.h>
#  include <bits/functexcept.h>
#  include <bits/stl_function.h>  // std::less
<<<<<<< HEAD
#  include <type_traits>
#  include <functional>
#  include <debug/debug.h>
#  include <bits/unique_ptr.h>
=======
#  include <bits/unique_ptr.h>
#  include <debug/debug.h>
#  include <type_traits>
#  include <functional>
>>>>>>> e33a1692
#  if _GLIBCXX_DEPRECATED
#    include <backward/auto_ptr.h>
#  endif
#  if defined(_GLIBCXX_INCLUDE_AS_CXX0X)
#    include <tr1_impl/boost_sp_counted_base.h>
<<<<<<< HEAD
=======
#    include <bits/shared_ptr.h>
>>>>>>> e33a1692
#  else
#    define _GLIBCXX_INCLUDE_AS_CXX0X
#    define _GLIBCXX_BEGIN_NAMESPACE_TR1
#    define _GLIBCXX_END_NAMESPACE_TR1
#    define _GLIBCXX_TR1
#    include <tr1_impl/boost_sp_counted_base.h>
<<<<<<< HEAD
=======
#    include <bits/shared_ptr.h>
>>>>>>> e33a1692
#    undef _GLIBCXX_TR1
#    undef _GLIBCXX_END_NAMESPACE_TR1
#    undef _GLIBCXX_BEGIN_NAMESPACE_TR1
#    undef _GLIBCXX_INCLUDE_AS_CXX0X
#  endif
#  include <bits/shared_ptr.h>
#else
#  include <backward/auto_ptr.h>
#endif

/**
 * @defgroup memory Memory
 * @ingroup utilities
 *
 * Components for memory allocation, deallocation, and management.
 */

#endif /* _GLIBCXX_MEMORY */<|MERGE_RESOLUTION|>--- conflicted
+++ resolved
@@ -1,6 +1,7 @@
 // <memory> -*- C++ -*-
 
-// Copyright (C) 2001, 2002, 2003, 2004, 2005, 2006, 2007, 2008, 2009
+// Copyright (C) 2001, 2002, 2003, 2004, 2005, 2006, 2007, 2008,
+// 2009, 2010
 // Free Software Foundation, Inc.
 //
 // This file is part of the GNU ISO C++ Library.  This library is free
@@ -78,36 +79,21 @@
 #  include <ext/concurrence.h>
 #  include <bits/functexcept.h>
 #  include <bits/stl_function.h>  // std::less
-<<<<<<< HEAD
 #  include <type_traits>
 #  include <functional>
 #  include <debug/debug.h>
-#  include <bits/unique_ptr.h>
-=======
-#  include <bits/unique_ptr.h>
-#  include <debug/debug.h>
-#  include <type_traits>
-#  include <functional>
->>>>>>> e33a1692
 #  if _GLIBCXX_DEPRECATED
 #    include <backward/auto_ptr.h>
 #  endif
+#  include <bits/unique_ptr.h>
 #  if defined(_GLIBCXX_INCLUDE_AS_CXX0X)
 #    include <tr1_impl/boost_sp_counted_base.h>
-<<<<<<< HEAD
-=======
-#    include <bits/shared_ptr.h>
->>>>>>> e33a1692
 #  else
 #    define _GLIBCXX_INCLUDE_AS_CXX0X
 #    define _GLIBCXX_BEGIN_NAMESPACE_TR1
 #    define _GLIBCXX_END_NAMESPACE_TR1
 #    define _GLIBCXX_TR1
 #    include <tr1_impl/boost_sp_counted_base.h>
-<<<<<<< HEAD
-=======
-#    include <bits/shared_ptr.h>
->>>>>>> e33a1692
 #    undef _GLIBCXX_TR1
 #    undef _GLIBCXX_END_NAMESPACE_TR1
 #    undef _GLIBCXX_BEGIN_NAMESPACE_TR1
@@ -118,11 +104,4 @@
 #  include <backward/auto_ptr.h>
 #endif
 
-/**
- * @defgroup memory Memory
- * @ingroup utilities
- *
- * Components for memory allocation, deallocation, and management.
- */
-
 #endif /* _GLIBCXX_MEMORY */