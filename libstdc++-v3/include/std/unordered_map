--- conflicted
+++ resolved
@@ -1,10 +1,6 @@
 // <unordered_map> -*- C++ -*-
 
-<<<<<<< HEAD
 // Copyright (C) 2007, 2008, 2009, 2010 Free Software Foundation, Inc.
-=======
-// Copyright (C) 2007, 2008, 2009 Free Software Foundation, Inc.
->>>>>>> e33a1692
 //
 // This file is part of the GNU ISO C++ Library.  This library is free
 // software; you can redistribute it and/or modify it under the
@@ -48,6 +44,7 @@
 #include <bits/functional_hash.h>
 #include <bits/hashtable.h>
 #include <bits/unordered_map.h>
+#include <bits/range_access.h>
 
 #ifdef _GLIBCXX_DEBUG
 # include <debug/unordered_map>
