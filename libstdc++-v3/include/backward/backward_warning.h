--- conflicted
+++ resolved
@@ -1,8 +1,4 @@
-<<<<<<< HEAD
-// Copyright (C) 2001, 2002, 2003, 2004, 2005, 2006, 2007, 2008, 2009
-=======
 // Copyright (C) 2001, 2002, 2003, 2004, 2005, 2006, 2007, 2008, 2009, 2011
->>>>>>> 3082eeb7
 // Free Software Foundation, Inc.
 //
 // This file is part of the GNU ISO C++ Library.  This library is free
@@ -24,14 +20,11 @@
 // a copy of the GCC Runtime Library Exception along with this program;
 // see the files COPYING3 and COPYING.RUNTIME respectively.  If not, see
 // <http://www.gnu.org/licenses/>.
-<<<<<<< HEAD
-=======
 
 /** @file backward/backward_warning.h
  *  This is an internal header file, included by other library headers.
  *  Do not attempt to use it directly. @headername{iosfwd}
  */
->>>>>>> 3082eeb7
 
 #ifndef _BACKWARD_BACKWARD_WARNING_H
 #define _BACKWARD_BACKWARD_WARNING_H 1
