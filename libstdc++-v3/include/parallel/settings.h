--- conflicted
+++ resolved
@@ -1,10 +1,6 @@
 // -*- C++ -*-
 
-<<<<<<< HEAD
-// Copyright (C) 2007, 2008, 2009 Free Software Foundation, Inc.
-=======
 // Copyright (C) 2007, 2008, 2009, 2010 Free Software Foundation, Inc.
->>>>>>> 3082eeb7
 //
 // This file is part of the GNU ISO C++ Library.  This library is free
 // software; you can redistribute it and/or modify it under the terms
@@ -275,12 +271,9 @@
 
     /// Minimal input size for search and search_n.
     _SequenceIndex              search_minimal_n;
-<<<<<<< HEAD
-=======
 
     /// Block size scale-down factor with respect to current position.
     float                       find_scale_factor;
->>>>>>> 3082eeb7
 
     /// Get the global settings.
     _GLIBCXX_CONST static const _Settings&
@@ -341,12 +334,8 @@
             TLB_size(128),
             cache_line_size(64),
             qsb_steals(0),
-<<<<<<< HEAD
-            search_minimal_n(1000)
-=======
             search_minimal_n(1000),
             find_scale_factor(0.01f)
->>>>>>> 3082eeb7
     { }
   };
 }
