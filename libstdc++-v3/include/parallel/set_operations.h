--- conflicted
+++ resolved
@@ -1,10 +1,6 @@
 // -*- C++ -*-
 
-<<<<<<< HEAD
-// Copyright (C) 2007, 2008, 2009 Free Software Foundation, Inc.
-=======
 // Copyright (C) 2007, 2008, 2009, 2010, 2011 Free Software Foundation, Inc.
->>>>>>> 3082eeb7
 //
 // This file is part of the GNU ISO C++ Library.  This library is free
 // software; you can redistribute it and/or modify it under the terms
@@ -107,19 +103,11 @@
       }
 
       _DifferenceType
-<<<<<<< HEAD
-      __count(_IIter __a, _IIter __b, _IIter __c, _IIter d) const
+      __count(_IIter __a, _IIter __b, _IIter __c, _IIter __d) const
       {
 	_DifferenceType __counter = 0;
 
-	while (__a != __b && __c != d)
-=======
-      __count(_IIter __a, _IIter __b, _IIter __c, _IIter __d) const
-      {
-	_DifferenceType __counter = 0;
-
-	while (__a != __b && __c != __d)
->>>>>>> 3082eeb7
+	while (__a != __b && __c != __d)
           {
             if (_M_comp(*__a, *__c))
               {
@@ -138,21 +126,12 @@
               }
           }
 
-<<<<<<< HEAD
-	return __counter + (__b - __a) + (d - __c);
-      }
-
-      _OutputIterator
-      __first_empty(_IIter __c, _IIter d, _OutputIterator __out) const
-      { return std::copy(__c, d, __out); }
-=======
 	return __counter + (__b - __a) + (__d - __c);
       }
 
       _OutputIterator
       __first_empty(_IIter __c, _IIter __d, _OutputIterator __out) const
       { return std::copy(__c, __d, __out); }
->>>>>>> 3082eeb7
 
       _OutputIterator
       __second_empty(_IIter __a, _IIter __b, _OutputIterator __out) const
@@ -174,17 +153,10 @@
       _Compare _M_comp;
 
       _OutputIterator
-<<<<<<< HEAD
-      _M_invoke(_IIter __a, _IIter __b, _IIter __c, _IIter d,
-		_OutputIterator __r) const
-      {
-	while (__a != __b && __c != d)
-=======
       _M_invoke(_IIter __a, _IIter __b, _IIter __c, _IIter __d,
 		_OutputIterator __r) const
       {
 	while (__a != __b && __c != __d)
->>>>>>> 3082eeb7
           {
             if (_M_comp(*__a, *__c))
               {
@@ -205,19 +177,11 @@
 
       _DifferenceType
       __count(_IIter __a, _IIter __b,
-<<<<<<< HEAD
-	      _IIter __c, _IIter d) const
+	      _IIter __c, _IIter __d) const
       {
 	_DifferenceType __counter = 0;
 
-	while (__a != __b && __c != d)
-=======
-	      _IIter __c, _IIter __d) const
-      {
-	_DifferenceType __counter = 0;
-
-	while (__a != __b && __c != __d)
->>>>>>> 3082eeb7
+	while (__a != __b && __c != __d)
           {
             if (_M_comp(*__a, *__c))
               {
@@ -381,19 +345,11 @@
 
   template<typename _IIter,
            typename _OutputIterator,
-<<<<<<< HEAD
-           typename Operation>
-    _OutputIterator
-    __parallel_set_operation(_IIter __begin1, _IIter __end1,
-			     _IIter __begin2, _IIter __end2,
-			     _OutputIterator __result, Operation __op)
-=======
            typename _Operation>
     _OutputIterator
     __parallel_set_operation(_IIter __begin1, _IIter __end1,
 			     _IIter __begin2, _IIter __end2,
 			     _OutputIterator __result, _Operation __op)
->>>>>>> 3082eeb7
     {
       _GLIBCXX_CALL((__end1 - __begin1) + (__end2 - __begin2))
 
@@ -427,11 +383,7 @@
 	  __num_threads = omp_get_num_threads();
 
 	  __borders = new _DifferenceType[__num_threads + 2];
-<<<<<<< HEAD
-	  equally_split(__size, __num_threads + 1, __borders);
-=======
 	  __equally_split(__size, __num_threads + 1, __borders);
->>>>>>> 3082eeb7
 	  __block_begins = new _IteratorPair[__num_threads + 1];
 	  // Very __start.
 	  __block_begins[0] = std::make_pair(__begin1, __begin2);
