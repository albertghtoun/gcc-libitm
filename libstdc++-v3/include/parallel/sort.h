--- conflicted
+++ resolved
@@ -67,10 +67,7 @@
    *  @param __begin Begin iterator of input sequence.
    *  @param __end End iterator of input sequence.
    *  @param __comp Comparator.
-<<<<<<< HEAD
-=======
-   *  @tparam __stable Sort stable.
->>>>>>> 3082eeb7
+   *  @tparam __stable Sort stable.
    *  @callgraph 
    */
   template<bool __stable, typename _RAIter, typename _Compare>
@@ -94,10 +91,7 @@
    *  @param __begin Begin iterator of input sequence.
    *  @param __end End iterator of input sequence.
    *  @param __comp Comparator.
-<<<<<<< HEAD
-=======
-   *  @tparam __stable Sort stable.
->>>>>>> 3082eeb7
+   *  @tparam __stable Sort stable.
    *  @callgraph 
    */
   template<bool __stable, typename _RAIter, typename _Compare>
@@ -118,10 +112,7 @@
    *  @param __begin Begin iterator of input sequence.
    *  @param __end End iterator of input sequence.
    *  @param __comp Comparator.
-<<<<<<< HEAD
-=======
-   *  @tparam __stable Sort stable.
->>>>>>> 3082eeb7
+   *  @tparam __stable Sort stable.
    *  @callgraph 
    */
   template<bool __stable, typename _RAIter, typename _Compare>
@@ -141,10 +132,7 @@
    *  @param __begin Begin iterator of input sequence.
    *  @param __end End iterator of input sequence.
    *  @param __comp Comparator.
-<<<<<<< HEAD
-=======
-   *  @tparam __stable Sort stable.
->>>>>>> 3082eeb7
+   *  @tparam __stable Sort stable.
    *  @callgraph 
    */
   template<bool __stable, typename _RAIter, typename _Compare>
@@ -165,11 +153,7 @@
    *  @param __begin Begin iterator of input sequence.
    *  @param __end End iterator of input sequence.
    *  @param __comp Comparator.
-<<<<<<< HEAD
-   *  @param __stable Sort __stable.
-=======
-   *  @tparam __stable Sort stable.
->>>>>>> 3082eeb7
+   *  @tparam __stable Sort stable.
    *  @callgraph 
    */
    template<bool __stable, typename _RAIter, typename _Compare>
@@ -191,10 +175,7 @@
    *  @param __begin Begin iterator of input sequence.
    *  @param __end End iterator of input sequence.
    *  @param __comp Comparator.
-<<<<<<< HEAD
-=======
-   *  @tparam __stable Sort stable.
->>>>>>> 3082eeb7
+   *  @tparam __stable Sort stable.
    *  @callgraph 
    */
   template<bool __stable, typename _RAIter, typename _Compare>
@@ -214,11 +195,7 @@
    *  @param __begin Begin iterator of input sequence.
    *  @param __end End iterator of input sequence.
    *  @param __comp Comparator.
-<<<<<<< HEAD
-   *  @param __stable Sort __stable.
-=======
-   *  @tparam __stable Sort stable.
->>>>>>> 3082eeb7
+   *  @tparam __stable Sort stable.
    *  @callgraph 
    */
   template<bool __stable, typename _RAIter, typename _Compare>
