--- conflicted
+++ resolved
@@ -77,11 +77,7 @@
 
       _ValueType& __pivot = __samples[__pivot_rank * __num_samples / __n];
 
-<<<<<<< HEAD
-      __gnu_parallel::binder2nd<_Compare, _ValueType, _ValueType, bool>
-=======
       __gnu_parallel::__binder2nd<_Compare, _ValueType, _ValueType, bool>
->>>>>>> 779871ac
         __pred(__comp, __pivot);
       _DifferenceType __split = __parallel_partition(__begin, __end,
 						     __pred, __num_threads);
