// <algorithm> declarations  -*- C++ -*-

<<<<<<< HEAD
// Copyright (C) 2007, 2008, 2009, 2010 Free Software Foundation, Inc.
=======
// Copyright (C) 2007, 2008, 2009, 2010, 2011 Free Software Foundation, Inc.
>>>>>>> 3082eeb7
//
// This file is part of the GNU ISO C++ Library.  This library is free
// software; you can redistribute it and/or modify it under the
// terms of the GNU General Public License as published by the
// Free Software Foundation; either version 3, or (at your option)
// any later version.

// This library is distributed in the hope that it will be useful,
// but WITHOUT ANY WARRANTY; without even the implied warranty of
// MERCHANTABILITY or FITNESS FOR A PARTICULAR PURPOSE.  See the
// GNU General Public License for more details.

// Under Section 7 of GPL version 3, you are granted additional
// permissions described in the GCC Runtime Library Exception, version
// 3.1, as published by the Free Software Foundation.

// You should have received a copy of the GNU General Public License and
// a copy of the GCC Runtime Library Exception along with this program;
// see the files COPYING3 and COPYING.RUNTIME respectively.  If not, see
// <http://www.gnu.org/licenses/>.

/** @file bits/algorithmfwd.h
 *  This is an internal header file, included by other library headers.
 *  Do not attempt to use it directly. @headername{algorithm}
 */

#ifndef _GLIBCXX_ALGORITHMFWD_H
#define _GLIBCXX_ALGORITHMFWD_H 1

#pragma GCC system_header

#include <bits/c++config.h>
#include <bits/stl_pair.h>
#include <bits/stl_iterator_base_types.h>
#include <initializer_list>

namespace std _GLIBCXX_VISIBILITY(default)
{
_GLIBCXX_BEGIN_NAMESPACE_VERSION

  /*
    adjacent_find
    all_of (C++0x)
    any_of (C++0x)
    binary_search
    copy
    copy_backward
    copy_if (C++0x)
    copy_n (C++0x)
    count
    count_if
    equal
    equal_range
    fill
    fill_n
    find
    find_end
    find_first_of
    find_if
    find_if_not (C++0x)
    for_each
    generate
    generate_n
    includes
    inplace_merge
    is_heap (C++0x)
    is_heap_until (C++0x)
    is_partitioned (C++0x)
    is_sorted (C++0x)
    is_sorted_until (C++0x)
    iter_swap
    lexicographical_compare
    lower_bound
    make_heap
    max
    max_element
    merge
    min
    min_element
    minmax (C++0x)
    minmax_element (C++0x)
    mismatch
    next_permutation
    none_of (C++0x)
    nth_element
    partial_sort
    partial_sort_copy
    partition
    partition_copy (C++0x)
    partition_point (C++0x)
    pop_heap
    prev_permutation
    push_heap
    random_shuffle
    remove
    remove_copy
    remove_copy_if
    remove_if
    replace
    replace_copy
    replace_copy_if
    replace_if
    reverse
    reverse_copy
    rotate
    rotate_copy
    search
    search_n
    set_difference
    set_intersection
    set_symmetric_difference
    set_union
    shuffle (C++0x)
    sort
    sort_heap
    stable_partition
    stable_sort
    swap
    swap_ranges
    transform
    unique
    unique_copy
    upper_bound
  */

  /**
   * @defgroup algorithms Algorithms
   *
   * Components for performing algorithmic operations. Includes
   * non-modifying sequence, modifying (mutating) sequence, sorting,
   * searching, merge, partition, heap, set, minima, maxima, and
   * permutation operations.
   */

  /**
   * @defgroup mutating_algorithms Mutating
   * @ingroup algorithms
   */

  /**
   * @defgroup non_mutating_algorithms Non-Mutating
   * @ingroup algorithms
   */

  /**
   * @defgroup sorting_algorithms Sorting
   * @ingroup algorithms
   */

  /**
   * @defgroup set_algorithms Set Operation
   * @ingroup sorting_algorithms
   *
   * These algorithms are common set operations performed on sequences
   * that are already sorted. The number of comparisons will be
   * linear.
   */

  /**
   * @defgroup binary_search_algorithms Binary Search
   * @ingroup sorting_algorithms
   *
   * These algorithms are variations of a classic binary search, and
   * all assume that the sequence being searched is already sorted.
   * 
   * The number of comparisons will be logarithmic (and as few as
   * possible).  The number of steps through the sequence will be
   * logarithmic for random-access iterators (e.g., pointers), and
   * linear otherwise.
   * 
   * The LWG has passed Defect Report 270, which notes: <em>The
   * proposed resolution reinterprets binary search. Instead of
   * thinking about searching for a value in a sorted range, we view
   * that as an important special case of a more general algorithm:
   * searching for the partition point in a partitioned range.  We
   * also add a guarantee that the old wording did not: we ensure that
   * the upper bound is no earlier than the lower bound, that the pair
   * returned by equal_range is a valid range, and that the first part
   * of that pair is the lower bound.</em>
   *
   * The actual effect of the first sentence is that a comparison
   * functor passed by the user doesn't necessarily need to induce a
   * strict weak ordering relation.  Rather, it partitions the range.
   */

  /*
    adjacent_find
    all_of (C++0x)
    any_of (C++0x)
    binary_search
    copy
    copy_backward
    copy_if (C++0x)
    copy_n (C++0x)
    count
    count_if
    equal
    equal_range
    fill
    fill_n
    find
    find_end
    find_first_of
    find_if
    find_if_not (C++0x)
    for_each
    generate
    generate_n
    includes
    inplace_merge
    is_heap (C++0x)
    is_heap_until (C++0x)
    is_partitioned (C++0x)
    is_sorted (C++0x)
    is_sorted_until (C++0x)
    iter_swap
    lexicographical_compare
    lower_bound
    make_heap
    max
    max_element
    merge
    min
    min_element
    minmax (C++0x)
    minmax_element (C++0x)
    mismatch
    next_permutation
    none_of (C++0x)
    nth_element
    partial_sort
    partial_sort_copy
    partition
    partition_copy (C++0x)
    partition_point (C++0x)
    pop_heap
    prev_permutation
    push_heap
    random_shuffle
    remove
    remove_copy
    remove_copy_if
    remove_if
    replace
    replace_copy
    replace_copy_if
    replace_if
    reverse
    reverse_copy
    rotate
    rotate_copy
    search
    search_n
    set_difference
    set_intersection
    set_symmetric_difference
    set_union
    shuffle (C++0x)
    sort
    sort_heap
    stable_partition
    stable_sort
    swap
    swap_ranges
    transform
    unique
    unique_copy
    upper_bound
  */

  /**
   * @defgroup algorithms Algorithms
   *
   * Components for performing algorithmic operations. Includes
   * non-modifying sequence, modifying (mutating) sequence, sorting,
   * searching, merge, partition, heap, set, minima, maxima, and
   * permutation operations.
   */

  /**
   * @defgroup mutating_algorithms Mutating Algorithms
   * @ingroup algorithms
   */

  /**
   * @defgroup non_mutating_algorithms Non-Mutating Algorithms
   * @ingroup algorithms
   */

  /**
   * @defgroup sorting_algorithms Sorting Algorithms
   * @ingroup algorithms
   */

  /**
   * @defgroup set_algorithms Set Operation Algorithms
   * @ingroup sorting_algorithms
   *
   * These algorithms are common set operations performed on sequences
   * that are already sorted. The number of comparisons will be
   * linear.
   */

  /**
   * @defgroup binary_search_algorithms Binary Search Algorithms
   * @ingroup sorting_algorithms
   *
   * These algorithms are variations of a classic binary search, and
   * all assume that the sequence being searched is already sorted.
   * 
   * The number of comparisons will be logarithmic (and as few as
   * possible).  The number of steps through the sequence will be
   * logarithmic for random-access iterators (e.g., pointers), and
   * linear otherwise.
   * 
   * The LWG has passed Defect Report 270, which notes: <em>The
   * proposed resolution reinterprets binary search. Instead of
   * thinking about searching for a value in a sorted range, we view
   * that as an important special case of a more general algorithm:
   * searching for the partition point in a partitioned range.  We
   * also add a guarantee that the old wording did not: we ensure that
   * the upper bound is no earlier than the lower bound, that the pair
   * returned by equal_range is a valid range, and that the first part
   * of that pair is the lower bound.</em>
   *
   * The actual effect of the first sentence is that a comparison
   * functor passed by the user doesn't necessarily need to induce a
   * strict weak ordering relation.  Rather, it partitions the range.
   */

  // adjacent_find

#ifdef __GXX_EXPERIMENTAL_CXX0X__
  template<typename _IIter, typename _Predicate>
    bool
    all_of(_IIter, _IIter, _Predicate);

  template<typename _IIter, typename _Predicate>
    bool
    any_of(_IIter, _IIter, _Predicate);
#endif

  template<typename _FIter, typename _Tp>
    bool 
    binary_search(_FIter, _FIter, const _Tp&);

  template<typename _FIter, typename _Tp, typename _Compare>
    bool 
    binary_search(_FIter, _FIter, const _Tp&, _Compare);

  template<typename _IIter, typename _OIter>
    _OIter 
    copy(_IIter, _IIter, _OIter);

  template<typename _BIter1, typename _BIter2>
    _BIter2
    copy_backward(_BIter1, _BIter1, _BIter2);

#ifdef __GXX_EXPERIMENTAL_CXX0X__
  template<typename _IIter, typename _OIter, typename _Predicate>
    _OIter
    copy_if(_IIter, _IIter, _OIter, _Predicate);

  template<typename _IIter, typename _Size, typename _OIter>
    _OIter
    copy_n(_IIter, _Size, _OIter);
#endif

  // count
  // count_if

  template<typename _FIter, typename _Tp>
    pair<_FIter, _FIter>
    equal_range(_FIter, _FIter, const _Tp&);

  template<typename _FIter, typename _Tp, typename _Compare>
    pair<_FIter, _FIter>
    equal_range(_FIter, _FIter, const _Tp&, _Compare);

  template<typename _FIter, typename _Tp>
    void 
    fill(_FIter, _FIter, const _Tp&);

  template<typename _OIter, typename _Size, typename _Tp>
    _OIter
    fill_n(_OIter, _Size, const _Tp&);

  // find

  template<typename _FIter1, typename _FIter2>
    _FIter1
    find_end(_FIter1, _FIter1, _FIter2, _FIter2);

  template<typename _FIter1, typename _FIter2, typename _BinaryPredicate>
    _FIter1
    find_end(_FIter1, _FIter1, _FIter2, _FIter2, _BinaryPredicate);

  // find_first_of
  // find_if

#ifdef __GXX_EXPERIMENTAL_CXX0X__
  template<typename _IIter, typename _Predicate>
    _IIter
    find_if_not(_IIter, _IIter, _Predicate);
#endif

  // for_each
  // generate
  // generate_n

  template<typename _IIter1, typename _IIter2>
    bool 
    includes(_IIter1, _IIter1, _IIter2, _IIter2);

  template<typename _IIter1, typename _IIter2, typename _Compare>
    bool 
    includes(_IIter1, _IIter1, _IIter2, _IIter2, _Compare);

  template<typename _BIter>
    void 
    inplace_merge(_BIter, _BIter, _BIter);

  template<typename _BIter, typename _Compare>
    void 
    inplace_merge(_BIter, _BIter, _BIter, _Compare);

#ifdef __GXX_EXPERIMENTAL_CXX0X__
  template<typename _RAIter>
    bool 
    is_heap(_RAIter, _RAIter);

  template<typename _RAIter, typename _Compare>
    bool 
    is_heap(_RAIter, _RAIter, _Compare);

  template<typename _RAIter>
    _RAIter 
    is_heap_until(_RAIter, _RAIter);

  template<typename _RAIter, typename _Compare>
    _RAIter 
    is_heap_until(_RAIter, _RAIter, _Compare);

  template<typename _IIter, typename _Predicate>
    bool
    is_partitioned(_IIter, _IIter, _Predicate);

  template<typename _FIter1, typename _FIter2>
    bool
    is_permutation(_FIter1, _FIter1, _FIter2);

  template<typename _FIter1, typename _FIter2,
	   typename _BinaryPredicate>
    bool
    is_permutation(_FIter1, _FIter1, _FIter2, _BinaryPredicate);

  template<typename _FIter>
    bool 
    is_sorted(_FIter, _FIter);

  template<typename _FIter, typename _Compare>
    bool 
    is_sorted(_FIter, _FIter, _Compare);

  template<typename _FIter>
    _FIter 
    is_sorted_until(_FIter, _FIter);

  template<typename _FIter, typename _Compare>
    _FIter 
    is_sorted_until(_FIter, _FIter, _Compare);
#endif

  template<typename _FIter1, typename _FIter2>
    void 
    iter_swap(_FIter1, _FIter2);

  template<typename _FIter, typename _Tp>
    _FIter 
    lower_bound(_FIter, _FIter, const _Tp&);

  template<typename _FIter, typename _Tp, typename _Compare>
    _FIter 
    lower_bound(_FIter, _FIter, const _Tp&, _Compare);

  template<typename _RAIter>
    void 
    make_heap(_RAIter, _RAIter);

  template<typename _RAIter, typename _Compare>
    void 
    make_heap(_RAIter, _RAIter, _Compare);

  template<typename _Tp> 
    const _Tp& 
    max(const _Tp&, const _Tp&);

  template<typename _Tp, typename _Compare>
    const _Tp& 
    max(const _Tp&, const _Tp&, _Compare);

  // max_element
  // merge

  template<typename _Tp> 
    const _Tp& 
    min(const _Tp&, const _Tp&);

  template<typename _Tp, typename _Compare>
    const _Tp& 
    min(const _Tp&, const _Tp&, _Compare);

  // min_element

#ifdef __GXX_EXPERIMENTAL_CXX0X__
  template<typename _Tp>
    pair<const _Tp&, const _Tp&> 
    minmax(const _Tp&, const _Tp&);

  template<typename _Tp, typename _Compare>
    pair<const _Tp&, const _Tp&>
    minmax(const _Tp&, const _Tp&, _Compare);

  template<typename _FIter>
    pair<_FIter, _FIter>
    minmax_element(_FIter, _FIter);

  template<typename _FIter, typename _Compare>
    pair<_FIter, _FIter>
    minmax_element(_FIter, _FIter, _Compare);

  template<typename _Tp>
    _Tp
    min(initializer_list<_Tp>);

  template<typename _Tp, typename _Compare>
    _Tp
    min(initializer_list<_Tp>, _Compare);

  template<typename _Tp>
    _Tp
    max(initializer_list<_Tp>);

  template<typename _Tp, typename _Compare>
    _Tp
    max(initializer_list<_Tp>, _Compare);

  template<typename _Tp>
    pair<_Tp, _Tp>
    minmax(initializer_list<_Tp>);

  template<typename _Tp, typename _Compare>
    pair<_Tp, _Tp>
    minmax(initializer_list<_Tp>, _Compare);
#endif

  // mismatch

  template<typename _BIter>
    bool 
    next_permutation(_BIter, _BIter);

  template<typename _BIter, typename _Compare>
    bool 
    next_permutation(_BIter, _BIter, _Compare);

#ifdef __GXX_EXPERIMENTAL_CXX0X__
  template<typename _IIter, typename _Predicate>
    bool
    none_of(_IIter, _IIter, _Predicate);
#endif

  // nth_element
  // partial_sort

  template<typename _IIter, typename _RAIter>
    _RAIter
    partial_sort_copy(_IIter, _IIter, _RAIter, _RAIter);

  template<typename _IIter, typename _RAIter, typename _Compare>
    _RAIter
    partial_sort_copy(_IIter, _IIter, _RAIter, _RAIter, _Compare);

  // partition

#ifdef __GXX_EXPERIMENTAL_CXX0X__
  template<typename _IIter, typename _OIter1,
	   typename _OIter2, typename _Predicate>
    pair<_OIter1, _OIter2>
    partition_copy(_IIter, _IIter, _OIter1, _OIter2, _Predicate);

  template<typename _FIter, typename _Predicate>
    _FIter
    partition_point(_FIter, _FIter, _Predicate);
#endif

  template<typename _RAIter>
    void 
    pop_heap(_RAIter, _RAIter);

  template<typename _RAIter, typename _Compare>
    void 
    pop_heap(_RAIter, _RAIter, _Compare);

  template<typename _BIter>
    bool 
    prev_permutation(_BIter, _BIter);

  template<typename _BIter, typename _Compare>
    bool 
    prev_permutation(_BIter, _BIter, _Compare);

  template<typename _RAIter>
    void 
    push_heap(_RAIter, _RAIter);

  template<typename _RAIter, typename _Compare>
    void 
    push_heap(_RAIter, _RAIter, _Compare);

  // random_shuffle

  template<typename _FIter, typename _Tp>
    _FIter 
    remove(_FIter, _FIter, const _Tp&);

  template<typename _FIter, typename _Predicate>
    _FIter 
    remove_if(_FIter, _FIter, _Predicate);

  template<typename _IIter, typename _OIter, typename _Tp>
    _OIter 
    remove_copy(_IIter, _IIter, _OIter, const _Tp&);

  template<typename _IIter, typename _OIter, typename _Predicate>
    _OIter 
    remove_copy_if(_IIter, _IIter, _OIter, _Predicate);

  // replace

  template<typename _IIter, typename _OIter, typename _Tp>
    _OIter 
    replace_copy(_IIter, _IIter, _OIter, const _Tp&, const _Tp&);

  template<typename _Iter, typename _OIter, typename _Predicate, typename _Tp>
    _OIter 
    replace_copy_if(_Iter, _Iter, _OIter, _Predicate, const _Tp&);

  // replace_if

  template<typename _BIter>
    void 
    reverse(_BIter, _BIter);

  template<typename _BIter, typename _OIter>
    _OIter 
    reverse_copy(_BIter, _BIter, _OIter);

  template<typename _FIter>
    void 
    rotate(_FIter, _FIter, _FIter);

  template<typename _FIter, typename _OIter>
    _OIter 
    rotate_copy(_FIter, _FIter, _FIter, _OIter);

  // search
  // search_n
  // set_difference
  // set_intersection
  // set_symmetric_difference
  // set_union

#if defined(__GXX_EXPERIMENTAL_CXX0X__) && defined(_GLIBCXX_USE_C99_STDINT_TR1)
  template<typename _RAIter, typename _UGenerator>
    void
<<<<<<< HEAD
    shuffle(_RAIter, _RAIter, _UGenerator&);
=======
    shuffle(_RAIter, _RAIter, _UGenerator&&);
>>>>>>> 3082eeb7
#endif

  template<typename _RAIter>
    void 
    sort_heap(_RAIter, _RAIter);

  template<typename _RAIter, typename _Compare>
    void 
    sort_heap(_RAIter, _RAIter, _Compare);

  template<typename _BIter, typename _Predicate>
    _BIter 
    stable_partition(_BIter, _BIter, _Predicate);

  template<typename _Tp> 
    void 
    swap(_Tp&, _Tp&)
#ifdef __GXX_EXPERIMENTAL_CXX0X__
    noexcept(__and_<is_nothrow_move_constructible<_Tp>,
	            is_nothrow_move_assignable<_Tp>>::value)
#endif
    ;

  template<typename _Tp, size_t _Nm>
    void
    swap(_Tp (&__a)[_Nm], _Tp (&__b)[_Nm])
#ifdef __GXX_EXPERIMENTAL_CXX0X__
    noexcept(noexcept(swap(*__a, *__b)))
#endif
    ;

  template<typename _FIter1, typename _FIter2>
    _FIter2 
    swap_ranges(_FIter1, _FIter1, _FIter2);

  // transform

  template<typename _FIter>
    _FIter 
    unique(_FIter, _FIter);

  template<typename _FIter, typename _BinaryPredicate>
    _FIter 
    unique(_FIter, _FIter, _BinaryPredicate);

  // unique_copy

  template<typename _FIter, typename _Tp>
    _FIter 
    upper_bound(_FIter, _FIter, const _Tp&);

  template<typename _FIter, typename _Tp, typename _Compare>
    _FIter 
    upper_bound(_FIter, _FIter, const _Tp&, _Compare);

_GLIBCXX_END_NAMESPACE_VERSION

_GLIBCXX_BEGIN_NAMESPACE_ALGO

  template<typename _FIter>
    _FIter 
    adjacent_find(_FIter, _FIter);

  template<typename _FIter, typename _BinaryPredicate>
    _FIter 
    adjacent_find(_FIter, _FIter, _BinaryPredicate);

  template<typename _IIter, typename _Tp>
    typename iterator_traits<_IIter>::difference_type
    count(_IIter, _IIter, const _Tp&);

  template<typename _IIter, typename _Predicate>
    typename iterator_traits<_IIter>::difference_type
    count_if(_IIter, _IIter, _Predicate);

  template<typename _IIter1, typename _IIter2>
    bool 
    equal(_IIter1, _IIter1, _IIter2);

  template<typename _IIter1, typename _IIter2, typename _BinaryPredicate>
    bool 
    equal(_IIter1, _IIter1, _IIter2, _BinaryPredicate);

  template<typename _IIter, typename _Tp>
    _IIter 
    find(_IIter, _IIter, const _Tp&);

  template<typename _FIter1, typename _FIter2>
    _FIter1
    find_first_of(_FIter1, _FIter1, _FIter2, _FIter2);

  template<typename _FIter1, typename _FIter2, typename _BinaryPredicate>
    _FIter1
    find_first_of(_FIter1, _FIter1, _FIter2, _FIter2, _BinaryPredicate);

  template<typename _IIter, typename _Predicate>
    _IIter
    find_if(_IIter, _IIter, _Predicate);

  template<typename _IIter, typename _Funct>
    _Funct 
    for_each(_IIter, _IIter, _Funct);

  template<typename _FIter, typename _Generator>
    void 
    generate(_FIter, _FIter, _Generator);

  template<typename _OIter, typename _Size, typename _Generator>
    _OIter
    generate_n(_OIter, _Size, _Generator);

  template<typename _IIter1, typename _IIter2>
    bool 
    lexicographical_compare(_IIter1, _IIter1, _IIter2, _IIter2);

  template<typename _IIter1, typename _IIter2, typename _Compare>
    bool 
    lexicographical_compare(_IIter1, _IIter1, _IIter2, _IIter2, _Compare);

  template<typename _FIter>
    _FIter 
    max_element(_FIter, _FIter);

  template<typename _FIter, typename _Compare>
    _FIter 
    max_element(_FIter, _FIter, _Compare);

  template<typename _IIter1, typename _IIter2, typename _OIter>
    _OIter 
    merge(_IIter1, _IIter1, _IIter2, _IIter2, _OIter);

  template<typename _IIter1, typename _IIter2, typename _OIter, 
	   typename _Compare>
    _OIter 
    merge(_IIter1, _IIter1, _IIter2, _IIter2, _OIter, _Compare);

  template<typename _FIter>
    _FIter 
    min_element(_FIter, _FIter);

  template<typename _FIter, typename _Compare>
    _FIter 
    min_element(_FIter, _FIter, _Compare);

  template<typename _IIter1, typename _IIter2>
    pair<_IIter1, _IIter2>
    mismatch(_IIter1, _IIter1, _IIter2);

  template<typename _IIter1, typename _IIter2, typename _BinaryPredicate>
    pair<_IIter1, _IIter2>
    mismatch(_IIter1, _IIter1, _IIter2, _BinaryPredicate);

  template<typename _RAIter>
    void 
    nth_element(_RAIter, _RAIter, _RAIter);

  template<typename _RAIter, typename _Compare>
    void 
    nth_element(_RAIter, _RAIter, _RAIter, _Compare);

  template<typename _RAIter>
    void 
    partial_sort(_RAIter, _RAIter, _RAIter);

  template<typename _RAIter, typename _Compare>
    void 
    partial_sort(_RAIter, _RAIter, _RAIter, _Compare);

  template<typename _BIter, typename _Predicate>
    _BIter 
    partition(_BIter, _BIter, _Predicate);

  template<typename _RAIter>
    void 
    random_shuffle(_RAIter, _RAIter);

  template<typename _RAIter, typename _Generator>
    void 
    random_shuffle(_RAIter, _RAIter,
#ifdef __GXX_EXPERIMENTAL_CXX0X__
		   _Generator&&);
#else
		   _Generator&);
#endif

  template<typename _FIter, typename _Tp>
    void 
    replace(_FIter, _FIter, const _Tp&, const _Tp&);

  template<typename _FIter, typename _Predicate, typename _Tp>
    void 
    replace_if(_FIter, _FIter, _Predicate, const _Tp&);

  template<typename _FIter1, typename _FIter2>
    _FIter1 
    search(_FIter1, _FIter1, _FIter2, _FIter2);

  template<typename _FIter1, typename _FIter2, typename _BinaryPredicate>
    _FIter1 
    search(_FIter1, _FIter1, _FIter2, _FIter2, _BinaryPredicate);

  template<typename _FIter, typename _Size, typename _Tp>
    _FIter 
    search_n(_FIter, _FIter, _Size, const _Tp&);

  template<typename _FIter, typename _Size, typename _Tp, 
	   typename _BinaryPredicate>
    _FIter 
    search_n(_FIter, _FIter, _Size, const _Tp&, _BinaryPredicate);

  template<typename _IIter1, typename _IIter2, typename _OIter>
    _OIter 
    set_difference(_IIter1, _IIter1, _IIter2, _IIter2, _OIter);

  template<typename _IIter1, typename _IIter2, typename _OIter, 
	   typename _Compare>
    _OIter 
    set_difference(_IIter1, _IIter1, _IIter2, _IIter2, _OIter, _Compare);

  template<typename _IIter1, typename _IIter2, typename _OIter>
    _OIter 
    set_intersection(_IIter1, _IIter1, _IIter2, _IIter2, _OIter);

  template<typename _IIter1, typename _IIter2, typename _OIter,
	   typename _Compare>
    _OIter 
    set_intersection(_IIter1, _IIter1, _IIter2, _IIter2, _OIter, _Compare);

  template<typename _IIter1, typename _IIter2, typename _OIter>
    _OIter
    set_symmetric_difference(_IIter1, _IIter1, _IIter2, _IIter2, _OIter);

  template<typename _IIter1, typename _IIter2, typename _OIter, 
	   typename _Compare>
    _OIter
    set_symmetric_difference(_IIter1, _IIter1, _IIter2, _IIter2, 
			     _OIter, _Compare);

  template<typename _IIter1, typename _IIter2, typename _OIter>
    _OIter 
    set_union(_IIter1, _IIter1, _IIter2, _IIter2, _OIter);

  template<typename _IIter1, typename _IIter2, typename _OIter,
	   typename _Compare>
    _OIter 
    set_union(_IIter1, _IIter1, _IIter2, _IIter2, _OIter, _Compare);

  template<typename _RAIter>
    void 
    sort(_RAIter, _RAIter);

  template<typename _RAIter, typename _Compare>
    void 
    sort(_RAIter, _RAIter, _Compare);

  template<typename _RAIter>
    void 
    stable_sort(_RAIter, _RAIter);

  template<typename _RAIter, typename _Compare>
    void 
    stable_sort(_RAIter, _RAIter, _Compare);

  template<typename _IIter, typename _OIter, typename _UnaryOperation>
    _OIter 
    transform(_IIter, _IIter, _OIter, _UnaryOperation);

  template<typename _IIter1, typename _IIter2, typename _OIter, 
	   typename _BinaryOperation>
    _OIter 
    transform(_IIter1, _IIter1, _IIter2, _OIter, _BinaryOperation);

  template<typename _IIter, typename _OIter>
    _OIter 
    unique_copy(_IIter, _IIter, _OIter);

  template<typename _IIter, typename _OIter, typename _BinaryPredicate>
    _OIter 
    unique_copy(_IIter, _IIter, _OIter, _BinaryPredicate);

_GLIBCXX_END_NAMESPACE_ALGO
} // namespace std

#ifdef _GLIBCXX_PARALLEL
# include <parallel/algorithmfwd.h>
#endif

#endif
<|MERGE_RESOLUTION|>--- conflicted
+++ resolved
@@ -1,10 +1,6 @@
 // <algorithm> declarations  -*- C++ -*-
 
-<<<<<<< HEAD
-// Copyright (C) 2007, 2008, 2009, 2010 Free Software Foundation, Inc.
-=======
 // Copyright (C) 2007, 2008, 2009, 2010, 2011 Free Software Foundation, Inc.
->>>>>>> 3082eeb7
 //
 // This file is part of the GNU ISO C++ Library.  This library is free
 // software; you can redistribute it and/or modify it under the
@@ -190,151 +186,6 @@
    * strict weak ordering relation.  Rather, it partitions the range.
    */
 
-  /*
-    adjacent_find
-    all_of (C++0x)
-    any_of (C++0x)
-    binary_search
-    copy
-    copy_backward
-    copy_if (C++0x)
-    copy_n (C++0x)
-    count
-    count_if
-    equal
-    equal_range
-    fill
-    fill_n
-    find
-    find_end
-    find_first_of
-    find_if
-    find_if_not (C++0x)
-    for_each
-    generate
-    generate_n
-    includes
-    inplace_merge
-    is_heap (C++0x)
-    is_heap_until (C++0x)
-    is_partitioned (C++0x)
-    is_sorted (C++0x)
-    is_sorted_until (C++0x)
-    iter_swap
-    lexicographical_compare
-    lower_bound
-    make_heap
-    max
-    max_element
-    merge
-    min
-    min_element
-    minmax (C++0x)
-    minmax_element (C++0x)
-    mismatch
-    next_permutation
-    none_of (C++0x)
-    nth_element
-    partial_sort
-    partial_sort_copy
-    partition
-    partition_copy (C++0x)
-    partition_point (C++0x)
-    pop_heap
-    prev_permutation
-    push_heap
-    random_shuffle
-    remove
-    remove_copy
-    remove_copy_if
-    remove_if
-    replace
-    replace_copy
-    replace_copy_if
-    replace_if
-    reverse
-    reverse_copy
-    rotate
-    rotate_copy
-    search
-    search_n
-    set_difference
-    set_intersection
-    set_symmetric_difference
-    set_union
-    shuffle (C++0x)
-    sort
-    sort_heap
-    stable_partition
-    stable_sort
-    swap
-    swap_ranges
-    transform
-    unique
-    unique_copy
-    upper_bound
-  */
-
-  /**
-   * @defgroup algorithms Algorithms
-   *
-   * Components for performing algorithmic operations. Includes
-   * non-modifying sequence, modifying (mutating) sequence, sorting,
-   * searching, merge, partition, heap, set, minima, maxima, and
-   * permutation operations.
-   */
-
-  /**
-   * @defgroup mutating_algorithms Mutating Algorithms
-   * @ingroup algorithms
-   */
-
-  /**
-   * @defgroup non_mutating_algorithms Non-Mutating Algorithms
-   * @ingroup algorithms
-   */
-
-  /**
-   * @defgroup sorting_algorithms Sorting Algorithms
-   * @ingroup algorithms
-   */
-
-  /**
-   * @defgroup set_algorithms Set Operation Algorithms
-   * @ingroup sorting_algorithms
-   *
-   * These algorithms are common set operations performed on sequences
-   * that are already sorted. The number of comparisons will be
-   * linear.
-   */
-
-  /**
-   * @defgroup binary_search_algorithms Binary Search Algorithms
-   * @ingroup sorting_algorithms
-   *
-   * These algorithms are variations of a classic binary search, and
-   * all assume that the sequence being searched is already sorted.
-   * 
-   * The number of comparisons will be logarithmic (and as few as
-   * possible).  The number of steps through the sequence will be
-   * logarithmic for random-access iterators (e.g., pointers), and
-   * linear otherwise.
-   * 
-   * The LWG has passed Defect Report 270, which notes: <em>The
-   * proposed resolution reinterprets binary search. Instead of
-   * thinking about searching for a value in a sorted range, we view
-   * that as an important special case of a more general algorithm:
-   * searching for the partition point in a partitioned range.  We
-   * also add a guarantee that the old wording did not: we ensure that
-   * the upper bound is no earlier than the lower bound, that the pair
-   * returned by equal_range is a valid range, and that the first part
-   * of that pair is the lower bound.</em>
-   *
-   * The actual effect of the first sentence is that a comparison
-   * functor passed by the user doesn't necessarily need to induce a
-   * strict weak ordering relation.  Rather, it partitions the range.
-   */
-
   // adjacent_find
 
 #ifdef __GXX_EXPERIMENTAL_CXX0X__
@@ -681,11 +532,7 @@
 #if defined(__GXX_EXPERIMENTAL_CXX0X__) && defined(_GLIBCXX_USE_C99_STDINT_TR1)
   template<typename _RAIter, typename _UGenerator>
     void
-<<<<<<< HEAD
-    shuffle(_RAIter, _RAIter, _UGenerator&);
-=======
     shuffle(_RAIter, _RAIter, _UGenerator&&);
->>>>>>> 3082eeb7
 #endif
 
   template<typename _RAIter>
