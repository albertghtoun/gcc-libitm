// RB tree implementation -*- C++ -*-

// Copyright (C) 2001, 2002, 2003, 2004, 2005, 2006, 2007, 2008,
// 2009, 2010
// Free Software Foundation, Inc.
//
// This file is part of the GNU ISO C++ Library.  This library is free
// software; you can redistribute it and/or modify it under the
// terms of the GNU General Public License as published by the
// Free Software Foundation; either version 3, or (at your option)
// any later version.

// This library is distributed in the hope that it will be useful,
// but WITHOUT ANY WARRANTY; without even the implied warranty of
// MERCHANTABILITY or FITNESS FOR A PARTICULAR PURPOSE.  See the
// GNU General Public License for more details.

// Under Section 7 of GPL version 3, you are granted additional
// permissions described in the GCC Runtime Library Exception, version
// 3.1, as published by the Free Software Foundation.

// You should have received a copy of the GNU General Public License and
// a copy of the GCC Runtime Library Exception along with this program;
// see the files COPYING3 and COPYING.RUNTIME respectively.  If not, see
// <http://www.gnu.org/licenses/>.

/*
 *
 * Copyright (c) 1996,1997
 * Silicon Graphics Computer Systems, Inc.
 *
 * Permission to use, copy, modify, distribute and sell this software
 * and its documentation for any purpose is hereby granted without fee,
 * provided that the above copyright notice appear in all copies and
 * that both that copyright notice and this permission notice appear
 * in supporting documentation.  Silicon Graphics makes no
 * representations about the suitability of this software for any
 * purpose.  It is provided "as is" without express or implied warranty.
 *
 *
 * Copyright (c) 1994
 * Hewlett-Packard Company
 *
 * Permission to use, copy, modify, distribute and sell this software
 * and its documentation for any purpose is hereby granted without fee,
 * provided that the above copyright notice appear in all copies and
 * that both that copyright notice and this permission notice appear
 * in supporting documentation.  Hewlett-Packard Company makes no
 * representations about the suitability of this software for any
 * purpose.  It is provided "as is" without express or implied warranty.
 *
 *
 */

/** @file bits/stl_tree.h
 *  This is an internal header file, included by other library headers.
 *  Do not attempt to use it directly. @headername{map or set}
 */

#ifndef _STL_TREE_H
#define _STL_TREE_H 1

#include <bits/stl_algobase.h>
#include <bits/allocator.h>
#include <bits/stl_function.h>
#include <bits/cpp_type_traits.h>

_GLIBCXX_BEGIN_NAMESPACE(std)

  // Red-black tree class, designed for use in implementing STL
  // associative containers (set, multiset, map, and multimap). The
  // insertion and deletion algorithms are based on those in Cormen,
  // Leiserson, and Rivest, Introduction to Algorithms (MIT Press,
  // 1990), except that
  //
  // (1) the header cell is maintained with links not only to the root
  // but also to the leftmost node of the tree, to enable constant
  // time begin(), and to the rightmost node of the tree, to enable
  // linear time performance when used with the generic set algorithms
  // (set_union, etc.)
  // 
  // (2) when a node being deleted has two children its successor node
  // is relinked into its place, rather than copied, so that the only
  // iterators invalidated are those referring to the deleted node.

  enum _Rb_tree_color { _S_red = false, _S_black = true };

  struct _Rb_tree_node_base
  {
    typedef _Rb_tree_node_base* _Base_ptr;
    typedef const _Rb_tree_node_base* _Const_Base_ptr;

    _Rb_tree_color	_M_color;
    _Base_ptr		_M_parent;
    _Base_ptr		_M_left;
    _Base_ptr		_M_right;

    static _Base_ptr
    _S_minimum(_Base_ptr __x)
    {
      while (__x->_M_left != 0) __x = __x->_M_left;
      return __x;
    }

    static _Const_Base_ptr
    _S_minimum(_Const_Base_ptr __x)
    {
      while (__x->_M_left != 0) __x = __x->_M_left;
      return __x;
    }

    static _Base_ptr
    _S_maximum(_Base_ptr __x)
    {
      while (__x->_M_right != 0) __x = __x->_M_right;
      return __x;
    }

    static _Const_Base_ptr
    _S_maximum(_Const_Base_ptr __x)
    {
      while (__x->_M_right != 0) __x = __x->_M_right;
      return __x;
    }
  };

  template<typename _Val>
    struct _Rb_tree_node : public _Rb_tree_node_base
    {
      typedef _Rb_tree_node<_Val>* _Link_type;
      _Val _M_value_field;

#ifdef __GXX_EXPERIMENTAL_CXX0X__
      template<typename... _Args>
        _Rb_tree_node(_Args&&... __args)
	: _Rb_tree_node_base(),
	  _M_value_field(std::forward<_Args>(__args)...) { }
#endif
    };

  _GLIBCXX_PURE _Rb_tree_node_base*
  _Rb_tree_increment(_Rb_tree_node_base* __x) throw ();

  _GLIBCXX_PURE const _Rb_tree_node_base*
  _Rb_tree_increment(const _Rb_tree_node_base* __x) throw ();

  _GLIBCXX_PURE _Rb_tree_node_base*
  _Rb_tree_decrement(_Rb_tree_node_base* __x) throw ();

  _GLIBCXX_PURE const _Rb_tree_node_base*
  _Rb_tree_decrement(const _Rb_tree_node_base* __x) throw ();

  template<typename _Tp>
    struct _Rb_tree_iterator
    {
      typedef _Tp  value_type;
      typedef _Tp& reference;
      typedef _Tp* pointer;

      typedef bidirectional_iterator_tag iterator_category;
      typedef ptrdiff_t                  difference_type;

      typedef _Rb_tree_iterator<_Tp>        _Self;
      typedef _Rb_tree_node_base::_Base_ptr _Base_ptr;
      typedef _Rb_tree_node<_Tp>*           _Link_type;

      _Rb_tree_iterator()
      : _M_node() { }

      explicit
      _Rb_tree_iterator(_Link_type __x)
      : _M_node(__x) { }

      reference
      operator*() const
      { return static_cast<_Link_type>(_M_node)->_M_value_field; }

      pointer
      operator->() const
      { return std::__addressof(static_cast<_Link_type>
				(_M_node)->_M_value_field); }

      _Self&
      operator++()
      {
	_M_node = _Rb_tree_increment(_M_node);
	return *this;
      }

      _Self
      operator++(int)
      {
	_Self __tmp = *this;
	_M_node = _Rb_tree_increment(_M_node);
	return __tmp;
      }

      _Self&
      operator--()
      {
	_M_node = _Rb_tree_decrement(_M_node);
	return *this;
      }

      _Self
      operator--(int)
      {
	_Self __tmp = *this;
	_M_node = _Rb_tree_decrement(_M_node);
	return __tmp;
      }

      bool
      operator==(const _Self& __x) const
      { return _M_node == __x._M_node; }

      bool
      operator!=(const _Self& __x) const
      { return _M_node != __x._M_node; }

      _Base_ptr _M_node;
  };

  template<typename _Tp>
    struct _Rb_tree_const_iterator
    {
      typedef _Tp        value_type;
      typedef const _Tp& reference;
      typedef const _Tp* pointer;

      typedef _Rb_tree_iterator<_Tp> iterator;

      typedef bidirectional_iterator_tag iterator_category;
      typedef ptrdiff_t                  difference_type;

      typedef _Rb_tree_const_iterator<_Tp>        _Self;
      typedef _Rb_tree_node_base::_Const_Base_ptr _Base_ptr;
      typedef const _Rb_tree_node<_Tp>*           _Link_type;

      _Rb_tree_const_iterator()
      : _M_node() { }

      explicit
      _Rb_tree_const_iterator(_Link_type __x)
      : _M_node(__x) { }

      _Rb_tree_const_iterator(const iterator& __it)
      : _M_node(__it._M_node) { }

      iterator
      _M_const_cast() const
      { return iterator(static_cast<typename iterator::_Link_type>
			(const_cast<typename iterator::_Base_ptr>(_M_node))); }

      reference
      operator*() const
      { return static_cast<_Link_type>(_M_node)->_M_value_field; }

      pointer
      operator->() const
      { return std::__addressof(static_cast<_Link_type>
				(_M_node)->_M_value_field); }

      _Self&
      operator++()
      {
	_M_node = _Rb_tree_increment(_M_node);
	return *this;
      }

      _Self
      operator++(int)
      {
	_Self __tmp = *this;
	_M_node = _Rb_tree_increment(_M_node);
	return __tmp;
      }

      _Self&
      operator--()
      {
	_M_node = _Rb_tree_decrement(_M_node);
	return *this;
      }

      _Self
      operator--(int)
      {
	_Self __tmp = *this;
	_M_node = _Rb_tree_decrement(_M_node);
	return __tmp;
      }

      bool
      operator==(const _Self& __x) const
      { return _M_node == __x._M_node; }

      bool
      operator!=(const _Self& __x) const
      { return _M_node != __x._M_node; }

      _Base_ptr _M_node;
    };

  template<typename _Val>
    inline bool
    operator==(const _Rb_tree_iterator<_Val>& __x,
               const _Rb_tree_const_iterator<_Val>& __y)
    { return __x._M_node == __y._M_node; }

  template<typename _Val>
    inline bool
    operator!=(const _Rb_tree_iterator<_Val>& __x,
               const _Rb_tree_const_iterator<_Val>& __y)
    { return __x._M_node != __y._M_node; }

  void
  _Rb_tree_insert_and_rebalance(const bool __insert_left,
                                _Rb_tree_node_base* __x,
                                _Rb_tree_node_base* __p,
                                _Rb_tree_node_base& __header) throw ();

  _Rb_tree_node_base*
  _Rb_tree_rebalance_for_erase(_Rb_tree_node_base* const __z,
			       _Rb_tree_node_base& __header) throw ();


  template<typename _Key, typename _Val, typename _KeyOfValue,
           typename _Compare, typename _Alloc = allocator<_Val> >
    class _Rb_tree
    {
      typedef typename _Alloc::template rebind<_Rb_tree_node<_Val> >::other
              _Node_allocator;

    protected:
      typedef _Rb_tree_node_base* _Base_ptr;
      typedef const _Rb_tree_node_base* _Const_Base_ptr;

    public:
      typedef _Key key_type;
      typedef _Val value_type;
      typedef value_type* pointer;
      typedef const value_type* const_pointer;
      typedef value_type& reference;
      typedef const value_type& const_reference;
      typedef _Rb_tree_node<_Val>* _Link_type;
      typedef const _Rb_tree_node<_Val>* _Const_Link_type;
      typedef size_t size_type;
      typedef ptrdiff_t difference_type;
      typedef _Alloc allocator_type;

      _Node_allocator&
      _M_get_Node_allocator()
      { return *static_cast<_Node_allocator*>(&this->_M_impl); }
      
      const _Node_allocator&
      _M_get_Node_allocator() const
      { return *static_cast<const _Node_allocator*>(&this->_M_impl); }

      allocator_type
      get_allocator() const
      { return allocator_type(_M_get_Node_allocator()); }

    protected:
      _Link_type
      _M_get_node()
      { return _M_impl._Node_allocator::allocate(1); }

      void
      _M_put_node(_Link_type __p)
      { _M_impl._Node_allocator::deallocate(__p, 1); }

#ifndef __GXX_EXPERIMENTAL_CXX0X__
      _Link_type
      _M_create_node(const value_type& __x)
      {
	_Link_type __tmp = _M_get_node();
	__try
	  { get_allocator().construct
	      (std::__addressof(__tmp->_M_value_field), __x); }
	__catch(...)
	  {
	    _M_put_node(__tmp);
	    __throw_exception_again;
	  }
	return __tmp;
      }

      void
      _M_destroy_node(_Link_type __p)
      {
	get_allocator().destroy(std::__addressof(__p->_M_value_field));
	_M_put_node(__p);
      }
#else
      template<typename... _Args>
        _Link_type
        _M_create_node(_Args&&... __args)
	{
	  _Link_type __tmp = _M_get_node();
	  __try
	    {
	      _M_get_Node_allocator().construct(__tmp,
					     std::forward<_Args>(__args)...);
	    }
	  __catch(...)
	    {
	      _M_put_node(__tmp);
	      __throw_exception_again;
	    }
	  return __tmp;
	}

      void
      _M_destroy_node(_Link_type __p)
      {
	_M_get_Node_allocator().destroy(__p);
	_M_put_node(__p);
      }
#endif

      _Link_type
      _M_clone_node(_Const_Link_type __x)
      {
	_Link_type __tmp = _M_create_node(__x->_M_value_field);
	__tmp->_M_color = __x->_M_color;
	__tmp->_M_left = 0;
	__tmp->_M_right = 0;
	return __tmp;
      }

    protected:
      template<typename _Key_compare, 
	       bool _Is_pod_comparator = __is_pod(_Key_compare)>
        struct _Rb_tree_impl : public _Node_allocator
        {
	  _Key_compare		_M_key_compare;
	  _Rb_tree_node_base 	_M_header;
	  size_type 		_M_node_count; // Keeps track of size of tree.

	  _Rb_tree_impl()
	  : _Node_allocator(), _M_key_compare(), _M_header(),
	    _M_node_count(0)
	  { _M_initialize(); }

	  _Rb_tree_impl(const _Key_compare& __comp, const _Node_allocator& __a)
	  : _Node_allocator(__a), _M_key_compare(__comp), _M_header(),
	    _M_node_count(0)
	  { _M_initialize(); }

	private:
	  void
	  _M_initialize()
	  {
	    this->_M_header._M_color = _S_red;
	    this->_M_header._M_parent = 0;
	    this->_M_header._M_left = &this->_M_header;
	    this->_M_header._M_right = &this->_M_header;
	  }	    
	};

      _Rb_tree_impl<_Compare> _M_impl;

    protected:
      _Base_ptr&
      _M_root()
      { return this->_M_impl._M_header._M_parent; }

      _Const_Base_ptr
      _M_root() const
      { return this->_M_impl._M_header._M_parent; }

      _Base_ptr&
      _M_leftmost()
      { return this->_M_impl._M_header._M_left; }

      _Const_Base_ptr
      _M_leftmost() const
      { return this->_M_impl._M_header._M_left; }

      _Base_ptr&
      _M_rightmost()
      { return this->_M_impl._M_header._M_right; }

      _Const_Base_ptr
      _M_rightmost() const
      { return this->_M_impl._M_header._M_right; }

      _Link_type
      _M_begin()
      { return static_cast<_Link_type>(this->_M_impl._M_header._M_parent); }

      _Const_Link_type
      _M_begin() const
      {
	return static_cast<_Const_Link_type>
	  (this->_M_impl._M_header._M_parent);
      }

      _Link_type
      _M_end()
      { return static_cast<_Link_type>(&this->_M_impl._M_header); }

      _Const_Link_type
      _M_end() const
      { return static_cast<_Const_Link_type>(&this->_M_impl._M_header); }

      static const_reference
      _S_value(_Const_Link_type __x)
      { return __x->_M_value_field; }

      static const _Key&
      _S_key(_Const_Link_type __x)
      { return _KeyOfValue()(_S_value(__x)); }

      static _Link_type
      _S_left(_Base_ptr __x)
      { return static_cast<_Link_type>(__x->_M_left); }

      static _Const_Link_type
      _S_left(_Const_Base_ptr __x)
      { return static_cast<_Const_Link_type>(__x->_M_left); }

      static _Link_type
      _S_right(_Base_ptr __x)
      { return static_cast<_Link_type>(__x->_M_right); }

      static _Const_Link_type
      _S_right(_Const_Base_ptr __x)
      { return static_cast<_Const_Link_type>(__x->_M_right); }

      static const_reference
      _S_value(_Const_Base_ptr __x)
      { return static_cast<_Const_Link_type>(__x)->_M_value_field; }

      static const _Key&
      _S_key(_Const_Base_ptr __x)
      { return _KeyOfValue()(_S_value(__x)); }

      static _Base_ptr
      _S_minimum(_Base_ptr __x)
      { return _Rb_tree_node_base::_S_minimum(__x); }

      static _Const_Base_ptr
      _S_minimum(_Const_Base_ptr __x)
      { return _Rb_tree_node_base::_S_minimum(__x); }

      static _Base_ptr
      _S_maximum(_Base_ptr __x)
      { return _Rb_tree_node_base::_S_maximum(__x); }

      static _Const_Base_ptr
      _S_maximum(_Const_Base_ptr __x)
      { return _Rb_tree_node_base::_S_maximum(__x); }

    public:
      typedef _Rb_tree_iterator<value_type>       iterator;
      typedef _Rb_tree_const_iterator<value_type> const_iterator;

      typedef std::reverse_iterator<iterator>       reverse_iterator;
      typedef std::reverse_iterator<const_iterator> const_reverse_iterator;

    private:
#ifdef __GXX_EXPERIMENTAL_CXX0X__
      template<typename _Arg>
        iterator
        _M_insert_(_Const_Base_ptr __x, _Const_Base_ptr __y, _Arg&& __v);

      template<typename _Arg>
        iterator
        _M_insert_lower(_Base_ptr __x, _Base_ptr __y, _Arg&& __v);

      template<typename _Arg>
        iterator
        _M_insert_equal_lower(_Arg&& __x);
#else
      iterator
      _M_insert_(_Const_Base_ptr __x, _Const_Base_ptr __y,
		 const value_type& __v);

      // _GLIBCXX_RESOLVE_LIB_DEFECTS
      // 233. Insertion hints in associative containers.
      iterator
      _M_insert_lower(_Base_ptr __x, _Base_ptr __y, const value_type& __v);

      iterator
      _M_insert_equal_lower(const value_type& __x);
#endif

      _Link_type
      _M_copy(_Const_Link_type __x, _Link_type __p);

      void
      _M_erase(_Link_type __x);

      iterator
      _M_lower_bound(_Link_type __x, _Link_type __y,
		     const _Key& __k);

      const_iterator
      _M_lower_bound(_Const_Link_type __x, _Const_Link_type __y,
		     const _Key& __k) const;

      iterator
      _M_upper_bound(_Link_type __x, _Link_type __y,
		     const _Key& __k);

      const_iterator
      _M_upper_bound(_Const_Link_type __x, _Const_Link_type __y,
		     const _Key& __k) const;

    public:
      // allocation/deallocation
      _Rb_tree() { }

      _Rb_tree(const _Compare& __comp,
	       const allocator_type& __a = allocator_type())
      : _M_impl(__comp, __a) { }

      _Rb_tree(const _Rb_tree& __x)
      : _M_impl(__x._M_impl._M_key_compare, __x._M_get_Node_allocator())
      {
	if (__x._M_root() != 0)
	  {
	    _M_root() = _M_copy(__x._M_begin(), _M_end());
	    _M_leftmost() = _S_minimum(_M_root());
	    _M_rightmost() = _S_maximum(_M_root());
	    _M_impl._M_node_count = __x._M_impl._M_node_count;
	  }
      }

#ifdef __GXX_EXPERIMENTAL_CXX0X__
      _Rb_tree(_Rb_tree&& __x);
#endif

      ~_Rb_tree()
      { _M_erase(_M_begin()); }

      _Rb_tree&
      operator=(const _Rb_tree& __x);

      // Accessors.
      _Compare
      key_comp() const
      { return _M_impl._M_key_compare; }

      iterator
      begin()
      { 
	return iterator(static_cast<_Link_type>
			(this->_M_impl._M_header._M_left));
      }

      const_iterator
      begin() const
      { 
	return const_iterator(static_cast<_Const_Link_type>
			      (this->_M_impl._M_header._M_left));
      }

      iterator
      end()
      { return iterator(static_cast<_Link_type>(&this->_M_impl._M_header)); }

      const_iterator
      end() const
      { 
	return const_iterator(static_cast<_Const_Link_type>
			      (&this->_M_impl._M_header));
      }

      reverse_iterator
      rbegin()
      { return reverse_iterator(end()); }

      const_reverse_iterator
      rbegin() const
      { return const_reverse_iterator(end()); }

      reverse_iterator
      rend()
      { return reverse_iterator(begin()); }

      const_reverse_iterator
      rend() const
      { return const_reverse_iterator(begin()); }

      bool
      empty() const
      { return _M_impl._M_node_count == 0; }

      size_type
      size() const
      { return _M_impl._M_node_count; }

      size_type
      max_size() const
      { return _M_get_Node_allocator().max_size(); }

      void
      swap(_Rb_tree& __t);      

      // Insert/erase.
#ifdef __GXX_EXPERIMENTAL_CXX0X__
      template<typename _Arg>
        pair<iterator, bool>
        _M_insert_unique(_Arg&& __x);

      template<typename _Arg>
        iterator
        _M_insert_equal(_Arg&& __x);

      template<typename _Arg>
        iterator
        _M_insert_unique_(const_iterator __position, _Arg&& __x);

      template<typename _Arg>
        iterator
        _M_insert_equal_(const_iterator __position, _Arg&& __x);
#else
      pair<iterator, bool>
      _M_insert_unique(const value_type& __x);

      iterator
      _M_insert_equal(const value_type& __x);

      iterator
      _M_insert_unique_(const_iterator __position, const value_type& __x);

      iterator
      _M_insert_equal_(const_iterator __position, const value_type& __x);
#endif

      template<typename _InputIterator>
        void
        _M_insert_unique(_InputIterator __first, _InputIterator __last);

      template<typename _InputIterator>
        void
        _M_insert_equal(_InputIterator __first, _InputIterator __last);

<<<<<<< HEAD
#ifdef __GXX_EXPERIMENTAL_CXX0X__
      // _GLIBCXX_RESOLVE_LIB_DEFECTS
      // DR 130. Associative erase should return an iterator.
      iterator
      erase(iterator __position);

      // _GLIBCXX_RESOLVE_LIB_DEFECTS
      // DR 130. Associative erase should return an iterator.
      const_iterator
      erase(const_iterator __position);
#else
=======
    private:
>>>>>>> b56a5220
      void
      _M_erase_aux(const_iterator __position);

      void
<<<<<<< HEAD
      erase(const_iterator __position);
=======
      _M_erase_aux(const_iterator __first, const_iterator __last);

    public:
#ifdef __GXX_EXPERIMENTAL_CXX0X__
      // _GLIBCXX_RESOLVE_LIB_DEFECTS
      // DR 130. Associative erase should return an iterator.
      iterator
      erase(const_iterator __position)
      {
	const_iterator __result = __position;
	++__result;
	_M_erase_aux(__position);
	return __result._M_const_cast();
      }
#else
      void
      erase(const_iterator __position)
      { _M_erase_aux(__position); }
>>>>>>> b56a5220
#endif
      size_type
      erase(const key_type& __x);

#ifdef __GXX_EXPERIMENTAL_CXX0X__
      // _GLIBCXX_RESOLVE_LIB_DEFECTS
      // DR 130. Associative erase should return an iterator.
      iterator
<<<<<<< HEAD
      erase(iterator __first, iterator __last);

      // _GLIBCXX_RESOLVE_LIB_DEFECTS
      // DR 130. Associative erase should return an iterator.
      const_iterator
      erase(const_iterator __first, const_iterator __last);
#else
      void
      erase(iterator __first, iterator __last);

      void
      erase(const_iterator __first, const_iterator __last);
=======
      erase(const_iterator __first, const_iterator __last)
      {
	_M_erase_aux(__first, __last);
	return __last._M_const_cast();
      }
#else
      void
      erase(const_iterator __first, const_iterator __last)
      { _M_erase_aux(__first, __last); }
>>>>>>> b56a5220
#endif
      void
      erase(const key_type* __first, const key_type* __last);

      void
      clear()
      {
        _M_erase(_M_begin());
        _M_leftmost() = _M_end();
        _M_root() = 0;
        _M_rightmost() = _M_end();
        _M_impl._M_node_count = 0;
      }

      // Set operations.
      iterator
      find(const key_type& __k);

      const_iterator
      find(const key_type& __k) const;

      size_type
      count(const key_type& __k) const;

      iterator
      lower_bound(const key_type& __k)
      { return _M_lower_bound(_M_begin(), _M_end(), __k); }

      const_iterator
      lower_bound(const key_type& __k) const
      { return _M_lower_bound(_M_begin(), _M_end(), __k); }

      iterator
      upper_bound(const key_type& __k)
      { return _M_upper_bound(_M_begin(), _M_end(), __k); }

      const_iterator
      upper_bound(const key_type& __k) const
      { return _M_upper_bound(_M_begin(), _M_end(), __k); }

      pair<iterator, iterator>
      equal_range(const key_type& __k);

      pair<const_iterator, const_iterator>
      equal_range(const key_type& __k) const;

      // Debugging.
      bool
      __rb_verify() const;
    };

  template<typename _Key, typename _Val, typename _KeyOfValue,
           typename _Compare, typename _Alloc>
    inline bool
    operator==(const _Rb_tree<_Key, _Val, _KeyOfValue, _Compare, _Alloc>& __x,
	       const _Rb_tree<_Key, _Val, _KeyOfValue, _Compare, _Alloc>& __y)
    {
      return __x.size() == __y.size()
	     && std::equal(__x.begin(), __x.end(), __y.begin());
    }

  template<typename _Key, typename _Val, typename _KeyOfValue,
           typename _Compare, typename _Alloc>
    inline bool
    operator<(const _Rb_tree<_Key, _Val, _KeyOfValue, _Compare, _Alloc>& __x,
	      const _Rb_tree<_Key, _Val, _KeyOfValue, _Compare, _Alloc>& __y)
    {
      return std::lexicographical_compare(__x.begin(), __x.end(), 
					  __y.begin(), __y.end());
    }

  template<typename _Key, typename _Val, typename _KeyOfValue,
           typename _Compare, typename _Alloc>
    inline bool
    operator!=(const _Rb_tree<_Key, _Val, _KeyOfValue, _Compare, _Alloc>& __x,
	       const _Rb_tree<_Key, _Val, _KeyOfValue, _Compare, _Alloc>& __y)
    { return !(__x == __y); }

  template<typename _Key, typename _Val, typename _KeyOfValue,
           typename _Compare, typename _Alloc>
    inline bool
    operator>(const _Rb_tree<_Key, _Val, _KeyOfValue, _Compare, _Alloc>& __x,
	      const _Rb_tree<_Key, _Val, _KeyOfValue, _Compare, _Alloc>& __y)
    { return __y < __x; }

  template<typename _Key, typename _Val, typename _KeyOfValue,
           typename _Compare, typename _Alloc>
    inline bool
    operator<=(const _Rb_tree<_Key, _Val, _KeyOfValue, _Compare, _Alloc>& __x,
	       const _Rb_tree<_Key, _Val, _KeyOfValue, _Compare, _Alloc>& __y)
    { return !(__y < __x); }

  template<typename _Key, typename _Val, typename _KeyOfValue,
           typename _Compare, typename _Alloc>
    inline bool
    operator>=(const _Rb_tree<_Key, _Val, _KeyOfValue, _Compare, _Alloc>& __x,
	       const _Rb_tree<_Key, _Val, _KeyOfValue, _Compare, _Alloc>& __y)
    { return !(__x < __y); }

  template<typename _Key, typename _Val, typename _KeyOfValue,
           typename _Compare, typename _Alloc>
    inline void
    swap(_Rb_tree<_Key, _Val, _KeyOfValue, _Compare, _Alloc>& __x,
	 _Rb_tree<_Key, _Val, _KeyOfValue, _Compare, _Alloc>& __y)
    { __x.swap(__y); }

#ifdef __GXX_EXPERIMENTAL_CXX0X__
  template<typename _Key, typename _Val, typename _KeyOfValue,
           typename _Compare, typename _Alloc>
    _Rb_tree<_Key, _Val, _KeyOfValue, _Compare, _Alloc>::
    _Rb_tree(_Rb_tree<_Key, _Val, _KeyOfValue, _Compare, _Alloc>&& __x)
    : _M_impl(__x._M_impl._M_key_compare, __x._M_get_Node_allocator())
    {
      if (__x._M_root() != 0)
	{
	  _M_root() = __x._M_root();
	  _M_leftmost() = __x._M_leftmost();
	  _M_rightmost() = __x._M_rightmost();
	  _M_root()->_M_parent = _M_end();

	  __x._M_root() = 0;
	  __x._M_leftmost() = __x._M_end();
	  __x._M_rightmost() = __x._M_end();

	  this->_M_impl._M_node_count = __x._M_impl._M_node_count;
	  __x._M_impl._M_node_count = 0;
	}
    }
#endif

  template<typename _Key, typename _Val, typename _KeyOfValue,
           typename _Compare, typename _Alloc>
    _Rb_tree<_Key, _Val, _KeyOfValue, _Compare, _Alloc>&
    _Rb_tree<_Key, _Val, _KeyOfValue, _Compare, _Alloc>::
    operator=(const _Rb_tree<_Key, _Val, _KeyOfValue, _Compare, _Alloc>& __x)
    {
      if (this != &__x)
	{
	  // Note that _Key may be a constant type.
	  clear();
	  _M_impl._M_key_compare = __x._M_impl._M_key_compare;
	  if (__x._M_root() != 0)
	    {
	      _M_root() = _M_copy(__x._M_begin(), _M_end());
	      _M_leftmost() = _S_minimum(_M_root());
	      _M_rightmost() = _S_maximum(_M_root());
	      _M_impl._M_node_count = __x._M_impl._M_node_count;
	    }
	}
      return *this;
    }

  template<typename _Key, typename _Val, typename _KeyOfValue,
           typename _Compare, typename _Alloc>
#ifdef __GXX_EXPERIMENTAL_CXX0X__
    template<typename _Arg>
#endif
    typename _Rb_tree<_Key, _Val, _KeyOfValue, _Compare, _Alloc>::iterator
    _Rb_tree<_Key, _Val, _KeyOfValue, _Compare, _Alloc>::
#ifdef __GXX_EXPERIMENTAL_CXX0X__
    _M_insert_(_Const_Base_ptr __x, _Const_Base_ptr __p, _Arg&& __v)
#else
    _M_insert_(_Const_Base_ptr __x, _Const_Base_ptr __p, const _Val& __v)
#endif
    {
      bool __insert_left = (__x != 0 || __p == _M_end()
			    || _M_impl._M_key_compare(_KeyOfValue()(__v), 
						      _S_key(__p)));

      _Link_type __z = _M_create_node(_GLIBCXX_FORWARD(_Arg, __v));

      _Rb_tree_insert_and_rebalance(__insert_left, __z,
				    const_cast<_Base_ptr>(__p),  
				    this->_M_impl._M_header);
      ++_M_impl._M_node_count;
      return iterator(__z);
    }

  template<typename _Key, typename _Val, typename _KeyOfValue,
           typename _Compare, typename _Alloc>
#ifdef __GXX_EXPERIMENTAL_CXX0X__
    template<typename _Arg>
#endif
    typename _Rb_tree<_Key, _Val, _KeyOfValue, _Compare, _Alloc>::iterator
    _Rb_tree<_Key, _Val, _KeyOfValue, _Compare, _Alloc>::
#ifdef __GXX_EXPERIMENTAL_CXX0X__
    _M_insert_lower(_Base_ptr __x, _Base_ptr __p, _Arg&& __v)
#else
    _M_insert_lower(_Base_ptr __x, _Base_ptr __p, const _Val& __v)
#endif
    {
      bool __insert_left = (__x != 0 || __p == _M_end()
			    || !_M_impl._M_key_compare(_S_key(__p),
						       _KeyOfValue()(__v)));

      _Link_type __z = _M_create_node(_GLIBCXX_FORWARD(_Arg, __v));

      _Rb_tree_insert_and_rebalance(__insert_left, __z, __p,  
				    this->_M_impl._M_header);
      ++_M_impl._M_node_count;
      return iterator(__z);
    }

  template<typename _Key, typename _Val, typename _KeyOfValue,
           typename _Compare, typename _Alloc>
#ifdef __GXX_EXPERIMENTAL_CXX0X__
    template<typename _Arg>
#endif
    typename _Rb_tree<_Key, _Val, _KeyOfValue, _Compare, _Alloc>::iterator
    _Rb_tree<_Key, _Val, _KeyOfValue, _Compare, _Alloc>::
#ifdef __GXX_EXPERIMENTAL_CXX0X__
    _M_insert_equal_lower(_Arg&& __v)
#else
    _M_insert_equal_lower(const _Val& __v)
#endif
    {
      _Link_type __x = _M_begin();
      _Link_type __y = _M_end();
      while (__x != 0)
	{
	  __y = __x;
	  __x = !_M_impl._M_key_compare(_S_key(__x), _KeyOfValue()(__v)) ?
	        _S_left(__x) : _S_right(__x);
	}
      return _M_insert_lower(__x, __y, _GLIBCXX_FORWARD(_Arg, __v));
    }

  template<typename _Key, typename _Val, typename _KoV,
           typename _Compare, typename _Alloc>
    typename _Rb_tree<_Key, _Val, _KoV, _Compare, _Alloc>::_Link_type
    _Rb_tree<_Key, _Val, _KoV, _Compare, _Alloc>::
    _M_copy(_Const_Link_type __x, _Link_type __p)
    {
      // Structural copy.  __x and __p must be non-null.
      _Link_type __top = _M_clone_node(__x);
      __top->_M_parent = __p;

      __try
	{
	  if (__x->_M_right)
	    __top->_M_right = _M_copy(_S_right(__x), __top);
	  __p = __top;
	  __x = _S_left(__x);

	  while (__x != 0)
	    {
	      _Link_type __y = _M_clone_node(__x);
	      __p->_M_left = __y;
	      __y->_M_parent = __p;
	      if (__x->_M_right)
		__y->_M_right = _M_copy(_S_right(__x), __y);
	      __p = __y;
	      __x = _S_left(__x);
	    }
	}
      __catch(...)
	{
	  _M_erase(__top);
	  __throw_exception_again;
	}
      return __top;
    }

  template<typename _Key, typename _Val, typename _KeyOfValue,
           typename _Compare, typename _Alloc>
    void
    _Rb_tree<_Key, _Val, _KeyOfValue, _Compare, _Alloc>::
    _M_erase(_Link_type __x)
    {
      // Erase without rebalancing.
      while (__x != 0)
	{
	  _M_erase(_S_right(__x));
	  _Link_type __y = _S_left(__x);
	  _M_destroy_node(__x);
	  __x = __y;
	}
    }

  template<typename _Key, typename _Val, typename _KeyOfValue,
           typename _Compare, typename _Alloc>
    typename _Rb_tree<_Key, _Val, _KeyOfValue,
		      _Compare, _Alloc>::iterator
    _Rb_tree<_Key, _Val, _KeyOfValue, _Compare, _Alloc>::
    _M_lower_bound(_Link_type __x, _Link_type __y,
		   const _Key& __k)
    {
      while (__x != 0)
	if (!_M_impl._M_key_compare(_S_key(__x), __k))
	  __y = __x, __x = _S_left(__x);
	else
	  __x = _S_right(__x);
      return iterator(__y);
    }

  template<typename _Key, typename _Val, typename _KeyOfValue,
           typename _Compare, typename _Alloc>
    typename _Rb_tree<_Key, _Val, _KeyOfValue,
		      _Compare, _Alloc>::const_iterator
    _Rb_tree<_Key, _Val, _KeyOfValue, _Compare, _Alloc>::
    _M_lower_bound(_Const_Link_type __x, _Const_Link_type __y,
		   const _Key& __k) const
    {
      while (__x != 0)
	if (!_M_impl._M_key_compare(_S_key(__x), __k))
	  __y = __x, __x = _S_left(__x);
	else
	  __x = _S_right(__x);
      return const_iterator(__y);
    }

  template<typename _Key, typename _Val, typename _KeyOfValue,
           typename _Compare, typename _Alloc>
    typename _Rb_tree<_Key, _Val, _KeyOfValue,
		      _Compare, _Alloc>::iterator
    _Rb_tree<_Key, _Val, _KeyOfValue, _Compare, _Alloc>::
    _M_upper_bound(_Link_type __x, _Link_type __y,
		   const _Key& __k)
    {
      while (__x != 0)
	if (_M_impl._M_key_compare(__k, _S_key(__x)))
	  __y = __x, __x = _S_left(__x);
	else
	  __x = _S_right(__x);
      return iterator(__y);
    }

  template<typename _Key, typename _Val, typename _KeyOfValue,
           typename _Compare, typename _Alloc>
    typename _Rb_tree<_Key, _Val, _KeyOfValue,
		      _Compare, _Alloc>::const_iterator
    _Rb_tree<_Key, _Val, _KeyOfValue, _Compare, _Alloc>::
    _M_upper_bound(_Const_Link_type __x, _Const_Link_type __y,
		   const _Key& __k) const
    {
      while (__x != 0)
	if (_M_impl._M_key_compare(__k, _S_key(__x)))
	  __y = __x, __x = _S_left(__x);
	else
	  __x = _S_right(__x);
      return const_iterator(__y);
    }

  template<typename _Key, typename _Val, typename _KeyOfValue,
           typename _Compare, typename _Alloc>
    pair<typename _Rb_tree<_Key, _Val, _KeyOfValue,
			   _Compare, _Alloc>::iterator,
	 typename _Rb_tree<_Key, _Val, _KeyOfValue,
			   _Compare, _Alloc>::iterator>
    _Rb_tree<_Key, _Val, _KeyOfValue, _Compare, _Alloc>::
    equal_range(const _Key& __k)
    {
      _Link_type __x = _M_begin();
      _Link_type __y = _M_end();
      while (__x != 0)
	{
	  if (_M_impl._M_key_compare(_S_key(__x), __k))
	    __x = _S_right(__x);
	  else if (_M_impl._M_key_compare(__k, _S_key(__x)))
	    __y = __x, __x = _S_left(__x);
	  else
	    {
	      _Link_type __xu(__x), __yu(__y);
	      __y = __x, __x = _S_left(__x);
	      __xu = _S_right(__xu);
	      return pair<iterator,
		          iterator>(_M_lower_bound(__x, __y, __k),
				    _M_upper_bound(__xu, __yu, __k));
	    }
	}
      return pair<iterator, iterator>(iterator(__y),
				      iterator(__y));
    }

  template<typename _Key, typename _Val, typename _KeyOfValue,
           typename _Compare, typename _Alloc>
    pair<typename _Rb_tree<_Key, _Val, _KeyOfValue,
			   _Compare, _Alloc>::const_iterator,
	 typename _Rb_tree<_Key, _Val, _KeyOfValue,
			   _Compare, _Alloc>::const_iterator>
    _Rb_tree<_Key, _Val, _KeyOfValue, _Compare, _Alloc>::
    equal_range(const _Key& __k) const
    {
      _Const_Link_type __x = _M_begin();
      _Const_Link_type __y = _M_end();
      while (__x != 0)
	{
	  if (_M_impl._M_key_compare(_S_key(__x), __k))
	    __x = _S_right(__x);
	  else if (_M_impl._M_key_compare(__k, _S_key(__x)))
	    __y = __x, __x = _S_left(__x);
	  else
	    {
	      _Const_Link_type __xu(__x), __yu(__y);
	      __y = __x, __x = _S_left(__x);
	      __xu = _S_right(__xu);
	      return pair<const_iterator,
		          const_iterator>(_M_lower_bound(__x, __y, __k),
					  _M_upper_bound(__xu, __yu, __k));
	    }
	}
      return pair<const_iterator, const_iterator>(const_iterator(__y),
						  const_iterator(__y));
    }

  template<typename _Key, typename _Val, typename _KeyOfValue,
           typename _Compare, typename _Alloc>
    void
    _Rb_tree<_Key, _Val, _KeyOfValue, _Compare, _Alloc>::
    swap(_Rb_tree<_Key, _Val, _KeyOfValue, _Compare, _Alloc>& __t)
    {
      if (_M_root() == 0)
	{
	  if (__t._M_root() != 0)
	    {
	      _M_root() = __t._M_root();
	      _M_leftmost() = __t._M_leftmost();
	      _M_rightmost() = __t._M_rightmost();
	      _M_root()->_M_parent = _M_end();
	      
	      __t._M_root() = 0;
	      __t._M_leftmost() = __t._M_end();
	      __t._M_rightmost() = __t._M_end();
	    }
	}
      else if (__t._M_root() == 0)
	{
	  __t._M_root() = _M_root();
	  __t._M_leftmost() = _M_leftmost();
	  __t._M_rightmost() = _M_rightmost();
	  __t._M_root()->_M_parent = __t._M_end();
	  
	  _M_root() = 0;
	  _M_leftmost() = _M_end();
	  _M_rightmost() = _M_end();
	}
      else
	{
	  std::swap(_M_root(),__t._M_root());
	  std::swap(_M_leftmost(),__t._M_leftmost());
	  std::swap(_M_rightmost(),__t._M_rightmost());
	  
	  _M_root()->_M_parent = _M_end();
	  __t._M_root()->_M_parent = __t._M_end();
	}
      // No need to swap header's color as it does not change.
      std::swap(this->_M_impl._M_node_count, __t._M_impl._M_node_count);
      std::swap(this->_M_impl._M_key_compare, __t._M_impl._M_key_compare);
      
      // _GLIBCXX_RESOLVE_LIB_DEFECTS
      // 431. Swapping containers with unequal allocators.
      std::__alloc_swap<_Node_allocator>::
	_S_do_it(_M_get_Node_allocator(), __t._M_get_Node_allocator());
    }

  template<typename _Key, typename _Val, typename _KeyOfValue,
           typename _Compare, typename _Alloc>
#ifdef __GXX_EXPERIMENTAL_CXX0X__
    template<typename _Arg>
#endif
    pair<typename _Rb_tree<_Key, _Val, _KeyOfValue,
			   _Compare, _Alloc>::iterator, bool>
    _Rb_tree<_Key, _Val, _KeyOfValue, _Compare, _Alloc>::
#ifdef __GXX_EXPERIMENTAL_CXX0X__
    _M_insert_unique(_Arg&& __v)
#else
    _M_insert_unique(const _Val& __v)
#endif
    {
      _Link_type __x = _M_begin();
      _Link_type __y = _M_end();
      bool __comp = true;
      while (__x != 0)
	{
	  __y = __x;
	  __comp = _M_impl._M_key_compare(_KeyOfValue()(__v), _S_key(__x));
	  __x = __comp ? _S_left(__x) : _S_right(__x);
	}
      iterator __j = iterator(__y);
      if (__comp)
	{
	  if (__j == begin())
	    return pair<iterator, bool>
	      (_M_insert_(__x, __y, _GLIBCXX_FORWARD(_Arg, __v)), true);
	  else
	    --__j;
	}
      if (_M_impl._M_key_compare(_S_key(__j._M_node), _KeyOfValue()(__v)))
	return pair<iterator, bool>
	  (_M_insert_(__x, __y, _GLIBCXX_FORWARD(_Arg, __v)), true);
      return pair<iterator, bool>(__j, false);
    }

  template<typename _Key, typename _Val, typename _KeyOfValue,
           typename _Compare, typename _Alloc>
#ifdef __GXX_EXPERIMENTAL_CXX0X__
    template<typename _Arg>
#endif
    typename _Rb_tree<_Key, _Val, _KeyOfValue, _Compare, _Alloc>::iterator
    _Rb_tree<_Key, _Val, _KeyOfValue, _Compare, _Alloc>::
#ifdef __GXX_EXPERIMENTAL_CXX0X__
    _M_insert_equal(_Arg&& __v)
#else
    _M_insert_equal(const _Val& __v)
#endif
    {
      _Link_type __x = _M_begin();
      _Link_type __y = _M_end();
      while (__x != 0)
	{
	  __y = __x;
	  __x = _M_impl._M_key_compare(_KeyOfValue()(__v), _S_key(__x)) ?
	        _S_left(__x) : _S_right(__x);
	}
      return _M_insert_(__x, __y, _GLIBCXX_FORWARD(_Arg, __v));
    }

  template<typename _Key, typename _Val, typename _KeyOfValue,
           typename _Compare, typename _Alloc>
#ifdef __GXX_EXPERIMENTAL_CXX0X__
    template<typename _Arg>
#endif
    typename _Rb_tree<_Key, _Val, _KeyOfValue, _Compare, _Alloc>::iterator
    _Rb_tree<_Key, _Val, _KeyOfValue, _Compare, _Alloc>::
#ifdef __GXX_EXPERIMENTAL_CXX0X__
    _M_insert_unique_(const_iterator __position, _Arg&& __v)
#else
    _M_insert_unique_(const_iterator __position, const _Val& __v)
#endif
    {
      // end()
      if (__position._M_node == _M_end())
	{
	  if (size() > 0
	      && _M_impl._M_key_compare(_S_key(_M_rightmost()), 
					_KeyOfValue()(__v)))
	    return _M_insert_(0, _M_rightmost(), _GLIBCXX_FORWARD(_Arg, __v));
	  else
	    return _M_insert_unique(_GLIBCXX_FORWARD(_Arg, __v)).first;
	}
      else if (_M_impl._M_key_compare(_KeyOfValue()(__v),
				      _S_key(__position._M_node)))
	{
	  // First, try before...
	  const_iterator __before = __position;
	  if (__position._M_node == _M_leftmost()) // begin()
	    return _M_insert_(_M_leftmost(), _M_leftmost(),
			      _GLIBCXX_FORWARD(_Arg, __v));
	  else if (_M_impl._M_key_compare(_S_key((--__before)._M_node), 
					  _KeyOfValue()(__v)))
	    {
	      if (_S_right(__before._M_node) == 0)
		return _M_insert_(0, __before._M_node,
				  _GLIBCXX_FORWARD(_Arg, __v));
	      else
		return _M_insert_(__position._M_node,
				  __position._M_node,
				  _GLIBCXX_FORWARD(_Arg, __v));
	    }
	  else
	    return _M_insert_unique(_GLIBCXX_FORWARD(_Arg, __v)).first;
	}
      else if (_M_impl._M_key_compare(_S_key(__position._M_node),
				      _KeyOfValue()(__v)))
	{
	  // ... then try after.
	  const_iterator __after = __position;
	  if (__position._M_node == _M_rightmost())
	    return _M_insert_(0, _M_rightmost(),
			      _GLIBCXX_FORWARD(_Arg, __v));
	  else if (_M_impl._M_key_compare(_KeyOfValue()(__v),
					  _S_key((++__after)._M_node)))
	    {
	      if (_S_right(__position._M_node) == 0)
		return _M_insert_(0, __position._M_node,
				  _GLIBCXX_FORWARD(_Arg, __v));
	      else
		return _M_insert_(__after._M_node, __after._M_node,
				  _GLIBCXX_FORWARD(_Arg, __v));
	    }
	  else
	    return _M_insert_unique(_GLIBCXX_FORWARD(_Arg, __v)).first;
	}
      else
	// Equivalent keys.
	return __position._M_const_cast();
    }

  template<typename _Key, typename _Val, typename _KeyOfValue,
           typename _Compare, typename _Alloc>
#ifdef __GXX_EXPERIMENTAL_CXX0X__
    template<typename _Arg>
#endif
    typename _Rb_tree<_Key, _Val, _KeyOfValue, _Compare, _Alloc>::iterator
    _Rb_tree<_Key, _Val, _KeyOfValue, _Compare, _Alloc>::
#ifdef __GXX_EXPERIMENTAL_CXX0X__
    _M_insert_equal_(const_iterator __position, _Arg&& __v)
#else
    _M_insert_equal_(const_iterator __position, const _Val& __v)
#endif
    {
      // end()
      if (__position._M_node == _M_end())
	{
	  if (size() > 0
	      && !_M_impl._M_key_compare(_KeyOfValue()(__v),
					 _S_key(_M_rightmost())))
	    return _M_insert_(0, _M_rightmost(),
			      _GLIBCXX_FORWARD(_Arg, __v));
	  else
	    return _M_insert_equal(_GLIBCXX_FORWARD(_Arg, __v));
	}
      else if (!_M_impl._M_key_compare(_S_key(__position._M_node),
				       _KeyOfValue()(__v)))
	{
	  // First, try before...
	  const_iterator __before = __position;
	  if (__position._M_node == _M_leftmost()) // begin()
	    return _M_insert_(_M_leftmost(), _M_leftmost(),
			      _GLIBCXX_FORWARD(_Arg, __v));
	  else if (!_M_impl._M_key_compare(_KeyOfValue()(__v),
					   _S_key((--__before)._M_node)))
	    {
	      if (_S_right(__before._M_node) == 0)
		return _M_insert_(0, __before._M_node,
				  _GLIBCXX_FORWARD(_Arg, __v));
	      else
		return _M_insert_(__position._M_node,
				  __position._M_node,
				  _GLIBCXX_FORWARD(_Arg, __v));
	    }
	  else
	    return _M_insert_equal(_GLIBCXX_FORWARD(_Arg, __v));
	}
      else
	{
	  // ... then try after.  
	  const_iterator __after = __position;
	  if (__position._M_node == _M_rightmost())
	    return _M_insert_(0, _M_rightmost(),
			      _GLIBCXX_FORWARD(_Arg, __v));
	  else if (!_M_impl._M_key_compare(_S_key((++__after)._M_node),
					   _KeyOfValue()(__v)))
	    {
	      if (_S_right(__position._M_node) == 0)
		return _M_insert_(0, __position._M_node,
				  _GLIBCXX_FORWARD(_Arg, __v));
	      else
		return _M_insert_(__after._M_node, __after._M_node,
				  _GLIBCXX_FORWARD(_Arg, __v));
	    }
	  else
	    return _M_insert_equal_lower(_GLIBCXX_FORWARD(_Arg, __v));
	}
    }

  template<typename _Key, typename _Val, typename _KoV,
           typename _Cmp, typename _Alloc>
    template<class _II>
      void
      _Rb_tree<_Key, _Val, _KoV, _Cmp, _Alloc>::
      _M_insert_unique(_II __first, _II __last)
      {
	for (; __first != __last; ++__first)
	  _M_insert_unique_(end(), *__first);
      }

  template<typename _Key, typename _Val, typename _KoV,
           typename _Cmp, typename _Alloc>
    template<class _II>
      void
      _Rb_tree<_Key, _Val, _KoV, _Cmp, _Alloc>::
      _M_insert_equal(_II __first, _II __last)
      {
	for (; __first != __last; ++__first)
	  _M_insert_equal_(end(), *__first);
      }

#ifdef __GXX_EXPERIMENTAL_CXX0X__
  // _GLIBCXX_RESOLVE_LIB_DEFECTS
  // DR 130. Associative erase should return an iterator.
  template<typename _Key, typename _Val, typename _KeyOfValue,
           typename _Compare, typename _Alloc>
    inline typename _Rb_tree<_Key, _Val, _KeyOfValue, _Compare, _Alloc>::iterator
    _Rb_tree<_Key, _Val, _KeyOfValue, _Compare, _Alloc>::
    erase(iterator __position)
    {
      iterator __result = __position;
      ++__result;
      _Link_type __y =
	static_cast<_Link_type>(_Rb_tree_rebalance_for_erase
				(__position._M_node,
				 this->_M_impl._M_header));
      _M_destroy_node(__y);
      --_M_impl._M_node_count;
      return __result;
    }

  // _GLIBCXX_RESOLVE_LIB_DEFECTS
  // DR 130. Associative erase should return an iterator.
  template<typename _Key, typename _Val, typename _KeyOfValue,
           typename _Compare, typename _Alloc>
    inline typename _Rb_tree<_Key, _Val, _KeyOfValue, _Compare, _Alloc>::const_iterator
    _Rb_tree<_Key, _Val, _KeyOfValue, _Compare, _Alloc>::
    erase(const_iterator __position)
    {
      const_iterator __result = __position;
      ++__result;
      _Link_type __y =
	static_cast<_Link_type>(_Rb_tree_rebalance_for_erase
				(const_cast<_Base_ptr>(__position._M_node),
				 this->_M_impl._M_header));
      _M_destroy_node(__y);
      --_M_impl._M_node_count;
      return __result;
    }
#else
  template<typename _Key, typename _Val, typename _KeyOfValue,
           typename _Compare, typename _Alloc>
    void
    _Rb_tree<_Key, _Val, _KeyOfValue, _Compare, _Alloc>::
    _M_erase_aux(const_iterator __position)
    {
      _Link_type __y =
	static_cast<_Link_type>(_Rb_tree_rebalance_for_erase
				(const_cast<_Base_ptr>(__position._M_node),
				 this->_M_impl._M_header));
      _M_destroy_node(__y);
      --_M_impl._M_node_count;
    }
#endif

  template<typename _Key, typename _Val, typename _KeyOfValue,
           typename _Compare, typename _Alloc>
<<<<<<< HEAD
    typename _Rb_tree<_Key, _Val, _KeyOfValue, _Compare, _Alloc>::size_type
    _Rb_tree<_Key, _Val, _KeyOfValue, _Compare, _Alloc>::
    erase(const _Key& __x)
    {
      pair<iterator, iterator> __p = equal_range(__x);
      const size_type __old_size = size();
      erase(__p.first, __p.second);
      return __old_size - size();
    }

#ifdef __GXX_EXPERIMENTAL_CXX0X__
  // _GLIBCXX_RESOLVE_LIB_DEFECTS
  // DR 130. Associative erase should return an iterator.
  template<typename _Key, typename _Val, typename _KeyOfValue,
           typename _Compare, typename _Alloc>
    typename _Rb_tree<_Key, _Val, _KeyOfValue, _Compare, _Alloc>::iterator
    _Rb_tree<_Key, _Val, _KeyOfValue, _Compare, _Alloc>::
    erase(iterator __first, iterator __last)
    {
      if (__first == begin() && __last == end())
        {
	  clear();
	  return end();
        }
      else
        {
	  while (__first != __last)
	    erase(__first++);
	  return __last;
        }
    }

  // _GLIBCXX_RESOLVE_LIB_DEFECTS
  // DR 130. Associative erase should return an iterator.
  template<typename _Key, typename _Val, typename _KeyOfValue,
           typename _Compare, typename _Alloc>
    typename _Rb_tree<_Key, _Val, _KeyOfValue, _Compare, _Alloc>::const_iterator
    _Rb_tree<_Key, _Val, _KeyOfValue, _Compare, _Alloc>::
    erase(const_iterator __first, const_iterator __last)
    {
      if (__first == begin() && __last == end())
        {
	  clear();
	  return end();
        }
      else
        {
	  while (__first != __last)
	    erase(__first++);
	  return __last;
        }
    }
#else
  template<typename _Key, typename _Val, typename _KeyOfValue,
           typename _Compare, typename _Alloc>
=======
>>>>>>> b56a5220
    void
    _Rb_tree<_Key, _Val, _KeyOfValue, _Compare, _Alloc>::
    _M_erase_aux(const_iterator __first, const_iterator __last)
    {
      if (__first == begin() && __last == end())
	clear();
      else
	while (__first != __last)
	  erase(__first++);
    }

  template<typename _Key, typename _Val, typename _KeyOfValue,
           typename _Compare, typename _Alloc>
    typename _Rb_tree<_Key, _Val, _KeyOfValue, _Compare, _Alloc>::size_type
    _Rb_tree<_Key, _Val, _KeyOfValue, _Compare, _Alloc>::
    erase(const _Key& __x)
    {
      pair<iterator, iterator> __p = equal_range(__x);
      const size_type __old_size = size();
      erase(__p.first, __p.second);
      return __old_size - size();
    }
#endif

  template<typename _Key, typename _Val, typename _KeyOfValue,
           typename _Compare, typename _Alloc>
    void
    _Rb_tree<_Key, _Val, _KeyOfValue, _Compare, _Alloc>::
    erase(const _Key* __first, const _Key* __last)
    {
      while (__first != __last)
	erase(*__first++);
    }

  template<typename _Key, typename _Val, typename _KeyOfValue,
           typename _Compare, typename _Alloc>
    typename _Rb_tree<_Key, _Val, _KeyOfValue,
		      _Compare, _Alloc>::iterator
    _Rb_tree<_Key, _Val, _KeyOfValue, _Compare, _Alloc>::
    find(const _Key& __k)
    {
      iterator __j = _M_lower_bound(_M_begin(), _M_end(), __k);
      return (__j == end()
	      || _M_impl._M_key_compare(__k,
					_S_key(__j._M_node))) ? end() : __j;
    }

  template<typename _Key, typename _Val, typename _KeyOfValue,
           typename _Compare, typename _Alloc>
    typename _Rb_tree<_Key, _Val, _KeyOfValue,
		      _Compare, _Alloc>::const_iterator
    _Rb_tree<_Key, _Val, _KeyOfValue, _Compare, _Alloc>::
    find(const _Key& __k) const
    {
      const_iterator __j = _M_lower_bound(_M_begin(), _M_end(), __k);
      return (__j == end()
	      || _M_impl._M_key_compare(__k, 
					_S_key(__j._M_node))) ? end() : __j;
    }

  template<typename _Key, typename _Val, typename _KeyOfValue,
           typename _Compare, typename _Alloc>
    typename _Rb_tree<_Key, _Val, _KeyOfValue, _Compare, _Alloc>::size_type
    _Rb_tree<_Key, _Val, _KeyOfValue, _Compare, _Alloc>::
    count(const _Key& __k) const
    {
      pair<const_iterator, const_iterator> __p = equal_range(__k);
      const size_type __n = std::distance(__p.first, __p.second);
      return __n;
    }

  _GLIBCXX_PURE unsigned int
  _Rb_tree_black_count(const _Rb_tree_node_base* __node,
                       const _Rb_tree_node_base* __root) throw ();

  template<typename _Key, typename _Val, typename _KeyOfValue,
           typename _Compare, typename _Alloc>
    bool
    _Rb_tree<_Key,_Val,_KeyOfValue,_Compare,_Alloc>::__rb_verify() const
    {
      if (_M_impl._M_node_count == 0 || begin() == end())
	return _M_impl._M_node_count == 0 && begin() == end()
	       && this->_M_impl._M_header._M_left == _M_end()
	       && this->_M_impl._M_header._M_right == _M_end();

      unsigned int __len = _Rb_tree_black_count(_M_leftmost(), _M_root());
      for (const_iterator __it = begin(); __it != end(); ++__it)
	{
	  _Const_Link_type __x = static_cast<_Const_Link_type>(__it._M_node);
	  _Const_Link_type __L = _S_left(__x);
	  _Const_Link_type __R = _S_right(__x);

	  if (__x->_M_color == _S_red)
	    if ((__L && __L->_M_color == _S_red)
		|| (__R && __R->_M_color == _S_red))
	      return false;

	  if (__L && _M_impl._M_key_compare(_S_key(__x), _S_key(__L)))
	    return false;
	  if (__R && _M_impl._M_key_compare(_S_key(__R), _S_key(__x)))
	    return false;

	  if (!__L && !__R && _Rb_tree_black_count(__x, _M_root()) != __len)
	    return false;
	}

      if (_M_leftmost() != _Rb_tree_node_base::_S_minimum(_M_root()))
	return false;
      if (_M_rightmost() != _Rb_tree_node_base::_S_maximum(_M_root()))
	return false;
      return true;
    }

_GLIBCXX_END_NAMESPACE

#endif<|MERGE_RESOLUTION|>--- conflicted
+++ resolved
@@ -739,28 +739,11 @@
         void
         _M_insert_equal(_InputIterator __first, _InputIterator __last);
 
-<<<<<<< HEAD
-#ifdef __GXX_EXPERIMENTAL_CXX0X__
-      // _GLIBCXX_RESOLVE_LIB_DEFECTS
-      // DR 130. Associative erase should return an iterator.
-      iterator
-      erase(iterator __position);
-
-      // _GLIBCXX_RESOLVE_LIB_DEFECTS
-      // DR 130. Associative erase should return an iterator.
-      const_iterator
-      erase(const_iterator __position);
-#else
-=======
     private:
->>>>>>> b56a5220
       void
       _M_erase_aux(const_iterator __position);
 
       void
-<<<<<<< HEAD
-      erase(const_iterator __position);
-=======
       _M_erase_aux(const_iterator __first, const_iterator __last);
 
     public:
@@ -779,7 +762,6 @@
       void
       erase(const_iterator __position)
       { _M_erase_aux(__position); }
->>>>>>> b56a5220
 #endif
       size_type
       erase(const key_type& __x);
@@ -788,20 +770,6 @@
       // _GLIBCXX_RESOLVE_LIB_DEFECTS
       // DR 130. Associative erase should return an iterator.
       iterator
-<<<<<<< HEAD
-      erase(iterator __first, iterator __last);
-
-      // _GLIBCXX_RESOLVE_LIB_DEFECTS
-      // DR 130. Associative erase should return an iterator.
-      const_iterator
-      erase(const_iterator __first, const_iterator __last);
-#else
-      void
-      erase(iterator __first, iterator __last);
-
-      void
-      erase(const_iterator __first, const_iterator __last);
-=======
       erase(const_iterator __first, const_iterator __last)
       {
 	_M_erase_aux(__first, __last);
@@ -811,7 +779,6 @@
       void
       erase(const_iterator __first, const_iterator __last)
       { _M_erase_aux(__first, __last); }
->>>>>>> b56a5220
 #endif
       void
       erase(const key_type* __first, const key_type* __last);
@@ -1490,120 +1457,22 @@
 	  _M_insert_equal_(end(), *__first);
       }
 
-#ifdef __GXX_EXPERIMENTAL_CXX0X__
-  // _GLIBCXX_RESOLVE_LIB_DEFECTS
-  // DR 130. Associative erase should return an iterator.
-  template<typename _Key, typename _Val, typename _KeyOfValue,
-           typename _Compare, typename _Alloc>
-    inline typename _Rb_tree<_Key, _Val, _KeyOfValue, _Compare, _Alloc>::iterator
-    _Rb_tree<_Key, _Val, _KeyOfValue, _Compare, _Alloc>::
-    erase(iterator __position)
-    {
-      iterator __result = __position;
-      ++__result;
-      _Link_type __y =
-	static_cast<_Link_type>(_Rb_tree_rebalance_for_erase
-				(__position._M_node,
-				 this->_M_impl._M_header));
-      _M_destroy_node(__y);
-      --_M_impl._M_node_count;
-      return __result;
-    }
-
-  // _GLIBCXX_RESOLVE_LIB_DEFECTS
-  // DR 130. Associative erase should return an iterator.
-  template<typename _Key, typename _Val, typename _KeyOfValue,
-           typename _Compare, typename _Alloc>
-    inline typename _Rb_tree<_Key, _Val, _KeyOfValue, _Compare, _Alloc>::const_iterator
-    _Rb_tree<_Key, _Val, _KeyOfValue, _Compare, _Alloc>::
-    erase(const_iterator __position)
-    {
-      const_iterator __result = __position;
-      ++__result;
+  template<typename _Key, typename _Val, typename _KeyOfValue,
+           typename _Compare, typename _Alloc>
+    void
+    _Rb_tree<_Key, _Val, _KeyOfValue, _Compare, _Alloc>::
+    _M_erase_aux(const_iterator __position)
+    {
       _Link_type __y =
 	static_cast<_Link_type>(_Rb_tree_rebalance_for_erase
 				(const_cast<_Base_ptr>(__position._M_node),
 				 this->_M_impl._M_header));
       _M_destroy_node(__y);
       --_M_impl._M_node_count;
-      return __result;
-    }
-#else
-  template<typename _Key, typename _Val, typename _KeyOfValue,
-           typename _Compare, typename _Alloc>
-    void
-    _Rb_tree<_Key, _Val, _KeyOfValue, _Compare, _Alloc>::
-    _M_erase_aux(const_iterator __position)
-    {
-      _Link_type __y =
-	static_cast<_Link_type>(_Rb_tree_rebalance_for_erase
-				(const_cast<_Base_ptr>(__position._M_node),
-				 this->_M_impl._M_header));
-      _M_destroy_node(__y);
-      --_M_impl._M_node_count;
-    }
-#endif
-
-  template<typename _Key, typename _Val, typename _KeyOfValue,
-           typename _Compare, typename _Alloc>
-<<<<<<< HEAD
-    typename _Rb_tree<_Key, _Val, _KeyOfValue, _Compare, _Alloc>::size_type
-    _Rb_tree<_Key, _Val, _KeyOfValue, _Compare, _Alloc>::
-    erase(const _Key& __x)
-    {
-      pair<iterator, iterator> __p = equal_range(__x);
-      const size_type __old_size = size();
-      erase(__p.first, __p.second);
-      return __old_size - size();
-    }
-
-#ifdef __GXX_EXPERIMENTAL_CXX0X__
-  // _GLIBCXX_RESOLVE_LIB_DEFECTS
-  // DR 130. Associative erase should return an iterator.
-  template<typename _Key, typename _Val, typename _KeyOfValue,
-           typename _Compare, typename _Alloc>
-    typename _Rb_tree<_Key, _Val, _KeyOfValue, _Compare, _Alloc>::iterator
-    _Rb_tree<_Key, _Val, _KeyOfValue, _Compare, _Alloc>::
-    erase(iterator __first, iterator __last)
-    {
-      if (__first == begin() && __last == end())
-        {
-	  clear();
-	  return end();
-        }
-      else
-        {
-	  while (__first != __last)
-	    erase(__first++);
-	  return __last;
-        }
-    }
-
-  // _GLIBCXX_RESOLVE_LIB_DEFECTS
-  // DR 130. Associative erase should return an iterator.
-  template<typename _Key, typename _Val, typename _KeyOfValue,
-           typename _Compare, typename _Alloc>
-    typename _Rb_tree<_Key, _Val, _KeyOfValue, _Compare, _Alloc>::const_iterator
-    _Rb_tree<_Key, _Val, _KeyOfValue, _Compare, _Alloc>::
-    erase(const_iterator __first, const_iterator __last)
-    {
-      if (__first == begin() && __last == end())
-        {
-	  clear();
-	  return end();
-        }
-      else
-        {
-	  while (__first != __last)
-	    erase(__first++);
-	  return __last;
-        }
-    }
-#else
-  template<typename _Key, typename _Val, typename _KeyOfValue,
-           typename _Compare, typename _Alloc>
-=======
->>>>>>> b56a5220
+    }
+
+  template<typename _Key, typename _Val, typename _KeyOfValue,
+           typename _Compare, typename _Alloc>
     void
     _Rb_tree<_Key, _Val, _KeyOfValue, _Compare, _Alloc>::
     _M_erase_aux(const_iterator __first, const_iterator __last)
@@ -1626,7 +1495,6 @@
       erase(__p.first, __p.second);
       return __old_size - size();
     }
-#endif
 
   template<typename _Key, typename _Val, typename _KeyOfValue,
            typename _Compare, typename _Alloc>
