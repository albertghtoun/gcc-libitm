// Algorithm implementation -*- C++ -*-

<<<<<<< HEAD
// Copyright (C) 2001, 2002, 2003, 2004, 2005, 2006, 2007, 2008, 2009, 2010
=======
// Copyright (C) 2001, 2002, 2003, 2004, 2005, 2006, 2007, 2008, 2009
>>>>>>> e33a1692
// Free Software Foundation, Inc.
//
// This file is part of the GNU ISO C++ Library.  This library is free
// software; you can redistribute it and/or modify it under the
// terms of the GNU General Public License as published by the
// Free Software Foundation; either version 3, or (at your option)
// any later version.

// This library is distributed in the hope that it will be useful,
// but WITHOUT ANY WARRANTY; without even the implied warranty of
// MERCHANTABILITY or FITNESS FOR A PARTICULAR PURPOSE.  See the
// GNU General Public License for more details.

// Under Section 7 of GPL version 3, you are granted additional
// permissions described in the GCC Runtime Library Exception, version
// 3.1, as published by the Free Software Foundation.

// You should have received a copy of the GNU General Public License and
// a copy of the GCC Runtime Library Exception along with this program;
// see the files COPYING3 and COPYING.RUNTIME respectively.  If not, see
// <http://www.gnu.org/licenses/>.

/*
 *
 * Copyright (c) 1994
 * Hewlett-Packard Company
 *
 * Permission to use, copy, modify, distribute and sell this software
 * and its documentation for any purpose is hereby granted without fee,
 * provided that the above copyright notice appear in all copies and
 * that both that copyright notice and this permission notice appear
 * in supporting documentation.  Hewlett-Packard Company makes no
 * representations about the suitability of this software for any
 * purpose.  It is provided "as is" without express or implied warranty.
 *
 *
 * Copyright (c) 1996
 * Silicon Graphics Computer Systems, Inc.
 *
 * Permission to use, copy, modify, distribute and sell this software
 * and its documentation for any purpose is hereby granted without fee,
 * provided that the above copyright notice appear in all copies and
 * that both that copyright notice and this permission notice appear
 * in supporting documentation.  Silicon Graphics makes no
 * representations about the suitability of this software for any
 * purpose.  It is provided "as is" without express or implied warranty.
 */

/** @file stl_algo.h
 *  This is an internal header file, included by other library headers.
 *  You should not attempt to use it directly.
 */

#ifndef _STL_ALGO_H
#define _STL_ALGO_H 1

#include <cstdlib>             // for rand
#include <bits/algorithmfwd.h>
#include <bits/stl_heap.h>
#include <bits/stl_tempbuf.h>  // for _Temporary_buffer
<<<<<<< HEAD

#ifdef __GXX_EXPERIMENTAL_CXX0X__
#include <random> // for std::uniform_int_distribution
#endif
=======
#include <debug/debug.h>
#include <initializer_list>
>>>>>>> e33a1692

// See concept_check.h for the __glibcxx_*_requires macros.

_GLIBCXX_BEGIN_NAMESPACE(std)

  /// Swaps the median value of *__a, *__b and *__c to *__a
  template<typename _Iterator>
    void
    __move_median_first(_Iterator __a, _Iterator __b, _Iterator __c)
    {
      // concept requirements
      __glibcxx_function_requires(_LessThanComparableConcept<
	    typename iterator_traits<_Iterator>::value_type>)

      if (*__a < *__b)
	{
	  if (*__b < *__c)
	    std::iter_swap(__a, __b);
	  else if (*__a < *__c)
	    std::iter_swap(__a, __c);
	}
      else if (*__a < *__c)
	return;
      else if (*__b < *__c)
	std::iter_swap(__a, __c);
      else
	std::iter_swap(__a, __b);
    }

  /// Swaps the median value of *__a, *__b and *__c under __comp to *__a
  template<typename _Iterator, typename _Compare>
    void
    __move_median_first(_Iterator __a, _Iterator __b, _Iterator __c,
			_Compare __comp)
    {
      // concept requirements
      __glibcxx_function_requires(_BinaryFunctionConcept<_Compare, bool,
	    typename iterator_traits<_Iterator>::value_type,
	    typename iterator_traits<_Iterator>::value_type>)

      if (__comp(*__a, *__b))
	{
	  if (__comp(*__b, *__c))
	    std::iter_swap(__a, __b);
	  else if (__comp(*__a, *__c))
	    std::iter_swap(__a, __c);
	}
      else if (__comp(*__a, *__c))
	return;
      else if (__comp(*__b, *__c))
	std::iter_swap(__a, __c);
      else
	std::iter_swap(__a, __b);
    }

  /// Swaps the median value of *__a, *__b and *__c to *__a
  template<typename _Iterator>
    void
    __move_median_first(_Iterator __a, _Iterator __b, _Iterator __c)
    {
      // concept requirements
      __glibcxx_function_requires(_LessThanComparableConcept<
	    typename iterator_traits<_Iterator>::value_type>)

      if (*__a < *__b)
	{
	  if (*__b < *__c)
	    std::iter_swap(__a, __b);
	  else if (*__a < *__c)
	    std::iter_swap(__a, __c);
	}
      else if (*__a < *__c)
	return;
      else if (*__b < *__c)
	std::iter_swap(__a, __c);
      else
	std::iter_swap(__a, __b);
    }

  /// Swaps the median value of *__a, *__b and *__c under __comp to *__a
  template<typename _Iterator, typename _Compare>
    void
    __move_median_first(_Iterator __a, _Iterator __b, _Iterator __c,
			_Compare __comp)
    {
      // concept requirements
      __glibcxx_function_requires(_BinaryFunctionConcept<_Compare, bool,
	    typename iterator_traits<_Iterator>::value_type,
	    typename iterator_traits<_Iterator>::value_type>)

      if (__comp(*__a, *__b))
	{
	  if (__comp(*__b, *__c))
	    std::iter_swap(__a, __b);
	  else if (__comp(*__a, *__c))
	    std::iter_swap(__a, __c);
	}
      else if (__comp(*__a, *__c))
	return;
      else if (__comp(*__b, *__c))
	std::iter_swap(__a, __c);
      else
	std::iter_swap(__a, __b);
    }

  // for_each

  /// This is an overload used by find() for the Input Iterator case.
  template<typename _InputIterator, typename _Tp>
    inline _InputIterator
    __find(_InputIterator __first, _InputIterator __last,
	   const _Tp& __val, input_iterator_tag)
    {
      while (__first != __last && !(*__first == __val))
	++__first;
      return __first;
    }

  /// This is an overload used by find_if() for the Input Iterator case.
  template<typename _InputIterator, typename _Predicate>
    inline _InputIterator
    __find_if(_InputIterator __first, _InputIterator __last,
	      _Predicate __pred, input_iterator_tag)
    {
      while (__first != __last && !bool(__pred(*__first)))
	++__first;
      return __first;
    }

  /// This is an overload used by find() for the RAI case.
  template<typename _RandomAccessIterator, typename _Tp>
    _RandomAccessIterator
    __find(_RandomAccessIterator __first, _RandomAccessIterator __last,
	   const _Tp& __val, random_access_iterator_tag)
    {
      typename iterator_traits<_RandomAccessIterator>::difference_type
	__trip_count = (__last - __first) >> 2;

      for (; __trip_count > 0; --__trip_count)
	{
	  if (*__first == __val)
	    return __first;
	  ++__first;

	  if (*__first == __val)
	    return __first;
	  ++__first;

	  if (*__first == __val)
	    return __first;
	  ++__first;

	  if (*__first == __val)
	    return __first;
	  ++__first;
	}

      switch (__last - __first)
	{
	case 3:
	  if (*__first == __val)
	    return __first;
	  ++__first;
	case 2:
	  if (*__first == __val)
	    return __first;
	  ++__first;
	case 1:
	  if (*__first == __val)
	    return __first;
	  ++__first;
	case 0:
	default:
	  return __last;
	}
    }

  /// This is an overload used by find_if() for the RAI case.
  template<typename _RandomAccessIterator, typename _Predicate>
    _RandomAccessIterator
    __find_if(_RandomAccessIterator __first, _RandomAccessIterator __last,
	      _Predicate __pred, random_access_iterator_tag)
    {
      typename iterator_traits<_RandomAccessIterator>::difference_type
	__trip_count = (__last - __first) >> 2;

      for (; __trip_count > 0; --__trip_count)
	{
	  if (__pred(*__first))
	    return __first;
	  ++__first;

	  if (__pred(*__first))
	    return __first;
	  ++__first;

	  if (__pred(*__first))
	    return __first;
	  ++__first;

	  if (__pred(*__first))
	    return __first;
	  ++__first;
	}

      switch (__last - __first)
	{
	case 3:
	  if (__pred(*__first))
	    return __first;
	  ++__first;
	case 2:
	  if (__pred(*__first))
	    return __first;
	  ++__first;
	case 1:
	  if (__pred(*__first))
	    return __first;
	  ++__first;
	case 0:
	default:
	  return __last;
	}
    }

#ifdef __GXX_EXPERIMENTAL_CXX0X__
  /// This is an overload used by find_if_not() for the Input Iterator case.
  template<typename _InputIterator, typename _Predicate>
    inline _InputIterator
    __find_if_not(_InputIterator __first, _InputIterator __last,
		  _Predicate __pred, input_iterator_tag)
    {
      while (__first != __last && bool(__pred(*__first)))
	++__first;
      return __first;
    }

  /// This is an overload used by find_if_not() for the RAI case.
  template<typename _RandomAccessIterator, typename _Predicate>
    _RandomAccessIterator
    __find_if_not(_RandomAccessIterator __first, _RandomAccessIterator __last,
		  _Predicate __pred, random_access_iterator_tag)
    {
      typename iterator_traits<_RandomAccessIterator>::difference_type
	__trip_count = (__last - __first) >> 2;

      for (; __trip_count > 0; --__trip_count)
	{
	  if (!bool(__pred(*__first)))
	    return __first;
	  ++__first;

	  if (!bool(__pred(*__first)))
	    return __first;
	  ++__first;

	  if (!bool(__pred(*__first)))
	    return __first;
	  ++__first;

	  if (!bool(__pred(*__first)))
	    return __first;
	  ++__first;
	}

      switch (__last - __first)
	{
	case 3:
	  if (!bool(__pred(*__first)))
	    return __first;
	  ++__first;
	case 2:
	  if (!bool(__pred(*__first)))
	    return __first;
	  ++__first;
	case 1:
	  if (!bool(__pred(*__first)))
	    return __first;
	  ++__first;
	case 0:
	default:
	  return __last;
	}
    }
#endif

  // set_difference
  // set_intersection
  // set_symmetric_difference
  // set_union
  // for_each
  // find
  // find_if
  // find_first_of
  // adjacent_find
  // count
  // count_if
  // search

  /**
   *  This is an uglified
   *  search_n(_ForwardIterator, _ForwardIterator, _Integer, const _Tp&)
   *  overloaded for forward iterators.
  */
  template<typename _ForwardIterator, typename _Integer, typename _Tp>
    _ForwardIterator
    __search_n(_ForwardIterator __first, _ForwardIterator __last,
	       _Integer __count, const _Tp& __val,
	       std::forward_iterator_tag)
    {
      __first = _GLIBCXX_STD_P::find(__first, __last, __val);
      while (__first != __last)
	{
	  typename iterator_traits<_ForwardIterator>::difference_type
	    __n = __count;
	  _ForwardIterator __i = __first;
	  ++__i;
	  while (__i != __last && __n != 1 && *__i == __val)
	    {
	      ++__i;
	      --__n;
	    }
	  if (__n == 1)
	    return __first;
	  if (__i == __last)
	    return __last;
	  __first = _GLIBCXX_STD_P::find(++__i, __last, __val);
	}
      return __last;
    }

  /**
   *  This is an uglified
   *  search_n(_ForwardIterator, _ForwardIterator, _Integer, const _Tp&)
   *  overloaded for random access iterators.
  */
  template<typename _RandomAccessIter, typename _Integer, typename _Tp>
    _RandomAccessIter
    __search_n(_RandomAccessIter __first, _RandomAccessIter __last,
	       _Integer __count, const _Tp& __val, 
	       std::random_access_iterator_tag)
    {
      
      typedef typename std::iterator_traits<_RandomAccessIter>::difference_type
	_DistanceType;

      _DistanceType __tailSize = __last - __first;
      const _DistanceType __pattSize = __count;

      if (__tailSize < __pattSize)
        return __last;

      const _DistanceType __skipOffset = __pattSize - 1;
      _RandomAccessIter __lookAhead = __first + __skipOffset;
      __tailSize -= __pattSize;

      while (1) // the main loop...
	{
	  // __lookAhead here is always pointing to the last element of next 
	  // possible match.
	  while (!(*__lookAhead == __val)) // the skip loop...
	    {
	      if (__tailSize < __pattSize)
		return __last;  // Failure
	      __lookAhead += __pattSize;
	      __tailSize -= __pattSize;
	    }
	  _DistanceType __remainder = __skipOffset;
	  for (_RandomAccessIter __backTrack = __lookAhead - 1; 
	       *__backTrack == __val; --__backTrack)
	    {
	      if (--__remainder == 0)
		return (__lookAhead - __skipOffset); // Success
	    }
	  if (__remainder > __tailSize)
	    return __last; // Failure
	  __lookAhead += __remainder;
	  __tailSize -= __remainder;
	}
    }

  // search_n

  /**
   *  This is an uglified
   *  search_n(_ForwardIterator, _ForwardIterator, _Integer, const _Tp&,
   *	       _BinaryPredicate)
   *  overloaded for forward iterators.
  */
  template<typename _ForwardIterator, typename _Integer, typename _Tp,
           typename _BinaryPredicate>
    _ForwardIterator
    __search_n(_ForwardIterator __first, _ForwardIterator __last,
	       _Integer __count, const _Tp& __val,
	       _BinaryPredicate __binary_pred, std::forward_iterator_tag)
    {
      while (__first != __last && !bool(__binary_pred(*__first, __val)))
        ++__first;

      while (__first != __last)
	{
	  typename iterator_traits<_ForwardIterator>::difference_type
	    __n = __count;
	  _ForwardIterator __i = __first;
	  ++__i;
	  while (__i != __last && __n != 1 && bool(__binary_pred(*__i, __val)))
	    {
	      ++__i;
	      --__n;
	    }
	  if (__n == 1)
	    return __first;
	  if (__i == __last)
	    return __last;
	  __first = ++__i;
	  while (__first != __last
		 && !bool(__binary_pred(*__first, __val)))
	    ++__first;
	}
      return __last;
    }

  /**
   *  This is an uglified
   *  search_n(_ForwardIterator, _ForwardIterator, _Integer, const _Tp&,
   *	       _BinaryPredicate)
   *  overloaded for random access iterators.
  */
  template<typename _RandomAccessIter, typename _Integer, typename _Tp,
	   typename _BinaryPredicate>
    _RandomAccessIter
    __search_n(_RandomAccessIter __first, _RandomAccessIter __last,
	       _Integer __count, const _Tp& __val,
	       _BinaryPredicate __binary_pred, std::random_access_iterator_tag)
    {
      
      typedef typename std::iterator_traits<_RandomAccessIter>::difference_type
	_DistanceType;

      _DistanceType __tailSize = __last - __first;
      const _DistanceType __pattSize = __count;

      if (__tailSize < __pattSize)
        return __last;

      const _DistanceType __skipOffset = __pattSize - 1;
      _RandomAccessIter __lookAhead = __first + __skipOffset;
      __tailSize -= __pattSize;

      while (1) // the main loop...
	{
	  // __lookAhead here is always pointing to the last element of next 
	  // possible match.
	  while (!bool(__binary_pred(*__lookAhead, __val))) // the skip loop...
	    {
	      if (__tailSize < __pattSize)
		return __last;  // Failure
	      __lookAhead += __pattSize;
	      __tailSize -= __pattSize;
	    }
	  _DistanceType __remainder = __skipOffset;
	  for (_RandomAccessIter __backTrack = __lookAhead - 1; 
	       __binary_pred(*__backTrack, __val); --__backTrack)
	    {
	      if (--__remainder == 0)
		return (__lookAhead - __skipOffset); // Success
	    }
	  if (__remainder > __tailSize)
	    return __last; // Failure
	  __lookAhead += __remainder;
	  __tailSize -= __remainder;
	}
    }

  // find_end for forward iterators.
  template<typename _ForwardIterator1, typename _ForwardIterator2>
    _ForwardIterator1
    __find_end(_ForwardIterator1 __first1, _ForwardIterator1 __last1,
	       _ForwardIterator2 __first2, _ForwardIterator2 __last2,
	       forward_iterator_tag, forward_iterator_tag)
    {
      if (__first2 == __last2)
	return __last1;
      else
	{
	  _ForwardIterator1 __result = __last1;
	  while (1)
	    {
	      _ForwardIterator1 __new_result
		= _GLIBCXX_STD_P::search(__first1, __last1, __first2, __last2);
	      if (__new_result == __last1)
		return __result;
	      else
		{
		  __result = __new_result;
		  __first1 = __new_result;
		  ++__first1;
		}
	    }
	}
    }

  template<typename _ForwardIterator1, typename _ForwardIterator2,
	   typename _BinaryPredicate>
    _ForwardIterator1
    __find_end(_ForwardIterator1 __first1, _ForwardIterator1 __last1,
	       _ForwardIterator2 __first2, _ForwardIterator2 __last2,
	       forward_iterator_tag, forward_iterator_tag,
	       _BinaryPredicate __comp)
    {
      if (__first2 == __last2)
	return __last1;
      else
	{
	  _ForwardIterator1 __result = __last1;
	  while (1)
	    {
	      _ForwardIterator1 __new_result
		= _GLIBCXX_STD_P::search(__first1, __last1, __first2,
					 __last2, __comp);
	      if (__new_result == __last1)
		return __result;
	      else
		{
		  __result = __new_result;
		  __first1 = __new_result;
		  ++__first1;
		}
	    }
	}
    }

  // find_end for bidirectional iterators (much faster).
  template<typename _BidirectionalIterator1, typename _BidirectionalIterator2>
    _BidirectionalIterator1
    __find_end(_BidirectionalIterator1 __first1,
	       _BidirectionalIterator1 __last1,
	       _BidirectionalIterator2 __first2,
	       _BidirectionalIterator2 __last2,
	       bidirectional_iterator_tag, bidirectional_iterator_tag)
    {
      // concept requirements
      __glibcxx_function_requires(_BidirectionalIteratorConcept<
				  _BidirectionalIterator1>)
      __glibcxx_function_requires(_BidirectionalIteratorConcept<
				  _BidirectionalIterator2>)

      typedef reverse_iterator<_BidirectionalIterator1> _RevIterator1;
      typedef reverse_iterator<_BidirectionalIterator2> _RevIterator2;

      _RevIterator1 __rlast1(__first1);
      _RevIterator2 __rlast2(__first2);
      _RevIterator1 __rresult = _GLIBCXX_STD_P::search(_RevIterator1(__last1),
						       __rlast1,
						       _RevIterator2(__last2),
						       __rlast2);

      if (__rresult == __rlast1)
	return __last1;
      else
	{
	  _BidirectionalIterator1 __result = __rresult.base();
	  std::advance(__result, -std::distance(__first2, __last2));
	  return __result;
	}
    }

  template<typename _BidirectionalIterator1, typename _BidirectionalIterator2,
	   typename _BinaryPredicate>
    _BidirectionalIterator1
    __find_end(_BidirectionalIterator1 __first1,
	       _BidirectionalIterator1 __last1,
	       _BidirectionalIterator2 __first2,
	       _BidirectionalIterator2 __last2,
	       bidirectional_iterator_tag, bidirectional_iterator_tag,
	       _BinaryPredicate __comp)
    {
      // concept requirements
      __glibcxx_function_requires(_BidirectionalIteratorConcept<
				  _BidirectionalIterator1>)
      __glibcxx_function_requires(_BidirectionalIteratorConcept<
				  _BidirectionalIterator2>)

      typedef reverse_iterator<_BidirectionalIterator1> _RevIterator1;
      typedef reverse_iterator<_BidirectionalIterator2> _RevIterator2;

      _RevIterator1 __rlast1(__first1);
      _RevIterator2 __rlast2(__first2);
      _RevIterator1 __rresult = std::search(_RevIterator1(__last1), __rlast1,
					    _RevIterator2(__last2), __rlast2,
					    __comp);

      if (__rresult == __rlast1)
	return __last1;
      else
	{
	  _BidirectionalIterator1 __result = __rresult.base();
	  std::advance(__result, -std::distance(__first2, __last2));
	  return __result;
	}
    }

  /**
   *  @brief  Find last matching subsequence in a sequence.
   *  @ingroup non_mutating_algorithms
   *  @param  first1  Start of range to search.
   *  @param  last1   End of range to search.
   *  @param  first2  Start of sequence to match.
   *  @param  last2   End of sequence to match.
   *  @return   The last iterator @c i in the range
   *  @p [first1,last1-(last2-first2)) such that @c *(i+N) == @p *(first2+N)
   *  for each @c N in the range @p [0,last2-first2), or @p last1 if no
   *  such iterator exists.
   *
   *  Searches the range @p [first1,last1) for a sub-sequence that compares
   *  equal value-by-value with the sequence given by @p [first2,last2) and
   *  returns an iterator to the first element of the sub-sequence, or
   *  @p last1 if the sub-sequence is not found.  The sub-sequence will be the
   *  last such subsequence contained in [first,last1).
   *
   *  Because the sub-sequence must lie completely within the range
   *  @p [first1,last1) it must start at a position less than
   *  @p last1-(last2-first2) where @p last2-first2 is the length of the
   *  sub-sequence.
   *  This means that the returned iterator @c i will be in the range
   *  @p [first1,last1-(last2-first2))
  */
  template<typename _ForwardIterator1, typename _ForwardIterator2>
    inline _ForwardIterator1
    find_end(_ForwardIterator1 __first1, _ForwardIterator1 __last1,
	     _ForwardIterator2 __first2, _ForwardIterator2 __last2)
    {
      // concept requirements
      __glibcxx_function_requires(_ForwardIteratorConcept<_ForwardIterator1>)
      __glibcxx_function_requires(_ForwardIteratorConcept<_ForwardIterator2>)
      __glibcxx_function_requires(_EqualOpConcept<
	    typename iterator_traits<_ForwardIterator1>::value_type,
	    typename iterator_traits<_ForwardIterator2>::value_type>)
      __glibcxx_requires_valid_range(__first1, __last1);
      __glibcxx_requires_valid_range(__first2, __last2);

      return std::__find_end(__first1, __last1, __first2, __last2,
			     std::__iterator_category(__first1),
			     std::__iterator_category(__first2));
    }

  /**
   *  @brief  Find last matching subsequence in a sequence using a predicate.
   *  @ingroup non_mutating_algorithms
   *  @param  first1  Start of range to search.
   *  @param  last1   End of range to search.
   *  @param  first2  Start of sequence to match.
   *  @param  last2   End of sequence to match.
   *  @param  comp    The predicate to use.
   *  @return   The last iterator @c i in the range
   *  @p [first1,last1-(last2-first2)) such that @c predicate(*(i+N), @p
   *  (first2+N)) is true for each @c N in the range @p [0,last2-first2), or
   *  @p last1 if no such iterator exists.
   *
   *  Searches the range @p [first1,last1) for a sub-sequence that compares
   *  equal value-by-value with the sequence given by @p [first2,last2) using
   *  comp as a predicate and returns an iterator to the first element of the
   *  sub-sequence, or @p last1 if the sub-sequence is not found.  The
   *  sub-sequence will be the last such subsequence contained in
   *  [first,last1).
   *
   *  Because the sub-sequence must lie completely within the range
   *  @p [first1,last1) it must start at a position less than
   *  @p last1-(last2-first2) where @p last2-first2 is the length of the
   *  sub-sequence.
   *  This means that the returned iterator @c i will be in the range
   *  @p [first1,last1-(last2-first2))
  */
  template<typename _ForwardIterator1, typename _ForwardIterator2,
	   typename _BinaryPredicate>
    inline _ForwardIterator1
    find_end(_ForwardIterator1 __first1, _ForwardIterator1 __last1,
	     _ForwardIterator2 __first2, _ForwardIterator2 __last2,
	     _BinaryPredicate __comp)
    {
      // concept requirements
      __glibcxx_function_requires(_ForwardIteratorConcept<_ForwardIterator1>)
      __glibcxx_function_requires(_ForwardIteratorConcept<_ForwardIterator2>)
      __glibcxx_function_requires(_BinaryPredicateConcept<_BinaryPredicate,
	    typename iterator_traits<_ForwardIterator1>::value_type,
	    typename iterator_traits<_ForwardIterator2>::value_type>)
      __glibcxx_requires_valid_range(__first1, __last1);
      __glibcxx_requires_valid_range(__first2, __last2);

      return std::__find_end(__first1, __last1, __first2, __last2,
			     std::__iterator_category(__first1),
			     std::__iterator_category(__first2),
			     __comp);
    }

#ifdef __GXX_EXPERIMENTAL_CXX0X__
  /**
   *  @brief  Checks that a predicate is true for all the elements
   *          of a sequence.
   *  @ingroup non_mutating_algorithms
   *  @param  first   An input iterator.
   *  @param  last    An input iterator.
   *  @param  pred    A predicate.
   *  @return  True if the check is true, false otherwise.
   *
   *  Returns true if @p pred is true for each element in the range
   *  @p [first,last), and false otherwise.
  */
  template<typename _InputIterator, typename _Predicate>
    inline bool
    all_of(_InputIterator __first, _InputIterator __last, _Predicate __pred)
    { return __last == std::find_if_not(__first, __last, __pred); }

  /**
   *  @brief  Checks that a predicate is false for all the elements
   *          of a sequence.
   *  @ingroup non_mutating_algorithms
   *  @param  first   An input iterator.
   *  @param  last    An input iterator.
   *  @param  pred    A predicate.
   *  @return  True if the check is true, false otherwise.
   *
   *  Returns true if @p pred is false for each element in the range
   *  @p [first,last), and false otherwise.
  */
  template<typename _InputIterator, typename _Predicate>
    inline bool
    none_of(_InputIterator __first, _InputIterator __last, _Predicate __pred)
    { return __last == _GLIBCXX_STD_P::find_if(__first, __last, __pred); }

  /**
   *  @brief  Checks that a predicate is false for at least an element
   *          of a sequence.
   *  @ingroup non_mutating_algorithms
   *  @param  first   An input iterator.
   *  @param  last    An input iterator.
   *  @param  pred    A predicate.
   *  @return  True if the check is true, false otherwise.
   *
   *  Returns true if an element exists in the range @p [first,last) such that
   *  @p pred is true, and false otherwise.
  */
  template<typename _InputIterator, typename _Predicate>
    inline bool
    any_of(_InputIterator __first, _InputIterator __last, _Predicate __pred)
    { return !std::none_of(__first, __last, __pred); }

  /**
   *  @brief  Find the first element in a sequence for which a
   *          predicate is false.
   *  @ingroup non_mutating_algorithms
   *  @param  first  An input iterator.
   *  @param  last   An input iterator.
   *  @param  pred   A predicate.
   *  @return   The first iterator @c i in the range @p [first,last)
   *  such that @p pred(*i) is false, or @p last if no such iterator exists.
  */
  template<typename _InputIterator, typename _Predicate>
    inline _InputIterator
    find_if_not(_InputIterator __first, _InputIterator __last,
		_Predicate __pred)
    {
      // concept requirements
      __glibcxx_function_requires(_InputIteratorConcept<_InputIterator>)
      __glibcxx_function_requires(_UnaryPredicateConcept<_Predicate,
	      typename iterator_traits<_InputIterator>::value_type>)
      __glibcxx_requires_valid_range(__first, __last);
      return std::__find_if_not(__first, __last, __pred,
				std::__iterator_category(__first));
    }

  /**
   *  @brief  Checks whether the sequence is partitioned.
   *  @ingroup mutating_algorithms
   *  @param  first  An input iterator.
   *  @param  last   An input iterator.
   *  @param  pred   A predicate.
   *  @return  True if the range @p [first,last) is partioned by @p pred,
   *  i.e. if all elements that satisfy @p pred appear before those that
   *  do not.
  */
  template<typename _InputIterator, typename _Predicate>
    inline bool
    is_partitioned(_InputIterator __first, _InputIterator __last,
		   _Predicate __pred)
    {
      __first = std::find_if_not(__first, __last, __pred);
      return std::none_of(__first, __last, __pred);
    }

  /**
   *  @brief  Find the partition point of a partitioned range.
   *  @ingroup mutating_algorithms
   *  @param  first   An iterator.
   *  @param  last    Another iterator.
   *  @param  pred    A predicate.
   *  @return  An iterator @p mid such that @p all_of(first, mid, pred)
   *           and @p none_of(mid, last, pred) are both true.
  */
  template<typename _ForwardIterator, typename _Predicate>
    _ForwardIterator
    partition_point(_ForwardIterator __first, _ForwardIterator __last,
		    _Predicate __pred)
    {
      // concept requirements
      __glibcxx_function_requires(_ForwardIteratorConcept<_ForwardIterator>)
      __glibcxx_function_requires(_UnaryPredicateConcept<_Predicate,
	      typename iterator_traits<_ForwardIterator>::value_type>)

      // A specific debug-mode test will be necessary...
      __glibcxx_requires_valid_range(__first, __last);

      typedef typename iterator_traits<_ForwardIterator>::difference_type
	_DistanceType;

      _DistanceType __len = std::distance(__first, __last);
      _DistanceType __half;
      _ForwardIterator __middle;

      while (__len > 0)
	{
	  __half = __len >> 1;
	  __middle = __first;
	  std::advance(__middle, __half);
	  if (__pred(*__middle))
	    {
	      __first = __middle;
	      ++__first;
	      __len = __len - __half - 1;
	    }
	  else
	    __len = __half;
	}
      return __first;
    }
#endif


  /**
   *  @brief Copy a sequence, removing elements of a given value.
   *  @ingroup mutating_algorithms
   *  @param  first   An input iterator.
   *  @param  last    An input iterator.
   *  @param  result  An output iterator.
   *  @param  value   The value to be removed.
   *  @return   An iterator designating the end of the resulting sequence.
   *
   *  Copies each element in the range @p [first,last) not equal to @p value
   *  to the range beginning at @p result.
   *  remove_copy() is stable, so the relative order of elements that are
   *  copied is unchanged.
  */
  template<typename _InputIterator, typename _OutputIterator, typename _Tp>
    _OutputIterator
    remove_copy(_InputIterator __first, _InputIterator __last,
		_OutputIterator __result, const _Tp& __value)
    {
      // concept requirements
      __glibcxx_function_requires(_InputIteratorConcept<_InputIterator>)
      __glibcxx_function_requires(_OutputIteratorConcept<_OutputIterator,
	    typename iterator_traits<_InputIterator>::value_type>)
      __glibcxx_function_requires(_EqualOpConcept<
	    typename iterator_traits<_InputIterator>::value_type, _Tp>)
      __glibcxx_requires_valid_range(__first, __last);

      for (; __first != __last; ++__first)
	if (!(*__first == __value))
	  {
	    *__result = *__first;
	    ++__result;
	  }
      return __result;
    }

  /**
   *  @brief Copy a sequence, removing elements for which a predicate is true.
   *  @ingroup mutating_algorithms
   *  @param  first   An input iterator.
   *  @param  last    An input iterator.
   *  @param  result  An output iterator.
   *  @param  pred    A predicate.
   *  @return   An iterator designating the end of the resulting sequence.
   *
   *  Copies each element in the range @p [first,last) for which
   *  @p pred returns false to the range beginning at @p result.
   *
   *  remove_copy_if() is stable, so the relative order of elements that are
   *  copied is unchanged.
  */
  template<typename _InputIterator, typename _OutputIterator,
	   typename _Predicate>
    _OutputIterator
    remove_copy_if(_InputIterator __first, _InputIterator __last,
		   _OutputIterator __result, _Predicate __pred)
    {
      // concept requirements
      __glibcxx_function_requires(_InputIteratorConcept<_InputIterator>)
      __glibcxx_function_requires(_OutputIteratorConcept<_OutputIterator,
	    typename iterator_traits<_InputIterator>::value_type>)
      __glibcxx_function_requires(_UnaryPredicateConcept<_Predicate,
	    typename iterator_traits<_InputIterator>::value_type>)
      __glibcxx_requires_valid_range(__first, __last);

      for (; __first != __last; ++__first)
	if (!bool(__pred(*__first)))
	  {
	    *__result = *__first;
	    ++__result;
	  }
      return __result;
    }

#ifdef __GXX_EXPERIMENTAL_CXX0X__
  /**
   *  @brief Copy the elements of a sequence for which a predicate is true.
   *  @ingroup mutating_algorithms
   *  @param  first   An input iterator.
   *  @param  last    An input iterator.
   *  @param  result  An output iterator.
   *  @param  pred    A predicate.
   *  @return   An iterator designating the end of the resulting sequence.
   *
   *  Copies each element in the range @p [first,last) for which
   *  @p pred returns true to the range beginning at @p result.
   *
   *  copy_if() is stable, so the relative order of elements that are
   *  copied is unchanged.
  */
  template<typename _InputIterator, typename _OutputIterator,
	   typename _Predicate>
    _OutputIterator
    copy_if(_InputIterator __first, _InputIterator __last,
	    _OutputIterator __result, _Predicate __pred)
    {
      // concept requirements
      __glibcxx_function_requires(_InputIteratorConcept<_InputIterator>)
      __glibcxx_function_requires(_OutputIteratorConcept<_OutputIterator,
	    typename iterator_traits<_InputIterator>::value_type>)
      __glibcxx_function_requires(_UnaryPredicateConcept<_Predicate,
	    typename iterator_traits<_InputIterator>::value_type>)
      __glibcxx_requires_valid_range(__first, __last);

      for (; __first != __last; ++__first)
	if (__pred(*__first))
	  {
	    *__result = *__first;
	    ++__result;
	  }
      return __result;
    }


  template<typename _InputIterator, typename _Size, typename _OutputIterator>
    _OutputIterator
    __copy_n(_InputIterator __first, _Size __n,
	     _OutputIterator __result, input_iterator_tag)
    {
      for (; __n > 0; --__n)
	{
	  *__result = *__first;
	  ++__first;
	  ++__result;
	}
      return __result;
    }

  template<typename _RandomAccessIterator, typename _Size,
	   typename _OutputIterator>
    inline _OutputIterator
    __copy_n(_RandomAccessIterator __first, _Size __n,
	     _OutputIterator __result, random_access_iterator_tag)
    { return std::copy(__first, __first + __n, __result); }

  /**
   *  @brief Copies the range [first,first+n) into [result,result+n).
   *  @ingroup mutating_algorithms
   *  @param  first  An input iterator.
   *  @param  n      The number of elements to copy.
   *  @param  result An output iterator.
   *  @return  result+n.
   *
   *  This inline function will boil down to a call to @c memmove whenever
   *  possible.  Failing that, if random access iterators are passed, then the
   *  loop count will be known (and therefore a candidate for compiler
   *  optimizations such as unrolling).
  */
  template<typename _InputIterator, typename _Size, typename _OutputIterator>
    inline _OutputIterator
    copy_n(_InputIterator __first, _Size __n, _OutputIterator __result)
    {
      // concept requirements
      __glibcxx_function_requires(_InputIteratorConcept<_InputIterator>)
      __glibcxx_function_requires(_OutputIteratorConcept<_OutputIterator,
	    typename iterator_traits<_InputIterator>::value_type>)

      return std::__copy_n(__first, __n, __result,
			   std::__iterator_category(__first));
    }

  /**
   *  @brief Copy the elements of a sequence to separate output sequences
   *         depending on the truth value of a predicate.
   *  @ingroup mutating_algorithms
   *  @param  first   An input iterator.
   *  @param  last    An input iterator.
   *  @param  out_true   An output iterator.
   *  @param  out_false  An output iterator.
   *  @param  pred    A predicate.
   *  @return   A pair designating the ends of the resulting sequences.
   *
   *  Copies each element in the range @p [first,last) for which
   *  @p pred returns true to the range beginning at @p out_true
   *  and each element for which @p pred returns false to @p out_false.
  */
  template<typename _InputIterator, typename _OutputIterator1,
	   typename _OutputIterator2, typename _Predicate>
    pair<_OutputIterator1, _OutputIterator2>
    partition_copy(_InputIterator __first, _InputIterator __last,
		   _OutputIterator1 __out_true, _OutputIterator2 __out_false,
		   _Predicate __pred)
    {
      // concept requirements
      __glibcxx_function_requires(_InputIteratorConcept<_InputIterator>)
      __glibcxx_function_requires(_OutputIteratorConcept<_OutputIterator1,
	    typename iterator_traits<_InputIterator>::value_type>)
      __glibcxx_function_requires(_OutputIteratorConcept<_OutputIterator2,
	    typename iterator_traits<_InputIterator>::value_type>)
      __glibcxx_function_requires(_UnaryPredicateConcept<_Predicate,
	    typename iterator_traits<_InputIterator>::value_type>)
      __glibcxx_requires_valid_range(__first, __last);
      
      for (; __first != __last; ++__first)
	if (__pred(*__first))
	  {
	    *__out_true = *__first;
	    ++__out_true;
	  }
	else
	  {
	    *__out_false = *__first;
	    ++__out_false;
	  }

      return pair<_OutputIterator1, _OutputIterator2>(__out_true, __out_false);
    }
#endif

  /**
   *  @brief Remove elements from a sequence.
   *  @ingroup mutating_algorithms
   *  @param  first  An input iterator.
   *  @param  last   An input iterator.
   *  @param  value  The value to be removed.
   *  @return   An iterator designating the end of the resulting sequence.
   *
   *  All elements equal to @p value are removed from the range
   *  @p [first,last).
   *
   *  remove() is stable, so the relative order of elements that are
   *  not removed is unchanged.
   *
   *  Elements between the end of the resulting sequence and @p last
   *  are still present, but their value is unspecified.
  */
  template<typename _ForwardIterator, typename _Tp>
    _ForwardIterator
    remove(_ForwardIterator __first, _ForwardIterator __last,
	   const _Tp& __value)
    {
      // concept requirements
      __glibcxx_function_requires(_Mutable_ForwardIteratorConcept<
				  _ForwardIterator>)
      __glibcxx_function_requires(_EqualOpConcept<
	    typename iterator_traits<_ForwardIterator>::value_type, _Tp>)
      __glibcxx_requires_valid_range(__first, __last);

      __first = _GLIBCXX_STD_P::find(__first, __last, __value);
      if(__first == __last)
        return __first;
      _ForwardIterator __result = __first;
      ++__first;
      for(; __first != __last; ++__first)
        if(!(*__first == __value))
          {
            *__result = _GLIBCXX_MOVE(*__first);
            ++__result;
          }
      return __result;
    }

  /**
   *  @brief Remove elements from a sequence using a predicate.
   *  @ingroup mutating_algorithms
   *  @param  first  A forward iterator.
   *  @param  last   A forward iterator.
   *  @param  pred   A predicate.
   *  @return   An iterator designating the end of the resulting sequence.
   *
   *  All elements for which @p pred returns true are removed from the range
   *  @p [first,last).
   *
   *  remove_if() is stable, so the relative order of elements that are
   *  not removed is unchanged.
   *
   *  Elements between the end of the resulting sequence and @p last
   *  are still present, but their value is unspecified.
  */
  template<typename _ForwardIterator, typename _Predicate>
    _ForwardIterator
    remove_if(_ForwardIterator __first, _ForwardIterator __last,
	      _Predicate __pred)
    {
      // concept requirements
      __glibcxx_function_requires(_Mutable_ForwardIteratorConcept<
				  _ForwardIterator>)
      __glibcxx_function_requires(_UnaryPredicateConcept<_Predicate,
	    typename iterator_traits<_ForwardIterator>::value_type>)
      __glibcxx_requires_valid_range(__first, __last);

      __first = _GLIBCXX_STD_P::find_if(__first, __last, __pred);
      if(__first == __last)
        return __first;
      _ForwardIterator __result = __first;
      ++__first;
      for(; __first != __last; ++__first)
        if(!bool(__pred(*__first)))
          {
            *__result = _GLIBCXX_MOVE(*__first);
            ++__result;
          }
      return __result;
    }

  /**
   *  @brief Remove consecutive duplicate values from a sequence.
   *  @ingroup mutating_algorithms
   *  @param  first  A forward iterator.
   *  @param  last   A forward iterator.
   *  @return  An iterator designating the end of the resulting sequence.
   *
   *  Removes all but the first element from each group of consecutive
   *  values that compare equal.
   *  unique() is stable, so the relative order of elements that are
   *  not removed is unchanged.
   *  Elements between the end of the resulting sequence and @p last
   *  are still present, but their value is unspecified.
  */
  template<typename _ForwardIterator>
    _ForwardIterator
    unique(_ForwardIterator __first, _ForwardIterator __last)
    {
      // concept requirements
      __glibcxx_function_requires(_Mutable_ForwardIteratorConcept<
				  _ForwardIterator>)
      __glibcxx_function_requires(_EqualityComparableConcept<
		     typename iterator_traits<_ForwardIterator>::value_type>)
      __glibcxx_requires_valid_range(__first, __last);

      // Skip the beginning, if already unique.
      __first = _GLIBCXX_STD_P::adjacent_find(__first, __last);
      if (__first == __last)
	return __last;

      // Do the real copy work.
      _ForwardIterator __dest = __first;
      ++__first;
      while (++__first != __last)
	if (!(*__dest == *__first))
	  *++__dest = _GLIBCXX_MOVE(*__first);
      return ++__dest;
    }

  /**
   *  @brief Remove consecutive values from a sequence using a predicate.
   *  @ingroup mutating_algorithms
   *  @param  first        A forward iterator.
   *  @param  last         A forward iterator.
   *  @param  binary_pred  A binary predicate.
   *  @return  An iterator designating the end of the resulting sequence.
   *
   *  Removes all but the first element from each group of consecutive
   *  values for which @p binary_pred returns true.
   *  unique() is stable, so the relative order of elements that are
   *  not removed is unchanged.
   *  Elements between the end of the resulting sequence and @p last
   *  are still present, but their value is unspecified.
  */
  template<typename _ForwardIterator, typename _BinaryPredicate>
    _ForwardIterator
    unique(_ForwardIterator __first, _ForwardIterator __last,
           _BinaryPredicate __binary_pred)
    {
      // concept requirements
      __glibcxx_function_requires(_Mutable_ForwardIteratorConcept<
				  _ForwardIterator>)
      __glibcxx_function_requires(_BinaryPredicateConcept<_BinaryPredicate,
		typename iterator_traits<_ForwardIterator>::value_type,
		typename iterator_traits<_ForwardIterator>::value_type>)
      __glibcxx_requires_valid_range(__first, __last);

      // Skip the beginning, if already unique.
      __first = _GLIBCXX_STD_P::adjacent_find(__first, __last, __binary_pred);
      if (__first == __last)
	return __last;

      // Do the real copy work.
      _ForwardIterator __dest = __first;
      ++__first;
      while (++__first != __last)
	if (!bool(__binary_pred(*__dest, *__first)))
	  *++__dest = _GLIBCXX_MOVE(*__first);
      return ++__dest;
    }

  /**
   *  This is an uglified unique_copy(_InputIterator, _InputIterator,
   *                                  _OutputIterator)
   *  overloaded for forward iterators and output iterator as result.
  */
  template<typename _ForwardIterator, typename _OutputIterator>
    _OutputIterator
    __unique_copy(_ForwardIterator __first, _ForwardIterator __last,
		  _OutputIterator __result,
		  forward_iterator_tag, output_iterator_tag)
    {
      // concept requirements -- taken care of in dispatching function
      _ForwardIterator __next = __first;
      *__result = *__first;
      while (++__next != __last)
	if (!(*__first == *__next))
	  {
	    __first = __next;
	    *++__result = *__first;
	  }
      return ++__result;
    }

  /**
   *  This is an uglified unique_copy(_InputIterator, _InputIterator,
   *                                  _OutputIterator)
   *  overloaded for input iterators and output iterator as result.
  */
  template<typename _InputIterator, typename _OutputIterator>
    _OutputIterator
    __unique_copy(_InputIterator __first, _InputIterator __last,
		  _OutputIterator __result,
		  input_iterator_tag, output_iterator_tag)
    {
      // concept requirements -- taken care of in dispatching function
      typename iterator_traits<_InputIterator>::value_type __value = *__first;
      *__result = __value;
      while (++__first != __last)
	if (!(__value == *__first))
	  {
	    __value = *__first;
	    *++__result = __value;
	  }
      return ++__result;
    }

  /**
   *  This is an uglified unique_copy(_InputIterator, _InputIterator,
   *                                  _OutputIterator)
   *  overloaded for input iterators and forward iterator as result.
  */
  template<typename _InputIterator, typename _ForwardIterator>
    _ForwardIterator
    __unique_copy(_InputIterator __first, _InputIterator __last,
		  _ForwardIterator __result,
		  input_iterator_tag, forward_iterator_tag)
    {
      // concept requirements -- taken care of in dispatching function
      *__result = *__first;
      while (++__first != __last)
	if (!(*__result == *__first))
	  *++__result = *__first;
      return ++__result;
    }

  /**
   *  This is an uglified
   *  unique_copy(_InputIterator, _InputIterator, _OutputIterator,
   *              _BinaryPredicate)
   *  overloaded for forward iterators and output iterator as result.
  */
  template<typename _ForwardIterator, typename _OutputIterator,
	   typename _BinaryPredicate>
    _OutputIterator
    __unique_copy(_ForwardIterator __first, _ForwardIterator __last,
		  _OutputIterator __result, _BinaryPredicate __binary_pred,
		  forward_iterator_tag, output_iterator_tag)
    {
      // concept requirements -- iterators already checked
      __glibcxx_function_requires(_BinaryPredicateConcept<_BinaryPredicate,
	  typename iterator_traits<_ForwardIterator>::value_type,
	  typename iterator_traits<_ForwardIterator>::value_type>)

      _ForwardIterator __next = __first;
      *__result = *__first;
      while (++__next != __last)
	if (!bool(__binary_pred(*__first, *__next)))
	  {
	    __first = __next;
	    *++__result = *__first;
	  }
      return ++__result;
    }

  /**
   *  This is an uglified
   *  unique_copy(_InputIterator, _InputIterator, _OutputIterator,
   *              _BinaryPredicate)
   *  overloaded for input iterators and output iterator as result.
  */
  template<typename _InputIterator, typename _OutputIterator,
	   typename _BinaryPredicate>
    _OutputIterator
    __unique_copy(_InputIterator __first, _InputIterator __last,
		  _OutputIterator __result, _BinaryPredicate __binary_pred,
		  input_iterator_tag, output_iterator_tag)
    {
      // concept requirements -- iterators already checked
      __glibcxx_function_requires(_BinaryPredicateConcept<_BinaryPredicate,
	  typename iterator_traits<_InputIterator>::value_type,
	  typename iterator_traits<_InputIterator>::value_type>)

      typename iterator_traits<_InputIterator>::value_type __value = *__first;
      *__result = __value;
      while (++__first != __last)
	if (!bool(__binary_pred(__value, *__first)))
	  {
	    __value = *__first;
	    *++__result = __value;
	  }
      return ++__result;
    }

  /**
   *  This is an uglified
   *  unique_copy(_InputIterator, _InputIterator, _OutputIterator,
   *              _BinaryPredicate)
   *  overloaded for input iterators and forward iterator as result.
  */
  template<typename _InputIterator, typename _ForwardIterator,
	   typename _BinaryPredicate>
    _ForwardIterator
    __unique_copy(_InputIterator __first, _InputIterator __last,
		  _ForwardIterator __result, _BinaryPredicate __binary_pred,
		  input_iterator_tag, forward_iterator_tag)
    {
      // concept requirements -- iterators already checked
      __glibcxx_function_requires(_BinaryPredicateConcept<_BinaryPredicate,
	  typename iterator_traits<_ForwardIterator>::value_type,
	  typename iterator_traits<_InputIterator>::value_type>)

      *__result = *__first;
      while (++__first != __last)
	if (!bool(__binary_pred(*__result, *__first)))
	  *++__result = *__first;
      return ++__result;
    }

  /**
   *  This is an uglified reverse(_BidirectionalIterator,
   *                              _BidirectionalIterator)
   *  overloaded for bidirectional iterators.
  */
  template<typename _BidirectionalIterator>
    void
    __reverse(_BidirectionalIterator __first, _BidirectionalIterator __last,
	      bidirectional_iterator_tag)
    {
      while (true)
	if (__first == __last || __first == --__last)
	  return;
	else
	  {
	    std::iter_swap(__first, __last);
	    ++__first;
	  }
    }

  /**
   *  This is an uglified reverse(_BidirectionalIterator,
   *                              _BidirectionalIterator)
   *  overloaded for random access iterators.
  */
  template<typename _RandomAccessIterator>
    void
    __reverse(_RandomAccessIterator __first, _RandomAccessIterator __last,
	      random_access_iterator_tag)
    {
      if (__first == __last)
	return;
      --__last;
      while (__first < __last)
	{
	  std::iter_swap(__first, __last);
	  ++__first;
	  --__last;
	}
    }

  /**
   *  @brief Reverse a sequence.
   *  @ingroup mutating_algorithms
   *  @param  first  A bidirectional iterator.
   *  @param  last   A bidirectional iterator.
   *  @return   reverse() returns no value.
   *
   *  Reverses the order of the elements in the range @p [first,last),
   *  so that the first element becomes the last etc.
   *  For every @c i such that @p 0<=i<=(last-first)/2), @p reverse()
   *  swaps @p *(first+i) and @p *(last-(i+1))
  */
  template<typename _BidirectionalIterator>
    inline void
    reverse(_BidirectionalIterator __first, _BidirectionalIterator __last)
    {
      // concept requirements
      __glibcxx_function_requires(_Mutable_BidirectionalIteratorConcept<
				  _BidirectionalIterator>)
      __glibcxx_requires_valid_range(__first, __last);
      std::__reverse(__first, __last, std::__iterator_category(__first));
    }

  /**
   *  @brief Copy a sequence, reversing its elements.
   *  @ingroup mutating_algorithms
   *  @param  first   A bidirectional iterator.
   *  @param  last    A bidirectional iterator.
   *  @param  result  An output iterator.
   *  @return  An iterator designating the end of the resulting sequence.
   *
   *  Copies the elements in the range @p [first,last) to the range
   *  @p [result,result+(last-first)) such that the order of the
   *  elements is reversed.
   *  For every @c i such that @p 0<=i<=(last-first), @p reverse_copy()
   *  performs the assignment @p *(result+(last-first)-i) = *(first+i).
   *  The ranges @p [first,last) and @p [result,result+(last-first))
   *  must not overlap.
  */
  template<typename _BidirectionalIterator, typename _OutputIterator>
    _OutputIterator
    reverse_copy(_BidirectionalIterator __first, _BidirectionalIterator __last,
		 _OutputIterator __result)
    {
      // concept requirements
      __glibcxx_function_requires(_BidirectionalIteratorConcept<
				  _BidirectionalIterator>)
      __glibcxx_function_requires(_OutputIteratorConcept<_OutputIterator,
		typename iterator_traits<_BidirectionalIterator>::value_type>)
      __glibcxx_requires_valid_range(__first, __last);

      while (__first != __last)
	{
	  --__last;
	  *__result = *__last;
	  ++__result;
	}
      return __result;
    }

  /**
   *  This is a helper function for the rotate algorithm specialized on RAIs.
   *  It returns the greatest common divisor of two integer values.
  */
  template<typename _EuclideanRingElement>
    _EuclideanRingElement
    __gcd(_EuclideanRingElement __m, _EuclideanRingElement __n)
    {
      while (__n != 0)
	{
	  _EuclideanRingElement __t = __m % __n;
	  __m = __n;
	  __n = __t;
	}
      return __m;
    }

  /// This is a helper function for the rotate algorithm.
  template<typename _ForwardIterator>
    void
    __rotate(_ForwardIterator __first,
	     _ForwardIterator __middle,
	     _ForwardIterator __last,
	     forward_iterator_tag)
    {
      if (__first == __middle || __last  == __middle)
	return;

      _ForwardIterator __first2 = __middle;
      do
	{
	  std::iter_swap(__first, __first2);
	  ++__first;
	  ++__first2;
	  if (__first == __middle)
	    __middle = __first2;
	}
      while (__first2 != __last);

      __first2 = __middle;

      while (__first2 != __last)
	{
	  std::iter_swap(__first, __first2);
	  ++__first;
	  ++__first2;
	  if (__first == __middle)
	    __middle = __first2;
	  else if (__first2 == __last)
	    __first2 = __middle;
	}
    }

   /// This is a helper function for the rotate algorithm.
  template<typename _BidirectionalIterator>
    void
    __rotate(_BidirectionalIterator __first,
	     _BidirectionalIterator __middle,
	     _BidirectionalIterator __last,
	      bidirectional_iterator_tag)
    {
      // concept requirements
      __glibcxx_function_requires(_Mutable_BidirectionalIteratorConcept<
				  _BidirectionalIterator>)

      if (__first == __middle || __last  == __middle)
	return;

      std::__reverse(__first,  __middle, bidirectional_iterator_tag());
      std::__reverse(__middle, __last,   bidirectional_iterator_tag());

      while (__first != __middle && __middle != __last)
	{
	  std::iter_swap(__first, --__last);
	  ++__first;
	}

      if (__first == __middle)
	std::__reverse(__middle, __last,   bidirectional_iterator_tag());
      else
	std::__reverse(__first,  __middle, bidirectional_iterator_tag());
    }

  /// This is a helper function for the rotate algorithm.
  template<typename _RandomAccessIterator>
    void
    __rotate(_RandomAccessIterator __first,
	     _RandomAccessIterator __middle,
	     _RandomAccessIterator __last,
	     random_access_iterator_tag)
    {
      // concept requirements
      __glibcxx_function_requires(_Mutable_RandomAccessIteratorConcept<
				  _RandomAccessIterator>)

      if (__first == __middle || __last  == __middle)
	return;

      typedef typename iterator_traits<_RandomAccessIterator>::difference_type
	_Distance;
      typedef typename iterator_traits<_RandomAccessIterator>::value_type
	_ValueType;

      _Distance __n = __last   - __first;
      _Distance __k = __middle - __first;

      if (__k == __n - __k)
	{
	  std::swap_ranges(__first, __middle, __middle);
	  return;
	}

      _RandomAccessIterator __p = __first;

      for (;;)
	{
	  if (__k < __n - __k)
	    {
	      if (__is_pod(_ValueType) && __k == 1)
		{
		  _ValueType __t = _GLIBCXX_MOVE(*__p);
		  _GLIBCXX_MOVE3(__p + 1, __p + __n, __p);
		  *(__p + __n - 1) = _GLIBCXX_MOVE(__t);
		  return;
		}
	      _RandomAccessIterator __q = __p + __k;
	      for (_Distance __i = 0; __i < __n - __k; ++ __i)
		{
		  std::iter_swap(__p, __q);
		  ++__p;
		  ++__q;
		}
	      __n %= __k;
	      if (__n == 0)
		return;
	      std::swap(__n, __k);
	      __k = __n - __k;
	    }
	  else
	    {
	      __k = __n - __k;
	      if (__is_pod(_ValueType) && __k == 1)
		{
		  _ValueType __t = _GLIBCXX_MOVE(*(__p + __n - 1));
		  _GLIBCXX_MOVE_BACKWARD3(__p, __p + __n - 1, __p + __n);
		  *__p = _GLIBCXX_MOVE(__t);
		  return;
		}
	      _RandomAccessIterator __q = __p + __n;
	      __p = __q - __k;
	      for (_Distance __i = 0; __i < __n - __k; ++ __i)
		{
		  --__p;
		  --__q;
		  std::iter_swap(__p, __q);
		}
	      __n %= __k;
	      if (__n == 0)
		return;
	      std::swap(__n, __k);
	    }
	}
    }

  /**
   *  @brief Rotate the elements of a sequence.
   *  @ingroup mutating_algorithms
   *  @param  first   A forward iterator.
   *  @param  middle  A forward iterator.
   *  @param  last    A forward iterator.
   *  @return  Nothing.
   *
   *  Rotates the elements of the range @p [first,last) by @p (middle-first)
   *  positions so that the element at @p middle is moved to @p first, the
   *  element at @p middle+1 is moved to @first+1 and so on for each element
   *  in the range @p [first,last).
   *
   *  This effectively swaps the ranges @p [first,middle) and
   *  @p [middle,last).
   *
   *  Performs @p *(first+(n+(last-middle))%(last-first))=*(first+n) for
   *  each @p n in the range @p [0,last-first).
  */
  template<typename _ForwardIterator>
    inline void
    rotate(_ForwardIterator __first, _ForwardIterator __middle,
	   _ForwardIterator __last)
    {
      // concept requirements
      __glibcxx_function_requires(_Mutable_ForwardIteratorConcept<
				  _ForwardIterator>)
      __glibcxx_requires_valid_range(__first, __middle);
      __glibcxx_requires_valid_range(__middle, __last);

      typedef typename iterator_traits<_ForwardIterator>::iterator_category
	_IterType;
      std::__rotate(__first, __middle, __last, _IterType());
    }

  /**
   *  @brief Copy a sequence, rotating its elements.
   *  @ingroup mutating_algorithms
   *  @param  first   A forward iterator.
   *  @param  middle  A forward iterator.
   *  @param  last    A forward iterator.
   *  @param  result  An output iterator.
   *  @return   An iterator designating the end of the resulting sequence.
   *
   *  Copies the elements of the range @p [first,last) to the range
   *  beginning at @result, rotating the copied elements by @p (middle-first)
   *  positions so that the element at @p middle is moved to @p result, the
   *  element at @p middle+1 is moved to @result+1 and so on for each element
   *  in the range @p [first,last).
   *
   *  Performs @p *(result+(n+(last-middle))%(last-first))=*(first+n) for
   *  each @p n in the range @p [0,last-first).
  */
  template<typename _ForwardIterator, typename _OutputIterator>
    _OutputIterator
    rotate_copy(_ForwardIterator __first, _ForwardIterator __middle,
                _ForwardIterator __last, _OutputIterator __result)
    {
      // concept requirements
      __glibcxx_function_requires(_ForwardIteratorConcept<_ForwardIterator>)
      __glibcxx_function_requires(_OutputIteratorConcept<_OutputIterator,
		typename iterator_traits<_ForwardIterator>::value_type>)
      __glibcxx_requires_valid_range(__first, __middle);
      __glibcxx_requires_valid_range(__middle, __last);

      return std::copy(__first, __middle,
                       std::copy(__middle, __last, __result));
    }

  /// This is a helper function...
  template<typename _ForwardIterator, typename _Predicate>
    _ForwardIterator
    __partition(_ForwardIterator __first, _ForwardIterator __last,
		_Predicate __pred, forward_iterator_tag)
    {
      if (__first == __last)
	return __first;

      while (__pred(*__first))
	if (++__first == __last)
	  return __first;

      _ForwardIterator __next = __first;

      while (++__next != __last)
	if (__pred(*__next))
	  {
	    std::iter_swap(__first, __next);
	    ++__first;
	  }

      return __first;
    }

  /// This is a helper function...
  template<typename _BidirectionalIterator, typename _Predicate>
    _BidirectionalIterator
    __partition(_BidirectionalIterator __first, _BidirectionalIterator __last,
		_Predicate __pred, bidirectional_iterator_tag)
    {
      while (true)
	{
	  while (true)
	    if (__first == __last)
	      return __first;
	    else if (__pred(*__first))
	      ++__first;
	    else
	      break;
	  --__last;
	  while (true)
	    if (__first == __last)
	      return __first;
	    else if (!bool(__pred(*__last)))
	      --__last;
	    else
	      break;
	  std::iter_swap(__first, __last);
	  ++__first;
	}
    }

  // partition

  /// This is a helper function...
  template<typename _ForwardIterator, typename _Predicate, typename _Distance>
    _ForwardIterator
    __inplace_stable_partition(_ForwardIterator __first,
			       _ForwardIterator __last,
			       _Predicate __pred, _Distance __len)
    {
      if (__len == 1)
	return __pred(*__first) ? __last : __first;
      _ForwardIterator __middle = __first;
      std::advance(__middle, __len / 2);
      _ForwardIterator __begin = std::__inplace_stable_partition(__first,
								 __middle,
								 __pred,
								 __len / 2);
      _ForwardIterator __end = std::__inplace_stable_partition(__middle, __last,
							       __pred,
							       __len
							       - __len / 2);
      std::rotate(__begin, __middle, __end);
      std::advance(__begin, std::distance(__middle, __end));
      return __begin;
    }

  /// This is a helper function...
  template<typename _ForwardIterator, typename _Pointer, typename _Predicate,
	   typename _Distance>
    _ForwardIterator
    __stable_partition_adaptive(_ForwardIterator __first,
				_ForwardIterator __last,
				_Predicate __pred, _Distance __len,
				_Pointer __buffer,
				_Distance __buffer_size)
    {
      if (__len <= __buffer_size)
	{
	  _ForwardIterator __result1 = __first;
	  _Pointer __result2 = __buffer;
	  for (; __first != __last; ++__first)
	    if (__pred(*__first))
	      {
		*__result1 = _GLIBCXX_MOVE(*__first);
		++__result1;
	      }
	    else
	      {
		*__result2 = _GLIBCXX_MOVE(*__first);
		++__result2;
	      }
	  _GLIBCXX_MOVE3(__buffer, __result2, __result1);
	  return __result1;
	}
      else
	{
	  _ForwardIterator __middle = __first;
	  std::advance(__middle, __len / 2);
	  _ForwardIterator __begin =
	    std::__stable_partition_adaptive(__first, __middle, __pred,
					     __len / 2, __buffer,
					     __buffer_size);
	  _ForwardIterator __end =
	    std::__stable_partition_adaptive(__middle, __last, __pred,
					     __len - __len / 2,
					     __buffer, __buffer_size);
	  std::rotate(__begin, __middle, __end);
	  std::advance(__begin, std::distance(__middle, __end));
	  return __begin;
	}
    }

  /**
   *  @brief Move elements for which a predicate is true to the beginning
   *         of a sequence, preserving relative ordering.
   *  @ingroup mutating_algorithms
   *  @param  first   A forward iterator.
   *  @param  last    A forward iterator.
   *  @param  pred    A predicate functor.
   *  @return  An iterator @p middle such that @p pred(i) is true for each
   *  iterator @p i in the range @p [first,middle) and false for each @p i
   *  in the range @p [middle,last).
   *
   *  Performs the same function as @p partition() with the additional
   *  guarantee that the relative ordering of elements in each group is
   *  preserved, so any two elements @p x and @p y in the range
   *  @p [first,last) such that @p pred(x)==pred(y) will have the same
   *  relative ordering after calling @p stable_partition().
  */
  template<typename _ForwardIterator, typename _Predicate>
    _ForwardIterator
    stable_partition(_ForwardIterator __first, _ForwardIterator __last,
		     _Predicate __pred)
    {
      // concept requirements
      __glibcxx_function_requires(_Mutable_ForwardIteratorConcept<
				  _ForwardIterator>)
      __glibcxx_function_requires(_UnaryPredicateConcept<_Predicate,
	    typename iterator_traits<_ForwardIterator>::value_type>)
      __glibcxx_requires_valid_range(__first, __last);

      if (__first == __last)
	return __first;
      else
	{
	  typedef typename iterator_traits<_ForwardIterator>::value_type
	    _ValueType;
	  typedef typename iterator_traits<_ForwardIterator>::difference_type
	    _DistanceType;

	  _Temporary_buffer<_ForwardIterator, _ValueType> __buf(__first,
								__last);
	if (__buf.size() > 0)
	  return
	    std::__stable_partition_adaptive(__first, __last, __pred,
					  _DistanceType(__buf.requested_size()),
					  __buf.begin(),
					  _DistanceType(__buf.size()));
	else
	  return
	    std::__inplace_stable_partition(__first, __last, __pred,
					 _DistanceType(__buf.requested_size()));
	}
    }

  /// This is a helper function for the sort routines.
  template<typename _RandomAccessIterator>
    void
    __heap_select(_RandomAccessIterator __first,
		  _RandomAccessIterator __middle,
		  _RandomAccessIterator __last)
    {
      std::make_heap(__first, __middle);
      for (_RandomAccessIterator __i = __middle; __i < __last; ++__i)
	if (*__i < *__first)
	  std::__pop_heap(__first, __middle, __i);
    }

  /// This is a helper function for the sort routines.
  template<typename _RandomAccessIterator, typename _Compare>
    void
    __heap_select(_RandomAccessIterator __first,
		  _RandomAccessIterator __middle,
		  _RandomAccessIterator __last, _Compare __comp)
    {
      std::make_heap(__first, __middle, __comp);
      for (_RandomAccessIterator __i = __middle; __i < __last; ++__i)
	if (__comp(*__i, *__first))
	  std::__pop_heap(__first, __middle, __i, __comp);
    }

  // partial_sort

  /**
   *  @brief Copy the smallest elements of a sequence.
   *  @ingroup sorting_algorithms
   *  @param  first   An iterator.
   *  @param  last    Another iterator.
   *  @param  result_first   A random-access iterator.
   *  @param  result_last    Another random-access iterator.
   *  @return   An iterator indicating the end of the resulting sequence.
   *
   *  Copies and sorts the smallest N values from the range @p [first,last)
   *  to the range beginning at @p result_first, where the number of
   *  elements to be copied, @p N, is the smaller of @p (last-first) and
   *  @p (result_last-result_first).
   *  After the sort if @p i and @j are iterators in the range
   *  @p [result_first,result_first+N) such that @i precedes @j then
   *  @p *j<*i is false.
   *  The value returned is @p result_first+N.
  */
  template<typename _InputIterator, typename _RandomAccessIterator>
    _RandomAccessIterator
    partial_sort_copy(_InputIterator __first, _InputIterator __last,
		      _RandomAccessIterator __result_first,
		      _RandomAccessIterator __result_last)
    {
      typedef typename iterator_traits<_InputIterator>::value_type
	_InputValueType;
      typedef typename iterator_traits<_RandomAccessIterator>::value_type
	_OutputValueType;
      typedef typename iterator_traits<_RandomAccessIterator>::difference_type
	_DistanceType;

      // concept requirements
      __glibcxx_function_requires(_InputIteratorConcept<_InputIterator>)
      __glibcxx_function_requires(_ConvertibleConcept<_InputValueType,
				  _OutputValueType>)
      __glibcxx_function_requires(_LessThanOpConcept<_InputValueType,
				                     _OutputValueType>)
      __glibcxx_function_requires(_LessThanComparableConcept<_OutputValueType>)
      __glibcxx_requires_valid_range(__first, __last);
      __glibcxx_requires_valid_range(__result_first, __result_last);

      if (__result_first == __result_last)
	return __result_last;
      _RandomAccessIterator __result_real_last = __result_first;
      while(__first != __last && __result_real_last != __result_last)
	{
	  *__result_real_last = *__first;
	  ++__result_real_last;
	  ++__first;
	}
      std::make_heap(__result_first, __result_real_last);
      while (__first != __last)
	{
	  if (*__first < *__result_first)
	    std::__adjust_heap(__result_first, _DistanceType(0),
			       _DistanceType(__result_real_last
					     - __result_first),
			       _InputValueType(*__first));
	  ++__first;
	}
      std::sort_heap(__result_first, __result_real_last);
      return __result_real_last;
    }

  /**
   *  @brief Copy the smallest elements of a sequence using a predicate for
   *         comparison.
   *  @ingroup sorting_algorithms
   *  @param  first   An input iterator.
   *  @param  last    Another input iterator.
   *  @param  result_first   A random-access iterator.
   *  @param  result_last    Another random-access iterator.
   *  @param  comp    A comparison functor.
   *  @return   An iterator indicating the end of the resulting sequence.
   *
   *  Copies and sorts the smallest N values from the range @p [first,last)
   *  to the range beginning at @p result_first, where the number of
   *  elements to be copied, @p N, is the smaller of @p (last-first) and
   *  @p (result_last-result_first).
   *  After the sort if @p i and @j are iterators in the range
   *  @p [result_first,result_first+N) such that @i precedes @j then
   *  @p comp(*j,*i) is false.
   *  The value returned is @p result_first+N.
  */
  template<typename _InputIterator, typename _RandomAccessIterator, typename _Compare>
    _RandomAccessIterator
    partial_sort_copy(_InputIterator __first, _InputIterator __last,
		      _RandomAccessIterator __result_first,
		      _RandomAccessIterator __result_last,
		      _Compare __comp)
    {
      typedef typename iterator_traits<_InputIterator>::value_type
	_InputValueType;
      typedef typename iterator_traits<_RandomAccessIterator>::value_type
	_OutputValueType;
      typedef typename iterator_traits<_RandomAccessIterator>::difference_type
	_DistanceType;

      // concept requirements
      __glibcxx_function_requires(_InputIteratorConcept<_InputIterator>)
      __glibcxx_function_requires(_Mutable_RandomAccessIteratorConcept<
				  _RandomAccessIterator>)
      __glibcxx_function_requires(_ConvertibleConcept<_InputValueType,
				  _OutputValueType>)
      __glibcxx_function_requires(_BinaryPredicateConcept<_Compare,
				  _InputValueType, _OutputValueType>)
      __glibcxx_function_requires(_BinaryPredicateConcept<_Compare,
				  _OutputValueType, _OutputValueType>)
      __glibcxx_requires_valid_range(__first, __last);
      __glibcxx_requires_valid_range(__result_first, __result_last);

      if (__result_first == __result_last)
	return __result_last;
      _RandomAccessIterator __result_real_last = __result_first;
      while(__first != __last && __result_real_last != __result_last)
	{
	  *__result_real_last = *__first;
	  ++__result_real_last;
	  ++__first;
	}
      std::make_heap(__result_first, __result_real_last, __comp);
      while (__first != __last)
	{
	  if (__comp(*__first, *__result_first))
	    std::__adjust_heap(__result_first, _DistanceType(0),
			       _DistanceType(__result_real_last
					     - __result_first),
			       _InputValueType(*__first),
			       __comp);
	  ++__first;
	}
      std::sort_heap(__result_first, __result_real_last, __comp);
      return __result_real_last;
    }

  /// This is a helper function for the sort routine.
  template<typename _RandomAccessIterator>
    void
    __unguarded_linear_insert(_RandomAccessIterator __last)
    {
      typename iterator_traits<_RandomAccessIterator>::value_type
	__val = _GLIBCXX_MOVE(*__last);
      _RandomAccessIterator __next = __last;
      --__next;
      while (__val < *__next)
	{
	  *__last = _GLIBCXX_MOVE(*__next);
	  __last = __next;
	  --__next;
	}
      *__last = _GLIBCXX_MOVE(__val);
    }

  /// This is a helper function for the sort routine.
  template<typename _RandomAccessIterator, typename _Compare>
    void
    __unguarded_linear_insert(_RandomAccessIterator __last,
			      _Compare __comp)
    {
      typename iterator_traits<_RandomAccessIterator>::value_type
	__val = _GLIBCXX_MOVE(*__last);
      _RandomAccessIterator __next = __last;
      --__next;
      while (__comp(__val, *__next))
	{
	  *__last = _GLIBCXX_MOVE(*__next);
	  __last = __next;
	  --__next;
	}
      *__last = _GLIBCXX_MOVE(__val);
    }

  /// This is a helper function for the sort routine.
  template<typename _RandomAccessIterator>
    void
    __insertion_sort(_RandomAccessIterator __first,
		     _RandomAccessIterator __last)
    {
      if (__first == __last)
	return;

      for (_RandomAccessIterator __i = __first + 1; __i != __last; ++__i)
	{
	  if (*__i < *__first)
	    {
	      typename iterator_traits<_RandomAccessIterator>::value_type
		__val = _GLIBCXX_MOVE(*__i);
	      _GLIBCXX_MOVE_BACKWARD3(__first, __i, __i + 1);
	      *__first = _GLIBCXX_MOVE(__val);
	    }
	  else
	    std::__unguarded_linear_insert(__i);
	}
    }

  /// This is a helper function for the sort routine.
  template<typename _RandomAccessIterator, typename _Compare>
    void
    __insertion_sort(_RandomAccessIterator __first,
		     _RandomAccessIterator __last, _Compare __comp)
    {
      if (__first == __last) return;

      for (_RandomAccessIterator __i = __first + 1; __i != __last; ++__i)
	{
	  if (__comp(*__i, *__first))
	    {
	      typename iterator_traits<_RandomAccessIterator>::value_type
		__val = _GLIBCXX_MOVE(*__i);
	      _GLIBCXX_MOVE_BACKWARD3(__first, __i, __i + 1);
	      *__first = _GLIBCXX_MOVE(__val);
	    }
	  else
	    std::__unguarded_linear_insert(__i, __comp);
	}
    }

  /// This is a helper function for the sort routine.
  template<typename _RandomAccessIterator>
    inline void
    __unguarded_insertion_sort(_RandomAccessIterator __first,
			       _RandomAccessIterator __last)
    {
      typedef typename iterator_traits<_RandomAccessIterator>::value_type
	_ValueType;

      for (_RandomAccessIterator __i = __first; __i != __last; ++__i)
	std::__unguarded_linear_insert(__i);
    }

  /// This is a helper function for the sort routine.
  template<typename _RandomAccessIterator, typename _Compare>
    inline void
    __unguarded_insertion_sort(_RandomAccessIterator __first,
			       _RandomAccessIterator __last, _Compare __comp)
    {
      typedef typename iterator_traits<_RandomAccessIterator>::value_type
	_ValueType;

      for (_RandomAccessIterator __i = __first; __i != __last; ++__i)
	std::__unguarded_linear_insert(__i, __comp);
    }

  /**
   *  @doctodo
   *  This controls some aspect of the sort routines.
  */
  enum { _S_threshold = 16 };

  /// This is a helper function for the sort routine.
  template<typename _RandomAccessIterator>
    void
    __final_insertion_sort(_RandomAccessIterator __first,
			   _RandomAccessIterator __last)
    {
      if (__last - __first > int(_S_threshold))
	{
	  std::__insertion_sort(__first, __first + int(_S_threshold));
	  std::__unguarded_insertion_sort(__first + int(_S_threshold), __last);
	}
      else
	std::__insertion_sort(__first, __last);
    }

  /// This is a helper function for the sort routine.
  template<typename _RandomAccessIterator, typename _Compare>
    void
    __final_insertion_sort(_RandomAccessIterator __first,
			   _RandomAccessIterator __last, _Compare __comp)
    {
      if (__last - __first > int(_S_threshold))
	{
	  std::__insertion_sort(__first, __first + int(_S_threshold), __comp);
	  std::__unguarded_insertion_sort(__first + int(_S_threshold), __last,
					  __comp);
	}
      else
	std::__insertion_sort(__first, __last, __comp);
    }

  /// This is a helper function...
  template<typename _RandomAccessIterator, typename _Tp>
    _RandomAccessIterator
    __unguarded_partition(_RandomAccessIterator __first,
			  _RandomAccessIterator __last, const _Tp& __pivot)
    {
      while (true)
	{
	  while (*__first < __pivot)
	    ++__first;
	  --__last;
	  while (__pivot < *__last)
	    --__last;
	  if (!(__first < __last))
	    return __first;
	  std::iter_swap(__first, __last);
	  ++__first;
	}
    }

  /// This is a helper function...
  template<typename _RandomAccessIterator, typename _Tp, typename _Compare>
    _RandomAccessIterator
    __unguarded_partition(_RandomAccessIterator __first,
			  _RandomAccessIterator __last,
			  const _Tp& __pivot, _Compare __comp)
    {
      while (true)
	{
	  while (__comp(*__first, __pivot))
	    ++__first;
	  --__last;
	  while (__comp(__pivot, *__last))
	    --__last;
	  if (!(__first < __last))
	    return __first;
	  std::iter_swap(__first, __last);
	  ++__first;
	}
    }

  /// This is a helper function...
  template<typename _RandomAccessIterator>
    inline _RandomAccessIterator
    __unguarded_partition_pivot(_RandomAccessIterator __first,
				_RandomAccessIterator __last)
    {
      _RandomAccessIterator __mid = __first + (__last - __first) / 2;
      std::__move_median_first(__first, __mid, (__last - 1));
      return std::__unguarded_partition(__first + 1, __last, *__first);
    }


  /// This is a helper function...
  template<typename _RandomAccessIterator, typename _Compare>
    inline _RandomAccessIterator
    __unguarded_partition_pivot(_RandomAccessIterator __first,
				_RandomAccessIterator __last, _Compare __comp)
    {
      _RandomAccessIterator __mid = __first + (__last - __first) / 2;
      std::__move_median_first(__first, __mid, (__last - 1), __comp);
      return std::__unguarded_partition(__first + 1, __last, *__first, __comp);
    }

  /// This is a helper function for the sort routine.
  template<typename _RandomAccessIterator, typename _Size>
    void
    __introsort_loop(_RandomAccessIterator __first,
		     _RandomAccessIterator __last,
		     _Size __depth_limit)
    {
      while (__last - __first > int(_S_threshold))
	{
	  if (__depth_limit == 0)
	    {
	      _GLIBCXX_STD_P::partial_sort(__first, __last, __last);
	      return;
	    }
	  --__depth_limit;
	  _RandomAccessIterator __cut =
	    std::__unguarded_partition_pivot(__first, __last);
	  std::__introsort_loop(__cut, __last, __depth_limit);
	  __last = __cut;
	}
    }

  /// This is a helper function for the sort routine.
  template<typename _RandomAccessIterator, typename _Size, typename _Compare>
    void
    __introsort_loop(_RandomAccessIterator __first,
		     _RandomAccessIterator __last,
		     _Size __depth_limit, _Compare __comp)
    {
      while (__last - __first > int(_S_threshold))
	{
	  if (__depth_limit == 0)
	    {
	      _GLIBCXX_STD_P::partial_sort(__first, __last, __last, __comp);
	      return;
	    }
	  --__depth_limit;
	  _RandomAccessIterator __cut =
	    std::__unguarded_partition_pivot(__first, __last, __comp);
	  std::__introsort_loop(__cut, __last, __depth_limit, __comp);
	  __last = __cut;
	}
    }

  // sort

  template<typename _RandomAccessIterator, typename _Size>
    void
    __introselect(_RandomAccessIterator __first, _RandomAccessIterator __nth,
		  _RandomAccessIterator __last, _Size __depth_limit)
    {
      typedef typename iterator_traits<_RandomAccessIterator>::value_type
	_ValueType;

      while (__last - __first > 3)
	{
	  if (__depth_limit == 0)
	    {
	      std::__heap_select(__first, __nth + 1, __last);

	      // Place the nth largest element in its final position.
	      std::iter_swap(__first, __nth);
	      return;
	    }
	  --__depth_limit;
	  _RandomAccessIterator __cut =
	    std::__unguarded_partition_pivot(__first, __last);
	  if (__cut <= __nth)
	    __first = __cut;
	  else
	    __last = __cut;
	}
      std::__insertion_sort(__first, __last);
    }

  template<typename _RandomAccessIterator, typename _Size, typename _Compare>
    void
    __introselect(_RandomAccessIterator __first, _RandomAccessIterator __nth,
		  _RandomAccessIterator __last, _Size __depth_limit,
		  _Compare __comp)
    {
      typedef typename iterator_traits<_RandomAccessIterator>::value_type
	_ValueType;

      while (__last - __first > 3)
	{
	  if (__depth_limit == 0)
	    {
	      std::__heap_select(__first, __nth + 1, __last, __comp);
	      // Place the nth largest element in its final position.
	      std::iter_swap(__first, __nth);
	      return;
	    }
	  --__depth_limit;
	  _RandomAccessIterator __cut =
	    std::__unguarded_partition_pivot(__first, __last, __comp);
	  if (__cut <= __nth)
	    __first = __cut;
	  else
	    __last = __cut;
	}
      std::__insertion_sort(__first, __last, __comp);
    }

  // nth_element

<<<<<<< HEAD
  // lower_bound moved to stl_algobase.h
=======
  /**
   *  @brief Finds the first position in which @a val could be inserted
   *         without changing the ordering.
   *  @param  first   An iterator.
   *  @param  last    Another iterator.
   *  @param  val     The search term.
   *  @return         An iterator pointing to the first element "not less
   *                  than" @a val, or end() if every element is less than 
   *                  @a val.
   *  @ingroup binary_search_algorithms
  */
  template<typename _ForwardIterator, typename _Tp>
    _ForwardIterator
    lower_bound(_ForwardIterator __first, _ForwardIterator __last,
		const _Tp& __val)
    {
      typedef typename iterator_traits<_ForwardIterator>::value_type
	_ValueType;
      typedef typename iterator_traits<_ForwardIterator>::difference_type
	_DistanceType;

      // concept requirements
      __glibcxx_function_requires(_ForwardIteratorConcept<_ForwardIterator>)
      __glibcxx_function_requires(_LessThanOpConcept<_ValueType, _Tp>)
      __glibcxx_requires_partitioned_lower(__first, __last, __val);

      _DistanceType __len = std::distance(__first, __last);
      _DistanceType __half;
      _ForwardIterator __middle;

      while (__len > 0)
	{
	  __half = __len >> 1;
	  __middle = __first;
	  std::advance(__middle, __half);
	  if (*__middle < __val)
	    {
	      __first = __middle;
	      ++__first;
	      __len = __len - __half - 1;
	    }
	  else
	    __len = __half;
	}
      return __first;
    }
>>>>>>> e33a1692

  /**
   *  @brief Finds the first position in which @a val could be inserted
   *         without changing the ordering.
   *  @ingroup binary_search_algorithms
   *  @param  first   An iterator.
   *  @param  last    Another iterator.
   *  @param  val     The search term.
   *  @param  comp    A functor to use for comparisons.
<<<<<<< HEAD
   *  @return An iterator pointing to the first element <em>not less
   *           than</em> @a val, or end() if every element is less
   *           than @a val.
=======
   *  @return  An iterator pointing to the first element "not less than" @a val,
   *           or end() if every element is less than @a val.
>>>>>>> e33a1692
   *  @ingroup binary_search_algorithms
   *
   *  The comparison function should have the same effects on ordering as
   *  the function used for the initial sort.
  */
  template<typename _ForwardIterator, typename _Tp, typename _Compare>
    _ForwardIterator
    lower_bound(_ForwardIterator __first, _ForwardIterator __last,
		const _Tp& __val, _Compare __comp)
    {
      typedef typename iterator_traits<_ForwardIterator>::value_type
	_ValueType;
      typedef typename iterator_traits<_ForwardIterator>::difference_type
	_DistanceType;

      // concept requirements
      __glibcxx_function_requires(_ForwardIteratorConcept<_ForwardIterator>)
      __glibcxx_function_requires(_BinaryPredicateConcept<_Compare,
				  _ValueType, _Tp>)
      __glibcxx_requires_partitioned_lower_pred(__first, __last,
						__val, __comp);

      _DistanceType __len = std::distance(__first, __last);
      _DistanceType __half;
      _ForwardIterator __middle;

      while (__len > 0)
	{
	  __half = __len >> 1;
	  __middle = __first;
	  std::advance(__middle, __half);
	  if (__comp(*__middle, __val))
	    {
	      __first = __middle;
	      ++__first;
	      __len = __len - __half - 1;
	    }
	  else
	    __len = __half;
	}
      return __first;
    }

  /**
   *  @brief Finds the last position in which @a val could be inserted
   *         without changing the ordering.
   *  @ingroup binary_search_algorithms
   *  @param  first   An iterator.
   *  @param  last    Another iterator.
   *  @param  val     The search term.
   *  @return  An iterator pointing to the first element greater than @a val,
   *           or end() if no elements are greater than @a val.
   *  @ingroup binary_search_algorithms
  */
  template<typename _ForwardIterator, typename _Tp>
    _ForwardIterator
    upper_bound(_ForwardIterator __first, _ForwardIterator __last,
		const _Tp& __val)
    {
      typedef typename iterator_traits<_ForwardIterator>::value_type
	_ValueType;
      typedef typename iterator_traits<_ForwardIterator>::difference_type
	_DistanceType;

      // concept requirements
      __glibcxx_function_requires(_ForwardIteratorConcept<_ForwardIterator>)
      __glibcxx_function_requires(_LessThanOpConcept<_Tp, _ValueType>)
      __glibcxx_requires_partitioned_upper(__first, __last, __val);

      _DistanceType __len = std::distance(__first, __last);
      _DistanceType __half;
      _ForwardIterator __middle;

      while (__len > 0)
	{
	  __half = __len >> 1;
	  __middle = __first;
	  std::advance(__middle, __half);
	  if (__val < *__middle)
	    __len = __half;
	  else
	    {
	      __first = __middle;
	      ++__first;
	      __len = __len - __half - 1;
	    }
	}
      return __first;
    }

  /**
   *  @brief Finds the last position in which @a val could be inserted
   *         without changing the ordering.
   *  @ingroup binary_search_algorithms
   *  @param  first   An iterator.
   *  @param  last    Another iterator.
   *  @param  val     The search term.
   *  @param  comp    A functor to use for comparisons.
   *  @return  An iterator pointing to the first element greater than @a val,
   *           or end() if no elements are greater than @a val.
   *  @ingroup binary_search_algorithms
   *
   *  The comparison function should have the same effects on ordering as
   *  the function used for the initial sort.
  */
  template<typename _ForwardIterator, typename _Tp, typename _Compare>
    _ForwardIterator
    upper_bound(_ForwardIterator __first, _ForwardIterator __last,
		const _Tp& __val, _Compare __comp)
    {
      typedef typename iterator_traits<_ForwardIterator>::value_type
	_ValueType;
      typedef typename iterator_traits<_ForwardIterator>::difference_type
	_DistanceType;

      // concept requirements
      __glibcxx_function_requires(_ForwardIteratorConcept<_ForwardIterator>)
      __glibcxx_function_requires(_BinaryPredicateConcept<_Compare,
				  _Tp, _ValueType>)
      __glibcxx_requires_partitioned_upper_pred(__first, __last,
						__val, __comp);

      _DistanceType __len = std::distance(__first, __last);
      _DistanceType __half;
      _ForwardIterator __middle;

      while (__len > 0)
	{
	  __half = __len >> 1;
	  __middle = __first;
	  std::advance(__middle, __half);
	  if (__comp(__val, *__middle))
	    __len = __half;
	  else
	    {
	      __first = __middle;
	      ++__first;
	      __len = __len - __half - 1;
	    }
	}
      return __first;
    }

  /**
   *  @brief Finds the largest subrange in which @a val could be inserted
   *         at any place in it without changing the ordering.
   *  @ingroup binary_search_algorithms
   *  @param  first   An iterator.
   *  @param  last    Another iterator.
   *  @param  val     The search term.
   *  @return  An pair of iterators defining the subrange.
   *  @ingroup binary_search_algorithms
   *
   *  This is equivalent to
   *  @code
   *    std::make_pair(lower_bound(first, last, val),
   *                   upper_bound(first, last, val))
   *  @endcode
   *  but does not actually call those functions.
  */
  template<typename _ForwardIterator, typename _Tp>
    pair<_ForwardIterator, _ForwardIterator>
    equal_range(_ForwardIterator __first, _ForwardIterator __last,
		const _Tp& __val)
    {
      typedef typename iterator_traits<_ForwardIterator>::value_type
	_ValueType;
      typedef typename iterator_traits<_ForwardIterator>::difference_type
	_DistanceType;

      // concept requirements
      __glibcxx_function_requires(_ForwardIteratorConcept<_ForwardIterator>)
      __glibcxx_function_requires(_LessThanOpConcept<_ValueType, _Tp>)
      __glibcxx_function_requires(_LessThanOpConcept<_Tp, _ValueType>)	
      __glibcxx_requires_partitioned_lower(__first, __last, __val);
      __glibcxx_requires_partitioned_upper(__first, __last, __val);      

      _DistanceType __len = std::distance(__first, __last);
      _DistanceType __half;
      _ForwardIterator __middle, __left, __right;

      while (__len > 0)
	{
	  __half = __len >> 1;
	  __middle = __first;
	  std::advance(__middle, __half);
	  if (*__middle < __val)
	    {
	      __first = __middle;
	      ++__first;
	      __len = __len - __half - 1;
	    }
	  else if (__val < *__middle)
	    __len = __half;
	  else
	    {
	      __left = std::lower_bound(__first, __middle, __val);
	      std::advance(__first, __len);
	      __right = std::upper_bound(++__middle, __first, __val);
	      return pair<_ForwardIterator, _ForwardIterator>(__left, __right);
	    }
	}
      return pair<_ForwardIterator, _ForwardIterator>(__first, __first);
    }

  /**
   *  @brief Finds the largest subrange in which @a val could be inserted
   *         at any place in it without changing the ordering.
   *  @param  first   An iterator.
   *  @param  last    Another iterator.
   *  @param  val     The search term.
   *  @param  comp    A functor to use for comparisons.
   *  @return  An pair of iterators defining the subrange.
   *  @ingroup binary_search_algorithms
   *
   *  This is equivalent to
   *  @code
   *    std::make_pair(lower_bound(first, last, val, comp),
   *                   upper_bound(first, last, val, comp))
   *  @endcode
   *  but does not actually call those functions.
  */
  template<typename _ForwardIterator, typename _Tp, typename _Compare>
    pair<_ForwardIterator, _ForwardIterator>
    equal_range(_ForwardIterator __first, _ForwardIterator __last,
		const _Tp& __val,
		_Compare __comp)
    {
      typedef typename iterator_traits<_ForwardIterator>::value_type
	_ValueType;
      typedef typename iterator_traits<_ForwardIterator>::difference_type
	_DistanceType;

      // concept requirements
      __glibcxx_function_requires(_ForwardIteratorConcept<_ForwardIterator>)
      __glibcxx_function_requires(_BinaryPredicateConcept<_Compare,
				  _ValueType, _Tp>)
      __glibcxx_function_requires(_BinaryPredicateConcept<_Compare,
				  _Tp, _ValueType>)
      __glibcxx_requires_partitioned_lower_pred(__first, __last,
						__val, __comp);
      __glibcxx_requires_partitioned_upper_pred(__first, __last,
						__val, __comp);

      _DistanceType __len = std::distance(__first, __last);
      _DistanceType __half;
      _ForwardIterator __middle, __left, __right;

      while (__len > 0)
	{
	  __half = __len >> 1;
	  __middle = __first;
	  std::advance(__middle, __half);
	  if (__comp(*__middle, __val))
	    {
	      __first = __middle;
	      ++__first;
	      __len = __len - __half - 1;
	    }
	  else if (__comp(__val, *__middle))
	    __len = __half;
	  else
	    {
	      __left = std::lower_bound(__first, __middle, __val, __comp);
	      std::advance(__first, __len);
	      __right = std::upper_bound(++__middle, __first, __val, __comp);
	      return pair<_ForwardIterator, _ForwardIterator>(__left, __right);
	    }
	}
      return pair<_ForwardIterator, _ForwardIterator>(__first, __first);
    }

  /**
   *  @brief Determines whether an element exists in a range.
   *  @ingroup binary_search_algorithms
   *  @param  first   An iterator.
   *  @param  last    Another iterator.
   *  @param  val     The search term.
   *  @return  True if @a val (or its equivalent) is in [@a first,@a last ].
   *
   *  Note that this does not actually return an iterator to @a val.  For
   *  that, use std::find or a container's specialized find member functions.
  */
  template<typename _ForwardIterator, typename _Tp>
    bool
    binary_search(_ForwardIterator __first, _ForwardIterator __last,
                  const _Tp& __val)
    {
      typedef typename iterator_traits<_ForwardIterator>::value_type
	_ValueType;

      // concept requirements
      __glibcxx_function_requires(_ForwardIteratorConcept<_ForwardIterator>)
      __glibcxx_function_requires(_LessThanOpConcept<_Tp, _ValueType>)
      __glibcxx_requires_partitioned_lower(__first, __last, __val);
      __glibcxx_requires_partitioned_upper(__first, __last, __val);

      _ForwardIterator __i = std::lower_bound(__first, __last, __val);
      return __i != __last && !(__val < *__i);
    }

  /**
   *  @brief Determines whether an element exists in a range.
   *  @ingroup binary_search_algorithms
   *  @param  first   An iterator.
   *  @param  last    Another iterator.
   *  @param  val     The search term.
   *  @param  comp    A functor to use for comparisons.
   *  @return  True if @a val (or its equivalent) is in [@a first,@a last ].
   *
   *  Note that this does not actually return an iterator to @a val.  For
   *  that, use std::find or a container's specialized find member functions.
   *
   *  The comparison function should have the same effects on ordering as
   *  the function used for the initial sort.
  */
  template<typename _ForwardIterator, typename _Tp, typename _Compare>
    bool
    binary_search(_ForwardIterator __first, _ForwardIterator __last,
                  const _Tp& __val, _Compare __comp)
    {
      typedef typename iterator_traits<_ForwardIterator>::value_type
	_ValueType;

      // concept requirements
      __glibcxx_function_requires(_ForwardIteratorConcept<_ForwardIterator>)
      __glibcxx_function_requires(_BinaryPredicateConcept<_Compare,
				  _Tp, _ValueType>)
      __glibcxx_requires_partitioned_lower_pred(__first, __last,
						__val, __comp);
      __glibcxx_requires_partitioned_upper_pred(__first, __last,
						__val, __comp);

      _ForwardIterator __i = std::lower_bound(__first, __last, __val, __comp);
      return __i != __last && !bool(__comp(__val, *__i));
    }

  // merge

  /// This is a helper function for the merge routines.
  template<typename _BidirectionalIterator1, typename _BidirectionalIterator2,
	   typename _BidirectionalIterator3>
    _BidirectionalIterator3
    __merge_backward(_BidirectionalIterator1 __first1,
		     _BidirectionalIterator1 __last1,
		     _BidirectionalIterator2 __first2,
		     _BidirectionalIterator2 __last2,
		     _BidirectionalIterator3 __result)
    {
      if (__first1 == __last1)
	return std::copy_backward(__first2, __last2, __result);
      if (__first2 == __last2)
	return std::copy_backward(__first1, __last1, __result);
      --__last1;
      --__last2;
      while (true)
	{
	  if (*__last2 < *__last1)
	    {
	      *--__result = *__last1;
	      if (__first1 == __last1)
		return std::copy_backward(__first2, ++__last2, __result);
	      --__last1;
	    }
	  else
	    {
	      *--__result = *__last2;
	      if (__first2 == __last2)
		return std::copy_backward(__first1, ++__last1, __result);
	      --__last2;
	    }
	}
    }

  /// This is a helper function for the merge routines.
  template<typename _BidirectionalIterator1, typename _BidirectionalIterator2,
	   typename _BidirectionalIterator3, typename _Compare>
    _BidirectionalIterator3
    __merge_backward(_BidirectionalIterator1 __first1,
		     _BidirectionalIterator1 __last1,
		     _BidirectionalIterator2 __first2,
		     _BidirectionalIterator2 __last2,
		     _BidirectionalIterator3 __result,
		     _Compare __comp)
    {
      if (__first1 == __last1)
	return std::copy_backward(__first2, __last2, __result);
      if (__first2 == __last2)
	return std::copy_backward(__first1, __last1, __result);
      --__last1;
      --__last2;
      while (true)
	{
	  if (__comp(*__last2, *__last1))
	    {
	      *--__result = *__last1;
	      if (__first1 == __last1)
		return std::copy_backward(__first2, ++__last2, __result);
	      --__last1;
	    }
	  else
	    {
	      *--__result = *__last2;
	      if (__first2 == __last2)
		return std::copy_backward(__first1, ++__last1, __result);
	      --__last2;
	    }
	}
    }

  /// This is a helper function for the merge routines.
  template<typename _BidirectionalIterator1, typename _BidirectionalIterator2,
	   typename _Distance>
    _BidirectionalIterator1
    __rotate_adaptive(_BidirectionalIterator1 __first,
		      _BidirectionalIterator1 __middle,
		      _BidirectionalIterator1 __last,
		      _Distance __len1, _Distance __len2,
		      _BidirectionalIterator2 __buffer,
		      _Distance __buffer_size)
    {
      _BidirectionalIterator2 __buffer_end;
      if (__len1 > __len2 && __len2 <= __buffer_size)
	{
	  __buffer_end = _GLIBCXX_MOVE3(__middle, __last, __buffer);
	  _GLIBCXX_MOVE_BACKWARD3(__first, __middle, __last);
	  return _GLIBCXX_MOVE3(__buffer, __buffer_end, __first);
	}
      else if (__len1 <= __buffer_size)
	{
	  __buffer_end = _GLIBCXX_MOVE3(__first, __middle, __buffer);
	  _GLIBCXX_MOVE3(__middle, __last, __first);
	  return _GLIBCXX_MOVE_BACKWARD3(__buffer, __buffer_end, __last);
	}
      else
	{
	  std::rotate(__first, __middle, __last);
	  std::advance(__first, std::distance(__middle, __last));
	  return __first;
	}
    }

  /// This is a helper function for the merge routines.
  template<typename _BidirectionalIterator, typename _Distance,
	   typename _Pointer>
    void
    __merge_adaptive(_BidirectionalIterator __first,
                     _BidirectionalIterator __middle,
		     _BidirectionalIterator __last,
		     _Distance __len1, _Distance __len2,
		     _Pointer __buffer, _Distance __buffer_size)
    {
      if (__len1 <= __len2 && __len1 <= __buffer_size)
	{
	  _Pointer __buffer_end = _GLIBCXX_MOVE3(__first, __middle, __buffer);
	  _GLIBCXX_STD_P::merge(_GLIBCXX_MAKE_MOVE_ITERATOR(__buffer),
				_GLIBCXX_MAKE_MOVE_ITERATOR(__buffer_end),
				_GLIBCXX_MAKE_MOVE_ITERATOR(__middle),
				_GLIBCXX_MAKE_MOVE_ITERATOR(__last),
				__first);
	}
      else if (__len2 <= __buffer_size)
	{
	  _Pointer __buffer_end = _GLIBCXX_MOVE3(__middle, __last, __buffer);
	  std::__merge_backward(_GLIBCXX_MAKE_MOVE_ITERATOR(__first),
				_GLIBCXX_MAKE_MOVE_ITERATOR(__middle),
				_GLIBCXX_MAKE_MOVE_ITERATOR(__buffer),
				_GLIBCXX_MAKE_MOVE_ITERATOR(__buffer_end),
				__last);
	}
      else
	{
	  _BidirectionalIterator __first_cut = __first;
	  _BidirectionalIterator __second_cut = __middle;
	  _Distance __len11 = 0;
	  _Distance __len22 = 0;
	  if (__len1 > __len2)
	    {
	      __len11 = __len1 / 2;
	      std::advance(__first_cut, __len11);
	      __second_cut = std::lower_bound(__middle, __last,
					      *__first_cut);
	      __len22 = std::distance(__middle, __second_cut);
	    }
	  else
	    {
	      __len22 = __len2 / 2;
	      std::advance(__second_cut, __len22);
	      __first_cut = std::upper_bound(__first, __middle,
					     *__second_cut);
	      __len11 = std::distance(__first, __first_cut);
	    }
	  _BidirectionalIterator __new_middle =
	    std::__rotate_adaptive(__first_cut, __middle, __second_cut,
				   __len1 - __len11, __len22, __buffer,
				   __buffer_size);
	  std::__merge_adaptive(__first, __first_cut, __new_middle, __len11,
				__len22, __buffer, __buffer_size);
	  std::__merge_adaptive(__new_middle, __second_cut, __last,
				__len1 - __len11,
				__len2 - __len22, __buffer, __buffer_size);
	}
    }

  /// This is a helper function for the merge routines.
  template<typename _BidirectionalIterator, typename _Distance, 
	   typename _Pointer, typename _Compare>
    void
    __merge_adaptive(_BidirectionalIterator __first,
                     _BidirectionalIterator __middle,
		     _BidirectionalIterator __last,
		     _Distance __len1, _Distance __len2,
		     _Pointer __buffer, _Distance __buffer_size,
		     _Compare __comp)
    {
      if (__len1 <= __len2 && __len1 <= __buffer_size)
	{
	  _Pointer __buffer_end = _GLIBCXX_MOVE3(__first, __middle, __buffer);
	  _GLIBCXX_STD_P::merge(_GLIBCXX_MAKE_MOVE_ITERATOR(__buffer),
				_GLIBCXX_MAKE_MOVE_ITERATOR(__buffer_end),
				_GLIBCXX_MAKE_MOVE_ITERATOR(__middle),
				_GLIBCXX_MAKE_MOVE_ITERATOR(__last),
				__first, __comp);
	}
      else if (__len2 <= __buffer_size)
	{
	  _Pointer __buffer_end = _GLIBCXX_MOVE3(__middle, __last, __buffer);
	  std::__merge_backward(_GLIBCXX_MAKE_MOVE_ITERATOR(__first),
				_GLIBCXX_MAKE_MOVE_ITERATOR(__middle),
				_GLIBCXX_MAKE_MOVE_ITERATOR(__buffer),
				_GLIBCXX_MAKE_MOVE_ITERATOR(__buffer_end),
				__last,__comp);
	}
      else
	{
	  _BidirectionalIterator __first_cut = __first;
	  _BidirectionalIterator __second_cut = __middle;
	  _Distance __len11 = 0;
	  _Distance __len22 = 0;
	  if (__len1 > __len2)
	    {
	      __len11 = __len1 / 2;
	      std::advance(__first_cut, __len11);
	      __second_cut = std::lower_bound(__middle, __last, *__first_cut,
					      __comp);
	      __len22 = std::distance(__middle, __second_cut);
	    }
	  else
	    {
	      __len22 = __len2 / 2;
	      std::advance(__second_cut, __len22);
	      __first_cut = std::upper_bound(__first, __middle, *__second_cut,
					     __comp);
	      __len11 = std::distance(__first, __first_cut);
	    }
	  _BidirectionalIterator __new_middle =
	    std::__rotate_adaptive(__first_cut, __middle, __second_cut,
				   __len1 - __len11, __len22, __buffer,
				   __buffer_size);
	  std::__merge_adaptive(__first, __first_cut, __new_middle, __len11,
				__len22, __buffer, __buffer_size, __comp);
	  std::__merge_adaptive(__new_middle, __second_cut, __last,
				__len1 - __len11,
				__len2 - __len22, __buffer,
				__buffer_size, __comp);
	}
    }

  /// This is a helper function for the merge routines.
  template<typename _BidirectionalIterator, typename _Distance>
    void
    __merge_without_buffer(_BidirectionalIterator __first,
			   _BidirectionalIterator __middle,
			   _BidirectionalIterator __last,
			   _Distance __len1, _Distance __len2)
    {
      if (__len1 == 0 || __len2 == 0)
	return;
      if (__len1 + __len2 == 2)
	{
	  if (*__middle < *__first)
	    std::iter_swap(__first, __middle);
	  return;
	}
      _BidirectionalIterator __first_cut = __first;
      _BidirectionalIterator __second_cut = __middle;
      _Distance __len11 = 0;
      _Distance __len22 = 0;
      if (__len1 > __len2)
	{
	  __len11 = __len1 / 2;
	  std::advance(__first_cut, __len11);
	  __second_cut = std::lower_bound(__middle, __last, *__first_cut);
	  __len22 = std::distance(__middle, __second_cut);
	}
      else
	{
	  __len22 = __len2 / 2;
	  std::advance(__second_cut, __len22);
	  __first_cut = std::upper_bound(__first, __middle, *__second_cut);
	  __len11 = std::distance(__first, __first_cut);
	}
      std::rotate(__first_cut, __middle, __second_cut);
      _BidirectionalIterator __new_middle = __first_cut;
      std::advance(__new_middle, std::distance(__middle, __second_cut));
      std::__merge_without_buffer(__first, __first_cut, __new_middle,
				  __len11, __len22);
      std::__merge_without_buffer(__new_middle, __second_cut, __last,
				  __len1 - __len11, __len2 - __len22);
    }

  /// This is a helper function for the merge routines.
  template<typename _BidirectionalIterator, typename _Distance,
	   typename _Compare>
    void
    __merge_without_buffer(_BidirectionalIterator __first,
                           _BidirectionalIterator __middle,
			   _BidirectionalIterator __last,
			   _Distance __len1, _Distance __len2,
			   _Compare __comp)
    {
      if (__len1 == 0 || __len2 == 0)
	return;
      if (__len1 + __len2 == 2)
	{
	  if (__comp(*__middle, *__first))
	    std::iter_swap(__first, __middle);
	  return;
	}
      _BidirectionalIterator __first_cut = __first;
      _BidirectionalIterator __second_cut = __middle;
      _Distance __len11 = 0;
      _Distance __len22 = 0;
      if (__len1 > __len2)
	{
	  __len11 = __len1 / 2;
	  std::advance(__first_cut, __len11);
	  __second_cut = std::lower_bound(__middle, __last, *__first_cut,
					  __comp);
	  __len22 = std::distance(__middle, __second_cut);
	}
      else
	{
	  __len22 = __len2 / 2;
	  std::advance(__second_cut, __len22);
	  __first_cut = std::upper_bound(__first, __middle, *__second_cut,
					 __comp);
	  __len11 = std::distance(__first, __first_cut);
	}
      std::rotate(__first_cut, __middle, __second_cut);
      _BidirectionalIterator __new_middle = __first_cut;
      std::advance(__new_middle, std::distance(__middle, __second_cut));
      std::__merge_without_buffer(__first, __first_cut, __new_middle,
				  __len11, __len22, __comp);
      std::__merge_without_buffer(__new_middle, __second_cut, __last,
				  __len1 - __len11, __len2 - __len22, __comp);
    }

  /**
   *  @brief Merges two sorted ranges in place.
   *  @ingroup sorting_algorithms
   *  @param  first   An iterator.
   *  @param  middle  Another iterator.
   *  @param  last    Another iterator.
   *  @return  Nothing.
   *
   *  Merges two sorted and consecutive ranges, [first,middle) and
   *  [middle,last), and puts the result in [first,last).  The output will
   *  be sorted.  The sort is @e stable, that is, for equivalent
   *  elements in the two ranges, elements from the first range will always
   *  come before elements from the second.
   *
   *  If enough additional memory is available, this takes (last-first)-1
   *  comparisons.  Otherwise an NlogN algorithm is used, where N is
   *  distance(first,last).
  */
  template<typename _BidirectionalIterator>
    void
    inplace_merge(_BidirectionalIterator __first,
		  _BidirectionalIterator __middle,
		  _BidirectionalIterator __last)
    {
      typedef typename iterator_traits<_BidirectionalIterator>::value_type
          _ValueType;
      typedef typename iterator_traits<_BidirectionalIterator>::difference_type
          _DistanceType;

      // concept requirements
      __glibcxx_function_requires(_Mutable_BidirectionalIteratorConcept<
	    _BidirectionalIterator>)
      __glibcxx_function_requires(_LessThanComparableConcept<_ValueType>)
      __glibcxx_requires_sorted(__first, __middle);
      __glibcxx_requires_sorted(__middle, __last);

      if (__first == __middle || __middle == __last)
	return;

      _DistanceType __len1 = std::distance(__first, __middle);
      _DistanceType __len2 = std::distance(__middle, __last);

      _Temporary_buffer<_BidirectionalIterator, _ValueType> __buf(__first,
								  __last);
      if (__buf.begin() == 0)
	std::__merge_without_buffer(__first, __middle, __last, __len1, __len2);
      else
	std::__merge_adaptive(__first, __middle, __last, __len1, __len2,
			      __buf.begin(), _DistanceType(__buf.size()));
    }

  /**
   *  @brief Merges two sorted ranges in place.
   *  @ingroup sorting_algorithms
   *  @param  first   An iterator.
   *  @param  middle  Another iterator.
   *  @param  last    Another iterator.
   *  @param  comp    A functor to use for comparisons.
   *  @return  Nothing.
   *
   *  Merges two sorted and consecutive ranges, [first,middle) and
   *  [middle,last), and puts the result in [first,last).  The output will
   *  be sorted.  The sort is @e stable, that is, for equivalent
   *  elements in the two ranges, elements from the first range will always
   *  come before elements from the second.
   *
   *  If enough additional memory is available, this takes (last-first)-1
   *  comparisons.  Otherwise an NlogN algorithm is used, where N is
   *  distance(first,last).
   *
   *  The comparison function should have the same effects on ordering as
   *  the function used for the initial sort.
  */
  template<typename _BidirectionalIterator, typename _Compare>
    void
    inplace_merge(_BidirectionalIterator __first,
		  _BidirectionalIterator __middle,
		  _BidirectionalIterator __last,
		  _Compare __comp)
    {
      typedef typename iterator_traits<_BidirectionalIterator>::value_type
          _ValueType;
      typedef typename iterator_traits<_BidirectionalIterator>::difference_type
          _DistanceType;

      // concept requirements
      __glibcxx_function_requires(_Mutable_BidirectionalIteratorConcept<
	    _BidirectionalIterator>)
      __glibcxx_function_requires(_BinaryPredicateConcept<_Compare,
	    _ValueType, _ValueType>)
      __glibcxx_requires_sorted_pred(__first, __middle, __comp);
      __glibcxx_requires_sorted_pred(__middle, __last, __comp);

      if (__first == __middle || __middle == __last)
	return;

      const _DistanceType __len1 = std::distance(__first, __middle);
      const _DistanceType __len2 = std::distance(__middle, __last);

      _Temporary_buffer<_BidirectionalIterator, _ValueType> __buf(__first,
								  __last);
      if (__buf.begin() == 0)
	std::__merge_without_buffer(__first, __middle, __last, __len1,
				    __len2, __comp);
      else
	std::__merge_adaptive(__first, __middle, __last, __len1, __len2,
			      __buf.begin(), _DistanceType(__buf.size()),
			      __comp);
    }

  template<typename _RandomAccessIterator1, typename _RandomAccessIterator2,
	   typename _Distance>
    void
    __merge_sort_loop(_RandomAccessIterator1 __first,
		      _RandomAccessIterator1 __last,
		      _RandomAccessIterator2 __result,
		      _Distance __step_size)
    {
      const _Distance __two_step = 2 * __step_size;

      while (__last - __first >= __two_step)
	{
	  __result = _GLIBCXX_STD_P::merge(
			_GLIBCXX_MAKE_MOVE_ITERATOR(__first),
			_GLIBCXX_MAKE_MOVE_ITERATOR(__first + __step_size),
			_GLIBCXX_MAKE_MOVE_ITERATOR(__first + __step_size),
			_GLIBCXX_MAKE_MOVE_ITERATOR(__first + __two_step),
			__result);
	  __first += __two_step;
	}

      __step_size = std::min(_Distance(__last - __first), __step_size);
      _GLIBCXX_STD_P::merge(_GLIBCXX_MAKE_MOVE_ITERATOR(__first),
			    _GLIBCXX_MAKE_MOVE_ITERATOR(__first +
							__step_size),
			    _GLIBCXX_MAKE_MOVE_ITERATOR(__first +
							__step_size),
			    _GLIBCXX_MAKE_MOVE_ITERATOR(__last),
			    __result);
    }

  template<typename _RandomAccessIterator1, typename _RandomAccessIterator2,
	   typename _Distance, typename _Compare>
    void
    __merge_sort_loop(_RandomAccessIterator1 __first,
		      _RandomAccessIterator1 __last,
		      _RandomAccessIterator2 __result, _Distance __step_size,
		      _Compare __comp)
    {
      const _Distance __two_step = 2 * __step_size;

      while (__last - __first >= __two_step)
	{
	  __result = _GLIBCXX_STD_P::merge(
			_GLIBCXX_MAKE_MOVE_ITERATOR(__first),
			_GLIBCXX_MAKE_MOVE_ITERATOR(__first + __step_size),
			_GLIBCXX_MAKE_MOVE_ITERATOR(__first + __step_size),
			_GLIBCXX_MAKE_MOVE_ITERATOR(__first + __two_step),
			__result, __comp);
	  __first += __two_step;
	}
      __step_size = std::min(_Distance(__last - __first), __step_size);

      _GLIBCXX_STD_P::merge(_GLIBCXX_MAKE_MOVE_ITERATOR(__first),
			    _GLIBCXX_MAKE_MOVE_ITERATOR(__first +
							__step_size),
			    _GLIBCXX_MAKE_MOVE_ITERATOR(__first +
							__step_size),
			    _GLIBCXX_MAKE_MOVE_ITERATOR(__last),
			    __result, __comp);
    }

  template<typename _RandomAccessIterator, typename _Distance>
    void
    __chunk_insertion_sort(_RandomAccessIterator __first,
			   _RandomAccessIterator __last,
			   _Distance __chunk_size)
    {
      while (__last - __first >= __chunk_size)
	{
	  std::__insertion_sort(__first, __first + __chunk_size);
	  __first += __chunk_size;
	}
      std::__insertion_sort(__first, __last);
    }

  template<typename _RandomAccessIterator, typename _Distance,
	   typename _Compare>
    void
    __chunk_insertion_sort(_RandomAccessIterator __first,
			   _RandomAccessIterator __last,
			   _Distance __chunk_size, _Compare __comp)
    {
      while (__last - __first >= __chunk_size)
	{
	  std::__insertion_sort(__first, __first + __chunk_size, __comp);
	  __first += __chunk_size;
	}
      std::__insertion_sort(__first, __last, __comp);
    }

  enum { _S_chunk_size = 7 };

  template<typename _RandomAccessIterator, typename _Pointer>
    void
    __merge_sort_with_buffer(_RandomAccessIterator __first,
			     _RandomAccessIterator __last,
                             _Pointer __buffer)
    {
      typedef typename iterator_traits<_RandomAccessIterator>::difference_type
	_Distance;

      const _Distance __len = __last - __first;
      const _Pointer __buffer_last = __buffer + __len;

      _Distance __step_size = _S_chunk_size;
      std::__chunk_insertion_sort(__first, __last, __step_size);

      while (__step_size < __len)
	{
	  std::__merge_sort_loop(__first, __last, __buffer, __step_size);
	  __step_size *= 2;
	  std::__merge_sort_loop(__buffer, __buffer_last, __first, __step_size);
	  __step_size *= 2;
	}
    }

  template<typename _RandomAccessIterator, typename _Pointer, typename _Compare>
    void
    __merge_sort_with_buffer(_RandomAccessIterator __first,
			     _RandomAccessIterator __last,
                             _Pointer __buffer, _Compare __comp)
    {
      typedef typename iterator_traits<_RandomAccessIterator>::difference_type
	_Distance;

      const _Distance __len = __last - __first;
      const _Pointer __buffer_last = __buffer + __len;

      _Distance __step_size = _S_chunk_size;
      std::__chunk_insertion_sort(__first, __last, __step_size, __comp);

      while (__step_size < __len)
	{
	  std::__merge_sort_loop(__first, __last, __buffer,
				 __step_size, __comp);
	  __step_size *= 2;
	  std::__merge_sort_loop(__buffer, __buffer_last, __first,
				 __step_size, __comp);
	  __step_size *= 2;
	}
    }

  template<typename _RandomAccessIterator, typename _Pointer,
	   typename _Distance>
    void
    __stable_sort_adaptive(_RandomAccessIterator __first,
			   _RandomAccessIterator __last,
                           _Pointer __buffer, _Distance __buffer_size)
    {
      const _Distance __len = (__last - __first + 1) / 2;
      const _RandomAccessIterator __middle = __first + __len;
      if (__len > __buffer_size)
	{
	  std::__stable_sort_adaptive(__first, __middle,
				      __buffer, __buffer_size);
	  std::__stable_sort_adaptive(__middle, __last,
				      __buffer, __buffer_size);
	}
      else
	{
	  std::__merge_sort_with_buffer(__first, __middle, __buffer);
	  std::__merge_sort_with_buffer(__middle, __last, __buffer);
	}
      std::__merge_adaptive(__first, __middle, __last,
			    _Distance(__middle - __first),
			    _Distance(__last - __middle),
			    __buffer, __buffer_size);
    }

  template<typename _RandomAccessIterator, typename _Pointer,
	   typename _Distance, typename _Compare>
    void
    __stable_sort_adaptive(_RandomAccessIterator __first,
			   _RandomAccessIterator __last,
                           _Pointer __buffer, _Distance __buffer_size,
                           _Compare __comp)
    {
      const _Distance __len = (__last - __first + 1) / 2;
      const _RandomAccessIterator __middle = __first + __len;
      if (__len > __buffer_size)
	{
	  std::__stable_sort_adaptive(__first, __middle, __buffer,
				      __buffer_size, __comp);
	  std::__stable_sort_adaptive(__middle, __last, __buffer,
				      __buffer_size, __comp);
	}
      else
	{
	  std::__merge_sort_with_buffer(__first, __middle, __buffer, __comp);
	  std::__merge_sort_with_buffer(__middle, __last, __buffer, __comp);
	}
      std::__merge_adaptive(__first, __middle, __last,
			    _Distance(__middle - __first),
			    _Distance(__last - __middle),
			    __buffer, __buffer_size,
			    __comp);
    }

  /// This is a helper function for the stable sorting routines.
  template<typename _RandomAccessIterator>
    void
    __inplace_stable_sort(_RandomAccessIterator __first,
			  _RandomAccessIterator __last)
    {
      if (__last - __first < 15)
	{
	  std::__insertion_sort(__first, __last);
	  return;
	}
      _RandomAccessIterator __middle = __first + (__last - __first) / 2;
      std::__inplace_stable_sort(__first, __middle);
      std::__inplace_stable_sort(__middle, __last);
      std::__merge_without_buffer(__first, __middle, __last,
				  __middle - __first,
				  __last - __middle);
    }

  /// This is a helper function for the stable sorting routines.
  template<typename _RandomAccessIterator, typename _Compare>
    void
    __inplace_stable_sort(_RandomAccessIterator __first,
			  _RandomAccessIterator __last, _Compare __comp)
    {
      if (__last - __first < 15)
	{
	  std::__insertion_sort(__first, __last, __comp);
	  return;
	}
      _RandomAccessIterator __middle = __first + (__last - __first) / 2;
      std::__inplace_stable_sort(__first, __middle, __comp);
      std::__inplace_stable_sort(__middle, __last, __comp);
      std::__merge_without_buffer(__first, __middle, __last,
				  __middle - __first,
				  __last - __middle,
				  __comp);
    }

  // stable_sort

  // Set algorithms: includes, set_union, set_intersection, set_difference,
  // set_symmetric_difference.  All of these algorithms have the precondition
  // that their input ranges are sorted and the postcondition that their output
  // ranges are sorted.

  /**
   *  @brief Determines whether all elements of a sequence exists in a range.
   *  @param  first1  Start of search range.
   *  @param  last1   End of search range.
   *  @param  first2  Start of sequence
   *  @param  last2   End of sequence.
   *  @return  True if each element in [first2,last2) is contained in order
   *  within [first1,last1).  False otherwise.
   *  @ingroup set_algorithms
   *
   *  This operation expects both [first1,last1) and [first2,last2) to be
   *  sorted.  Searches for the presence of each element in [first2,last2)
   *  within [first1,last1).  The iterators over each range only move forward,
   *  so this is a linear algorithm.  If an element in [first2,last2) is not
   *  found before the search iterator reaches @a last2, false is returned.
  */
  template<typename _InputIterator1, typename _InputIterator2>
    bool
    includes(_InputIterator1 __first1, _InputIterator1 __last1,
	     _InputIterator2 __first2, _InputIterator2 __last2)
    {
      typedef typename iterator_traits<_InputIterator1>::value_type
	_ValueType1;
      typedef typename iterator_traits<_InputIterator2>::value_type
	_ValueType2;

      // concept requirements
      __glibcxx_function_requires(_InputIteratorConcept<_InputIterator1>)
      __glibcxx_function_requires(_InputIteratorConcept<_InputIterator2>)
      __glibcxx_function_requires(_LessThanOpConcept<_ValueType1, _ValueType2>)
      __glibcxx_function_requires(_LessThanOpConcept<_ValueType2, _ValueType1>)
      __glibcxx_requires_sorted_set(__first1, __last1, __first2);
      __glibcxx_requires_sorted_set(__first2, __last2, __first1);

      while (__first1 != __last1 && __first2 != __last2)
	if (*__first2 < *__first1)
	  return false;
	else if(*__first1 < *__first2)
	  ++__first1;
	else
	  ++__first1, ++__first2;

      return __first2 == __last2;
    }

  /**
   *  @brief Determines whether all elements of a sequence exists in a range
   *  using comparison.
   *  @ingroup set_algorithms
   *  @param  first1  Start of search range.
   *  @param  last1   End of search range.
   *  @param  first2  Start of sequence
   *  @param  last2   End of sequence.
   *  @param  comp    Comparison function to use.
   *  @return  True if each element in [first2,last2) is contained in order
   *  within [first1,last1) according to comp.  False otherwise.
   *  @ingroup set_algorithms
   *
   *  This operation expects both [first1,last1) and [first2,last2) to be
   *  sorted.  Searches for the presence of each element in [first2,last2)
   *  within [first1,last1), using comp to decide.  The iterators over each
   *  range only move forward, so this is a linear algorithm.  If an element
   *  in [first2,last2) is not found before the search iterator reaches @a
   *  last2, false is returned.
  */
  template<typename _InputIterator1, typename _InputIterator2,
	   typename _Compare>
    bool
    includes(_InputIterator1 __first1, _InputIterator1 __last1,
	     _InputIterator2 __first2, _InputIterator2 __last2,
	     _Compare __comp)
    {
      typedef typename iterator_traits<_InputIterator1>::value_type
	_ValueType1;
      typedef typename iterator_traits<_InputIterator2>::value_type
	_ValueType2;

      // concept requirements
      __glibcxx_function_requires(_InputIteratorConcept<_InputIterator1>)
      __glibcxx_function_requires(_InputIteratorConcept<_InputIterator2>)
      __glibcxx_function_requires(_BinaryPredicateConcept<_Compare,
				  _ValueType1, _ValueType2>)
      __glibcxx_function_requires(_BinaryPredicateConcept<_Compare,
				  _ValueType2, _ValueType1>)
      __glibcxx_requires_sorted_set_pred(__first1, __last1, __first2, __comp);
      __glibcxx_requires_sorted_set_pred(__first2, __last2, __first1, __comp);

      while (__first1 != __last1 && __first2 != __last2)
	if (__comp(*__first2, *__first1))
	  return false;
	else if(__comp(*__first1, *__first2))
	  ++__first1;
	else
	  ++__first1, ++__first2;

      return __first2 == __last2;
    }

  // nth_element
  // merge
  // set_difference
  // set_intersection
  // set_union
  // stable_sort
  // set_symmetric_difference
  // min_element
  // max_element

  /**
<<<<<<< HEAD
   *  @brief  Permute range into the next @a dictionary ordering.
=======
   *  @brief  Permute range into the next "dictionary" ordering.
>>>>>>> e33a1692
   *  @ingroup sorting_algorithms
   *  @param  first  Start of range.
   *  @param  last   End of range.
   *  @return  False if wrapped to first permutation, true otherwise.
   *
   *  Treats all permutations of the range as a set of @a dictionary sorted
   *  sequences.  Permutes the current sequence into the next one of this set.
   *  Returns true if there are more sequences to generate.  If the sequence
   *  is the largest of the set, the smallest is generated and false returned.
  */
  template<typename _BidirectionalIterator>
    bool
    next_permutation(_BidirectionalIterator __first,
		     _BidirectionalIterator __last)
    {
      // concept requirements
      __glibcxx_function_requires(_BidirectionalIteratorConcept<
				  _BidirectionalIterator>)
      __glibcxx_function_requires(_LessThanComparableConcept<
	    typename iterator_traits<_BidirectionalIterator>::value_type>)
      __glibcxx_requires_valid_range(__first, __last);

      if (__first == __last)
	return false;
      _BidirectionalIterator __i = __first;
      ++__i;
      if (__i == __last)
	return false;
      __i = __last;
      --__i;

      for(;;)
	{
	  _BidirectionalIterator __ii = __i;
	  --__i;
	  if (*__i < *__ii)
	    {
	      _BidirectionalIterator __j = __last;
	      while (!(*__i < *--__j))
		{}
	      std::iter_swap(__i, __j);
	      std::reverse(__ii, __last);
	      return true;
	    }
	  if (__i == __first)
	    {
	      std::reverse(__first, __last);
	      return false;
	    }
	}
    }

  /**
   *  @brief  Permute range into the next @a dictionary ordering using
   *          comparison functor.
   *  @ingroup sorting_algorithms
   *  @param  first  Start of range.
   *  @param  last   End of range.
   *  @param  comp   A comparison functor.
   *  @return  False if wrapped to first permutation, true otherwise.
   *
   *  Treats all permutations of the range [first,last) as a set of
   *  @a dictionary sorted sequences ordered by @a comp.  Permutes the current
   *  sequence into the next one of this set.  Returns true if there are more
   *  sequences to generate.  If the sequence is the largest of the set, the
   *  smallest is generated and false returned.
  */
  template<typename _BidirectionalIterator, typename _Compare>
    bool
    next_permutation(_BidirectionalIterator __first,
		     _BidirectionalIterator __last, _Compare __comp)
    {
      // concept requirements
      __glibcxx_function_requires(_BidirectionalIteratorConcept<
				  _BidirectionalIterator>)
      __glibcxx_function_requires(_BinaryPredicateConcept<_Compare,
	    typename iterator_traits<_BidirectionalIterator>::value_type,
	    typename iterator_traits<_BidirectionalIterator>::value_type>)
      __glibcxx_requires_valid_range(__first, __last);

      if (__first == __last)
	return false;
      _BidirectionalIterator __i = __first;
      ++__i;
      if (__i == __last)
	return false;
      __i = __last;
      --__i;

      for(;;)
	{
	  _BidirectionalIterator __ii = __i;
	  --__i;
	  if (__comp(*__i, *__ii))
	    {
	      _BidirectionalIterator __j = __last;
	      while (!bool(__comp(*__i, *--__j)))
		{}
	      std::iter_swap(__i, __j);
	      std::reverse(__ii, __last);
	      return true;
	    }
	  if (__i == __first)
	    {
	      std::reverse(__first, __last);
	      return false;
	    }
	}
    }

  /**
<<<<<<< HEAD
   *  @brief  Permute range into the previous @a dictionary ordering.
=======
   *  @brief  Permute range into the previous "dictionary" ordering.
>>>>>>> e33a1692
   *  @ingroup sorting_algorithms
   *  @param  first  Start of range.
   *  @param  last   End of range.
   *  @return  False if wrapped to last permutation, true otherwise.
   *
   *  Treats all permutations of the range as a set of @a dictionary sorted
   *  sequences.  Permutes the current sequence into the previous one of this
   *  set.  Returns true if there are more sequences to generate.  If the
   *  sequence is the smallest of the set, the largest is generated and false
   *  returned.
  */
  template<typename _BidirectionalIterator>
    bool
    prev_permutation(_BidirectionalIterator __first,
		     _BidirectionalIterator __last)
    {
      // concept requirements
      __glibcxx_function_requires(_BidirectionalIteratorConcept<
				  _BidirectionalIterator>)
      __glibcxx_function_requires(_LessThanComparableConcept<
	    typename iterator_traits<_BidirectionalIterator>::value_type>)
      __glibcxx_requires_valid_range(__first, __last);

      if (__first == __last)
	return false;
      _BidirectionalIterator __i = __first;
      ++__i;
      if (__i == __last)
	return false;
      __i = __last;
      --__i;

      for(;;)
	{
	  _BidirectionalIterator __ii = __i;
	  --__i;
	  if (*__ii < *__i)
	    {
	      _BidirectionalIterator __j = __last;
	      while (!(*--__j < *__i))
		{}
	      std::iter_swap(__i, __j);
	      std::reverse(__ii, __last);
	      return true;
	    }
	  if (__i == __first)
	    {
	      std::reverse(__first, __last);
	      return false;
	    }
	}
    }

  /**
   *  @brief  Permute range into the previous @a dictionary ordering using
   *          comparison functor.
   *  @ingroup sorting_algorithms
   *  @param  first  Start of range.
   *  @param  last   End of range.
   *  @param  comp   A comparison functor.
   *  @return  False if wrapped to last permutation, true otherwise.
   *
   *  Treats all permutations of the range [first,last) as a set of
   *  @a dictionary sorted sequences ordered by @a comp.  Permutes the current
   *  sequence into the previous one of this set.  Returns true if there are
   *  more sequences to generate.  If the sequence is the smallest of the set,
   *  the largest is generated and false returned.
  */
  template<typename _BidirectionalIterator, typename _Compare>
    bool
    prev_permutation(_BidirectionalIterator __first,
		     _BidirectionalIterator __last, _Compare __comp)
    {
      // concept requirements
      __glibcxx_function_requires(_BidirectionalIteratorConcept<
				  _BidirectionalIterator>)
      __glibcxx_function_requires(_BinaryPredicateConcept<_Compare,
	    typename iterator_traits<_BidirectionalIterator>::value_type,
	    typename iterator_traits<_BidirectionalIterator>::value_type>)
      __glibcxx_requires_valid_range(__first, __last);

      if (__first == __last)
	return false;
      _BidirectionalIterator __i = __first;
      ++__i;
      if (__i == __last)
	return false;
      __i = __last;
      --__i;

      for(;;)
	{
	  _BidirectionalIterator __ii = __i;
	  --__i;
	  if (__comp(*__ii, *__i))
	    {
	      _BidirectionalIterator __j = __last;
	      while (!bool(__comp(*--__j, *__i)))
		{}
	      std::iter_swap(__i, __j);
	      std::reverse(__ii, __last);
	      return true;
	    }
	  if (__i == __first)
	    {
	      std::reverse(__first, __last);
	      return false;
	    }
	}
    }

  // replace
  // replace_if

  /**
   *  @brief Copy a sequence, replacing each element of one value with another
   *         value.
   *  @param  first      An input iterator.
   *  @param  last       An input iterator.
   *  @param  result     An output iterator.
   *  @param  old_value  The value to be replaced.
   *  @param  new_value  The replacement value.
   *  @return   The end of the output sequence, @p result+(last-first).
   *
   *  Copies each element in the input range @p [first,last) to the
   *  output range @p [result,result+(last-first)) replacing elements
   *  equal to @p old_value with @p new_value.
  */
  template<typename _InputIterator, typename _OutputIterator, typename _Tp>
    _OutputIterator
    replace_copy(_InputIterator __first, _InputIterator __last,
		 _OutputIterator __result,
		 const _Tp& __old_value, const _Tp& __new_value)
    {
      // concept requirements
      __glibcxx_function_requires(_InputIteratorConcept<_InputIterator>)
      __glibcxx_function_requires(_OutputIteratorConcept<_OutputIterator,
	    typename iterator_traits<_InputIterator>::value_type>)
      __glibcxx_function_requires(_EqualOpConcept<
	    typename iterator_traits<_InputIterator>::value_type, _Tp>)
      __glibcxx_requires_valid_range(__first, __last);

      for (; __first != __last; ++__first, ++__result)
	if (*__first == __old_value)
	  *__result = __new_value;
	else
	  *__result = *__first;
      return __result;
    }

  /**
   *  @brief Copy a sequence, replacing each value for which a predicate
   *         returns true with another value.
   *  @ingroup mutating_algorithms
   *  @param  first      An input iterator.
   *  @param  last       An input iterator.
   *  @param  result     An output iterator.
   *  @param  pred       A predicate.
   *  @param  new_value  The replacement value.
   *  @return   The end of the output sequence, @p result+(last-first).
   *
   *  Copies each element in the range @p [first,last) to the range
   *  @p [result,result+(last-first)) replacing elements for which
   *  @p pred returns true with @p new_value.
  */
  template<typename _InputIterator, typename _OutputIterator,
	   typename _Predicate, typename _Tp>
    _OutputIterator
    replace_copy_if(_InputIterator __first, _InputIterator __last,
		    _OutputIterator __result,
		    _Predicate __pred, const _Tp& __new_value)
    {
      // concept requirements
      __glibcxx_function_requires(_InputIteratorConcept<_InputIterator>)
      __glibcxx_function_requires(_OutputIteratorConcept<_OutputIterator,
	    typename iterator_traits<_InputIterator>::value_type>)
      __glibcxx_function_requires(_UnaryPredicateConcept<_Predicate,
	    typename iterator_traits<_InputIterator>::value_type>)
      __glibcxx_requires_valid_range(__first, __last);

      for (; __first != __last; ++__first, ++__result)
	if (__pred(*__first))
	  *__result = __new_value;
	else
	  *__result = *__first;
      return __result;
    }

#ifdef __GXX_EXPERIMENTAL_CXX0X__
  /**
   *  @brief  Determines whether the elements of a sequence are sorted.
   *  @ingroup sorting_algorithms
   *  @param  first   An iterator.
   *  @param  last    Another iterator.
   *  @return  True if the elements are sorted, false otherwise.
  */
  template<typename _ForwardIterator>
    inline bool
    is_sorted(_ForwardIterator __first, _ForwardIterator __last)
    { return std::is_sorted_until(__first, __last) == __last; }

  /**
   *  @brief  Determines whether the elements of a sequence are sorted
   *          according to a comparison functor.
   *  @ingroup sorting_algorithms
   *  @param  first   An iterator.
   *  @param  last    Another iterator.
   *  @param  comp    A comparison functor.
   *  @return  True if the elements are sorted, false otherwise.
  */
  template<typename _ForwardIterator, typename _Compare>
    inline bool
    is_sorted(_ForwardIterator __first, _ForwardIterator __last,
	      _Compare __comp)
    { return std::is_sorted_until(__first, __last, __comp) == __last; }

  /**
   *  @brief  Determines the end of a sorted sequence.
   *  @ingroup sorting_algorithms
   *  @param  first   An iterator.
   *  @param  last    Another iterator.
   *  @return  An iterator pointing to the last iterator i in [first, last)
   *           for which the range [first, i) is sorted.
  */
  template<typename _ForwardIterator>
    _ForwardIterator
    is_sorted_until(_ForwardIterator __first, _ForwardIterator __last)
    {
      // concept requirements
      __glibcxx_function_requires(_ForwardIteratorConcept<_ForwardIterator>)
      __glibcxx_function_requires(_LessThanComparableConcept<
	    typename iterator_traits<_ForwardIterator>::value_type>)
      __glibcxx_requires_valid_range(__first, __last);

      if (__first == __last)
	return __last;

      _ForwardIterator __next = __first;
      for (++__next; __next != __last; __first = __next, ++__next)
	if (*__next < *__first)
	  return __next;
      return __next;
    }

  /**
   *  @brief  Determines the end of a sorted sequence using comparison functor.
   *  @ingroup sorting_algorithms
   *  @param  first   An iterator.
   *  @param  last    Another iterator.
   *  @param  comp    A comparison functor.
   *  @return  An iterator pointing to the last iterator i in [first, last)
   *           for which the range [first, i) is sorted.
  */
  template<typename _ForwardIterator, typename _Compare>
    _ForwardIterator
    is_sorted_until(_ForwardIterator __first, _ForwardIterator __last,
		    _Compare __comp)
    {
      // concept requirements
      __glibcxx_function_requires(_ForwardIteratorConcept<_ForwardIterator>)
      __glibcxx_function_requires(_BinaryPredicateConcept<_Compare,
	    typename iterator_traits<_ForwardIterator>::value_type,
	    typename iterator_traits<_ForwardIterator>::value_type>)
      __glibcxx_requires_valid_range(__first, __last);

      if (__first == __last)
	return __last;

      _ForwardIterator __next = __first;
      for (++__next; __next != __last; __first = __next, ++__next)
	if (__comp(*__next, *__first))
	  return __next;
      return __next;
    }

  /**
   *  @brief  Determines min and max at once as an ordered pair.
   *  @ingroup sorting_algorithms
   *  @param  a  A thing of arbitrary type.
   *  @param  b  Another thing of arbitrary type.
   *  @return  A pair(b, a) if b is smaller than a, pair(a, b) otherwise.
  */
  template<typename _Tp>
    inline pair<const _Tp&, const _Tp&>
    minmax(const _Tp& __a, const _Tp& __b)
    {
      // concept requirements
      __glibcxx_function_requires(_LessThanComparableConcept<_Tp>)

      return __b < __a ? pair<const _Tp&, const _Tp&>(__b, __a)
	               : pair<const _Tp&, const _Tp&>(__a, __b);
    }

  /**
   *  @brief  Determines min and max at once as an ordered pair.
   *  @ingroup sorting_algorithms
   *  @param  a  A thing of arbitrary type.
   *  @param  b  Another thing of arbitrary type.
   *  @param  comp  A @link comparison_functor comparison functor@endlink.
   *  @return  A pair(b, a) if b is smaller than a, pair(a, b) otherwise.
  */
  template<typename _Tp, typename _Compare>
    inline pair<const _Tp&, const _Tp&>
    minmax(const _Tp& __a, const _Tp& __b, _Compare __comp)
    {
      return __comp(__b, __a) ? pair<const _Tp&, const _Tp&>(__b, __a)
	                      : pair<const _Tp&, const _Tp&>(__a, __b);
    }

  /**
   *  @brief  Return a pair of iterators pointing to the minimum and maximum
   *          elements in a range.
   *  @ingroup sorting_algorithms
   *  @param  first  Start of range.
   *  @param  last   End of range.
   *  @return  make_pair(m, M), where m is the first iterator i in 
   *           [first, last) such that no other element in the range is
   *           smaller, and where M is the last iterator i in [first, last)
   *           such that no other element in the range is larger.
  */
  template<typename _ForwardIterator>
    pair<_ForwardIterator, _ForwardIterator>
    minmax_element(_ForwardIterator __first, _ForwardIterator __last)
    {
      // concept requirements
      __glibcxx_function_requires(_ForwardIteratorConcept<_ForwardIterator>)
      __glibcxx_function_requires(_LessThanComparableConcept<
	    typename iterator_traits<_ForwardIterator>::value_type>)
      __glibcxx_requires_valid_range(__first, __last);

      _ForwardIterator __next = __first;
      if (__first == __last
	  || ++__next == __last)
	return std::make_pair(__first, __first);

      _ForwardIterator __min, __max;
      if (*__next < *__first)
	{
	  __min = __next;
	  __max = __first;
	}
      else
	{
	  __min = __first;
	  __max = __next;
	}

      __first = __next;
      ++__first;

      while (__first != __last)
	{
	  __next = __first;
	  if (++__next == __last)
	    {
	      if (*__first < *__min)
		__min = __first;
	      else if (!(*__first < *__max))
		__max = __first;
	      break;
	    }

	  if (*__next < *__first)
	    {
	      if (*__next < *__min)
		__min = __next;
	      if (!(*__first < *__max))
		__max = __first;
	    }
	  else
	    {
	      if (*__first < *__min)
		__min = __first;
	      if (!(*__next < *__max))
		__max = __next;
	    }

	  __first = __next;
	  ++__first;
	}

      return std::make_pair(__min, __max);
    }

  /**
   *  @brief  Return a pair of iterators pointing to the minimum and maximum
   *          elements in a range.
   *  @ingroup sorting_algorithms
   *  @param  first  Start of range.
   *  @param  last   End of range.
   *  @param  comp   Comparison functor.
   *  @return  make_pair(m, M), where m is the first iterator i in 
   *           [first, last) such that no other element in the range is
   *           smaller, and where M is the last iterator i in [first, last)
   *           such that no other element in the range is larger.
  */
  template<typename _ForwardIterator, typename _Compare>
    pair<_ForwardIterator, _ForwardIterator>
    minmax_element(_ForwardIterator __first, _ForwardIterator __last,
		   _Compare __comp)
    {
      // concept requirements
      __glibcxx_function_requires(_ForwardIteratorConcept<_ForwardIterator>)
      __glibcxx_function_requires(_BinaryPredicateConcept<_Compare,
	    typename iterator_traits<_ForwardIterator>::value_type,
	    typename iterator_traits<_ForwardIterator>::value_type>)
      __glibcxx_requires_valid_range(__first, __last);

      _ForwardIterator __next = __first;
      if (__first == __last
	  || ++__next == __last)
	return std::make_pair(__first, __first);

      _ForwardIterator __min, __max;
      if (__comp(*__next, *__first))
	{
	  __min = __next;
	  __max = __first;
	}
      else
	{
	  __min = __first;
	  __max = __next;
	}

      __first = __next;
      ++__first;

      while (__first != __last)
	{
	  __next = __first;
	  if (++__next == __last)
	    {
	      if (__comp(*__first, *__min))
		__min = __first;
	      else if (!__comp(*__first, *__max))
		__max = __first;
	      break;
	    }

	  if (__comp(*__next, *__first))
	    {
	      if (__comp(*__next, *__min))
		__min = __next;
	      if (!__comp(*__first, *__max))
		__max = __first;
	    }
	  else
	    {
	      if (__comp(*__first, *__min))
		__min = __first;
	      if (!__comp(*__next, *__max))
		__max = __next;
	    }

	  __first = __next;
	  ++__first;
	}

      return std::make_pair(__min, __max);
    }

<<<<<<< HEAD
  // N2722 + DR 915.
=======
  // N2722 + fixes.
>>>>>>> e33a1692
  template<typename _Tp>
    inline _Tp
    min(initializer_list<_Tp> __l)
    { return *std::min_element(__l.begin(), __l.end()); }

  template<typename _Tp, typename _Compare>
    inline _Tp
    min(initializer_list<_Tp> __l, _Compare __comp)
    { return *std::min_element(__l.begin(), __l.end(), __comp); }

  template<typename _Tp>
    inline _Tp
    max(initializer_list<_Tp> __l)
    { return *std::max_element(__l.begin(), __l.end()); }

  template<typename _Tp, typename _Compare>
    inline _Tp
    max(initializer_list<_Tp> __l, _Compare __comp)
    { return *std::max_element(__l.begin(), __l.end(), __comp); }

  template<typename _Tp>
    inline pair<_Tp, _Tp>
    minmax(initializer_list<_Tp> __l)
    {
      pair<const _Tp*, const _Tp*> __p =
	std::minmax_element(__l.begin(), __l.end());
      return std::make_pair(*__p.first, *__p.second);
    }

  template<typename _Tp, typename _Compare>
    inline pair<_Tp, _Tp>
    minmax(initializer_list<_Tp> __l, _Compare __comp)
    {
      pair<const _Tp*, const _Tp*> __p =
	std::minmax_element(__l.begin(), __l.end(), __comp);
      return std::make_pair(*__p.first, *__p.second);
    }
<<<<<<< HEAD

#ifdef _GLIBCXX_USE_C99_STDINT_TR1
  /**
   *  @brief Shuffle the elements of a sequence using a uniform random
   *         number generator.
   *  @ingroup mutating_algorithms
   *  @param  first   A forward iterator.
   *  @param  last    A forward iterator.
   *  @param  g       A UniformRandomNumberGenerator (26.5.1.3).
   *  @return  Nothing.
   *
   *  Reorders the elements in the range @p [first,last) using @p g to
   *  provide random numbers.
  */
  template<typename _RandomAccessIterator,
	   typename _UniformRandomNumberGenerator>
    void
    shuffle(_RandomAccessIterator __first, _RandomAccessIterator __last,
	    _UniformRandomNumberGenerator& __g)
    {
      // concept requirements
      __glibcxx_function_requires(_Mutable_RandomAccessIteratorConcept<
	    _RandomAccessIterator>)
      __glibcxx_requires_valid_range(__first, __last);

      if (__first == __last)
	return;

      typedef typename iterator_traits<_RandomAccessIterator>::difference_type
	_DistanceType;

      typedef typename std::make_unsigned<_DistanceType>::type __ud_type;
      typedef typename std::uniform_int_distribution<__ud_type> __distr_type;
      typedef typename __distr_type::param_type __p_type;
      __distr_type __d;

      for (_RandomAccessIterator __i = __first + 1; __i != __last; ++__i)
	std::iter_swap(__i, __first + __d(__g, __p_type(0, __i - __first)));
    }
#endif

=======
>>>>>>> e33a1692
#endif // __GXX_EXPERIMENTAL_CXX0X__

_GLIBCXX_END_NAMESPACE

_GLIBCXX_BEGIN_NESTED_NAMESPACE(std, _GLIBCXX_STD_P)

  /**
   *  @brief Apply a function to every element of a sequence.
   *  @ingroup non_mutating_algorithms
   *  @param  first  An input iterator.
   *  @param  last   An input iterator.
   *  @param  f      A unary function object.
   *  @return   @p f (std::move(@p f) in C++0x).
   *
   *  Applies the function object @p f to each element in the range
   *  @p [first,last).  @p f must not modify the order of the sequence.
   *  If @p f has a return value it is ignored.
  */
  template<typename _InputIterator, typename _Function>
    _Function
    for_each(_InputIterator __first, _InputIterator __last, _Function __f)
    {
      // concept requirements
      __glibcxx_function_requires(_InputIteratorConcept<_InputIterator>)
      __glibcxx_requires_valid_range(__first, __last);
      for (; __first != __last; ++__first)
	__f(*__first);
      return _GLIBCXX_MOVE(__f);
    }

  /**
   *  @brief Find the first occurrence of a value in a sequence.
   *  @ingroup non_mutating_algorithms
   *  @param  first  An input iterator.
   *  @param  last   An input iterator.
   *  @param  val    The value to find.
   *  @return   The first iterator @c i in the range @p [first,last)
   *  such that @c *i == @p val, or @p last if no such iterator exists.
  */
  template<typename _InputIterator, typename _Tp>
    inline _InputIterator
    find(_InputIterator __first, _InputIterator __last,
	 const _Tp& __val)
    {
      // concept requirements
      __glibcxx_function_requires(_InputIteratorConcept<_InputIterator>)
      __glibcxx_function_requires(_EqualOpConcept<
		typename iterator_traits<_InputIterator>::value_type, _Tp>)
      __glibcxx_requires_valid_range(__first, __last);
      return std::__find(__first, __last, __val,
		         std::__iterator_category(__first));
    }

  /**
   *  @brief Find the first element in a sequence for which a
   *         predicate is true.
   *  @ingroup non_mutating_algorithms
   *  @param  first  An input iterator.
   *  @param  last   An input iterator.
   *  @param  pred   A predicate.
   *  @return   The first iterator @c i in the range @p [first,last)
   *  such that @p pred(*i) is true, or @p last if no such iterator exists.
  */
  template<typename _InputIterator, typename _Predicate>
    inline _InputIterator
    find_if(_InputIterator __first, _InputIterator __last,
	    _Predicate __pred)
    {
      // concept requirements
      __glibcxx_function_requires(_InputIteratorConcept<_InputIterator>)
      __glibcxx_function_requires(_UnaryPredicateConcept<_Predicate,
	      typename iterator_traits<_InputIterator>::value_type>)
      __glibcxx_requires_valid_range(__first, __last);
      return std::__find_if(__first, __last, __pred,
			    std::__iterator_category(__first));
    }

  /**
   *  @brief  Find element from a set in a sequence.
   *  @ingroup non_mutating_algorithms
   *  @param  first1  Start of range to search.
   *  @param  last1   End of range to search.
   *  @param  first2  Start of match candidates.
   *  @param  last2   End of match candidates.
   *  @return   The first iterator @c i in the range
   *  @p [first1,last1) such that @c *i == @p *(i2) such that i2 is an
   *  iterator in [first2,last2), or @p last1 if no such iterator exists.
   *
   *  Searches the range @p [first1,last1) for an element that is equal to
   *  some element in the range [first2,last2).  If found, returns an iterator
   *  in the range [first1,last1), otherwise returns @p last1.
  */
  template<typename _InputIterator, typename _ForwardIterator>
    _InputIterator
    find_first_of(_InputIterator __first1, _InputIterator __last1,
		  _ForwardIterator __first2, _ForwardIterator __last2)
    {
      // concept requirements
      __glibcxx_function_requires(_InputIteratorConcept<_InputIterator>)
      __glibcxx_function_requires(_ForwardIteratorConcept<_ForwardIterator>)
      __glibcxx_function_requires(_EqualOpConcept<
	    typename iterator_traits<_InputIterator>::value_type,
	    typename iterator_traits<_ForwardIterator>::value_type>)
      __glibcxx_requires_valid_range(__first1, __last1);
      __glibcxx_requires_valid_range(__first2, __last2);

      for (; __first1 != __last1; ++__first1)
	for (_ForwardIterator __iter = __first2; __iter != __last2; ++__iter)
	  if (*__first1 == *__iter)
	    return __first1;
      return __last1;
    }

  /**
   *  @brief  Find element from a set in a sequence using a predicate.
   *  @ingroup non_mutating_algorithms
   *  @param  first1  Start of range to search.
   *  @param  last1   End of range to search.
   *  @param  first2  Start of match candidates.
   *  @param  last2   End of match candidates.
   *  @param  comp    Predicate to use.
   *  @return   The first iterator @c i in the range
   *  @p [first1,last1) such that @c comp(*i, @p *(i2)) is true and i2 is an
   *  iterator in [first2,last2), or @p last1 if no such iterator exists.
   *

   *  Searches the range @p [first1,last1) for an element that is
   *  equal to some element in the range [first2,last2).  If found,
   *  returns an iterator in the range [first1,last1), otherwise
   *  returns @p last1.
  */
  template<typename _InputIterator, typename _ForwardIterator,
	   typename _BinaryPredicate>
    _InputIterator
    find_first_of(_InputIterator __first1, _InputIterator __last1,
		  _ForwardIterator __first2, _ForwardIterator __last2,
		  _BinaryPredicate __comp)
    {
      // concept requirements
      __glibcxx_function_requires(_InputIteratorConcept<_InputIterator>)
      __glibcxx_function_requires(_ForwardIteratorConcept<_ForwardIterator>)
      __glibcxx_function_requires(_BinaryPredicateConcept<_BinaryPredicate,
	    typename iterator_traits<_InputIterator>::value_type,
	    typename iterator_traits<_ForwardIterator>::value_type>)
      __glibcxx_requires_valid_range(__first1, __last1);
      __glibcxx_requires_valid_range(__first2, __last2);

      for (; __first1 != __last1; ++__first1)
	for (_ForwardIterator __iter = __first2; __iter != __last2; ++__iter)
	  if (__comp(*__first1, *__iter))
	    return __first1;
      return __last1;
    }

  /**
   *  @brief Find two adjacent values in a sequence that are equal.
   *  @ingroup non_mutating_algorithms
   *  @param  first  A forward iterator.
   *  @param  last   A forward iterator.
   *  @return   The first iterator @c i such that @c i and @c i+1 are both
   *  valid iterators in @p [first,last) and such that @c *i == @c *(i+1),
   *  or @p last if no such iterator exists.
  */
  template<typename _ForwardIterator>
    _ForwardIterator
    adjacent_find(_ForwardIterator __first, _ForwardIterator __last)
    {
      // concept requirements
      __glibcxx_function_requires(_ForwardIteratorConcept<_ForwardIterator>)
      __glibcxx_function_requires(_EqualityComparableConcept<
	    typename iterator_traits<_ForwardIterator>::value_type>)
      __glibcxx_requires_valid_range(__first, __last);
      if (__first == __last)
	return __last;
      _ForwardIterator __next = __first;
      while(++__next != __last)
	{
	  if (*__first == *__next)
	    return __first;
	  __first = __next;
	}
      return __last;
    }

  /**
   *  @brief Find two adjacent values in a sequence using a predicate.
   *  @ingroup non_mutating_algorithms
   *  @param  first         A forward iterator.
   *  @param  last          A forward iterator.
   *  @param  binary_pred   A binary predicate.
   *  @return   The first iterator @c i such that @c i and @c i+1 are both
   *  valid iterators in @p [first,last) and such that
   *  @p binary_pred(*i,*(i+1)) is true, or @p last if no such iterator
   *  exists.
  */
  template<typename _ForwardIterator, typename _BinaryPredicate>
    _ForwardIterator
    adjacent_find(_ForwardIterator __first, _ForwardIterator __last,
		  _BinaryPredicate __binary_pred)
    {
      // concept requirements
      __glibcxx_function_requires(_ForwardIteratorConcept<_ForwardIterator>)
      __glibcxx_function_requires(_BinaryPredicateConcept<_BinaryPredicate,
	    typename iterator_traits<_ForwardIterator>::value_type,
	    typename iterator_traits<_ForwardIterator>::value_type>)
      __glibcxx_requires_valid_range(__first, __last);
      if (__first == __last)
	return __last;
      _ForwardIterator __next = __first;
      while(++__next != __last)
	{
	  if (__binary_pred(*__first, *__next))
	    return __first;
	  __first = __next;
	}
      return __last;
    }

  /**
   *  @brief Count the number of copies of a value in a sequence.
   *  @ingroup non_mutating_algorithms
   *  @param  first  An input iterator.
   *  @param  last   An input iterator.
   *  @param  value  The value to be counted.
   *  @return   The number of iterators @c i in the range @p [first,last)
   *  for which @c *i == @p value
  */
  template<typename _InputIterator, typename _Tp>
    typename iterator_traits<_InputIterator>::difference_type
    count(_InputIterator __first, _InputIterator __last, const _Tp& __value)
    {
      // concept requirements
      __glibcxx_function_requires(_InputIteratorConcept<_InputIterator>)
      __glibcxx_function_requires(_EqualOpConcept<
	typename iterator_traits<_InputIterator>::value_type, _Tp>)
      __glibcxx_requires_valid_range(__first, __last);
      typename iterator_traits<_InputIterator>::difference_type __n = 0;
      for (; __first != __last; ++__first)
	if (*__first == __value)
	  ++__n;
      return __n;
    }

  /**
   *  @brief Count the elements of a sequence for which a predicate is true.
   *  @ingroup non_mutating_algorithms
   *  @param  first  An input iterator.
   *  @param  last   An input iterator.
   *  @param  pred   A predicate.
   *  @return   The number of iterators @c i in the range @p [first,last)
   *  for which @p pred(*i) is true.
  */
  template<typename _InputIterator, typename _Predicate>
    typename iterator_traits<_InputIterator>::difference_type
    count_if(_InputIterator __first, _InputIterator __last, _Predicate __pred)
    {
      // concept requirements
      __glibcxx_function_requires(_InputIteratorConcept<_InputIterator>)
      __glibcxx_function_requires(_UnaryPredicateConcept<_Predicate,
	    typename iterator_traits<_InputIterator>::value_type>)
      __glibcxx_requires_valid_range(__first, __last);
      typename iterator_traits<_InputIterator>::difference_type __n = 0;
      for (; __first != __last; ++__first)
	if (__pred(*__first))
	  ++__n;
      return __n;
    }

  /**
   *  @brief Search a sequence for a matching sub-sequence.
   *  @ingroup non_mutating_algorithms
   *  @param  first1  A forward iterator.
   *  @param  last1   A forward iterator.
   *  @param  first2  A forward iterator.
   *  @param  last2   A forward iterator.
   *  @return   The first iterator @c i in the range
   *  @p [first1,last1-(last2-first2)) such that @c *(i+N) == @p *(first2+N)
   *  for each @c N in the range @p [0,last2-first2), or @p last1 if no
   *  such iterator exists.
   *
   *  Searches the range @p [first1,last1) for a sub-sequence that compares
   *  equal value-by-value with the sequence given by @p [first2,last2) and
   *  returns an iterator to the first element of the sub-sequence, or
   *  @p last1 if the sub-sequence is not found.
   *
   *  Because the sub-sequence must lie completely within the range
   *  @p [first1,last1) it must start at a position less than
   *  @p last1-(last2-first2) where @p last2-first2 is the length of the
   *  sub-sequence.
   *  This means that the returned iterator @c i will be in the range
   *  @p [first1,last1-(last2-first2))
  */
  template<typename _ForwardIterator1, typename _ForwardIterator2>
    _ForwardIterator1
    search(_ForwardIterator1 __first1, _ForwardIterator1 __last1,
	   _ForwardIterator2 __first2, _ForwardIterator2 __last2)
    {
      // concept requirements
      __glibcxx_function_requires(_ForwardIteratorConcept<_ForwardIterator1>)
      __glibcxx_function_requires(_ForwardIteratorConcept<_ForwardIterator2>)
      __glibcxx_function_requires(_EqualOpConcept<
	    typename iterator_traits<_ForwardIterator1>::value_type,
	    typename iterator_traits<_ForwardIterator2>::value_type>)
      __glibcxx_requires_valid_range(__first1, __last1);
      __glibcxx_requires_valid_range(__first2, __last2);

      // Test for empty ranges
      if (__first1 == __last1 || __first2 == __last2)
	return __first1;

      // Test for a pattern of length 1.
      _ForwardIterator2 __p1(__first2);
      if (++__p1 == __last2)
	return _GLIBCXX_STD_P::find(__first1, __last1, *__first2);

      // General case.
      _ForwardIterator2 __p;
      _ForwardIterator1 __current = __first1;

      for (;;)
	{
	  __first1 = _GLIBCXX_STD_P::find(__first1, __last1, *__first2);
	  if (__first1 == __last1)
	    return __last1;

	  __p = __p1;
	  __current = __first1;
	  if (++__current == __last1)
	    return __last1;

	  while (*__current == *__p)
	    {
	      if (++__p == __last2)
		return __first1;
	      if (++__current == __last1)
		return __last1;
	    }
	  ++__first1;
	}
      return __first1;
    }

  /**
   *  @brief Search a sequence for a matching sub-sequence using a predicate.
   *  @ingroup non_mutating_algorithms
   *  @param  first1     A forward iterator.
   *  @param  last1      A forward iterator.
   *  @param  first2     A forward iterator.
   *  @param  last2      A forward iterator.
   *  @param  predicate  A binary predicate.
   *  @return   The first iterator @c i in the range
   *  @p [first1,last1-(last2-first2)) such that
   *  @p predicate(*(i+N),*(first2+N)) is true for each @c N in the range
   *  @p [0,last2-first2), or @p last1 if no such iterator exists.
   *
   *  Searches the range @p [first1,last1) for a sub-sequence that compares
   *  equal value-by-value with the sequence given by @p [first2,last2),
   *  using @p predicate to determine equality, and returns an iterator
   *  to the first element of the sub-sequence, or @p last1 if no such
   *  iterator exists.
   *
   *  @see search(_ForwardIter1, _ForwardIter1, _ForwardIter2, _ForwardIter2)
  */
  template<typename _ForwardIterator1, typename _ForwardIterator2,
	   typename _BinaryPredicate>
    _ForwardIterator1
    search(_ForwardIterator1 __first1, _ForwardIterator1 __last1,
	   _ForwardIterator2 __first2, _ForwardIterator2 __last2,
	   _BinaryPredicate  __predicate)
    {
      // concept requirements
      __glibcxx_function_requires(_ForwardIteratorConcept<_ForwardIterator1>)
      __glibcxx_function_requires(_ForwardIteratorConcept<_ForwardIterator2>)
      __glibcxx_function_requires(_BinaryPredicateConcept<_BinaryPredicate,
	    typename iterator_traits<_ForwardIterator1>::value_type,
	    typename iterator_traits<_ForwardIterator2>::value_type>)
      __glibcxx_requires_valid_range(__first1, __last1);
      __glibcxx_requires_valid_range(__first2, __last2);

      // Test for empty ranges
      if (__first1 == __last1 || __first2 == __last2)
	return __first1;

      // Test for a pattern of length 1.
      _ForwardIterator2 __p1(__first2);
      if (++__p1 == __last2)
	{
	  while (__first1 != __last1
		 && !bool(__predicate(*__first1, *__first2)))
	    ++__first1;
	  return __first1;
	}

      // General case.
      _ForwardIterator2 __p;
      _ForwardIterator1 __current = __first1;

      for (;;)
	{
	  while (__first1 != __last1
		 && !bool(__predicate(*__first1, *__first2)))
	    ++__first1;
	  if (__first1 == __last1)
	    return __last1;

	  __p = __p1;
	  __current = __first1;
	  if (++__current == __last1)
	    return __last1;

	  while (__predicate(*__current, *__p))
	    {
	      if (++__p == __last2)
		return __first1;
	      if (++__current == __last1)
		return __last1;
	    }
	  ++__first1;
	}
      return __first1;
    }


  /**
   *  @brief Search a sequence for a number of consecutive values.
   *  @ingroup non_mutating_algorithms
   *  @param  first  A forward iterator.
   *  @param  last   A forward iterator.
   *  @param  count  The number of consecutive values.
   *  @param  val    The value to find.
   *  @return   The first iterator @c i in the range @p [first,last-count)
   *  such that @c *(i+N) == @p val for each @c N in the range @p [0,count),
   *  or @p last if no such iterator exists.
   *
   *  Searches the range @p [first,last) for @p count consecutive elements
   *  equal to @p val.
  */
  template<typename _ForwardIterator, typename _Integer, typename _Tp>
    _ForwardIterator
    search_n(_ForwardIterator __first, _ForwardIterator __last,
	     _Integer __count, const _Tp& __val)
    {
      // concept requirements
      __glibcxx_function_requires(_ForwardIteratorConcept<_ForwardIterator>)
      __glibcxx_function_requires(_EqualOpConcept<
	typename iterator_traits<_ForwardIterator>::value_type, _Tp>)
      __glibcxx_requires_valid_range(__first, __last);

      if (__count <= 0)
	return __first;
      if (__count == 1)
	return _GLIBCXX_STD_P::find(__first, __last, __val);
      return std::__search_n(__first, __last, __count, __val,
			     std::__iterator_category(__first));
    }


  /**
   *  @brief Search a sequence for a number of consecutive values using a
   *         predicate.
   *  @ingroup non_mutating_algorithms
   *  @param  first        A forward iterator.
   *  @param  last         A forward iterator.
   *  @param  count        The number of consecutive values.
   *  @param  val          The value to find.
   *  @param  binary_pred  A binary predicate.
   *  @return   The first iterator @c i in the range @p [first,last-count)
   *  such that @p binary_pred(*(i+N),val) is true for each @c N in the
   *  range @p [0,count), or @p last if no such iterator exists.
   *
   *  Searches the range @p [first,last) for @p count consecutive elements
   *  for which the predicate returns true.
  */
  template<typename _ForwardIterator, typename _Integer, typename _Tp,
           typename _BinaryPredicate>
    _ForwardIterator
    search_n(_ForwardIterator __first, _ForwardIterator __last,
	     _Integer __count, const _Tp& __val,
	     _BinaryPredicate __binary_pred)
    {
      // concept requirements
      __glibcxx_function_requires(_ForwardIteratorConcept<_ForwardIterator>)
      __glibcxx_function_requires(_BinaryPredicateConcept<_BinaryPredicate,
	    typename iterator_traits<_ForwardIterator>::value_type, _Tp>)
      __glibcxx_requires_valid_range(__first, __last);

      if (__count <= 0)
	return __first;
      if (__count == 1)
	{
	  while (__first != __last && !bool(__binary_pred(*__first, __val)))
	    ++__first;
	  return __first;
	}
      return std::__search_n(__first, __last, __count, __val, __binary_pred,
			     std::__iterator_category(__first));
    }


  /**
   *  @brief Perform an operation on a sequence.
   *  @ingroup mutating_algorithms
   *  @param  first     An input iterator.
   *  @param  last      An input iterator.
   *  @param  result    An output iterator.
   *  @param  unary_op  A unary operator.
   *  @return   An output iterator equal to @p result+(last-first).
   *
   *  Applies the operator to each element in the input range and assigns
   *  the results to successive elements of the output sequence.
   *  Evaluates @p *(result+N)=unary_op(*(first+N)) for each @c N in the
   *  range @p [0,last-first).
   *
   *  @p unary_op must not alter its argument.
  */
  template<typename _InputIterator, typename _OutputIterator,
	   typename _UnaryOperation>
    _OutputIterator
    transform(_InputIterator __first, _InputIterator __last,
	      _OutputIterator __result, _UnaryOperation __unary_op)
    {
      // concept requirements
      __glibcxx_function_requires(_InputIteratorConcept<_InputIterator>)
      __glibcxx_function_requires(_OutputIteratorConcept<_OutputIterator,
            // "the type returned by a _UnaryOperation"
            __typeof__(__unary_op(*__first))>)
      __glibcxx_requires_valid_range(__first, __last);

      for (; __first != __last; ++__first, ++__result)
	*__result = __unary_op(*__first);
      return __result;
    }

  /**
   *  @brief Perform an operation on corresponding elements of two sequences.
   *  @ingroup mutating_algorithms
   *  @param  first1     An input iterator.
   *  @param  last1      An input iterator.
   *  @param  first2     An input iterator.
   *  @param  result     An output iterator.
   *  @param  binary_op  A binary operator.
   *  @return   An output iterator equal to @p result+(last-first).
   *
   *  Applies the operator to the corresponding elements in the two
   *  input ranges and assigns the results to successive elements of the
   *  output sequence.
   *  Evaluates @p *(result+N)=binary_op(*(first1+N),*(first2+N)) for each
   *  @c N in the range @p [0,last1-first1).
   *
   *  @p binary_op must not alter either of its arguments.
  */
  template<typename _InputIterator1, typename _InputIterator2,
	   typename _OutputIterator, typename _BinaryOperation>
    _OutputIterator
    transform(_InputIterator1 __first1, _InputIterator1 __last1,
	      _InputIterator2 __first2, _OutputIterator __result,
	      _BinaryOperation __binary_op)
    {
      // concept requirements
      __glibcxx_function_requires(_InputIteratorConcept<_InputIterator1>)
      __glibcxx_function_requires(_InputIteratorConcept<_InputIterator2>)
      __glibcxx_function_requires(_OutputIteratorConcept<_OutputIterator,
            // "the type returned by a _BinaryOperation"
            __typeof__(__binary_op(*__first1,*__first2))>)
      __glibcxx_requires_valid_range(__first1, __last1);

      for (; __first1 != __last1; ++__first1, ++__first2, ++__result)
	*__result = __binary_op(*__first1, *__first2);
      return __result;
    }

  /**
   *  @brief Replace each occurrence of one value in a sequence with another
   *         value.
   *  @ingroup mutating_algorithms
   *  @param  first      A forward iterator.
   *  @param  last       A forward iterator.
   *  @param  old_value  The value to be replaced.
   *  @param  new_value  The replacement value.
   *  @return   replace() returns no value.
   *
   *  For each iterator @c i in the range @p [first,last) if @c *i ==
   *  @p old_value then the assignment @c *i = @p new_value is performed.
  */
  template<typename _ForwardIterator, typename _Tp>
    void
    replace(_ForwardIterator __first, _ForwardIterator __last,
	    const _Tp& __old_value, const _Tp& __new_value)
    {
      // concept requirements
      __glibcxx_function_requires(_Mutable_ForwardIteratorConcept<
				  _ForwardIterator>)
      __glibcxx_function_requires(_EqualOpConcept<
	    typename iterator_traits<_ForwardIterator>::value_type, _Tp>)
      __glibcxx_function_requires(_ConvertibleConcept<_Tp,
	    typename iterator_traits<_ForwardIterator>::value_type>)
      __glibcxx_requires_valid_range(__first, __last);

      for (; __first != __last; ++__first)
	if (*__first == __old_value)
	  *__first = __new_value;
    }

  /**
   *  @brief Replace each value in a sequence for which a predicate returns
   *         true with another value.
   *  @ingroup mutating_algorithms
   *  @param  first      A forward iterator.
   *  @param  last       A forward iterator.
   *  @param  pred       A predicate.
   *  @param  new_value  The replacement value.
   *  @return   replace_if() returns no value.
   *
   *  For each iterator @c i in the range @p [first,last) if @p pred(*i)
   *  is true then the assignment @c *i = @p new_value is performed.
  */
  template<typename _ForwardIterator, typename _Predicate, typename _Tp>
    void
    replace_if(_ForwardIterator __first, _ForwardIterator __last,
	       _Predicate __pred, const _Tp& __new_value)
    {
      // concept requirements
      __glibcxx_function_requires(_Mutable_ForwardIteratorConcept<
				  _ForwardIterator>)
      __glibcxx_function_requires(_ConvertibleConcept<_Tp,
	    typename iterator_traits<_ForwardIterator>::value_type>)
      __glibcxx_function_requires(_UnaryPredicateConcept<_Predicate,
	    typename iterator_traits<_ForwardIterator>::value_type>)
      __glibcxx_requires_valid_range(__first, __last);

      for (; __first != __last; ++__first)
	if (__pred(*__first))
	  *__first = __new_value;
    }

  /**
   *  @brief Assign the result of a function object to each value in a
   *         sequence.
   *  @ingroup mutating_algorithms
   *  @param  first  A forward iterator.
   *  @param  last   A forward iterator.
   *  @param  gen    A function object taking no arguments and returning
   *                 std::iterator_traits<_ForwardIterator>::value_type
   *  @return   generate() returns no value.
   *
   *  Performs the assignment @c *i = @p gen() for each @c i in the range
   *  @p [first,last).
  */
  template<typename _ForwardIterator, typename _Generator>
    void
    generate(_ForwardIterator __first, _ForwardIterator __last,
	     _Generator __gen)
    {
      // concept requirements
      __glibcxx_function_requires(_ForwardIteratorConcept<_ForwardIterator>)
      __glibcxx_function_requires(_GeneratorConcept<_Generator,
	    typename iterator_traits<_ForwardIterator>::value_type>)
      __glibcxx_requires_valid_range(__first, __last);

      for (; __first != __last; ++__first)
	*__first = __gen();
    }

  /**
   *  @brief Assign the result of a function object to each value in a
   *         sequence.
   *  @ingroup mutating_algorithms
   *  @param  first  A forward iterator.
   *  @param  n      The length of the sequence.
   *  @param  gen    A function object taking no arguments and returning
   *                 std::iterator_traits<_ForwardIterator>::value_type
   *  @return   The end of the sequence, @p first+n
   *
   *  Performs the assignment @c *i = @p gen() for each @c i in the range
   *  @p [first,first+n).
   *
   *  _GLIBCXX_RESOLVE_LIB_DEFECTS
   *  DR 865. More algorithms that throw away information
  */
  template<typename _OutputIterator, typename _Size, typename _Generator>
    _OutputIterator
    generate_n(_OutputIterator __first, _Size __n, _Generator __gen)
    {
      // concept requirements
      __glibcxx_function_requires(_OutputIteratorConcept<_OutputIterator,
            // "the type returned by a _Generator"
            __typeof__(__gen())>)

      for (__decltype(__n + 0) __niter = __n;
	   __niter > 0; --__niter, ++__first)
	*__first = __gen();
      return __first;
    }


  /**
   *  @brief Copy a sequence, removing consecutive duplicate values.
   *  @ingroup mutating_algorithms
   *  @param  first   An input iterator.
   *  @param  last    An input iterator.
   *  @param  result  An output iterator.
   *  @return   An iterator designating the end of the resulting sequence.
   *
   *  Copies each element in the range @p [first,last) to the range
   *  beginning at @p result, except that only the first element is copied
   *  from groups of consecutive elements that compare equal.
   *  unique_copy() is stable, so the relative order of elements that are
   *  copied is unchanged.
   *
   *  _GLIBCXX_RESOLVE_LIB_DEFECTS
   *  DR 241. Does unique_copy() require CopyConstructible and Assignable?
   *  
   *  _GLIBCXX_RESOLVE_LIB_DEFECTS
   *  DR 538. 241 again: Does unique_copy() require CopyConstructible and 
   *  Assignable?
  */
  template<typename _InputIterator, typename _OutputIterator>
    inline _OutputIterator
    unique_copy(_InputIterator __first, _InputIterator __last,
		_OutputIterator __result)
    {
      // concept requirements
      __glibcxx_function_requires(_InputIteratorConcept<_InputIterator>)
      __glibcxx_function_requires(_OutputIteratorConcept<_OutputIterator,
	    typename iterator_traits<_InputIterator>::value_type>)
      __glibcxx_function_requires(_EqualityComparableConcept<
	    typename iterator_traits<_InputIterator>::value_type>)
      __glibcxx_requires_valid_range(__first, __last);

      if (__first == __last)
	return __result;
      return std::__unique_copy(__first, __last, __result,
				std::__iterator_category(__first),
				std::__iterator_category(__result));
    }

  /**
   *  @brief Copy a sequence, removing consecutive values using a predicate.
   *  @ingroup mutating_algorithms
   *  @param  first        An input iterator.
   *  @param  last         An input iterator.
   *  @param  result       An output iterator.
   *  @param  binary_pred  A binary predicate.
   *  @return   An iterator designating the end of the resulting sequence.
   *
   *  Copies each element in the range @p [first,last) to the range
   *  beginning at @p result, except that only the first element is copied
   *  from groups of consecutive elements for which @p binary_pred returns
   *  true.
   *  unique_copy() is stable, so the relative order of elements that are
   *  copied is unchanged.
   *
   *  _GLIBCXX_RESOLVE_LIB_DEFECTS
   *  DR 241. Does unique_copy() require CopyConstructible and Assignable?
  */
  template<typename _InputIterator, typename _OutputIterator,
	   typename _BinaryPredicate>
    inline _OutputIterator
    unique_copy(_InputIterator __first, _InputIterator __last,
		_OutputIterator __result,
		_BinaryPredicate __binary_pred)
    {
      // concept requirements -- predicates checked later
      __glibcxx_function_requires(_InputIteratorConcept<_InputIterator>)
      __glibcxx_function_requires(_OutputIteratorConcept<_OutputIterator,
	    typename iterator_traits<_InputIterator>::value_type>)
      __glibcxx_requires_valid_range(__first, __last);

      if (__first == __last)
	return __result;
      return std::__unique_copy(__first, __last, __result, __binary_pred,
				std::__iterator_category(__first),
				std::__iterator_category(__result));
    }


  /**
   *  @brief Randomly shuffle the elements of a sequence.
   *  @ingroup mutating_algorithms
   *  @param  first   A forward iterator.
   *  @param  last    A forward iterator.
   *  @return  Nothing.
   *
   *  Reorder the elements in the range @p [first,last) using a random
   *  distribution, so that every possible ordering of the sequence is
   *  equally likely.
  */
  template<typename _RandomAccessIterator>
    inline void
    random_shuffle(_RandomAccessIterator __first, _RandomAccessIterator __last)
    {
      // concept requirements
      __glibcxx_function_requires(_Mutable_RandomAccessIteratorConcept<
	    _RandomAccessIterator>)
      __glibcxx_requires_valid_range(__first, __last);

      if (__first != __last)
	for (_RandomAccessIterator __i = __first + 1; __i != __last; ++__i)
	  std::iter_swap(__i, __first + (std::rand() % ((__i - __first) + 1)));
    }

  /**
   *  @brief Shuffle the elements of a sequence using a random number
   *         generator.
   *  @ingroup mutating_algorithms
   *  @param  first   A forward iterator.
   *  @param  last    A forward iterator.
   *  @param  rand    The RNG functor or function.
   *  @return  Nothing.
   *
   *  Reorders the elements in the range @p [first,last) using @p rand to
   *  provide a random distribution. Calling @p rand(N) for a positive
   *  integer @p N should return a randomly chosen integer from the
   *  range [0,N).
  */
  template<typename _RandomAccessIterator, typename _RandomNumberGenerator>
    void
    random_shuffle(_RandomAccessIterator __first, _RandomAccessIterator __last,
#ifdef __GXX_EXPERIMENTAL_CXX0X__
		   _RandomNumberGenerator&& __rand)
#else
		   _RandomNumberGenerator& __rand)
#endif
    {
      // concept requirements
      __glibcxx_function_requires(_Mutable_RandomAccessIteratorConcept<
	    _RandomAccessIterator>)
      __glibcxx_requires_valid_range(__first, __last);

      if (__first == __last)
	return;
      for (_RandomAccessIterator __i = __first + 1; __i != __last; ++__i)
	std::iter_swap(__i, __first + __rand((__i - __first) + 1));
    }


  /**
   *  @brief Move elements for which a predicate is true to the beginning
   *         of a sequence.
   *  @ingroup mutating_algorithms
   *  @param  first   A forward iterator.
   *  @param  last    A forward iterator.
   *  @param  pred    A predicate functor.
   *  @return  An iterator @p middle such that @p pred(i) is true for each
   *  iterator @p i in the range @p [first,middle) and false for each @p i
   *  in the range @p [middle,last).
   *
   *  @p pred must not modify its operand. @p partition() does not preserve
   *  the relative ordering of elements in each group, use
   *  @p stable_partition() if this is needed.
  */
  template<typename _ForwardIterator, typename _Predicate>
    inline _ForwardIterator
    partition(_ForwardIterator __first, _ForwardIterator __last,
	      _Predicate   __pred)
    {
      // concept requirements
      __glibcxx_function_requires(_Mutable_ForwardIteratorConcept<
				  _ForwardIterator>)
      __glibcxx_function_requires(_UnaryPredicateConcept<_Predicate,
	    typename iterator_traits<_ForwardIterator>::value_type>)
      __glibcxx_requires_valid_range(__first, __last);

      return std::__partition(__first, __last, __pred,
			      std::__iterator_category(__first));
    }



  /**
   *  @brief Sort the smallest elements of a sequence.
   *  @ingroup sorting_algorithms
   *  @param  first   An iterator.
   *  @param  middle  Another iterator.
   *  @param  last    Another iterator.
   *  @return  Nothing.
   *
   *  Sorts the smallest @p (middle-first) elements in the range
   *  @p [first,last) and moves them to the range @p [first,middle). The
   *  order of the remaining elements in the range @p [middle,last) is
   *  undefined.
   *  After the sort if @p i and @j are iterators in the range
   *  @p [first,middle) such that @i precedes @j and @k is an iterator in
   *  the range @p [middle,last) then @p *j<*i and @p *k<*i are both false.
  */
  template<typename _RandomAccessIterator>
    inline void
    partial_sort(_RandomAccessIterator __first,
		 _RandomAccessIterator __middle,
		 _RandomAccessIterator __last)
    {
      typedef typename iterator_traits<_RandomAccessIterator>::value_type
	_ValueType;

      // concept requirements
      __glibcxx_function_requires(_Mutable_RandomAccessIteratorConcept<
	    _RandomAccessIterator>)
      __glibcxx_function_requires(_LessThanComparableConcept<_ValueType>)
      __glibcxx_requires_valid_range(__first, __middle);
      __glibcxx_requires_valid_range(__middle, __last);

      std::__heap_select(__first, __middle, __last);
      std::sort_heap(__first, __middle);
    }

  /**
   *  @brief Sort the smallest elements of a sequence using a predicate
   *         for comparison.
   *  @ingroup sorting_algorithms
   *  @param  first   An iterator.
   *  @param  middle  Another iterator.
   *  @param  last    Another iterator.
   *  @param  comp    A comparison functor.
   *  @return  Nothing.
   *
   *  Sorts the smallest @p (middle-first) elements in the range
   *  @p [first,last) and moves them to the range @p [first,middle). The
   *  order of the remaining elements in the range @p [middle,last) is
   *  undefined.
   *  After the sort if @p i and @j are iterators in the range
   *  @p [first,middle) such that @i precedes @j and @k is an iterator in
   *  the range @p [middle,last) then @p *comp(j,*i) and @p comp(*k,*i)
   *  are both false.
  */
  template<typename _RandomAccessIterator, typename _Compare>
    inline void
    partial_sort(_RandomAccessIterator __first,
		 _RandomAccessIterator __middle,
		 _RandomAccessIterator __last,
		 _Compare __comp)
    {
      typedef typename iterator_traits<_RandomAccessIterator>::value_type
	_ValueType;

      // concept requirements
      __glibcxx_function_requires(_Mutable_RandomAccessIteratorConcept<
	    _RandomAccessIterator>)
      __glibcxx_function_requires(_BinaryPredicateConcept<_Compare,
				  _ValueType, _ValueType>)
      __glibcxx_requires_valid_range(__first, __middle);
      __glibcxx_requires_valid_range(__middle, __last);

      std::__heap_select(__first, __middle, __last, __comp);
      std::sort_heap(__first, __middle, __comp);
    }

  /**
   *  @brief Sort a sequence just enough to find a particular position.
   *  @ingroup sorting_algorithms
   *  @param  first   An iterator.
   *  @param  nth     Another iterator.
   *  @param  last    Another iterator.
   *  @return  Nothing.
   *
   *  Rearranges the elements in the range @p [first,last) so that @p *nth
   *  is the same element that would have been in that position had the
   *  whole sequence been sorted.
   *  whole sequence been sorted. The elements either side of @p *nth are
   *  not completely sorted, but for any iterator @i in the range
   *  @p [first,nth) and any iterator @j in the range @p [nth,last) it
   *  holds that @p *j<*i is false.
  */
  template<typename _RandomAccessIterator>
    inline void
    nth_element(_RandomAccessIterator __first, _RandomAccessIterator __nth,
		_RandomAccessIterator __last)
    {
      typedef typename iterator_traits<_RandomAccessIterator>::value_type
	_ValueType;

      // concept requirements
      __glibcxx_function_requires(_Mutable_RandomAccessIteratorConcept<
				  _RandomAccessIterator>)
      __glibcxx_function_requires(_LessThanComparableConcept<_ValueType>)
      __glibcxx_requires_valid_range(__first, __nth);
      __glibcxx_requires_valid_range(__nth, __last);

      if (__first == __last || __nth == __last)
	return;

      std::__introselect(__first, __nth, __last,
			 std::__lg(__last - __first) * 2);
    }

  /**
   *  @brief Sort a sequence just enough to find a particular position
   *         using a predicate for comparison.
   *  @ingroup sorting_algorithms
   *  @param  first   An iterator.
   *  @param  nth     Another iterator.
   *  @param  last    Another iterator.
   *  @param  comp    A comparison functor.
   *  @return  Nothing.
   *
   *  Rearranges the elements in the range @p [first,last) so that @p *nth
   *  is the same element that would have been in that position had the
   *  whole sequence been sorted. The elements either side of @p *nth are
   *  not completely sorted, but for any iterator @i in the range
   *  @p [first,nth) and any iterator @j in the range @p [nth,last) it
   *  holds that @p comp(*j,*i) is false.
  */
  template<typename _RandomAccessIterator, typename _Compare>
    inline void
    nth_element(_RandomAccessIterator __first, _RandomAccessIterator __nth,
		_RandomAccessIterator __last, _Compare __comp)
    {
      typedef typename iterator_traits<_RandomAccessIterator>::value_type
	_ValueType;

      // concept requirements
      __glibcxx_function_requires(_Mutable_RandomAccessIteratorConcept<
				  _RandomAccessIterator>)
      __glibcxx_function_requires(_BinaryPredicateConcept<_Compare,
				  _ValueType, _ValueType>)
      __glibcxx_requires_valid_range(__first, __nth);
      __glibcxx_requires_valid_range(__nth, __last);

      if (__first == __last || __nth == __last)
	return;

      std::__introselect(__first, __nth, __last,
			 std::__lg(__last - __first) * 2, __comp);
    }


  /**
   *  @brief Sort the elements of a sequence.
   *  @ingroup sorting_algorithms
   *  @param  first   An iterator.
   *  @param  last    Another iterator.
   *  @return  Nothing.
   *
   *  Sorts the elements in the range @p [first,last) in ascending order,
   *  such that @p *(i+1)<*i is false for each iterator @p i in the range
   *  @p [first,last-1).
   *
   *  The relative ordering of equivalent elements is not preserved, use
   *  @p stable_sort() if this is needed.
  */
  template<typename _RandomAccessIterator>
    inline void
    sort(_RandomAccessIterator __first, _RandomAccessIterator __last)
    {
      typedef typename iterator_traits<_RandomAccessIterator>::value_type
	_ValueType;

      // concept requirements
      __glibcxx_function_requires(_Mutable_RandomAccessIteratorConcept<
	    _RandomAccessIterator>)
      __glibcxx_function_requires(_LessThanComparableConcept<_ValueType>)
      __glibcxx_requires_valid_range(__first, __last);

      if (__first != __last)
	{
	  std::__introsort_loop(__first, __last,
				std::__lg(__last - __first) * 2);
	  std::__final_insertion_sort(__first, __last);
	}
    }

  /**
   *  @brief Sort the elements of a sequence using a predicate for comparison.
   *  @ingroup sorting_algorithms
   *  @param  first   An iterator.
   *  @param  last    Another iterator.
   *  @param  comp    A comparison functor.
   *  @return  Nothing.
   *
   *  Sorts the elements in the range @p [first,last) in ascending order,
   *  such that @p comp(*(i+1),*i) is false for every iterator @p i in the
   *  range @p [first,last-1).
   *
   *  The relative ordering of equivalent elements is not preserved, use
   *  @p stable_sort() if this is needed.
  */
  template<typename _RandomAccessIterator, typename _Compare>
    inline void
    sort(_RandomAccessIterator __first, _RandomAccessIterator __last,
	 _Compare __comp)
    {
      typedef typename iterator_traits<_RandomAccessIterator>::value_type
	_ValueType;

      // concept requirements
      __glibcxx_function_requires(_Mutable_RandomAccessIteratorConcept<
	    _RandomAccessIterator>)
      __glibcxx_function_requires(_BinaryPredicateConcept<_Compare, _ValueType,
				  _ValueType>)
      __glibcxx_requires_valid_range(__first, __last);

      if (__first != __last)
	{
	  std::__introsort_loop(__first, __last,
				std::__lg(__last - __first) * 2, __comp);
	  std::__final_insertion_sort(__first, __last, __comp);
	}
    }

  /**
   *  @brief Merges two sorted ranges.
   *  @ingroup sorting_algorithms
   *  @param  first1  An iterator.
   *  @param  first2  Another iterator.
   *  @param  last1   Another iterator.
   *  @param  last2   Another iterator.
   *  @param  result  An iterator pointing to the end of the merged range.
   *  @return         An iterator pointing to the first element <em>not less
   *                  than</em> @a val.
   *
   *  Merges the ranges [first1,last1) and [first2,last2) into the sorted range
   *  [result, result + (last1-first1) + (last2-first2)).  Both input ranges
   *  must be sorted, and the output range must not overlap with either of
   *  the input ranges.  The sort is @e stable, that is, for equivalent
   *  elements in the two ranges, elements from the first range will always
   *  come before elements from the second.
  */
  template<typename _InputIterator1, typename _InputIterator2,
	   typename _OutputIterator>
    _OutputIterator
    merge(_InputIterator1 __first1, _InputIterator1 __last1,
	  _InputIterator2 __first2, _InputIterator2 __last2,
	  _OutputIterator __result)
    {
      typedef typename iterator_traits<_InputIterator1>::value_type
	_ValueType1;
      typedef typename iterator_traits<_InputIterator2>::value_type
	_ValueType2;

      // concept requirements
      __glibcxx_function_requires(_InputIteratorConcept<_InputIterator1>)
      __glibcxx_function_requires(_InputIteratorConcept<_InputIterator2>)
      __glibcxx_function_requires(_OutputIteratorConcept<_OutputIterator,
				  _ValueType1>)
      __glibcxx_function_requires(_OutputIteratorConcept<_OutputIterator,
				  _ValueType2>)
      __glibcxx_function_requires(_LessThanOpConcept<_ValueType2, _ValueType1>)	
      __glibcxx_requires_sorted_set(__first1, __last1, __first2);
      __glibcxx_requires_sorted_set(__first2, __last2, __first1);

      while (__first1 != __last1 && __first2 != __last2)
	{
	  if (*__first2 < *__first1)
	    {
	      *__result = *__first2;
	      ++__first2;
	    }
	  else
	    {
	      *__result = *__first1;
	      ++__first1;
	    }
	  ++__result;
	}
      return std::copy(__first2, __last2, std::copy(__first1, __last1,
						    __result));
    }

  /**
   *  @brief Merges two sorted ranges.
   *  @ingroup sorting_algorithms
   *  @param  first1  An iterator.
   *  @param  first2  Another iterator.
   *  @param  last1   Another iterator.
   *  @param  last2   Another iterator.
   *  @param  result  An iterator pointing to the end of the merged range.
   *  @param  comp    A functor to use for comparisons.
   *  @return         An iterator pointing to the first element "not less
   *                  than" @a val.
   *
   *  Merges the ranges [first1,last1) and [first2,last2) into the sorted range
   *  [result, result + (last1-first1) + (last2-first2)).  Both input ranges
   *  must be sorted, and the output range must not overlap with either of
   *  the input ranges.  The sort is @e stable, that is, for equivalent
   *  elements in the two ranges, elements from the first range will always
   *  come before elements from the second.
   *
   *  The comparison function should have the same effects on ordering as
   *  the function used for the initial sort.
  */
  template<typename _InputIterator1, typename _InputIterator2,
	   typename _OutputIterator, typename _Compare>
    _OutputIterator
    merge(_InputIterator1 __first1, _InputIterator1 __last1,
	  _InputIterator2 __first2, _InputIterator2 __last2,
	  _OutputIterator __result, _Compare __comp)
    {
      typedef typename iterator_traits<_InputIterator1>::value_type
	_ValueType1;
      typedef typename iterator_traits<_InputIterator2>::value_type
	_ValueType2;

      // concept requirements
      __glibcxx_function_requires(_InputIteratorConcept<_InputIterator1>)
      __glibcxx_function_requires(_InputIteratorConcept<_InputIterator2>)
      __glibcxx_function_requires(_OutputIteratorConcept<_OutputIterator,
				  _ValueType1>)
      __glibcxx_function_requires(_OutputIteratorConcept<_OutputIterator,
				  _ValueType2>)
      __glibcxx_function_requires(_BinaryPredicateConcept<_Compare,
				  _ValueType2, _ValueType1>)
      __glibcxx_requires_sorted_set_pred(__first1, __last1, __first2, __comp);
      __glibcxx_requires_sorted_set_pred(__first2, __last2, __first1, __comp);

      while (__first1 != __last1 && __first2 != __last2)
	{
	  if (__comp(*__first2, *__first1))
	    {
	      *__result = *__first2;
	      ++__first2;
	    }
	  else
	    {
	      *__result = *__first1;
	      ++__first1;
	    }
	  ++__result;
	}
      return std::copy(__first2, __last2, std::copy(__first1, __last1,
						    __result));
    }


  /**
   *  @brief Sort the elements of a sequence, preserving the relative order
   *         of equivalent elements.
   *  @ingroup sorting_algorithms
   *  @param  first   An iterator.
   *  @param  last    Another iterator.
   *  @return  Nothing.
   *
   *  Sorts the elements in the range @p [first,last) in ascending order,
   *  such that @p *(i+1)<*i is false for each iterator @p i in the range
   *  @p [first,last-1).
   *
   *  The relative ordering of equivalent elements is preserved, so any two
   *  elements @p x and @p y in the range @p [first,last) such that
   *  @p x<y is false and @p y<x is false will have the same relative
   *  ordering after calling @p stable_sort().
  */
  template<typename _RandomAccessIterator>
    inline void
    stable_sort(_RandomAccessIterator __first, _RandomAccessIterator __last)
    {
      typedef typename iterator_traits<_RandomAccessIterator>::value_type
	_ValueType;
      typedef typename iterator_traits<_RandomAccessIterator>::difference_type
	_DistanceType;

      // concept requirements
      __glibcxx_function_requires(_Mutable_RandomAccessIteratorConcept<
	    _RandomAccessIterator>)
      __glibcxx_function_requires(_LessThanComparableConcept<_ValueType>)
      __glibcxx_requires_valid_range(__first, __last);

      _Temporary_buffer<_RandomAccessIterator, _ValueType> __buf(__first,
								 __last);
      if (__buf.begin() == 0)
	std::__inplace_stable_sort(__first, __last);
      else
	std::__stable_sort_adaptive(__first, __last, __buf.begin(),
				    _DistanceType(__buf.size()));
    }

  /**
   *  @brief Sort the elements of a sequence using a predicate for comparison,
   *         preserving the relative order of equivalent elements.
   *  @ingroup sorting_algorithms
   *  @param  first   An iterator.
   *  @param  last    Another iterator.
   *  @param  comp    A comparison functor.
   *  @return  Nothing.
   *
   *  Sorts the elements in the range @p [first,last) in ascending order,
   *  such that @p comp(*(i+1),*i) is false for each iterator @p i in the
   *  range @p [first,last-1).
   *
   *  The relative ordering of equivalent elements is preserved, so any two
   *  elements @p x and @p y in the range @p [first,last) such that
   *  @p comp(x,y) is false and @p comp(y,x) is false will have the same
   *  relative ordering after calling @p stable_sort().
  */
  template<typename _RandomAccessIterator, typename _Compare>
    inline void
    stable_sort(_RandomAccessIterator __first, _RandomAccessIterator __last,
		_Compare __comp)
    {
      typedef typename iterator_traits<_RandomAccessIterator>::value_type
	_ValueType;
      typedef typename iterator_traits<_RandomAccessIterator>::difference_type
	_DistanceType;

      // concept requirements
      __glibcxx_function_requires(_Mutable_RandomAccessIteratorConcept<
	    _RandomAccessIterator>)
      __glibcxx_function_requires(_BinaryPredicateConcept<_Compare,
				  _ValueType,
				  _ValueType>)
      __glibcxx_requires_valid_range(__first, __last);

      _Temporary_buffer<_RandomAccessIterator, _ValueType> __buf(__first,
								 __last);
      if (__buf.begin() == 0)
	std::__inplace_stable_sort(__first, __last, __comp);
      else
	std::__stable_sort_adaptive(__first, __last, __buf.begin(),
				    _DistanceType(__buf.size()), __comp);
    }


  /**
   *  @brief Return the union of two sorted ranges.
   *  @ingroup set_algorithms
   *  @param  first1  Start of first range.
   *  @param  last1   End of first range.
   *  @param  first2  Start of second range.
   *  @param  last2   End of second range.
   *  @return  End of the output range.
   *  @ingroup set_algorithms
   *
   *  This operation iterates over both ranges, copying elements present in
   *  each range in order to the output range.  Iterators increment for each
   *  range.  When the current element of one range is less than the other,
   *  that element is copied and the iterator advanced.  If an element is
   *  contained in both ranges, the element from the first range is copied and
   *  both ranges advance.  The output range may not overlap either input
   *  range.
  */
  template<typename _InputIterator1, typename _InputIterator2,
	   typename _OutputIterator>
    _OutputIterator
    set_union(_InputIterator1 __first1, _InputIterator1 __last1,
	      _InputIterator2 __first2, _InputIterator2 __last2,
	      _OutputIterator __result)
    {
      typedef typename iterator_traits<_InputIterator1>::value_type
	_ValueType1;
      typedef typename iterator_traits<_InputIterator2>::value_type
	_ValueType2;

      // concept requirements
      __glibcxx_function_requires(_InputIteratorConcept<_InputIterator1>)
      __glibcxx_function_requires(_InputIteratorConcept<_InputIterator2>)
      __glibcxx_function_requires(_OutputIteratorConcept<_OutputIterator,
				  _ValueType1>)
      __glibcxx_function_requires(_OutputIteratorConcept<_OutputIterator,
				  _ValueType2>)
      __glibcxx_function_requires(_LessThanOpConcept<_ValueType1, _ValueType2>)
      __glibcxx_function_requires(_LessThanOpConcept<_ValueType2, _ValueType1>)
      __glibcxx_requires_sorted_set(__first1, __last1, __first2);
      __glibcxx_requires_sorted_set(__first2, __last2, __first1);

      while (__first1 != __last1 && __first2 != __last2)
	{
	  if (*__first1 < *__first2)
	    {
	      *__result = *__first1;
	      ++__first1;
	    }
	  else if (*__first2 < *__first1)
	    {
	      *__result = *__first2;
	      ++__first2;
	    }
	  else
	    {
	      *__result = *__first1;
	      ++__first1;
	      ++__first2;
	    }
	  ++__result;
	}
      return std::copy(__first2, __last2, std::copy(__first1, __last1,
						    __result));
    }

  /**
   *  @brief Return the union of two sorted ranges using a comparison functor.
   *  @ingroup set_algorithms
   *  @param  first1  Start of first range.
   *  @param  last1   End of first range.
   *  @param  first2  Start of second range.
   *  @param  last2   End of second range.
   *  @param  comp    The comparison functor.
   *  @return  End of the output range.
   *  @ingroup set_algorithms
   *
   *  This operation iterates over both ranges, copying elements present in
   *  each range in order to the output range.  Iterators increment for each
   *  range.  When the current element of one range is less than the other
   *  according to @a comp, that element is copied and the iterator advanced.
   *  If an equivalent element according to @a comp is contained in both
   *  ranges, the element from the first range is copied and both ranges
   *  advance.  The output range may not overlap either input range.
  */
  template<typename _InputIterator1, typename _InputIterator2,
	   typename _OutputIterator, typename _Compare>
    _OutputIterator
    set_union(_InputIterator1 __first1, _InputIterator1 __last1,
	      _InputIterator2 __first2, _InputIterator2 __last2,
	      _OutputIterator __result, _Compare __comp)
    {
      typedef typename iterator_traits<_InputIterator1>::value_type
	_ValueType1;
      typedef typename iterator_traits<_InputIterator2>::value_type
	_ValueType2;

      // concept requirements
      __glibcxx_function_requires(_InputIteratorConcept<_InputIterator1>)
      __glibcxx_function_requires(_InputIteratorConcept<_InputIterator2>)
      __glibcxx_function_requires(_OutputIteratorConcept<_OutputIterator,
				  _ValueType1>)
      __glibcxx_function_requires(_OutputIteratorConcept<_OutputIterator,
				  _ValueType2>)
      __glibcxx_function_requires(_BinaryPredicateConcept<_Compare,
				  _ValueType1, _ValueType2>)
      __glibcxx_function_requires(_BinaryPredicateConcept<_Compare,
				  _ValueType2, _ValueType1>)
      __glibcxx_requires_sorted_set_pred(__first1, __last1, __first2, __comp);
      __glibcxx_requires_sorted_set_pred(__first2, __last2, __first1, __comp);

      while (__first1 != __last1 && __first2 != __last2)
	{
	  if (__comp(*__first1, *__first2))
	    {
	      *__result = *__first1;
	      ++__first1;
	    }
	  else if (__comp(*__first2, *__first1))
	    {
	      *__result = *__first2;
	      ++__first2;
	    }
	  else
	    {
	      *__result = *__first1;
	      ++__first1;
	      ++__first2;
	    }
	  ++__result;
	}
      return std::copy(__first2, __last2, std::copy(__first1, __last1,
						    __result));
    }

  /**
   *  @brief Return the intersection of two sorted ranges.
   *  @ingroup set_algorithms
   *  @param  first1  Start of first range.
   *  @param  last1   End of first range.
   *  @param  first2  Start of second range.
   *  @param  last2   End of second range.
   *  @return  End of the output range.
   *  @ingroup set_algorithms
   *
   *  This operation iterates over both ranges, copying elements present in
   *  both ranges in order to the output range.  Iterators increment for each
   *  range.  When the current element of one range is less than the other,
   *  that iterator advances.  If an element is contained in both ranges, the
   *  element from the first range is copied and both ranges advance.  The
   *  output range may not overlap either input range.
  */
  template<typename _InputIterator1, typename _InputIterator2,
	   typename _OutputIterator>
    _OutputIterator
    set_intersection(_InputIterator1 __first1, _InputIterator1 __last1,
		     _InputIterator2 __first2, _InputIterator2 __last2,
		     _OutputIterator __result)
    {
      typedef typename iterator_traits<_InputIterator1>::value_type
	_ValueType1;
      typedef typename iterator_traits<_InputIterator2>::value_type
	_ValueType2;

      // concept requirements
      __glibcxx_function_requires(_InputIteratorConcept<_InputIterator1>)
      __glibcxx_function_requires(_InputIteratorConcept<_InputIterator2>)
      __glibcxx_function_requires(_OutputIteratorConcept<_OutputIterator,
				  _ValueType1>)
      __glibcxx_function_requires(_LessThanOpConcept<_ValueType1, _ValueType2>)
      __glibcxx_function_requires(_LessThanOpConcept<_ValueType2, _ValueType1>)
      __glibcxx_requires_sorted_set(__first1, __last1, __first2);
      __glibcxx_requires_sorted_set(__first2, __last2, __first1);

      while (__first1 != __last1 && __first2 != __last2)
	if (*__first1 < *__first2)
	  ++__first1;
	else if (*__first2 < *__first1)
	  ++__first2;
	else
	  {
	    *__result = *__first1;
	    ++__first1;
	    ++__first2;
	    ++__result;
	  }
      return __result;
    }

  /**
   *  @brief Return the intersection of two sorted ranges using comparison
   *  functor.
   *  @ingroup set_algorithms
   *  @param  first1  Start of first range.
   *  @param  last1   End of first range.
   *  @param  first2  Start of second range.
   *  @param  last2   End of second range.
   *  @param  comp    The comparison functor.
   *  @return  End of the output range.
   *  @ingroup set_algorithms
   *
   *  This operation iterates over both ranges, copying elements present in
   *  both ranges in order to the output range.  Iterators increment for each
   *  range.  When the current element of one range is less than the other
   *  according to @a comp, that iterator advances.  If an element is
   *  contained in both ranges according to @a comp, the element from the
   *  first range is copied and both ranges advance.  The output range may not
   *  overlap either input range.
  */
  template<typename _InputIterator1, typename _InputIterator2,
	   typename _OutputIterator, typename _Compare>
    _OutputIterator
    set_intersection(_InputIterator1 __first1, _InputIterator1 __last1,
		     _InputIterator2 __first2, _InputIterator2 __last2,
		     _OutputIterator __result, _Compare __comp)
    {
      typedef typename iterator_traits<_InputIterator1>::value_type
	_ValueType1;
      typedef typename iterator_traits<_InputIterator2>::value_type
	_ValueType2;

      // concept requirements
      __glibcxx_function_requires(_InputIteratorConcept<_InputIterator1>)
      __glibcxx_function_requires(_InputIteratorConcept<_InputIterator2>)
      __glibcxx_function_requires(_OutputIteratorConcept<_OutputIterator,
				  _ValueType1>)
      __glibcxx_function_requires(_BinaryPredicateConcept<_Compare,
				  _ValueType1, _ValueType2>)
      __glibcxx_function_requires(_BinaryPredicateConcept<_Compare,
				  _ValueType2, _ValueType1>)
      __glibcxx_requires_sorted_set_pred(__first1, __last1, __first2, __comp);
      __glibcxx_requires_sorted_set_pred(__first2, __last2, __first1, __comp);

      while (__first1 != __last1 && __first2 != __last2)
	if (__comp(*__first1, *__first2))
	  ++__first1;
	else if (__comp(*__first2, *__first1))
	  ++__first2;
	else
	  {
	    *__result = *__first1;
	    ++__first1;
	    ++__first2;
	    ++__result;
	  }
      return __result;
    }

  /**
   *  @brief Return the difference of two sorted ranges.
   *  @ingroup set_algorithms
   *  @param  first1  Start of first range.
   *  @param  last1   End of first range.
   *  @param  first2  Start of second range.
   *  @param  last2   End of second range.
   *  @return  End of the output range.
   *  @ingroup set_algorithms
   *
   *  This operation iterates over both ranges, copying elements present in
   *  the first range but not the second in order to the output range.
   *  Iterators increment for each range.  When the current element of the
   *  first range is less than the second, that element is copied and the
   *  iterator advances.  If the current element of the second range is less,
   *  the iterator advances, but no element is copied.  If an element is
   *  contained in both ranges, no elements are copied and both ranges
   *  advance.  The output range may not overlap either input range.
  */
  template<typename _InputIterator1, typename _InputIterator2,
	   typename _OutputIterator>
    _OutputIterator
    set_difference(_InputIterator1 __first1, _InputIterator1 __last1,
		   _InputIterator2 __first2, _InputIterator2 __last2,
		   _OutputIterator __result)
    {
      typedef typename iterator_traits<_InputIterator1>::value_type
	_ValueType1;
      typedef typename iterator_traits<_InputIterator2>::value_type
	_ValueType2;

      // concept requirements
      __glibcxx_function_requires(_InputIteratorConcept<_InputIterator1>)
      __glibcxx_function_requires(_InputIteratorConcept<_InputIterator2>)
      __glibcxx_function_requires(_OutputIteratorConcept<_OutputIterator,
				  _ValueType1>)
      __glibcxx_function_requires(_LessThanOpConcept<_ValueType1, _ValueType2>)
      __glibcxx_function_requires(_LessThanOpConcept<_ValueType2, _ValueType1>)	
      __glibcxx_requires_sorted_set(__first1, __last1, __first2);
      __glibcxx_requires_sorted_set(__first2, __last2, __first1);

      while (__first1 != __last1 && __first2 != __last2)
	if (*__first1 < *__first2)
	  {
	    *__result = *__first1;
	    ++__first1;
	    ++__result;
	  }
	else if (*__first2 < *__first1)
	  ++__first2;
	else
	  {
	    ++__first1;
	    ++__first2;
	  }
      return std::copy(__first1, __last1, __result);
    }

  /**
   *  @brief  Return the difference of two sorted ranges using comparison
   *  functor.
   *  @ingroup set_algorithms
   *  @param  first1  Start of first range.
   *  @param  last1   End of first range.
   *  @param  first2  Start of second range.
   *  @param  last2   End of second range.
   *  @param  comp    The comparison functor.
   *  @return  End of the output range.
   *  @ingroup set_algorithms
   *
   *  This operation iterates over both ranges, copying elements present in
   *  the first range but not the second in order to the output range.
   *  Iterators increment for each range.  When the current element of the
   *  first range is less than the second according to @a comp, that element
   *  is copied and the iterator advances.  If the current element of the
   *  second range is less, no element is copied and the iterator advances.
   *  If an element is contained in both ranges according to @a comp, no
   *  elements are copied and both ranges advance.  The output range may not
   *  overlap either input range.
  */
  template<typename _InputIterator1, typename _InputIterator2,
	   typename _OutputIterator, typename _Compare>
    _OutputIterator
    set_difference(_InputIterator1 __first1, _InputIterator1 __last1,
		   _InputIterator2 __first2, _InputIterator2 __last2,
		   _OutputIterator __result, _Compare __comp)
    {
      typedef typename iterator_traits<_InputIterator1>::value_type
	_ValueType1;
      typedef typename iterator_traits<_InputIterator2>::value_type
	_ValueType2;

      // concept requirements
      __glibcxx_function_requires(_InputIteratorConcept<_InputIterator1>)
      __glibcxx_function_requires(_InputIteratorConcept<_InputIterator2>)
      __glibcxx_function_requires(_OutputIteratorConcept<_OutputIterator,
				  _ValueType1>)
      __glibcxx_function_requires(_BinaryPredicateConcept<_Compare,
				  _ValueType1, _ValueType2>)
      __glibcxx_function_requires(_BinaryPredicateConcept<_Compare,
				  _ValueType2, _ValueType1>)
      __glibcxx_requires_sorted_set_pred(__first1, __last1, __first2, __comp);
      __glibcxx_requires_sorted_set_pred(__first2, __last2, __first1, __comp);

      while (__first1 != __last1 && __first2 != __last2)
	if (__comp(*__first1, *__first2))
	  {
	    *__result = *__first1;
	    ++__first1;
	    ++__result;
	  }
	else if (__comp(*__first2, *__first1))
	  ++__first2;
	else
	  {
	    ++__first1;
	    ++__first2;
	  }
      return std::copy(__first1, __last1, __result);
    }

  /**
   *  @brief  Return the symmetric difference of two sorted ranges.
   *  @ingroup set_algorithms
   *  @param  first1  Start of first range.
   *  @param  last1   End of first range.
   *  @param  first2  Start of second range.
   *  @param  last2   End of second range.
   *  @return  End of the output range.
   *  @ingroup set_algorithms
   *
   *  This operation iterates over both ranges, copying elements present in
   *  one range but not the other in order to the output range.  Iterators
   *  increment for each range.  When the current element of one range is less
   *  than the other, that element is copied and the iterator advances.  If an
   *  element is contained in both ranges, no elements are copied and both
   *  ranges advance.  The output range may not overlap either input range.
  */
  template<typename _InputIterator1, typename _InputIterator2,
	   typename _OutputIterator>
    _OutputIterator
    set_symmetric_difference(_InputIterator1 __first1, _InputIterator1 __last1,
			     _InputIterator2 __first2, _InputIterator2 __last2,
			     _OutputIterator __result)
    {
      typedef typename iterator_traits<_InputIterator1>::value_type
	_ValueType1;
      typedef typename iterator_traits<_InputIterator2>::value_type
	_ValueType2;

      // concept requirements
      __glibcxx_function_requires(_InputIteratorConcept<_InputIterator1>)
      __glibcxx_function_requires(_InputIteratorConcept<_InputIterator2>)
      __glibcxx_function_requires(_OutputIteratorConcept<_OutputIterator,
				  _ValueType1>)
      __glibcxx_function_requires(_OutputIteratorConcept<_OutputIterator,
				  _ValueType2>)
      __glibcxx_function_requires(_LessThanOpConcept<_ValueType1, _ValueType2>)
      __glibcxx_function_requires(_LessThanOpConcept<_ValueType2, _ValueType1>)	
      __glibcxx_requires_sorted_set(__first1, __last1, __first2);
      __glibcxx_requires_sorted_set(__first2, __last2, __first1);

      while (__first1 != __last1 && __first2 != __last2)
	if (*__first1 < *__first2)
	  {
	    *__result = *__first1;
	    ++__first1;
	    ++__result;
	  }
	else if (*__first2 < *__first1)
	  {
	    *__result = *__first2;
	    ++__first2;
	    ++__result;
	  }
	else
	  {
	    ++__first1;
	    ++__first2;
	  }
      return std::copy(__first2, __last2, std::copy(__first1,
						    __last1, __result));
    }

  /**
   *  @brief  Return the symmetric difference of two sorted ranges using
   *  comparison functor.
   *  @ingroup set_algorithms
   *  @param  first1  Start of first range.
   *  @param  last1   End of first range.
   *  @param  first2  Start of second range.
   *  @param  last2   End of second range.
   *  @param  comp    The comparison functor.
   *  @return  End of the output range.
   *  @ingroup set_algorithms
   *
   *  This operation iterates over both ranges, copying elements present in
   *  one range but not the other in order to the output range.  Iterators
   *  increment for each range.  When the current element of one range is less
   *  than the other according to @a comp, that element is copied and the
   *  iterator advances.  If an element is contained in both ranges according
   *  to @a comp, no elements are copied and both ranges advance.  The output
   *  range may not overlap either input range.
  */
  template<typename _InputIterator1, typename _InputIterator2,
	   typename _OutputIterator, typename _Compare>
    _OutputIterator
    set_symmetric_difference(_InputIterator1 __first1, _InputIterator1 __last1,
			     _InputIterator2 __first2, _InputIterator2 __last2,
			     _OutputIterator __result,
			     _Compare __comp)
    {
      typedef typename iterator_traits<_InputIterator1>::value_type
	_ValueType1;
      typedef typename iterator_traits<_InputIterator2>::value_type
	_ValueType2;

      // concept requirements
      __glibcxx_function_requires(_InputIteratorConcept<_InputIterator1>)
      __glibcxx_function_requires(_InputIteratorConcept<_InputIterator2>)
      __glibcxx_function_requires(_OutputIteratorConcept<_OutputIterator,
				  _ValueType1>)
      __glibcxx_function_requires(_OutputIteratorConcept<_OutputIterator,
				  _ValueType2>)
      __glibcxx_function_requires(_BinaryPredicateConcept<_Compare,
				  _ValueType1, _ValueType2>)
      __glibcxx_function_requires(_BinaryPredicateConcept<_Compare,
				  _ValueType2, _ValueType1>)
      __glibcxx_requires_sorted_set_pred(__first1, __last1, __first2, __comp);
      __glibcxx_requires_sorted_set_pred(__first2, __last2, __first1, __comp);

      while (__first1 != __last1 && __first2 != __last2)
	if (__comp(*__first1, *__first2))
	  {
	    *__result = *__first1;
	    ++__first1;
	    ++__result;
	  }
	else if (__comp(*__first2, *__first1))
	  {
	    *__result = *__first2;
	    ++__first2;
	    ++__result;
	  }
	else
	  {
	    ++__first1;
	    ++__first2;
	  }
      return std::copy(__first2, __last2, 
		       std::copy(__first1, __last1, __result));
    }


  /**
   *  @brief  Return the minimum element in a range.
   *  @ingroup sorting_algorithms
   *  @param  first  Start of range.
   *  @param  last   End of range.
   *  @return  Iterator referencing the first instance of the smallest value.
  */
  template<typename _ForwardIterator>
    _ForwardIterator
    min_element(_ForwardIterator __first, _ForwardIterator __last)
    {
      // concept requirements
      __glibcxx_function_requires(_ForwardIteratorConcept<_ForwardIterator>)
      __glibcxx_function_requires(_LessThanComparableConcept<
	    typename iterator_traits<_ForwardIterator>::value_type>)
      __glibcxx_requires_valid_range(__first, __last);

      if (__first == __last)
	return __first;
      _ForwardIterator __result = __first;
      while (++__first != __last)
	if (*__first < *__result)
	  __result = __first;
      return __result;
    }

  /**
   *  @brief  Return the minimum element in a range using comparison functor.
   *  @ingroup sorting_algorithms
   *  @param  first  Start of range.
   *  @param  last   End of range.
   *  @param  comp   Comparison functor.
   *  @return  Iterator referencing the first instance of the smallest value
   *  according to comp.
  */
  template<typename _ForwardIterator, typename _Compare>
    _ForwardIterator
    min_element(_ForwardIterator __first, _ForwardIterator __last,
		_Compare __comp)
    {
      // concept requirements
      __glibcxx_function_requires(_ForwardIteratorConcept<_ForwardIterator>)
      __glibcxx_function_requires(_BinaryPredicateConcept<_Compare,
	    typename iterator_traits<_ForwardIterator>::value_type,
	    typename iterator_traits<_ForwardIterator>::value_type>)
      __glibcxx_requires_valid_range(__first, __last);

      if (__first == __last)
	return __first;
      _ForwardIterator __result = __first;
      while (++__first != __last)
	if (__comp(*__first, *__result))
	  __result = __first;
      return __result;
    }

  /**
   *  @brief  Return the maximum element in a range.
   *  @ingroup sorting_algorithms
   *  @param  first  Start of range.
   *  @param  last   End of range.
   *  @return  Iterator referencing the first instance of the largest value.
  */
  template<typename _ForwardIterator>
    _ForwardIterator
    max_element(_ForwardIterator __first, _ForwardIterator __last)
    {
      // concept requirements
      __glibcxx_function_requires(_ForwardIteratorConcept<_ForwardIterator>)
      __glibcxx_function_requires(_LessThanComparableConcept<
	    typename iterator_traits<_ForwardIterator>::value_type>)
      __glibcxx_requires_valid_range(__first, __last);

      if (__first == __last)
	return __first;
      _ForwardIterator __result = __first;
      while (++__first != __last)
	if (*__result < *__first)
	  __result = __first;
      return __result;
    }

  /**
   *  @brief  Return the maximum element in a range using comparison functor.
   *  @ingroup sorting_algorithms
   *  @param  first  Start of range.
   *  @param  last   End of range.
   *  @param  comp   Comparison functor.
   *  @return  Iterator referencing the first instance of the largest value
   *  according to comp.
  */
  template<typename _ForwardIterator, typename _Compare>
    _ForwardIterator
    max_element(_ForwardIterator __first, _ForwardIterator __last,
		_Compare __comp)
    {
      // concept requirements
      __glibcxx_function_requires(_ForwardIteratorConcept<_ForwardIterator>)
      __glibcxx_function_requires(_BinaryPredicateConcept<_Compare,
	    typename iterator_traits<_ForwardIterator>::value_type,
	    typename iterator_traits<_ForwardIterator>::value_type>)
      __glibcxx_requires_valid_range(__first, __last);

      if (__first == __last) return __first;
      _ForwardIterator __result = __first;
      while (++__first != __last)
	if (__comp(*__result, *__first))
	  __result = __first;
      return __result;
    }

_GLIBCXX_END_NESTED_NAMESPACE

#endif /* _STL_ALGO_H */<|MERGE_RESOLUTION|>--- conflicted
+++ resolved
@@ -1,10 +1,6 @@
 // Algorithm implementation -*- C++ -*-
 
-<<<<<<< HEAD
 // Copyright (C) 2001, 2002, 2003, 2004, 2005, 2006, 2007, 2008, 2009, 2010
-=======
-// Copyright (C) 2001, 2002, 2003, 2004, 2005, 2006, 2007, 2008, 2009
->>>>>>> e33a1692
 // Free Software Foundation, Inc.
 //
 // This file is part of the GNU ISO C++ Library.  This library is free
@@ -65,69 +61,14 @@
 #include <bits/algorithmfwd.h>
 #include <bits/stl_heap.h>
 #include <bits/stl_tempbuf.h>  // for _Temporary_buffer
-<<<<<<< HEAD
 
 #ifdef __GXX_EXPERIMENTAL_CXX0X__
 #include <random> // for std::uniform_int_distribution
 #endif
-=======
-#include <debug/debug.h>
-#include <initializer_list>
->>>>>>> e33a1692
 
 // See concept_check.h for the __glibcxx_*_requires macros.
 
 _GLIBCXX_BEGIN_NAMESPACE(std)
-
-  /// Swaps the median value of *__a, *__b and *__c to *__a
-  template<typename _Iterator>
-    void
-    __move_median_first(_Iterator __a, _Iterator __b, _Iterator __c)
-    {
-      // concept requirements
-      __glibcxx_function_requires(_LessThanComparableConcept<
-	    typename iterator_traits<_Iterator>::value_type>)
-
-      if (*__a < *__b)
-	{
-	  if (*__b < *__c)
-	    std::iter_swap(__a, __b);
-	  else if (*__a < *__c)
-	    std::iter_swap(__a, __c);
-	}
-      else if (*__a < *__c)
-	return;
-      else if (*__b < *__c)
-	std::iter_swap(__a, __c);
-      else
-	std::iter_swap(__a, __b);
-    }
-
-  /// Swaps the median value of *__a, *__b and *__c under __comp to *__a
-  template<typename _Iterator, typename _Compare>
-    void
-    __move_median_first(_Iterator __a, _Iterator __b, _Iterator __c,
-			_Compare __comp)
-    {
-      // concept requirements
-      __glibcxx_function_requires(_BinaryFunctionConcept<_Compare, bool,
-	    typename iterator_traits<_Iterator>::value_type,
-	    typename iterator_traits<_Iterator>::value_type>)
-
-      if (__comp(*__a, *__b))
-	{
-	  if (__comp(*__b, *__c))
-	    std::iter_swap(__a, __b);
-	  else if (__comp(*__a, *__c))
-	    std::iter_swap(__a, __c);
-	}
-      else if (__comp(*__a, *__c))
-	return;
-      else if (__comp(*__b, *__c))
-	std::iter_swap(__a, __c);
-      else
-	std::iter_swap(__a, __b);
-    }
 
   /// Swaps the median value of *__a, *__b and *__c to *__a
   template<typename _Iterator>
@@ -2426,56 +2367,7 @@
 
   // nth_element
 
-<<<<<<< HEAD
   // lower_bound moved to stl_algobase.h
-=======
-  /**
-   *  @brief Finds the first position in which @a val could be inserted
-   *         without changing the ordering.
-   *  @param  first   An iterator.
-   *  @param  last    Another iterator.
-   *  @param  val     The search term.
-   *  @return         An iterator pointing to the first element "not less
-   *                  than" @a val, or end() if every element is less than 
-   *                  @a val.
-   *  @ingroup binary_search_algorithms
-  */
-  template<typename _ForwardIterator, typename _Tp>
-    _ForwardIterator
-    lower_bound(_ForwardIterator __first, _ForwardIterator __last,
-		const _Tp& __val)
-    {
-      typedef typename iterator_traits<_ForwardIterator>::value_type
-	_ValueType;
-      typedef typename iterator_traits<_ForwardIterator>::difference_type
-	_DistanceType;
-
-      // concept requirements
-      __glibcxx_function_requires(_ForwardIteratorConcept<_ForwardIterator>)
-      __glibcxx_function_requires(_LessThanOpConcept<_ValueType, _Tp>)
-      __glibcxx_requires_partitioned_lower(__first, __last, __val);
-
-      _DistanceType __len = std::distance(__first, __last);
-      _DistanceType __half;
-      _ForwardIterator __middle;
-
-      while (__len > 0)
-	{
-	  __half = __len >> 1;
-	  __middle = __first;
-	  std::advance(__middle, __half);
-	  if (*__middle < __val)
-	    {
-	      __first = __middle;
-	      ++__first;
-	      __len = __len - __half - 1;
-	    }
-	  else
-	    __len = __half;
-	}
-      return __first;
-    }
->>>>>>> e33a1692
 
   /**
    *  @brief Finds the first position in which @a val could be inserted
@@ -2485,14 +2377,9 @@
    *  @param  last    Another iterator.
    *  @param  val     The search term.
    *  @param  comp    A functor to use for comparisons.
-<<<<<<< HEAD
    *  @return An iterator pointing to the first element <em>not less
    *           than</em> @a val, or end() if every element is less
    *           than @a val.
-=======
-   *  @return  An iterator pointing to the first element "not less than" @a val,
-   *           or end() if every element is less than @a val.
->>>>>>> e33a1692
    *  @ingroup binary_search_algorithms
    *
    *  The comparison function should have the same effects on ordering as
@@ -3615,11 +3502,7 @@
   // max_element
 
   /**
-<<<<<<< HEAD
    *  @brief  Permute range into the next @a dictionary ordering.
-=======
-   *  @brief  Permute range into the next "dictionary" ordering.
->>>>>>> e33a1692
    *  @ingroup sorting_algorithms
    *  @param  first  Start of range.
    *  @param  last   End of range.
@@ -3731,11 +3614,7 @@
     }
 
   /**
-<<<<<<< HEAD
    *  @brief  Permute range into the previous @a dictionary ordering.
-=======
-   *  @brief  Permute range into the previous "dictionary" ordering.
->>>>>>> e33a1692
    *  @ingroup sorting_algorithms
    *  @param  first  Start of range.
    *  @param  last   End of range.
@@ -4198,11 +4077,7 @@
       return std::make_pair(__min, __max);
     }
 
-<<<<<<< HEAD
   // N2722 + DR 915.
-=======
-  // N2722 + fixes.
->>>>>>> e33a1692
   template<typename _Tp>
     inline _Tp
     min(initializer_list<_Tp> __l)
@@ -4240,7 +4115,6 @@
 	std::minmax_element(__l.begin(), __l.end(), __comp);
       return std::make_pair(*__p.first, *__p.second);
     }
-<<<<<<< HEAD
 
 #ifdef _GLIBCXX_USE_C99_STDINT_TR1
   /**
@@ -4259,7 +4133,7 @@
 	   typename _UniformRandomNumberGenerator>
     void
     shuffle(_RandomAccessIterator __first, _RandomAccessIterator __last,
-	    _UniformRandomNumberGenerator& __g)
+	    _UniformRandomNumberGenerator&& __g)
     {
       // concept requirements
       __glibcxx_function_requires(_Mutable_RandomAccessIteratorConcept<
@@ -4282,8 +4156,6 @@
     }
 #endif
 
-=======
->>>>>>> e33a1692
 #endif // __GXX_EXPERIMENTAL_CXX0X__
 
 _GLIBCXX_END_NAMESPACE
