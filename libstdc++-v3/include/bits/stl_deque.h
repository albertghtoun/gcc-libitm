--- conflicted
+++ resolved
@@ -1,12 +1,7 @@
 // Deque implementation -*- C++ -*-
 
-<<<<<<< HEAD
-// Copyright (C) 2001, 2002, 2003, 2004, 2005, 2006, 2007, 2008, 2009, 2010
-// Free Software Foundation, Inc.
-=======
 // Copyright (C) 2001, 2002, 2003, 2004, 2005, 2006, 2007, 2008, 2009, 2010,
 // 2011 Free Software Foundation, Inc.
->>>>>>> 3082eeb7
 //
 // This file is part of the GNU ISO C++ Library.  This library is free
 // software; you can redistribute it and/or modify it under the
@@ -669,11 +664,7 @@
    *  - iterator    _M_start, _M_finish
    *
    *  map_size is at least 8.  %map is an array of map_size
-<<<<<<< HEAD
-   *  pointers-to-@anodes.  (The name %map has nothing to do with the
-=======
    *  pointers-to-@a nodes.  (The name %map has nothing to do with the
->>>>>>> 3082eeb7
    *  std::map class, and @b nodes should not be confused with
    *  std::list's usage of @a node.)
    *
@@ -1208,13 +1199,6 @@
       { _M_shrink_to_fit(); }
 #endif
 
-#ifdef __GXX_EXPERIMENTAL_CXX0X__
-      /**  A non-binding request to reduce memory use.  */
-      void
-      shrink_to_fit()
-      { std::__shrink_to_fit<deque>::_S_do_it(*this); }
-#endif
-
       /**
        *  Returns true if the %deque is empty.  (Thus begin() would
        *  equal end().)
@@ -1493,13 +1477,8 @@
        *  @param  __l  An initializer_list.
        *
        *  This function will insert copies of the data in the
-<<<<<<< HEAD
-       *  initializer_list @a l into the %deque before the location
-       *  specified by @a p.  This is known as <em>list insert</em>.
-=======
        *  initializer_list @a __l into the %deque before the location
        *  specified by @a __p.  This is known as <em>list insert</em>.
->>>>>>> 3082eeb7
        */
       void
       insert(iterator __p, initializer_list<value_type> __l)
@@ -1526,13 +1505,8 @@
        *  @param  __last   An input iterator.
        *
        *  This function will insert copies of the data in the range
-<<<<<<< HEAD
-       *  [first,last) into the %deque before the location specified
-       *  by @a pos.  This is known as <em>range insert</em>.
-=======
        *  [__first,__last) into the %deque before the location specified
        *  by @a __position.  This is known as <em>range insert</em>.
->>>>>>> 3082eeb7
        */
       template<typename _InputIterator>
         void
