--- conflicted
+++ resolved
@@ -1,10 +1,6 @@
 // Allocator traits -*- C++ -*-
 
-<<<<<<< HEAD
-// Copyright (C) 2011, 2012 Free Software Foundation, Inc.
-=======
 // Copyright (C) 2011-2012 Free Software Foundation, Inc.
->>>>>>> 747e4b8f
 //
 // This file is part of the GNU ISO C++ Library.  This library is free
 // software; you can redistribute it and/or modify it under the
