// vector<bool> specialization -*- C++ -*-

// Copyright (C) 2001, 2002, 2003, 2004, 2005, 2006, 2007, 2008, 2009, 2010
// Free Software Foundation, Inc.
//
// This file is part of the GNU ISO C++ Library.  This library is free
// software; you can redistribute it and/or modify it under the
// terms of the GNU General Public License as published by the
// Free Software Foundation; either version 3, or (at your option)
// any later version.

// This library is distributed in the hope that it will be useful,
// but WITHOUT ANY WARRANTY; without even the implied warranty of
// MERCHANTABILITY or FITNESS FOR A PARTICULAR PURPOSE.  See the
// GNU General Public License for more details.

// Under Section 7 of GPL version 3, you are granted additional
// permissions described in the GCC Runtime Library Exception, version
// 3.1, as published by the Free Software Foundation.

// You should have received a copy of the GNU General Public License and
// a copy of the GCC Runtime Library Exception along with this program;
// see the files COPYING3 and COPYING.RUNTIME respectively.  If not, see
// <http://www.gnu.org/licenses/>.

/*
 *
 * Copyright (c) 1994
 * Hewlett-Packard Company
 *
 * Permission to use, copy, modify, distribute and sell this software
 * and its documentation for any purpose is hereby granted without fee,
 * provided that the above copyright notice appear in all copies and
 * that both that copyright notice and this permission notice appear
 * in supporting documentation.  Hewlett-Packard Company makes no
 * representations about the suitability of this software for any
 * purpose.  It is provided "as is" without express or implied warranty.
 *
 *
 * Copyright (c) 1996-1999
 * Silicon Graphics Computer Systems, Inc.
 *
 * Permission to use, copy, modify, distribute and sell this software
 * and its documentation for any purpose is hereby granted without fee,
 * provided that the above copyright notice appear in all copies and
 * that both that copyright notice and this permission notice appear
 * in supporting documentation.  Silicon Graphics makes no
 * representations about the suitability of this software for any
 * purpose.  It is provided "as is" without express or implied warranty.
 */

/** @file bits/stl_bvector.h
 *  This is an internal header file, included by other library headers.
 *  Do not attempt to use it directly. @headername{vector}
 */

#ifndef _STL_BVECTOR_H
#define _STL_BVECTOR_H 1

#include <initializer_list>

_GLIBCXX_BEGIN_NESTED_NAMESPACE(std, _GLIBCXX_STD_D)

  typedef unsigned long _Bit_type;
  enum { _S_word_bit = int(__CHAR_BIT__ * sizeof(_Bit_type)) };

  struct _Bit_reference
  {
    _Bit_type * _M_p;
    _Bit_type _M_mask;

    _Bit_reference(_Bit_type * __x, _Bit_type __y)
    : _M_p(__x), _M_mask(__y) { }

    _Bit_reference() : _M_p(0), _M_mask(0) { }

    operator bool() const
    { return !!(*_M_p & _M_mask); }

    _Bit_reference&
    operator=(bool __x)
    {
      if (__x)
	*_M_p |= _M_mask;
      else
	*_M_p &= ~_M_mask;
      return *this;
    }

    _Bit_reference&
    operator=(const _Bit_reference& __x)
    { return *this = bool(__x); }

    bool
    operator==(const _Bit_reference& __x) const
    { return bool(*this) == bool(__x); }

    bool
    operator<(const _Bit_reference& __x) const
    { return !bool(*this) && bool(__x); }

    void
    flip()
    { *_M_p ^= _M_mask; }
  };

  struct _Bit_iterator_base
  : public std::iterator<std::random_access_iterator_tag, bool>
  {
    _Bit_type * _M_p;
    unsigned int _M_offset;

    _Bit_iterator_base(_Bit_type * __x, unsigned int __y)
    : _M_p(__x), _M_offset(__y) { }

    void
    _M_bump_up()
    {
      if (_M_offset++ == int(_S_word_bit) - 1)
	{
	  _M_offset = 0;
	  ++_M_p;
	}
    }

    void
    _M_bump_down()
    {
      if (_M_offset-- == 0)
	{
	  _M_offset = int(_S_word_bit) - 1;
	  --_M_p;
	}
    }

    void
    _M_incr(ptrdiff_t __i)
    {
      difference_type __n = __i + _M_offset;
      _M_p += __n / int(_S_word_bit);
      __n = __n % int(_S_word_bit);
      if (__n < 0)
	{
	  __n += int(_S_word_bit);
	  --_M_p;
	}
      _M_offset = static_cast<unsigned int>(__n);
    }

    bool
    operator==(const _Bit_iterator_base& __i) const
    { return _M_p == __i._M_p && _M_offset == __i._M_offset; }

    bool
    operator<(const _Bit_iterator_base& __i) const
    {
      return _M_p < __i._M_p
	     || (_M_p == __i._M_p && _M_offset < __i._M_offset);
    }

    bool
    operator!=(const _Bit_iterator_base& __i) const
    { return !(*this == __i); }

    bool
    operator>(const _Bit_iterator_base& __i) const
    { return __i < *this; }

    bool
    operator<=(const _Bit_iterator_base& __i) const
    { return !(__i < *this); }

    bool
    operator>=(const _Bit_iterator_base& __i) const
    { return !(*this < __i); }
  };

  inline ptrdiff_t
  operator-(const _Bit_iterator_base& __x, const _Bit_iterator_base& __y)
  {
    return (int(_S_word_bit) * (__x._M_p - __y._M_p)
	    + __x._M_offset - __y._M_offset);
  }

  struct _Bit_iterator : public _Bit_iterator_base
  {
    typedef _Bit_reference  reference;
    typedef _Bit_reference* pointer;
    typedef _Bit_iterator   iterator;

    _Bit_iterator() : _Bit_iterator_base(0, 0) { }

    _Bit_iterator(_Bit_type * __x, unsigned int __y)
    : _Bit_iterator_base(__x, __y) { }

    reference
    operator*() const
    { return reference(_M_p, 1UL << _M_offset); }

    iterator&
    operator++()
    {
      _M_bump_up();
      return *this;
    }

    iterator
    operator++(int)
    {
      iterator __tmp = *this;
      _M_bump_up();
      return __tmp;
    }

    iterator&
    operator--()
    {
      _M_bump_down();
      return *this;
    }

    iterator
    operator--(int)
    {
      iterator __tmp = *this;
      _M_bump_down();
      return __tmp;
    }

    iterator&
    operator+=(difference_type __i)
    {
      _M_incr(__i);
      return *this;
    }

    iterator&
    operator-=(difference_type __i)
    {
      *this += -__i;
      return *this;
    }

    iterator
    operator+(difference_type __i) const
    {
      iterator __tmp = *this;
      return __tmp += __i;
    }

    iterator
    operator-(difference_type __i) const
    {
      iterator __tmp = *this;
      return __tmp -= __i;
    }

    reference
    operator[](difference_type __i) const
    { return *(*this + __i); }
  };

  inline _Bit_iterator
  operator+(ptrdiff_t __n, const _Bit_iterator& __x)
  { return __x + __n; }

  struct _Bit_const_iterator : public _Bit_iterator_base
  {
    typedef bool                 reference;
    typedef bool                 const_reference;
    typedef const bool*          pointer;
    typedef _Bit_const_iterator  const_iterator;

    _Bit_const_iterator() : _Bit_iterator_base(0, 0) { }

    _Bit_const_iterator(_Bit_type * __x, unsigned int __y)
    : _Bit_iterator_base(__x, __y) { }

    _Bit_const_iterator(const _Bit_iterator& __x)
    : _Bit_iterator_base(__x._M_p, __x._M_offset) { }

    const_reference
    operator*() const
    { return _Bit_reference(_M_p, 1UL << _M_offset); }

    const_iterator&
    operator++()
    {
      _M_bump_up();
      return *this;
    }

    const_iterator
    operator++(int)
    {
      const_iterator __tmp = *this;
      _M_bump_up();
      return __tmp;
    }

    const_iterator&
    operator--()
    {
      _M_bump_down();
      return *this;
    }

    const_iterator
    operator--(int)
    {
      const_iterator __tmp = *this;
      _M_bump_down();
      return __tmp;
    }

    const_iterator&
    operator+=(difference_type __i)
    {
      _M_incr(__i);
      return *this;
    }

    const_iterator&
    operator-=(difference_type __i)
    {
      *this += -__i;
      return *this;
    }

    const_iterator 
    operator+(difference_type __i) const
    {
      const_iterator __tmp = *this;
      return __tmp += __i;
    }

    const_iterator
    operator-(difference_type __i) const
    {
      const_iterator __tmp = *this;
      return __tmp -= __i;
    }

    const_reference
    operator[](difference_type __i) const
    { return *(*this + __i); }
  };

  inline _Bit_const_iterator
  operator+(ptrdiff_t __n, const _Bit_const_iterator& __x)
  { return __x + __n; }

  inline void
  __fill_bvector(_Bit_iterator __first, _Bit_iterator __last, bool __x)
  {
    for (; __first != __last; ++__first)
      *__first = __x;
  }

  inline void
  fill(_Bit_iterator __first, _Bit_iterator __last, const bool& __x)
  {
    if (__first._M_p != __last._M_p)
      {
	std::fill(__first._M_p + 1, __last._M_p, __x ? ~0 : 0);
	__fill_bvector(__first, _Bit_iterator(__first._M_p + 1, 0), __x);
	__fill_bvector(_Bit_iterator(__last._M_p, 0), __last, __x);
      }
    else
      __fill_bvector(__first, __last, __x);
  }

  template<typename _Alloc>
    struct _Bvector_base
    {
      typedef typename _Alloc::template rebind<_Bit_type>::other
        _Bit_alloc_type;
      
      struct _Bvector_impl
      : public _Bit_alloc_type
      {
	_Bit_iterator 	_M_start;
	_Bit_iterator 	_M_finish;
	_Bit_type* 	_M_end_of_storage;

	_Bvector_impl()
	: _Bit_alloc_type(), _M_start(), _M_finish(), _M_end_of_storage(0)
	{ }
 
	_Bvector_impl(const _Bit_alloc_type& __a)
	: _Bit_alloc_type(__a), _M_start(), _M_finish(), _M_end_of_storage(0)
	{ }
      };

    public:
      typedef _Alloc allocator_type;

      _Bit_alloc_type&
      _M_get_Bit_allocator()
      { return *static_cast<_Bit_alloc_type*>(&this->_M_impl); }

      const _Bit_alloc_type&
      _M_get_Bit_allocator() const
      { return *static_cast<const _Bit_alloc_type*>(&this->_M_impl); }

      allocator_type
      get_allocator() const
      { return allocator_type(_M_get_Bit_allocator()); }

      _Bvector_base()
      : _M_impl() { }
      
      _Bvector_base(const allocator_type& __a)
      : _M_impl(__a) { }

#ifdef __GXX_EXPERIMENTAL_CXX0X__
      _Bvector_base(_Bvector_base&& __x)
      : _M_impl(__x._M_get_Bit_allocator())
      {
	this->_M_impl._M_start = __x._M_impl._M_start;
	this->_M_impl._M_finish = __x._M_impl._M_finish;
	this->_M_impl._M_end_of_storage = __x._M_impl._M_end_of_storage;
	__x._M_impl._M_start = _Bit_iterator();
	__x._M_impl._M_finish = _Bit_iterator();
	__x._M_impl._M_end_of_storage = 0;
      }
#endif

      ~_Bvector_base()
      { this->_M_deallocate(); }

    protected:
      _Bvector_impl _M_impl;

      _Bit_type*
      _M_allocate(size_t __n)
      { return _M_impl.allocate((__n + int(_S_word_bit) - 1)
				/ int(_S_word_bit)); }

      void
      _M_deallocate()
      {
	if (_M_impl._M_start._M_p)
	  _M_impl.deallocate(_M_impl._M_start._M_p,
			     _M_impl._M_end_of_storage - _M_impl._M_start._M_p);
      }
    };

_GLIBCXX_END_NESTED_NAMESPACE

// Declare a partial specialization of vector<T, Alloc>.
#include <bits/stl_vector.h>

_GLIBCXX_BEGIN_NESTED_NAMESPACE(std, _GLIBCXX_STD_D)

  /**
   *  @brief  A specialization of vector for booleans which offers fixed time
   *  access to individual elements in any order.
   *
   *  Note that vector<bool> does not actually meet the requirements for being
   *  a container.  This is because the reference and pointer types are not
   *  really references and pointers to bool.  See DR96 for details.  @see
   *  vector for function documentation.
   *
   *  @ingroup sequences
   *
   *  In some terminology a %vector can be described as a dynamic
   *  C-style array, it offers fast and efficient access to individual
   *  elements in any order and saves the user from worrying about
   *  memory and size allocation.  Subscripting ( @c [] ) access is
   *  also provided as with C-style arrays.
  */
template<typename _Alloc>
  class vector<bool, _Alloc> : protected _Bvector_base<_Alloc>
  {
    typedef _Bvector_base<_Alloc>			 _Base;

#ifdef __GXX_EXPERIMENTAL_CXX0X__
    template<typename> friend class hash;
#endif

  public:
    typedef bool                                         value_type;
    typedef size_t                                       size_type;
    typedef ptrdiff_t                                    difference_type;
    typedef _Bit_reference                               reference;
    typedef bool                                         const_reference;
    typedef _Bit_reference*                              pointer;
    typedef const bool*                                  const_pointer;
    typedef _Bit_iterator                                iterator;
    typedef _Bit_const_iterator                          const_iterator;
    typedef std::reverse_iterator<const_iterator>        const_reverse_iterator;
    typedef std::reverse_iterator<iterator>              reverse_iterator;
    typedef _Alloc                        		 allocator_type;

    allocator_type get_allocator() const
    { return _Base::get_allocator(); }

  protected:
    using _Base::_M_allocate;
    using _Base::_M_deallocate;
    using _Base::_M_get_Bit_allocator;

  public:
    vector()
    : _Base() { }

    explicit
    vector(const allocator_type& __a)
    : _Base(__a) { }

    explicit
    vector(size_type __n, const bool& __value = bool(), 
	   const allocator_type& __a = allocator_type())
    : _Base(__a)
    {
      _M_initialize(__n);
      std::fill(this->_M_impl._M_start._M_p, this->_M_impl._M_end_of_storage, 
		__value ? ~0 : 0);
    }

    vector(const vector& __x)
    : _Base(__x._M_get_Bit_allocator())
    {
      _M_initialize(__x.size());
      _M_copy_aligned(__x.begin(), __x.end(), this->_M_impl._M_start);
    }

#ifdef __GXX_EXPERIMENTAL_CXX0X__
    vector(vector&& __x)
    : _Base(std::move(__x)) { }

    vector(initializer_list<bool> __l,
	   const allocator_type& __a = allocator_type())
    : _Base(__a)
    {
      _M_initialize_range(__l.begin(), __l.end(),
			  random_access_iterator_tag());
    }
#endif

    template<typename _InputIterator>
      vector(_InputIterator __first, _InputIterator __last,
	     const allocator_type& __a = allocator_type())
      : _Base(__a)
      {
	typedef typename std::__is_integer<_InputIterator>::__type _Integral;
	_M_initialize_dispatch(__first, __last, _Integral());
      }

    ~vector() { }

    vector&
    operator=(const vector& __x)
    {
      if (&__x == this)
	return *this;
      if (__x.size() > capacity())
	{
	  this->_M_deallocate();
	  _M_initialize(__x.size());
	}
      this->_M_impl._M_finish = _M_copy_aligned(__x.begin(), __x.end(),
						begin());
      return *this;
    }

#ifdef __GXX_EXPERIMENTAL_CXX0X__
    vector&
    operator=(vector&& __x)
    {
      // NB: DR 1204.
      // NB: DR 675.
      this->clear();
      this->swap(__x); 
      return *this;
    }

    vector&
    operator=(initializer_list<bool> __l)
    {
      this->assign (__l.begin(), __l.end());
      return *this;
    }
#endif

    // assign(), a generalized assignment member function.  Two
    // versions: one that takes a count, and one that takes a range.
    // The range version is a member template, so we dispatch on whether
    // or not the type is an integer.
    void
    assign(size_type __n, const bool& __x)
    { _M_fill_assign(__n, __x); }

    template<typename _InputIterator>
      void
      assign(_InputIterator __first, _InputIterator __last)
      {
	typedef typename std::__is_integer<_InputIterator>::__type _Integral;
	_M_assign_dispatch(__first, __last, _Integral());
      }

#ifdef __GXX_EXPERIMENTAL_CXX0X__
    void
    assign(initializer_list<bool> __l)
    { this->assign(__l.begin(), __l.end()); }
#endif

    iterator
    begin()
    { return this->_M_impl._M_start; }

    const_iterator
    begin() const
    { return this->_M_impl._M_start; }

    iterator
    end()
    { return this->_M_impl._M_finish; }

    const_iterator
    end() const
    { return this->_M_impl._M_finish; }

    reverse_iterator
    rbegin()
    { return reverse_iterator(end()); }

    const_reverse_iterator
    rbegin() const
    { return const_reverse_iterator(end()); }

    reverse_iterator
    rend()
    { return reverse_iterator(begin()); }

    const_reverse_iterator
    rend() const
    { return const_reverse_iterator(begin()); }

#ifdef __GXX_EXPERIMENTAL_CXX0X__
    const_iterator
    cbegin() const
    { return this->_M_impl._M_start; }

    const_iterator
    cend() const
    { return this->_M_impl._M_finish; }

    const_reverse_iterator
    crbegin() const
    { return const_reverse_iterator(end()); }

    const_reverse_iterator
    crend() const
    { return const_reverse_iterator(begin()); }
#endif

    size_type
    size() const
    { return size_type(end() - begin()); }

    size_type
    max_size() const
    {
      const size_type __isize =
	__gnu_cxx::__numeric_traits<difference_type>::__max
	- int(_S_word_bit) + 1;
      const size_type __asize = _M_get_Bit_allocator().max_size();
      return (__asize <= __isize / int(_S_word_bit)
	      ? __asize * int(_S_word_bit) : __isize);
    }

    size_type
    capacity() const
    { return size_type(const_iterator(this->_M_impl._M_end_of_storage, 0)
		       - begin()); }

    bool
    empty() const
    { return begin() == end(); }

    reference
    operator[](size_type __n)
    {
      return *iterator(this->_M_impl._M_start._M_p
		       + __n / int(_S_word_bit), __n % int(_S_word_bit));
    }

    const_reference
    operator[](size_type __n) const
    {
      return *const_iterator(this->_M_impl._M_start._M_p
			     + __n / int(_S_word_bit), __n % int(_S_word_bit));
    }

  protected:
    void
    _M_range_check(size_type __n) const
    {
      if (__n >= this->size())
        __throw_out_of_range(__N("vector<bool>::_M_range_check"));
    }

  public:
    reference
    at(size_type __n)
    { _M_range_check(__n); return (*this)[__n]; }

    const_reference
    at(size_type __n) const
    { _M_range_check(__n); return (*this)[__n]; }

    void
    reserve(size_type __n);

    reference
    front()
    { return *begin(); }

    const_reference
    front() const
    { return *begin(); }

    reference
    back()
    { return *(end() - 1); }

    const_reference
    back() const
    { return *(end() - 1); }

    // _GLIBCXX_RESOLVE_LIB_DEFECTS
    // DR 464. Suggestion for new member functions in standard containers.
    // N.B. DR 464 says nothing about vector<bool> but we need something
    // here due to the way we are implementing DR 464 in the debug-mode
    // vector class.
    void
    data() { }

    void
    push_back(bool __x)
    {
      if (this->_M_impl._M_finish._M_p != this->_M_impl._M_end_of_storage)
        *this->_M_impl._M_finish++ = __x;
      else
        _M_insert_aux(end(), __x);
    }

    void
    swap(vector& __x)
    {
      std::swap(this->_M_impl._M_start, __x._M_impl._M_start);
      std::swap(this->_M_impl._M_finish, __x._M_impl._M_finish);
      std::swap(this->_M_impl._M_end_of_storage, 
		__x._M_impl._M_end_of_storage);

      // _GLIBCXX_RESOLVE_LIB_DEFECTS
      // 431. Swapping containers with unequal allocators.
      std::__alloc_swap<typename _Base::_Bit_alloc_type>::
	_S_do_it(_M_get_Bit_allocator(), __x._M_get_Bit_allocator());
    }

    // [23.2.5]/1, third-to-last entry in synopsis listing
    static void
    swap(reference __x, reference __y)
    {
      bool __tmp = __x;
      __x = __y;
      __y = __tmp;
    }

    iterator
    insert(iterator __position, const bool& __x = bool())
    {
      const difference_type __n = __position - begin();
      if (this->_M_impl._M_finish._M_p != this->_M_impl._M_end_of_storage
	  && __position == end())
        *this->_M_impl._M_finish++ = __x;
      else
        _M_insert_aux(__position, __x);
      return begin() + __n;
    }

    template<typename _InputIterator>
      void
      insert(iterator __position,
	     _InputIterator __first, _InputIterator __last)
      {
	typedef typename std::__is_integer<_InputIterator>::__type _Integral;
	_M_insert_dispatch(__position, __first, __last, _Integral());
      }

    void
    insert(iterator __position, size_type __n, const bool& __x)
    { _M_fill_insert(__position, __n, __x); }

#ifdef __GXX_EXPERIMENTAL_CXX0X__
    void insert(iterator __p, initializer_list<bool> __l)
    { this->insert(__p, __l.begin(), __l.end()); }
#endif

    void
    pop_back()
    { --this->_M_impl._M_finish; }

    iterator
    erase(iterator __position)
    {
      if (__position + 1 != end())
        std::copy(__position + 1, end(), __position);
      --this->_M_impl._M_finish;
      return __position;
    }

    iterator
    erase(iterator __first, iterator __last)
    {
      _M_erase_at_end(std::copy(__last, end(), __first));
      return __first;
    }

    void
    resize(size_type __new_size, bool __x = bool())
    {
      if (__new_size < size())
        _M_erase_at_end(begin() + difference_type(__new_size));
      else
        insert(end(), __new_size - size(), __x);
    }

#ifdef __GXX_EXPERIMENTAL_CXX0X__
    void
    shrink_to_fit()
    { std::__shrink_to_fit<vector>::_S_do_it(*this); }
#endif

    void
    flip()
    {
      for (_Bit_type * __p = this->_M_impl._M_start._M_p;
	   __p != this->_M_impl._M_end_of_storage; ++__p)
        *__p = ~*__p;
    }

    void
    clear()
    { _M_erase_at_end(begin()); }

   
  protected:
    // Precondition: __first._M_offset == 0 && __result._M_offset == 0.
    iterator
    _M_copy_aligned(const_iterator __first, const_iterator __last,
		    iterator __result)
    {
      _Bit_type* __q = std::copy(__first._M_p, __last._M_p, __result._M_p);
      return std::copy(const_iterator(__last._M_p, 0), __last,
		       iterator(__q, 0));
    }

    void
    _M_initialize(size_type __n)
    {
      _Bit_type* __q = this->_M_allocate(__n);
      this->_M_impl._M_end_of_storage = (__q
					 + ((__n + int(_S_word_bit) - 1)
					    / int(_S_word_bit)));
      this->_M_impl._M_start = iterator(__q, 0);
      this->_M_impl._M_finish = this->_M_impl._M_start + difference_type(__n);
    }

    // Check whether it's an integral type.  If so, it's not an iterator.

    // _GLIBCXX_RESOLVE_LIB_DEFECTS
    // 438. Ambiguity in the "do the right thing" clause
    template<typename _Integer>
      void
      _M_initialize_dispatch(_Integer __n, _Integer __x, __true_type)
      {
	_M_initialize(static_cast<size_type>(__n));
	std::fill(this->_M_impl._M_start._M_p, 
		  this->_M_impl._M_end_of_storage, __x ? ~0 : 0);
      }

    template<typename _InputIterator>
      void 
      _M_initialize_dispatch(_InputIterator __first, _InputIterator __last,
			     __false_type)
      { _M_initialize_range(__first, __last, 
			    std::__iterator_category(__first)); }

    template<typename _InputIterator>
      void
      _M_initialize_range(_InputIterator __first, _InputIterator __last,
			  std::input_iterator_tag)
      {
	for (; __first != __last; ++__first)
	  push_back(*__first);
      }

    template<typename _ForwardIterator>
      void
      _M_initialize_range(_ForwardIterator __first, _ForwardIterator __last,
			  std::forward_iterator_tag)
      {
	const size_type __n = std::distance(__first, __last);
	_M_initialize(__n);
	std::copy(__first, __last, this->_M_impl._M_start);
      }

    // _GLIBCXX_RESOLVE_LIB_DEFECTS
    // 438. Ambiguity in the "do the right thing" clause
    template<typename _Integer>
      void
      _M_assign_dispatch(_Integer __n, _Integer __val, __true_type)
      { _M_fill_assign(__n, __val); }

    template<class _InputIterator>
      void
      _M_assign_dispatch(_InputIterator __first, _InputIterator __last,
			 __false_type)
      { _M_assign_aux(__first, __last, std::__iterator_category(__first)); }

    void
    _M_fill_assign(size_t __n, bool __x)
    {
      if (__n > size())
	{
	  std::fill(this->_M_impl._M_start._M_p, 
		    this->_M_impl._M_end_of_storage, __x ? ~0 : 0);
	  insert(end(), __n - size(), __x);
	}
      else
	{
	  _M_erase_at_end(begin() + __n);
	  std::fill(this->_M_impl._M_start._M_p, 
		    this->_M_impl._M_end_of_storage, __x ? ~0 : 0);
	}
    }

    template<typename _InputIterator>
      void
      _M_assign_aux(_InputIterator __first, _InputIterator __last,
		    std::input_iterator_tag)
      {
	iterator __cur = begin();
	for (; __first != __last && __cur != end(); ++__cur, ++__first)
	  *__cur = *__first;
	if (__first == __last)
	  _M_erase_at_end(__cur);
	else
	  insert(end(), __first, __last);
      }
    
    template<typename _ForwardIterator>
      void
      _M_assign_aux(_ForwardIterator __first, _ForwardIterator __last,
		    std::forward_iterator_tag)
      {
	const size_type __len = std::distance(__first, __last);
	if (__len < size())
	  _M_erase_at_end(std::copy(__first, __last, begin()));
	else
	  {
	    _ForwardIterator __mid = __first;
	    std::advance(__mid, size());
	    std::copy(__first, __mid, begin());
	    insert(end(), __mid, __last);
	  }
      }

    // Check whether it's an integral type.  If so, it's not an iterator.

    // _GLIBCXX_RESOLVE_LIB_DEFECTS
    // 438. Ambiguity in the "do the right thing" clause
    template<typename _Integer>
      void
      _M_insert_dispatch(iterator __pos, _Integer __n, _Integer __x,
			 __true_type)
      { _M_fill_insert(__pos, __n, __x); }

    template<typename _InputIterator>
      void
      _M_insert_dispatch(iterator __pos,
			 _InputIterator __first, _InputIterator __last,
			 __false_type)
      { _M_insert_range(__pos, __first, __last,
			std::__iterator_category(__first)); }

    void
    _M_fill_insert(iterator __position, size_type __n, bool __x);

    template<typename _InputIterator>
      void
      _M_insert_range(iterator __pos, _InputIterator __first, 
		      _InputIterator __last, std::input_iterator_tag)
      {
	for (; __first != __last; ++__first)
	  {
	    __pos = insert(__pos, *__first);
	    ++__pos;
	  }
      }

    template<typename _ForwardIterator>
      void
      _M_insert_range(iterator __position, _ForwardIterator __first, 
		      _ForwardIterator __last, std::forward_iterator_tag);

    void
    _M_insert_aux(iterator __position, bool __x);

    size_type
    _M_check_len(size_type __n, const char* __s) const
    {
      if (max_size() - size() < __n)
	__throw_length_error(__N(__s));

      const size_type __len = size() + std::max(size(), __n);
      return (__len < size() || __len > max_size()) ? max_size() : __len;
    }

    void
    _M_erase_at_end(iterator __pos)
    { this->_M_impl._M_finish = __pos; }
  };

_GLIBCXX_END_NESTED_NAMESPACE

#ifdef __GXX_EXPERIMENTAL_CXX0X__

#include <bits/functional_hash.h>

_GLIBCXX_BEGIN_NAMESPACE(std)

  // DR 1182.
  /// std::hash specialization for vector<bool>.
  template<typename _Alloc>
    struct hash<_GLIBCXX_STD_D::vector<bool, _Alloc>>
<<<<<<< HEAD
    : public std::unary_function<_GLIBCXX_STD_D::vector<bool, _Alloc>, size_t>
=======
    : public __hash_base<size_t, _GLIBCXX_STD_D::vector<bool, _Alloc>>
>>>>>>> b56a5220
    {
      size_t
      operator()(const _GLIBCXX_STD_D::vector<bool, _Alloc>& __b) const;
    };

_GLIBCXX_END_NAMESPACE

#endif // __GXX_EXPERIMENTAL_CXX0X__

#endif<|MERGE_RESOLUTION|>--- conflicted
+++ resolved
@@ -1038,11 +1038,7 @@
   /// std::hash specialization for vector<bool>.
   template<typename _Alloc>
     struct hash<_GLIBCXX_STD_D::vector<bool, _Alloc>>
-<<<<<<< HEAD
-    : public std::unary_function<_GLIBCXX_STD_D::vector<bool, _Alloc>, size_t>
-=======
     : public __hash_base<size_t, _GLIBCXX_STD_D::vector<bool, _Alloc>>
->>>>>>> b56a5220
     {
       size_t
       operator()(const _GLIBCXX_STD_D::vector<bool, _Alloc>& __b) const;
