--- conflicted
+++ resolved
@@ -655,10 +655,6 @@
 } // namespace __atomic0
 
 _GLIBCXX_END_NAMESPACE_VERSION
-<<<<<<< HEAD
-} // namespace
-=======
 } // namespace std
->>>>>>> 67b73e13
 
 #endif