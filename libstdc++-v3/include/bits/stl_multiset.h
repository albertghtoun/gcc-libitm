--- conflicted
+++ resolved
@@ -475,11 +475,7 @@
        *  responsibility.
        */
       iterator
-<<<<<<< HEAD
-      erase(iterator __position)
-=======
       erase(const_iterator __position)
->>>>>>> b56a5220
       { return _M_t.erase(__position); }
 #else
       /**
@@ -515,25 +511,6 @@
 #ifdef __GXX_EXPERIMENTAL_CXX0X__
       // _GLIBCXX_RESOLVE_LIB_DEFECTS
       // DR 130. Associative erase should return an iterator.
-<<<<<<< HEAD
-      /**
-       *  @brief Erases a [first,last) range of elements from a %multiset.
-       *  @param  first  Iterator pointing to the start of the range to be
-       *                 erased.
-       *  @param  last  Iterator pointing to the end of the range to be erased.
-       *  @return The iterator @a last.
-       *
-       *  This function erases a sequence of elements from a %multiset.
-       *  Note that this function only erases the elements, and that if
-       *  the elements themselves are pointers, the pointed-to memory is not
-       *  touched in any way.  Managing the pointer is the user's responsibility.
-       */
-      iterator
-      erase(iterator __first, iterator __last)
-      { return _M_t.erase(__first, __last); }
-#else
-=======
->>>>>>> b56a5220
       /**
        *  @brief Erases a [first,last) range of elements from a %multiset.
        *  @param  first  Iterator pointing to the start of the range to be
