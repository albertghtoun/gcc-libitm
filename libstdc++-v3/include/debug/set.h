// Debugging set implementation -*- C++ -*-

// Copyright (C) 2003, 2004, 2005, 2006, 2007, 2008, 2009, 2010
// Free Software Foundation, Inc.
//
// This file is part of the GNU ISO C++ Library.  This library is free
// software; you can redistribute it and/or modify it under the
// terms of the GNU General Public License as published by the
// Free Software Foundation; either version 3, or (at your option)
// any later version.

// This library is distributed in the hope that it will be useful,
// but WITHOUT ANY WARRANTY; without even the implied warranty of
// MERCHANTABILITY or FITNESS FOR A PARTICULAR PURPOSE.  See the
// GNU General Public License for more details.

// Under Section 7 of GPL version 3, you are granted additional
// permissions described in the GCC Runtime Library Exception, version
// 3.1, as published by the Free Software Foundation.

// You should have received a copy of the GNU General Public License and
// a copy of the GCC Runtime Library Exception along with this program;
// see the files COPYING3 and COPYING.RUNTIME respectively.  If not, see
// <http://www.gnu.org/licenses/>.

/** @file debug/set.h
 *  This file is a GNU debug extension to the Standard C++ Library.
 */

#ifndef _GLIBCXX_DEBUG_SET_H
#define _GLIBCXX_DEBUG_SET_H 1

#include <debug/safe_sequence.h>
#include <debug/safe_iterator.h>
#include <utility>

namespace std 
{
namespace __debug
{
  /// Class std::set with safety/checking/debug instrumentation.
  template<typename _Key, typename _Compare = std::less<_Key>,
	   typename _Allocator = std::allocator<_Key> >
    class set
    : public _GLIBCXX_STD_D::set<_Key,_Compare,_Allocator>,
      public __gnu_debug::_Safe_sequence<set<_Key, _Compare, _Allocator> >
    {
      typedef _GLIBCXX_STD_D::set<_Key, _Compare, _Allocator> _Base;
      typedef __gnu_debug::_Safe_sequence<set> _Safe_base;

      typedef typename _Base::const_iterator _Base_const_iterator;
      typedef typename _Base::iterator _Base_iterator;
      typedef __gnu_debug::_Equal_to<_Base_const_iterator> _Equal;
    public:
      // types:
      typedef _Key				    key_type;
      typedef _Key				    value_type;
      typedef _Compare				    key_compare;
      typedef _Compare				    value_compare;
      typedef _Allocator			    allocator_type;
      typedef typename _Base::reference             reference;
      typedef typename _Base::const_reference       const_reference;

      typedef __gnu_debug::_Safe_iterator<_Base_iterator, set>
                                                    iterator;
      typedef __gnu_debug::_Safe_iterator<_Base_const_iterator, set>
                                                    const_iterator;

      typedef typename _Base::size_type             size_type;
      typedef typename _Base::difference_type       difference_type;
      typedef typename _Base::pointer               pointer;
      typedef typename _Base::const_pointer         const_pointer;
      typedef std::reverse_iterator<iterator>       reverse_iterator;
      typedef std::reverse_iterator<const_iterator> const_reverse_iterator;

      // 23.3.3.1 construct/copy/destroy:
      explicit set(const _Compare& __comp = _Compare(),
		   const _Allocator& __a = _Allocator())
      : _Base(__comp, __a) { }

      template<typename _InputIterator>
        set(_InputIterator __first, _InputIterator __last,
	    const _Compare& __comp = _Compare(),
	    const _Allocator& __a = _Allocator())
	: _Base(__gnu_debug::__base(__gnu_debug::__check_valid_range(__first,
								     __last)),
		__gnu_debug::__base(__last),
		__comp, __a) { }

      set(const set& __x)
      : _Base(__x), _Safe_base() { }

      set(const _Base& __x)
      : _Base(__x), _Safe_base() { }

#ifdef __GXX_EXPERIMENTAL_CXX0X__
      set(set&& __x)
      : _Base(std::move(__x)), _Safe_base()
      { this->_M_swap(__x); }

      set(initializer_list<value_type> __l,
	  const _Compare& __comp = _Compare(),
	  const allocator_type& __a = allocator_type())
      : _Base(__l, __comp, __a), _Safe_base() { }
#endif

      ~set() { }

      set&
      operator=(const set& __x)
      {
	*static_cast<_Base*>(this) = __x;
	this->_M_invalidate_all();
	return *this;
      }

#ifdef __GXX_EXPERIMENTAL_CXX0X__
      set&
      operator=(set&& __x)
      {
	// NB: DR 1204.
	// NB: DR 675.
	clear();
	swap(__x);
	return *this;
      }

      set&
      operator=(initializer_list<value_type> __l)
      {
	this->clear();
	this->insert(__l);
	return *this;
      }
#endif

      using _Base::get_allocator;

      // iterators:
      iterator
      begin()
      { return iterator(_Base::begin(), this); }

      const_iterator
      begin() const
      { return const_iterator(_Base::begin(), this); }

      iterator
      end()
      { return iterator(_Base::end(), this); }

      const_iterator
      end() const
      { return const_iterator(_Base::end(), this); }

      reverse_iterator
      rbegin()
      { return reverse_iterator(end()); }

      const_reverse_iterator
      rbegin() const
      { return const_reverse_iterator(end()); }

      reverse_iterator
      rend()
      { return reverse_iterator(begin()); }

      const_reverse_iterator
      rend() const
      { return const_reverse_iterator(begin()); }

#ifdef __GXX_EXPERIMENTAL_CXX0X__
      const_iterator
      cbegin() const
      { return const_iterator(_Base::begin(), this); }

      const_iterator
      cend() const
      { return const_iterator(_Base::end(), this); }

      const_reverse_iterator
      crbegin() const
      { return const_reverse_iterator(end()); }

      const_reverse_iterator
      crend() const
      { return const_reverse_iterator(begin()); }
#endif

      // capacity:
      using _Base::empty;
      using _Base::size;
      using _Base::max_size;

      // modifiers:
      std::pair<iterator, bool>
      insert(const value_type& __x)
      {
	std::pair<_Base_iterator, bool> __res = _Base::insert(__x);
	return std::pair<iterator, bool>(iterator(__res.first, this),
					 __res.second);
      }

#ifdef __GXX_EXPERIMENTAL_CXX0X__
      std::pair<iterator, bool>
      insert(value_type&& __x)
      {
	typedef typename _Base::iterator _Base_iterator;
	std::pair<_Base_iterator, bool> __res
	  = _Base::insert(std::move(__x));
	return std::pair<iterator, bool>(iterator(__res.first, this),
					 __res.second);
      }
#endif

      iterator
      insert(const_iterator __position, const value_type& __x)
      {
	__glibcxx_check_insert(__position);
	return iterator(_Base::insert(__position.base(), __x), this);
      }

#ifdef __GXX_EXPERIMENTAL_CXX0X__
      iterator
      insert(const_iterator __position, value_type&& __x)
      {
	__glibcxx_check_insert(__position);
	return iterator(_Base::insert(__position.base(), std::move(__x)),
			this);
      }
#endif

      template <typename _InputIterator>
        void
        insert(_InputIterator __first, _InputIterator __last)
        {
	  __glibcxx_check_valid_range(__first, __last);
	  _Base::insert(__gnu_debug::__base(__first),
			__gnu_debug::__base(__last));
	}

#ifdef __GXX_EXPERIMENTAL_CXX0X__
      void
      insert(initializer_list<value_type> __l)
      { _Base::insert(__l); }
#endif

#ifdef __GXX_EXPERIMENTAL_CXX0X__
      iterator
<<<<<<< HEAD
      erase(iterator __position)
      {
	__glibcxx_check_erase(__position);
	__position._M_invalidate();
=======
      erase(const_iterator __position)
      {
	__glibcxx_check_erase(__position);
	this->_M_invalidate_if(_Equal(__position.base()));
>>>>>>> b56a5220
	return iterator(_Base::erase(__position.base()), this);
      }
#else
      void
      erase(iterator __position)
      {
	__glibcxx_check_erase(__position);
	this->_M_invalidate_if(_Equal(__position.base()));
	_Base::erase(__position.base());
      }
#endif

      size_type
      erase(const key_type& __x)
      {
	_Base_iterator __victim = _Base::find(__x);
	if (__victim == _Base::end())
          return 0;
	else
	  {
	    this->_M_invalidate_if(_Equal(__victim));
	    _Base::erase(__victim);
	    return 1;
	  }
      }

#ifdef __GXX_EXPERIMENTAL_CXX0X__
      iterator
<<<<<<< HEAD
      erase(iterator __first, iterator __last)
=======
      erase(const_iterator __first, const_iterator __last)
>>>>>>> b56a5220
      {
	// _GLIBCXX_RESOLVE_LIB_DEFECTS
	// 151. can't currently clear() empty container
	__glibcxx_check_erase_range(__first, __last);
<<<<<<< HEAD
	while (__first != __last)
	  this->erase(__first++);
	return __last;
=======
	for (_Base_const_iterator __victim = __first.base();
	     __victim != __last.base(); ++__victim)
	  {
	    _GLIBCXX_DEBUG_VERIFY(__victim != _Base::end(),
				  _M_message(__gnu_debug::__msg_valid_range)
				  ._M_iterator(__first, "first")
				  ._M_iterator(__last, "last"));
	    this->_M_invalidate_if(_Equal(__victim));
	  }
	return iterator(_Base::erase(__first.base(), __last.base()), this);
>>>>>>> b56a5220
      }
#else
      void
      erase(iterator __first, iterator __last)
      {
	// _GLIBCXX_RESOLVE_LIB_DEFECTS
	// 151. can't currently clear() empty container
	__glibcxx_check_erase_range(__first, __last);
<<<<<<< HEAD
	while (__first != __last)
	  this->erase(__first++);
=======
	for (_Base_iterator __victim = __first.base();
	     __victim != __last.base(); ++__victim)
	  {
	    _GLIBCXX_DEBUG_VERIFY(__victim != _Base::end(),
				  _M_message(__gnu_debug::__msg_valid_range)
				  ._M_iterator(__first, "first")
				  ._M_iterator(__last, "last"));
	    this->_M_invalidate_if(_Equal(__victim));
	  }
	_Base::erase(__first.base(), __last.base());
>>>>>>> b56a5220
      }
#endif

      void
      swap(set& __x)
      {
	_Base::swap(__x);
	this->_M_swap(__x);
      }

      void
      clear()
      {
	this->_M_invalidate_all();
	_Base::clear();
      }

      // observers:
      using _Base::key_comp;
      using _Base::value_comp;

      // set operations:
      iterator
      find(const key_type& __x)
      { return iterator(_Base::find(__x), this); }

      // _GLIBCXX_RESOLVE_LIB_DEFECTS
      // 214. set::find() missing const overload
      const_iterator
      find(const key_type& __x) const
      { return const_iterator(_Base::find(__x), this); }

      using _Base::count;

      iterator
      lower_bound(const key_type& __x)
      { return iterator(_Base::lower_bound(__x), this); }

      // _GLIBCXX_RESOLVE_LIB_DEFECTS
      // 214. set::find() missing const overload
      const_iterator
      lower_bound(const key_type& __x) const
      { return const_iterator(_Base::lower_bound(__x), this); }

      iterator
      upper_bound(const key_type& __x)
      { return iterator(_Base::upper_bound(__x), this); }

      // _GLIBCXX_RESOLVE_LIB_DEFECTS
      // 214. set::find() missing const overload
      const_iterator
      upper_bound(const key_type& __x) const
      { return const_iterator(_Base::upper_bound(__x), this); }

      std::pair<iterator,iterator>
      equal_range(const key_type& __x)
      {
	std::pair<_Base_iterator, _Base_iterator> __res =
        _Base::equal_range(__x);
	return std::make_pair(iterator(__res.first, this),
			      iterator(__res.second, this));
      }

      // _GLIBCXX_RESOLVE_LIB_DEFECTS
      // 214. set::find() missing const overload
      std::pair<const_iterator,const_iterator>
      equal_range(const key_type& __x) const
      {
	std::pair<_Base_iterator, _Base_iterator> __res =
        _Base::equal_range(__x);
	return std::make_pair(const_iterator(__res.first, this),
			      const_iterator(__res.second, this));
      }

      _Base&
      _M_base() { return *this; }

      const _Base&
      _M_base() const { return *this; }

    private:
      void
      _M_invalidate_all()
      {
	typedef __gnu_debug::_Not_equal_to<_Base_const_iterator> _Not_equal;
	this->_M_invalidate_if(_Not_equal(_M_base().end()));
      }
    };

  template<typename _Key, typename _Compare, typename _Allocator>
    inline bool
    operator==(const set<_Key, _Compare, _Allocator>& __lhs,
	       const set<_Key, _Compare, _Allocator>& __rhs)
    { return __lhs._M_base() == __rhs._M_base(); }

  template<typename _Key, typename _Compare, typename _Allocator>
    inline bool
    operator!=(const set<_Key, _Compare, _Allocator>& __lhs,
	       const set<_Key, _Compare, _Allocator>& __rhs)
    { return __lhs._M_base() != __rhs._M_base(); }

  template<typename _Key, typename _Compare, typename _Allocator>
    inline bool
    operator<(const set<_Key, _Compare, _Allocator>& __lhs,
	      const set<_Key, _Compare, _Allocator>& __rhs)
    { return __lhs._M_base() < __rhs._M_base(); }

  template<typename _Key, typename _Compare, typename _Allocator>
    inline bool
    operator<=(const set<_Key, _Compare, _Allocator>& __lhs,
	       const set<_Key, _Compare, _Allocator>& __rhs)
    { return __lhs._M_base() <= __rhs._M_base(); }

  template<typename _Key, typename _Compare, typename _Allocator>
    inline bool
    operator>=(const set<_Key, _Compare, _Allocator>& __lhs,
	       const set<_Key, _Compare, _Allocator>& __rhs)
    { return __lhs._M_base() >= __rhs._M_base(); }

  template<typename _Key, typename _Compare, typename _Allocator>
    inline bool
    operator>(const set<_Key, _Compare, _Allocator>& __lhs,
	      const set<_Key, _Compare, _Allocator>& __rhs)
    { return __lhs._M_base() > __rhs._M_base(); }

  template<typename _Key, typename _Compare, typename _Allocator>
    void
    swap(set<_Key, _Compare, _Allocator>& __x,
	 set<_Key, _Compare, _Allocator>& __y)
    { return __x.swap(__y); }

} // namespace __debug
} // namespace std

#endif<|MERGE_RESOLUTION|>--- conflicted
+++ resolved
@@ -247,17 +247,10 @@
 
 #ifdef __GXX_EXPERIMENTAL_CXX0X__
       iterator
-<<<<<<< HEAD
-      erase(iterator __position)
-      {
-	__glibcxx_check_erase(__position);
-	__position._M_invalidate();
-=======
       erase(const_iterator __position)
       {
 	__glibcxx_check_erase(__position);
 	this->_M_invalidate_if(_Equal(__position.base()));
->>>>>>> b56a5220
 	return iterator(_Base::erase(__position.base()), this);
       }
 #else
@@ -286,20 +279,11 @@
 
 #ifdef __GXX_EXPERIMENTAL_CXX0X__
       iterator
-<<<<<<< HEAD
-      erase(iterator __first, iterator __last)
-=======
       erase(const_iterator __first, const_iterator __last)
->>>>>>> b56a5220
       {
 	// _GLIBCXX_RESOLVE_LIB_DEFECTS
 	// 151. can't currently clear() empty container
 	__glibcxx_check_erase_range(__first, __last);
-<<<<<<< HEAD
-	while (__first != __last)
-	  this->erase(__first++);
-	return __last;
-=======
 	for (_Base_const_iterator __victim = __first.base();
 	     __victim != __last.base(); ++__victim)
 	  {
@@ -310,7 +294,6 @@
 	    this->_M_invalidate_if(_Equal(__victim));
 	  }
 	return iterator(_Base::erase(__first.base(), __last.base()), this);
->>>>>>> b56a5220
       }
 #else
       void
@@ -319,10 +302,6 @@
 	// _GLIBCXX_RESOLVE_LIB_DEFECTS
 	// 151. can't currently clear() empty container
 	__glibcxx_check_erase_range(__first, __last);
-<<<<<<< HEAD
-	while (__first != __last)
-	  this->erase(__first++);
-=======
 	for (_Base_iterator __victim = __first.base();
 	     __victim != __last.base(); ++__victim)
 	  {
@@ -333,7 +312,6 @@
 	    this->_M_invalidate_if(_Equal(__victim));
 	  }
 	_Base::erase(__first.base(), __last.base());
->>>>>>> b56a5220
       }
 #endif
 
