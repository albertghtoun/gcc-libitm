// Debugging vector implementation -*- C++ -*-

// Copyright (C) 2003, 2004, 2005, 2006, 2007, 2008, 2009, 2010
// Free Software Foundation, Inc.
//
// This file is part of the GNU ISO C++ Library.  This library is free
// software; you can redistribute it and/or modify it under the
// terms of the GNU General Public License as published by the
// Free Software Foundation; either version 3, or (at your option)
// any later version.

// This library is distributed in the hope that it will be useful,
// but WITHOUT ANY WARRANTY; without even the implied warranty of
// MERCHANTABILITY or FITNESS FOR A PARTICULAR PURPOSE.  See the
// GNU General Public License for more details.

// Under Section 7 of GPL version 3, you are granted additional
// permissions described in the GCC Runtime Library Exception, version
// 3.1, as published by the Free Software Foundation.

// You should have received a copy of the GNU General Public License and
// a copy of the GCC Runtime Library Exception along with this program;
// see the files COPYING3 and COPYING.RUNTIME respectively.  If not, see
// <http://www.gnu.org/licenses/>.

/** @file debug/vector
 *  This file is a GNU debug extension to the Standard C++ Library.
 */

#ifndef _GLIBCXX_DEBUG_VECTOR
#define _GLIBCXX_DEBUG_VECTOR 1

#include <vector>
#include <utility>
#include <debug/safe_sequence.h>
#include <debug/safe_iterator.h>

namespace std
{
namespace __debug
{
  /// Class std::vector with safety/checking/debug instrumentation.
  template<typename _Tp,
	   typename _Allocator = std::allocator<_Tp> >
    class vector
    : public _GLIBCXX_STD_D::vector<_Tp, _Allocator>,
      public __gnu_debug::_Safe_sequence<vector<_Tp, _Allocator> >
    {
      typedef _GLIBCXX_STD_D::vector<_Tp, _Allocator> _Base;
      typedef __gnu_debug::_Safe_sequence<vector>              _Safe_base;

      typedef typename _Base::iterator _Base_iterator;
      typedef typename _Base::const_iterator _Base_const_iterator;
      typedef __gnu_debug::_Equal_to<_Base_const_iterator> _Equal;

    public:
      typedef typename _Base::reference             reference;
      typedef typename _Base::const_reference       const_reference;

      typedef __gnu_debug::_Safe_iterator<_Base_iterator,vector>
      iterator;
      typedef __gnu_debug::_Safe_iterator<_Base_const_iterator,vector>
      const_iterator;

      typedef typename _Base::size_type             size_type;
      typedef typename _Base::difference_type       difference_type;

      typedef _Tp				    value_type;
      typedef _Allocator			    allocator_type;
      typedef typename _Base::pointer               pointer;
      typedef typename _Base::const_pointer         const_pointer;
      typedef std::reverse_iterator<iterator>       reverse_iterator;
      typedef std::reverse_iterator<const_iterator> const_reverse_iterator;

      // 23.2.4.1 construct/copy/destroy:
      explicit
      vector(const _Allocator& __a = _Allocator())
      : _Base(__a), _M_guaranteed_capacity(0) { }

#ifdef __GXX_EXPERIMENTAL_CXX0X__
      explicit
      vector(size_type __n)
      : _Base(__n), _M_guaranteed_capacity(__n) { }

      vector(size_type __n, const _Tp& __value,
	     const _Allocator& __a = _Allocator())
      : _Base(__n, __value, __a), _M_guaranteed_capacity(__n) { }
#else
      explicit
      vector(size_type __n, const _Tp& __value = _Tp(),
	     const _Allocator& __a = _Allocator())
      : _Base(__n, __value, __a), _M_guaranteed_capacity(__n) { }
#endif

      template<class _InputIterator>
        vector(_InputIterator __first, _InputIterator __last,
	       const _Allocator& __a = _Allocator())
        : _Base(__gnu_debug::__base(__gnu_debug::__check_valid_range(__first,
								     __last)),
		__gnu_debug::__base(__last), __a),
	  _M_guaranteed_capacity(0)
        { _M_update_guaranteed_capacity(); }

      vector(const vector& __x)
      : _Base(__x), _Safe_base(), _M_guaranteed_capacity(__x.size()) { }

      /// Construction from a release-mode vector
      vector(const _Base& __x)
      : _Base(__x), _Safe_base(), _M_guaranteed_capacity(__x.size()) { }

#ifdef __GXX_EXPERIMENTAL_CXX0X__
      vector(vector&& __x)
      : _Base(std::move(__x)), _Safe_base(),
	_M_guaranteed_capacity(this->size())
      {
	this->_M_swap(__x);
	__x._M_guaranteed_capacity = 0;
      }

      vector(initializer_list<value_type> __l,
	     const allocator_type& __a = allocator_type())
      : _Base(__l, __a), _Safe_base(),
	_M_guaranteed_capacity(__l.size()) { }
#endif

      ~vector() { }

      vector&
      operator=(const vector& __x)
      {
	static_cast<_Base&>(*this) = __x;
	this->_M_invalidate_all();
	_M_update_guaranteed_capacity();
	return *this;
      }

#ifdef __GXX_EXPERIMENTAL_CXX0X__
      vector&
      operator=(vector&& __x)
      {
	// NB: DR 1204.
	// NB: DR 675.
	clear();
	swap(__x);
	return *this;
      }

      vector&
      operator=(initializer_list<value_type> __l)
      {
	static_cast<_Base&>(*this) = __l;
	this->_M_invalidate_all();
	_M_update_guaranteed_capacity();
	return *this;
      }
#endif

      template<typename _InputIterator>
        void
        assign(_InputIterator __first, _InputIterator __last)
        {
	  __glibcxx_check_valid_range(__first, __last);
	  _Base::assign(__gnu_debug::__base(__first),
			__gnu_debug::__base(__last));
	  this->_M_invalidate_all();
	  _M_update_guaranteed_capacity();
	}

      void
      assign(size_type __n, const _Tp& __u)
      {
	_Base::assign(__n, __u);
	this->_M_invalidate_all();
	_M_update_guaranteed_capacity();
      }

#ifdef __GXX_EXPERIMENTAL_CXX0X__
      void
      assign(initializer_list<value_type> __l)
      {
	_Base::assign(__l);
	this->_M_invalidate_all();
	_M_update_guaranteed_capacity();
      }
#endif

      using _Base::get_allocator;

      // iterators:
      iterator
      begin()
      { return iterator(_Base::begin(), this); }

      const_iterator
      begin() const
      { return const_iterator(_Base::begin(), this); }

      iterator
      end()
      { return iterator(_Base::end(), this); }

      const_iterator
      end() const
      { return const_iterator(_Base::end(), this); }

      reverse_iterator
      rbegin()
      { return reverse_iterator(end()); }

      const_reverse_iterator
      rbegin() const
      { return const_reverse_iterator(end()); }

      reverse_iterator
      rend()
      { return reverse_iterator(begin()); }

      const_reverse_iterator
      rend() const
      { return const_reverse_iterator(begin()); }

#ifdef __GXX_EXPERIMENTAL_CXX0X__
      const_iterator
      cbegin() const
      { return const_iterator(_Base::begin(), this); }

      const_iterator
      cend() const
      { return const_iterator(_Base::end(), this); }

      const_reverse_iterator
      crbegin() const
      { return const_reverse_iterator(end()); }

      const_reverse_iterator
      crend() const
      { return const_reverse_iterator(begin()); }
#endif

      // 23.2.4.2 capacity:
      using _Base::size;
      using _Base::max_size;

#ifdef __GXX_EXPERIMENTAL_CXX0X__
      void
      resize(size_type __sz)
      {
	bool __realloc = _M_requires_reallocation(__sz);
	if (__sz < this->size())
	  this->_M_invalidate_after_nth(__sz);
	_Base::resize(__sz);
	if (__realloc)
	  this->_M_invalidate_all();
	_M_update_guaranteed_capacity();
      }

      void
      resize(size_type __sz, const _Tp& __c)
      {
	bool __realloc = _M_requires_reallocation(__sz);
	if (__sz < this->size())
	  this->_M_invalidate_after_nth(__sz);
	_Base::resize(__sz, __c);
	if (__realloc)
	  this->_M_invalidate_all();
	_M_update_guaranteed_capacity();
      }
#else
      void
      resize(size_type __sz, _Tp __c = _Tp())
      {
	bool __realloc = _M_requires_reallocation(__sz);
	if (__sz < this->size())
	  this->_M_invalidate_after_nth(__sz);
	_Base::resize(__sz, __c);
	if (__realloc)
	  this->_M_invalidate_all();
	_M_update_guaranteed_capacity();
      }
#endif

#ifdef __GXX_EXPERIMENTAL_CXX0X__
      using _Base::shrink_to_fit;
#endif

#ifdef __GXX_EXPERIMENTAL_CXX0X__
      using _Base::shrink_to_fit;
#endif

      size_type
      capacity() const
      {
#ifdef _GLIBCXX_DEBUG_PEDANTIC
	return _M_guaranteed_capacity;
#else
	return _Base::capacity();
#endif
      }

      using _Base::empty;

      void
      reserve(size_type __n)
      {
	bool __realloc = _M_requires_reallocation(__n);
	_Base::reserve(__n);
	if (__n > _M_guaranteed_capacity)
	  _M_guaranteed_capacity = __n;
	if (__realloc)
	  this->_M_invalidate_all();
      }

      // element access:
      reference
      operator[](size_type __n)
      {
	__glibcxx_check_subscript(__n);
	return _M_base()[__n];
      }

      const_reference
      operator[](size_type __n) const
      {
	__glibcxx_check_subscript(__n);
	return _M_base()[__n];
      }

      using _Base::at;

      reference
      front()
      {
	__glibcxx_check_nonempty();
	return _Base::front();
      }

      const_reference
      front() const
      {
	__glibcxx_check_nonempty();
	return _Base::front();
      }

      reference
      back()
      {
	__glibcxx_check_nonempty();
	return _Base::back();
      }

      const_reference
      back() const
      {
	__glibcxx_check_nonempty();
	return _Base::back();
      }

      // _GLIBCXX_RESOLVE_LIB_DEFECTS
      // DR 464. Suggestion for new member functions in standard containers.
      using _Base::data;

      // 23.2.4.3 modifiers:
      void
      push_back(const _Tp& __x)
      {
	bool __realloc = _M_requires_reallocation(this->size() + 1);
	_Base::push_back(__x);
	if (__realloc)
	  this->_M_invalidate_all();
	_M_update_guaranteed_capacity();
      }

#ifdef __GXX_EXPERIMENTAL_CXX0X__
      template<typename _Up = _Tp>
        typename __gnu_cxx::__enable_if<!std::__are_same<_Up, bool>::__value,
					void>::__type
        push_back(_Tp&& __x)
	{ emplace_back(std::move(__x)); }

      template<typename... _Args>
        void
        emplace_back(_Args&&... __args)
	{
	  bool __realloc = _M_requires_reallocation(this->size() + 1);
	  _Base::emplace_back(std::forward<_Args>(__args)...);
	  if (__realloc)
	    this->_M_invalidate_all();
	  _M_update_guaranteed_capacity();
	}
#endif

      void
      pop_back()
      {
	__glibcxx_check_nonempty();
	this->_M_invalidate_if(_Equal(--_Base::end()));
	_Base::pop_back();
      }

#ifdef __GXX_EXPERIMENTAL_CXX0X__
      template<typename... _Args>
        iterator
        emplace(iterator __position, _Args&&... __args)
	{
	  __glibcxx_check_insert(__position);
	  bool __realloc = _M_requires_reallocation(this->size() + 1);
	  difference_type __offset = __position.base() - _Base::begin();
	  _Base_iterator __res = _Base::emplace(__position.base(),
						std::forward<_Args>(__args)...);
	  if (__realloc)
	    this->_M_invalidate_all();
	  else
	    this->_M_invalidate_after_nth(__offset);
	  _M_update_guaranteed_capacity();
	  return iterator(__res, this);
	}
#endif

      iterator
      insert(iterator __position, const _Tp& __x)
      {
	__glibcxx_check_insert(__position);
	bool __realloc = _M_requires_reallocation(this->size() + 1);
	difference_type __offset = __position.base() - _Base::begin();
	_Base_iterator __res = _Base::insert(__position.base(), __x);
	if (__realloc)
	  this->_M_invalidate_all();
	else
	  this->_M_invalidate_after_nth(__offset);
	_M_update_guaranteed_capacity();
	return iterator(__res, this);
      }

#ifdef __GXX_EXPERIMENTAL_CXX0X__
      template<typename _Up = _Tp>
        typename __gnu_cxx::__enable_if<!std::__are_same<_Up, bool>::__value,
					iterator>::__type
        insert(iterator __position, _Tp&& __x)
        { return emplace(__position, std::move(__x)); }

      void
      insert(iterator __position, initializer_list<value_type> __l)
      { this->insert(__position, __l.begin(), __l.end()); }
#endif

      void
      insert(iterator __position, size_type __n, const _Tp& __x)
      {
	__glibcxx_check_insert(__position);
	bool __realloc = _M_requires_reallocation(this->size() + __n);
	difference_type __offset = __position.base() - _Base::begin();
	_Base::insert(__position.base(), __n, __x);
	if (__realloc)
	  this->_M_invalidate_all();
	else
	  this->_M_invalidate_after_nth(__offset);
	_M_update_guaranteed_capacity();
      }

      template<class _InputIterator>
        void
        insert(iterator __position,
	       _InputIterator __first, _InputIterator __last)
        {
	  __glibcxx_check_insert_range(__position, __first, __last);

	  /* Hard to guess if invalidation will occur, because __last
	     - __first can't be calculated in all cases, so we just
	     punt here by checking if it did occur. */
	  _Base_iterator __old_begin = _M_base().begin();
	  difference_type __offset = __position.base() - _Base::begin();
	  _Base::insert(__position.base(), __gnu_debug::__base(__first),
					   __gnu_debug::__base(__last));

	  if (_M_base().begin() != __old_begin)
	    this->_M_invalidate_all();
	  else
	    this->_M_invalidate_after_nth(__offset);
	  _M_update_guaranteed_capacity();
	}

      iterator
      erase(iterator __position)
      {
	__glibcxx_check_erase(__position);
	difference_type __offset = __position.base() - _Base::begin();
	_Base_iterator __res = _Base::erase(__position.base());
	this->_M_invalidate_after_nth(__offset);
	return iterator(__res, this);
      }

      iterator
      erase(iterator __first, iterator __last)
      {
	// _GLIBCXX_RESOLVE_LIB_DEFECTS
	// 151. can't currently clear() empty container
	__glibcxx_check_erase_range(__first, __last);

	difference_type __offset = __first.base() - _Base::begin();
	_Base_iterator __res = _Base::erase(__first.base(),
						      __last.base());
	this->_M_invalidate_after_nth(__offset);
	return iterator(__res, this);
      }

      void
      swap(vector& __x)
      {
	_Base::swap(__x);
	this->_M_swap(__x);
        std::swap(_M_guaranteed_capacity, __x._M_guaranteed_capacity);
      }

      void
      clear()
      {
	_Base::clear();
	this->_M_invalidate_all();
        _M_guaranteed_capacity = 0;
      }

      _Base&
      _M_base() { return *this; }

      const _Base&
      _M_base() const { return *this; }

    private:
      size_type _M_guaranteed_capacity;

      bool
      _M_requires_reallocation(size_type __elements)
      { return __elements > this->capacity(); }

      void
      _M_update_guaranteed_capacity()
      {
	if (this->size() > _M_guaranteed_capacity)
	  _M_guaranteed_capacity = this->size();
      }

      void
      _M_invalidate_after_nth(difference_type __n)
      {
	typedef __gnu_debug::_After_nth_from<_Base_const_iterator> _After_nth;
	this->_M_invalidate_if(_After_nth(__n, _Base::begin()));
      }
    };

  template<typename _Tp, typename _Alloc>
    inline bool
    operator==(const vector<_Tp, _Alloc>& __lhs,
	       const vector<_Tp, _Alloc>& __rhs)
    { return __lhs._M_base() == __rhs._M_base(); }

  template<typename _Tp, typename _Alloc>
    inline bool
    operator!=(const vector<_Tp, _Alloc>& __lhs,
	       const vector<_Tp, _Alloc>& __rhs)
    { return __lhs._M_base() != __rhs._M_base(); }

  template<typename _Tp, typename _Alloc>
    inline bool
    operator<(const vector<_Tp, _Alloc>& __lhs,
	      const vector<_Tp, _Alloc>& __rhs)
    { return __lhs._M_base() < __rhs._M_base(); }

  template<typename _Tp, typename _Alloc>
    inline bool
    operator<=(const vector<_Tp, _Alloc>& __lhs,
	       const vector<_Tp, _Alloc>& __rhs)
    { return __lhs._M_base() <= __rhs._M_base(); }

  template<typename _Tp, typename _Alloc>
    inline bool
    operator>=(const vector<_Tp, _Alloc>& __lhs,
	       const vector<_Tp, _Alloc>& __rhs)
    { return __lhs._M_base() >= __rhs._M_base(); }

  template<typename _Tp, typename _Alloc>
    inline bool
    operator>(const vector<_Tp, _Alloc>& __lhs,
	      const vector<_Tp, _Alloc>& __rhs)
    { return __lhs._M_base() > __rhs._M_base(); }

  template<typename _Tp, typename _Alloc>
    inline void
    swap(vector<_Tp, _Alloc>& __lhs, vector<_Tp, _Alloc>& __rhs)
    { __lhs.swap(__rhs); }

} // namespace __debug

#ifdef __GXX_EXPERIMENTAL_CXX0X__
  // DR 1182.
  /// std::hash specialization for vector<bool>.
  template<typename _Alloc>
    struct hash<__debug::vector<bool, _Alloc>>
<<<<<<< HEAD
    : public std::unary_function<__debug::vector<bool, _Alloc>, size_t>
=======
    : public __hash_base<size_t, __debug::vector<bool, _Alloc>>
>>>>>>> b56a5220
    {
      size_t
      operator()(const __debug::vector<bool, _Alloc>& __b) const
      { return std::hash<_GLIBCXX_STD_D::vector<bool, _Alloc>>()
	  (__b._M_base()); }
    };
#endif

} // namespace std

#endif<|MERGE_RESOLUTION|>--- conflicted
+++ resolved
@@ -277,10 +277,6 @@
 	  this->_M_invalidate_all();
 	_M_update_guaranteed_capacity();
       }
-#endif
-
-#ifdef __GXX_EXPERIMENTAL_CXX0X__
-      using _Base::shrink_to_fit;
 #endif
 
 #ifdef __GXX_EXPERIMENTAL_CXX0X__
@@ -595,11 +591,7 @@
   /// std::hash specialization for vector<bool>.
   template<typename _Alloc>
     struct hash<__debug::vector<bool, _Alloc>>
-<<<<<<< HEAD
-    : public std::unary_function<__debug::vector<bool, _Alloc>, size_t>
-=======
     : public __hash_base<size_t, __debug::vector<bool, _Alloc>>
->>>>>>> b56a5220
     {
       size_t
       operator()(const __debug::vector<bool, _Alloc>& __b) const
