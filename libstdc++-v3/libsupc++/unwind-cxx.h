// -*- C++ -*- Exception handling and frame unwind runtime interface routines.
<<<<<<< HEAD
// Copyright (C) 2001, 2002, 2003, 2004, 2005, 2006, 2007, 2008, 2009
=======
// Copyright (C) 2001, 2002, 2003, 2004, 2005, 2006, 2007, 2008, 2009, 2010
>>>>>>> 3082eeb7
// Free Software Foundation, Inc.
//
// This file is part of GCC.
//
// GCC is free software; you can redistribute it and/or modify
// it under the terms of the GNU General Public License as published by
// the Free Software Foundation; either version 3, or (at your option)
// any later version.
//
// GCC is distributed in the hope that it will be useful,
// but WITHOUT ANY WARRANTY; without even the implied warranty of
// MERCHANTABILITY or FITNESS FOR A PARTICULAR PURPOSE.  See the
// GNU General Public License for more details.
//
// Under Section 7 of GPL version 3, you are granted additional
// permissions described in the GCC Runtime Library Exception, version
// 3.1, as published by the Free Software Foundation.

// You should have received a copy of the GNU General Public License and
// a copy of the GCC Runtime Library Exception along with this program;
// see the files COPYING3 and COPYING.RUNTIME respectively.  If not, see
// <http://www.gnu.org/licenses/>.

// This is derived from the C++ ABI for IA-64.  Where we diverge
// for cross-architecture compatibility are noted with "@@@".

#ifndef _UNWIND_CXX_H
#define _UNWIND_CXX_H 1

// Level 2: C++ ABI

#include <typeinfo>
#include <exception>
#include <cstddef>
#include "unwind.h"
#include <bits/atomic_word.h>

#pragma GCC visibility push(default)

namespace __cxxabiv1
{

// A primary C++ exception object consists of a header, which is a wrapper
// around an unwind object header with additional C++ specific information,
// followed by the exception object itself.

struct __cxa_exception
{
  // Manage the exception object itself.
  std::type_info *exceptionType;
  void (*exceptionDestructor)(void *); 

  // The C++ standard has entertaining rules wrt calling set_terminate
  // and set_unexpected in the middle of the exception cleanup process.
  std::unexpected_handler unexpectedHandler;
  std::terminate_handler terminateHandler;

  // The caught exception stack threads through here.
  __cxa_exception *nextException;

  // How many nested handlers have caught this exception.  A negated
  // value is a signal that this object has been rethrown.
  int handlerCount;

#ifdef __ARM_EABI_UNWINDER__
  // Stack of exceptions in cleanups.
  __cxa_exception* nextPropagatingException;

  // The nuber of active cleanup handlers for this exception.
  int propagationCount;
#else
  // Cache parsed handler data from the personality routine Phase 1
  // for Phase 2 and __cxa_call_unexpected.
  int handlerSwitchValue;
  const unsigned char *actionRecord;
  const unsigned char *languageSpecificData;
  _Unwind_Ptr catchTemp;
  void *adjustedPtr;
#endif

  // The generic exception header.  Must be last.
  _Unwind_Exception unwindHeader;
};

struct __cxa_refcounted_exception
{
  // Manage this header.
  _Atomic_word referenceCount;
  // __cxa_exception must be last, and no padding can be after it.
  __cxa_exception exc;
};

// A dependent C++ exception object consists of a wrapper around an unwind
// object header with additional C++ specific information, containing a pointer
// to a primary exception object.

struct __cxa_dependent_exception
{
  // The primary exception this thing depends on.
  void *primaryException;

  // The C++ standard has entertaining rules wrt calling set_terminate
  // and set_unexpected in the middle of the exception cleanup process.
  std::unexpected_handler unexpectedHandler;
  std::terminate_handler terminateHandler;

  // The caught exception stack threads through here.
  __cxa_exception *nextException;

  // How many nested handlers have caught this exception.  A negated
  // value is a signal that this object has been rethrown.
  int handlerCount;

#ifdef __ARM_EABI_UNWINDER__
  // Stack of exceptions in cleanups.
  __cxa_exception* nextPropagatingException;

  // The nuber of active cleanup handlers for this exception.
  int propagationCount;
#else
  // Cache parsed handler data from the personality routine Phase 1
  // for Phase 2 and __cxa_call_unexpected.
  int handlerSwitchValue;
  const unsigned char *actionRecord;
  const unsigned char *languageSpecificData;
  _Unwind_Ptr catchTemp;
  void *adjustedPtr;
#endif

  // The generic exception header.  Must be last.
  _Unwind_Exception unwindHeader;
};

// Each thread in a C++ program has access to a __cxa_eh_globals object.
struct __cxa_eh_globals
{
  __cxa_exception *caughtExceptions;
  unsigned int uncaughtExceptions;
#ifdef __ARM_EABI_UNWINDER__
  __cxa_exception* propagatingExceptions;
#endif
};


// The __cxa_eh_globals for the current thread can be obtained by using
// either of the following functions.  The "fast" version assumes at least
// one prior call of __cxa_get_globals has been made from the current
// thread, so no initialization is necessary.
<<<<<<< HEAD
extern "C" __cxa_eh_globals *__cxa_get_globals () throw() __attribute__ ((__const__));
extern "C" __cxa_eh_globals *__cxa_get_globals_fast () throw() __attribute__ ((__const__));
=======
extern "C" __cxa_eh_globals *__cxa_get_globals () throw() 
  __attribute__ ((__const__));
extern "C" __cxa_eh_globals *__cxa_get_globals_fast () throw() 
  __attribute__ ((__const__));
>>>>>>> 3082eeb7

// Allocate memory for the primary exception plus the thrown object.
extern "C" void *__cxa_allocate_exception(std::size_t thrown_size) throw();

// Free the space allocated for the primary exception.
extern "C" void __cxa_free_exception(void *thrown_exception) throw();

// Allocate memory for a dependent exception.
extern "C" __cxa_dependent_exception*
__cxa_allocate_dependent_exception() throw();

// Free the space allocated for the dependent exception.
extern "C" void
__cxa_free_dependent_exception(__cxa_dependent_exception *ex) throw();

// Throw the exception.
extern "C" void __cxa_throw (void *thrown_exception,
			     std::type_info *tinfo,
			     void (*dest) (void *))
  __attribute__((__noreturn__));

// Used to implement exception handlers.
<<<<<<< HEAD
extern "C" void *__cxa_get_exception_ptr (void *) throw() __attribute__ ((__pure__));
=======
extern "C" void *__cxa_get_exception_ptr (void *) throw()
  __attribute__ ((__pure__));
>>>>>>> 3082eeb7
extern "C" void *__cxa_begin_catch (void *) throw();
extern "C" void __cxa_end_catch ();
extern "C" void __cxa_rethrow () __attribute__((__noreturn__));

// These facilitate code generation for recurring situations.
extern "C" void __cxa_bad_cast () __attribute__((__noreturn__));
extern "C" void __cxa_bad_typeid () __attribute__((__noreturn__));

// @@@ These are not directly specified by the IA-64 C++ ABI.

// Handles re-checking the exception specification if unexpectedHandler
// throws, and if bad_exception needs to be thrown.  Called from the
// compiler.
<<<<<<< HEAD
extern "C" void __cxa_call_unexpected (void *) __attribute__((noreturn));
extern "C" void __cxa_call_terminate (_Unwind_Exception*) throw () __attribute__((noreturn));
=======
extern "C" void __cxa_call_unexpected (void *) __attribute__((__noreturn__));
extern "C" void __cxa_call_terminate (_Unwind_Exception*) throw ()
  __attribute__((__noreturn__));
>>>>>>> 3082eeb7

#ifdef __ARM_EABI_UNWINDER__
// Arm EABI specified routines.
typedef enum {
  ctm_failed = 0,
  ctm_succeeded = 1,
  ctm_succeeded_with_ptr_to_base = 2
} __cxa_type_match_result;
extern "C" __cxa_type_match_result __cxa_type_match(_Unwind_Exception*,
						    const std::type_info*,
						    bool, void**);
extern "C" bool __cxa_begin_cleanup (_Unwind_Exception*);
extern "C" void __cxa_end_cleanup (void);
#endif

// Handles cleanup from transactional memory restart.
extern "C" void __cxa_tm_cleanup (void *, void *, unsigned int) throw();

// Invokes given handler, dying appropriately if the user handler was
// so inconsiderate as to return.
<<<<<<< HEAD
extern void __terminate(std::terminate_handler) throw () __attribute__((__noreturn__));
extern void __unexpected(std::unexpected_handler) __attribute__((noreturn));
=======
extern void __terminate(std::terminate_handler) throw () 
  __attribute__((__noreturn__));
extern void __unexpected(std::unexpected_handler)
  __attribute__((__noreturn__));
>>>>>>> 3082eeb7

// The current installed user handlers.
extern std::terminate_handler __terminate_handler;
extern std::unexpected_handler __unexpected_handler;

// These are explicitly GNU C++ specific.

// Acquire the C++ exception header from the C++ object.
static inline __cxa_exception *
__get_exception_header_from_obj (void *ptr)
{
  return reinterpret_cast<__cxa_exception *>(ptr) - 1;
}

// Acquire the C++ exception header from the generic exception header.
static inline __cxa_exception *
__get_exception_header_from_ue (_Unwind_Exception *exc)
{
  return reinterpret_cast<__cxa_exception *>(exc + 1) - 1;
}

// Acquire the C++ refcounted exception header from the C++ object.
static inline __cxa_refcounted_exception *
__get_refcounted_exception_header_from_obj (void *ptr)
{
  return reinterpret_cast<__cxa_refcounted_exception *>(ptr) - 1;
}

// Acquire the C++ refcounted exception header from the generic exception
// header.
static inline __cxa_refcounted_exception *
__get_refcounted_exception_header_from_ue (_Unwind_Exception *exc)
{
  return reinterpret_cast<__cxa_refcounted_exception *>(exc + 1) - 1;
}

static inline __cxa_dependent_exception *
__get_dependent_exception_from_ue (_Unwind_Exception *exc)
{
  return reinterpret_cast<__cxa_dependent_exception *>(exc + 1) - 1;
}

#ifdef __ARM_EABI_UNWINDER__
static inline bool
__is_gxx_exception_class(_Unwind_Exception_Class c)
{
  // TODO: Take advantage of the fact that c will always be word aligned.
  return c[0] == 'G'
	 && c[1] == 'N'
	 && c[2] == 'U'
	 && c[3] == 'C'
	 && c[4] == 'C'
	 && c[5] == '+'
	 && c[6] == '+'
	 && (c[7] == '\0' || c[7] == '\x01');
}

// Only checks for primary or dependent, but not that it is a C++ exception at
// all.
static inline bool
__is_dependent_exception(_Unwind_Exception_Class c)
{
  return c[7] == '\x01';
}

static inline void
__GXX_INIT_PRIMARY_EXCEPTION_CLASS(_Unwind_Exception_Class c)
{
  c[0] = 'G';
  c[1] = 'N';
  c[2] = 'U';
  c[3] = 'C';
  c[4] = 'C';
  c[5] = '+';
  c[6] = '+';
  c[7] = '\0';
}

static inline void
__GXX_INIT_DEPENDENT_EXCEPTION_CLASS(_Unwind_Exception_Class c)
{
  c[0] = 'G';
  c[1] = 'N';
  c[2] = 'U';
  c[3] = 'C';
  c[4] = 'C';
  c[5] = '+';
  c[6] = '+';
  c[7] = '\x01';
}

static inline bool
__is_gxx_forced_unwind_class(_Unwind_Exception_Class c)
{
  return c[0] == 'G'
	 && c[1] == 'N'
	 && c[2] == 'U'
	 && c[3] == 'C'
	 && c[4] == 'F'
	 && c[5] == 'O'
	 && c[6] == 'R'
	 && c[7] == '\0';
}

static inline void
__GXX_INIT_FORCED_UNWIND_CLASS(_Unwind_Exception_Class c)
{
  c[0] = 'G';
  c[1] = 'N';
  c[2] = 'U';
  c[3] = 'C';
  c[4] = 'F';
  c[5] = 'O';
  c[6] = 'R';
  c[7] = '\0';
}

static inline void*
__gxx_caught_object(_Unwind_Exception* eo)
{
  return (void*)eo->barrier_cache.bitpattern[0];
}
#else // !__ARM_EABI_UNWINDER__
// This is the primary exception class we report -- "GNUCC++\0".
const _Unwind_Exception_Class __gxx_primary_exception_class
= ((((((((_Unwind_Exception_Class) 'G' 
	 << 8 | (_Unwind_Exception_Class) 'N')
	<< 8 | (_Unwind_Exception_Class) 'U')
       << 8 | (_Unwind_Exception_Class) 'C')
      << 8 | (_Unwind_Exception_Class) 'C')
     << 8 | (_Unwind_Exception_Class) '+')
    << 8 | (_Unwind_Exception_Class) '+')
   << 8 | (_Unwind_Exception_Class) '\0');

// This is the dependent (from std::rethrow_exception) exception class we report
// "GNUCC++\x01"
const _Unwind_Exception_Class __gxx_dependent_exception_class
= ((((((((_Unwind_Exception_Class) 'G' 
	 << 8 | (_Unwind_Exception_Class) 'N')
	<< 8 | (_Unwind_Exception_Class) 'U')
       << 8 | (_Unwind_Exception_Class) 'C')
      << 8 | (_Unwind_Exception_Class) 'C')
     << 8 | (_Unwind_Exception_Class) '+')
    << 8 | (_Unwind_Exception_Class) '+')
   << 8 | (_Unwind_Exception_Class) '\x01');

static inline bool
__is_gxx_exception_class(_Unwind_Exception_Class c)
{
  return c == __gxx_primary_exception_class
      || c == __gxx_dependent_exception_class;
}

// Only checks for primary or dependent, but not that it is a C++ exception at
// all.
static inline bool
__is_dependent_exception(_Unwind_Exception_Class c)
{
  return (c & 1);
}

#define __GXX_INIT_PRIMARY_EXCEPTION_CLASS(c) c = __gxx_primary_exception_class
#define __GXX_INIT_DEPENDENT_EXCEPTION_CLASS(c) \
  c = __gxx_dependent_exception_class

// GNU C++ personality routine, Version 0.
extern "C" _Unwind_Reason_Code __gxx_personality_v0
     (int, _Unwind_Action, _Unwind_Exception_Class,
      struct _Unwind_Exception *, struct _Unwind_Context *);

// GNU C++ sjlj personality routine, Version 0.
extern "C" _Unwind_Reason_Code __gxx_personality_sj0
     (int, _Unwind_Action, _Unwind_Exception_Class,
      struct _Unwind_Exception *, struct _Unwind_Context *);

static inline void*
__gxx_caught_object(_Unwind_Exception* eo)
{
  // Bad as it looks, this actually works for dependent exceptions too.
  __cxa_exception* header = __get_exception_header_from_ue (eo);
  return header->adjustedPtr;
}
#endif // !__ARM_EABI_UNWINDER__

static inline void*
__get_object_from_ue(_Unwind_Exception* eo) throw()
{
  return __is_dependent_exception (eo->exception_class) ?
    __get_dependent_exception_from_ue (eo)->primaryException :
    eo + 1;
}

static inline void *
__get_object_from_ambiguous_exception(__cxa_exception *p_or_d) throw()
{
	return __get_object_from_ue (&p_or_d->unwindHeader);
}


} /* namespace __cxxabiv1 */

#pragma GCC visibility pop

#endif // _UNWIND_CXX_H<|MERGE_RESOLUTION|>--- conflicted
+++ resolved
@@ -1,9 +1,5 @@
 // -*- C++ -*- Exception handling and frame unwind runtime interface routines.
-<<<<<<< HEAD
-// Copyright (C) 2001, 2002, 2003, 2004, 2005, 2006, 2007, 2008, 2009
-=======
 // Copyright (C) 2001, 2002, 2003, 2004, 2005, 2006, 2007, 2008, 2009, 2010
->>>>>>> 3082eeb7
 // Free Software Foundation, Inc.
 //
 // This file is part of GCC.
@@ -152,15 +148,10 @@
 // either of the following functions.  The "fast" version assumes at least
 // one prior call of __cxa_get_globals has been made from the current
 // thread, so no initialization is necessary.
-<<<<<<< HEAD
-extern "C" __cxa_eh_globals *__cxa_get_globals () throw() __attribute__ ((__const__));
-extern "C" __cxa_eh_globals *__cxa_get_globals_fast () throw() __attribute__ ((__const__));
-=======
 extern "C" __cxa_eh_globals *__cxa_get_globals () throw() 
   __attribute__ ((__const__));
 extern "C" __cxa_eh_globals *__cxa_get_globals_fast () throw() 
   __attribute__ ((__const__));
->>>>>>> 3082eeb7
 
 // Allocate memory for the primary exception plus the thrown object.
 extern "C" void *__cxa_allocate_exception(std::size_t thrown_size) throw();
@@ -183,12 +174,8 @@
   __attribute__((__noreturn__));
 
 // Used to implement exception handlers.
-<<<<<<< HEAD
-extern "C" void *__cxa_get_exception_ptr (void *) throw() __attribute__ ((__pure__));
-=======
 extern "C" void *__cxa_get_exception_ptr (void *) throw()
   __attribute__ ((__pure__));
->>>>>>> 3082eeb7
 extern "C" void *__cxa_begin_catch (void *) throw();
 extern "C" void __cxa_end_catch ();
 extern "C" void __cxa_rethrow () __attribute__((__noreturn__));
@@ -202,14 +189,9 @@
 // Handles re-checking the exception specification if unexpectedHandler
 // throws, and if bad_exception needs to be thrown.  Called from the
 // compiler.
-<<<<<<< HEAD
-extern "C" void __cxa_call_unexpected (void *) __attribute__((noreturn));
-extern "C" void __cxa_call_terminate (_Unwind_Exception*) throw () __attribute__((noreturn));
-=======
 extern "C" void __cxa_call_unexpected (void *) __attribute__((__noreturn__));
 extern "C" void __cxa_call_terminate (_Unwind_Exception*) throw ()
   __attribute__((__noreturn__));
->>>>>>> 3082eeb7
 
 #ifdef __ARM_EABI_UNWINDER__
 // Arm EABI specified routines.
@@ -230,15 +212,10 @@
 
 // Invokes given handler, dying appropriately if the user handler was
 // so inconsiderate as to return.
-<<<<<<< HEAD
-extern void __terminate(std::terminate_handler) throw () __attribute__((__noreturn__));
-extern void __unexpected(std::unexpected_handler) __attribute__((noreturn));
-=======
 extern void __terminate(std::terminate_handler) throw () 
   __attribute__((__noreturn__));
 extern void __unexpected(std::unexpected_handler)
   __attribute__((__noreturn__));
->>>>>>> 3082eeb7
 
 // The current installed user handlers.
 extern std::terminate_handler __terminate_handler;
