--- conflicted
+++ resolved
@@ -1,9 +1,5 @@
 // -*- C++ -*- Implement the members of exception_ptr.
-<<<<<<< HEAD
-// Copyright (C) 2008, 2009 Free Software Foundation, Inc.
-=======
 // Copyright (C) 2008, 2009, 2010 Free Software Foundation, Inc.
->>>>>>> 3082eeb7
 //
 // This file is part of GCC.
 //
@@ -103,13 +99,6 @@
 void*
 std::__exception_ptr::exception_ptr::_M_get() const throw()
 { return _M_exception_object; }
-<<<<<<< HEAD
-
-
-void
-std::__exception_ptr::exception_ptr::_M_safe_bool_dummy() throw () { }
-=======
->>>>>>> 3082eeb7
 
 
 void
@@ -122,14 +111,11 @@
 
 
 // Retained for compatibility with CXXABI_1.3.
-<<<<<<< HEAD
-=======
 void
 std::__exception_ptr::exception_ptr::_M_safe_bool_dummy() throw () { }
 
 
 // Retained for compatibility with CXXABI_1.3.
->>>>>>> 3082eeb7
 bool
 std::__exception_ptr::exception_ptr::operator!() const throw()
 { return _M_exception_object == 0; }
