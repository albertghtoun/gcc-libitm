// Implementation file for the -*- C++ -*- dynamic memory management header.

// Copyright (C) 1996, 1997, 1998, 1999, 2000, 2001, 2002, 2003, 2004,
<<<<<<< HEAD
// 2005, 2006, 2007, 2009
=======
// 2005, 2006, 2007, 2008, 2009, 2010
>>>>>>> 3082eeb7
// Free Software Foundation
//
// This file is part of GCC.
//
// GCC is free software; you can redistribute it and/or modify
// it under the terms of the GNU General Public License as published by
// the Free Software Foundation; either version 3, or (at your option)
// any later version.
//
// GCC is distributed in the hope that it will be useful,
// but WITHOUT ANY WARRANTY; without even the implied warranty of
// MERCHANTABILITY or FITNESS FOR A PARTICULAR PURPOSE.  See the
// GNU General Public License for more details.
//
// Under Section 7 of GPL version 3, you are granted additional
// permissions described in the GCC Runtime Library Exception, version
// 3.1, as published by the Free Software Foundation.

// You should have received a copy of the GNU General Public License and
// a copy of the GCC Runtime Library Exception along with this program;
// see the files COPYING3 and COPYING.RUNTIME respectively.  If not, see
// <http://www.gnu.org/licenses/>.

#include "new"

const std::nothrow_t std::nothrow = { };

using std::new_handler;
new_handler __new_handler;

new_handler
std::set_new_handler (new_handler handler) throw()
{
  new_handler prev_handler = __new_handler;
  __new_handler = handler;
  return prev_handler;
}<|MERGE_RESOLUTION|>--- conflicted
+++ resolved
@@ -1,11 +1,7 @@
 // Implementation file for the -*- C++ -*- dynamic memory management header.
 
 // Copyright (C) 1996, 1997, 1998, 1999, 2000, 2001, 2002, 2003, 2004,
-<<<<<<< HEAD
-// 2005, 2006, 2007, 2009
-=======
 // 2005, 2006, 2007, 2008, 2009, 2010
->>>>>>> 3082eeb7
 // Free Software Foundation
 //
 // This file is part of GCC.
