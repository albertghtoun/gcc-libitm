--- conflicted
+++ resolved
@@ -38,11 +38,7 @@
 
 #pragma GCC system_header
 
-<<<<<<< HEAD
-#include <cstddef>
-=======
 #include <bits/c++config.h>
->>>>>>> 3082eeb7
 #include <exception>
 
 #pragma GCC visibility push(default)
