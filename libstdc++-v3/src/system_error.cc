// <system_error> implementation file

<<<<<<< HEAD
// Copyright (C) 2007, 2008, 2009, 2010 Free Software Foundation, Inc.
=======
// Copyright (C) 2007, 2008, 2009, 2010, 2011 Free Software Foundation, Inc.
>>>>>>> 3082eeb7
//
// This file is part of the GNU ISO C++ Library.  This library is free
// software; you can redistribute it and/or modify it under the
// terms of the GNU General Public License as published by the
// Free Software Foundation; either version 3, or (at your option)
// any later version.

// This library is distributed in the hope that it will be useful,
// but WITHOUT ANY WARRANTY; without even the implied warranty of
// MERCHANTABILITY or FITNESS FOR A PARTICULAR PURPOSE.  See the
// GNU General Public License for more details.

// Under Section 7 of GPL version 3, you are granted additional
// permissions described in the GCC Runtime Library Exception, version
// 3.1, as published by the Free Software Foundation.

// You should have received a copy of the GNU General Public License and
// a copy of the GCC Runtime Library Exception along with this program;
// see the files COPYING3 and COPYING.RUNTIME respectively.  If not, see
// <http://www.gnu.org/licenses/>.


#include <cstring>
#include <system_error>
#include <bits/functexcept.h>
#include <limits>

namespace
{
  using std::string; 
  
  struct generic_error_category : public std::error_category
  {
    generic_error_category() {}

    virtual const char*
<<<<<<< HEAD
    name() const 
=======
    name() const noexcept
>>>>>>> 3082eeb7
    { return "generic"; }

    virtual string 
    message(int i) const
    {
      // XXX locale issues: how does one get or set loc.
      // _GLIBCXX_HAVE_STRERROR_L, strerror_l(i, cloc)
      return string(strerror(i));
    }
  };

  struct system_error_category : public std::error_category
  {
<<<<<<< HEAD
    virtual const char*
    name() const
=======
    system_error_category() {}

    virtual const char*
    name() const noexcept
>>>>>>> 3082eeb7
    { return "system"; }

    virtual string
    message(int i) const
    {
      // XXX locale issues: how does one get or set loc.
      // _GLIBCXX_HAVE_STRERROR_L, strerror_l(i, cloc)
      return string(strerror(i));
    }
  };

  const generic_error_category generic_category_instance;
  const system_error_category system_category_instance;
}

namespace std _GLIBCXX_VISIBILITY(default)
{
_GLIBCXX_BEGIN_NAMESPACE_VERSION

<<<<<<< HEAD
  const error_category& 
  system_category() throw() { return system_category_instance; }

  const error_category& 
  generic_category() throw() { return generic_category_instance; }
  
  system_error::~system_error() throw() { }
=======
  error_category::error_category() noexcept = default;

  error_category::~error_category() noexcept = default;

  const error_category& 
  system_category() noexcept { return system_category_instance; }

  const error_category& 
  generic_category() noexcept { return generic_category_instance; }
  
  system_error::~system_error() noexcept = default;
>>>>>>> 3082eeb7

  error_condition 
  error_category::default_error_condition(int __i) const noexcept
  { return error_condition(__i, *this); }

  bool 
  error_category::equivalent(int __i,
			     const error_condition& __cond) const noexcept
  { return default_error_condition(__i) == __cond; }

  bool 
  error_category::equivalent(const error_code& __code, int __i) const noexcept
  { return *this == __code.category() && __code.value() == __i; }

  error_condition 
  error_code::default_error_condition() const noexcept
  { return category().default_error_condition(value()); }

_GLIBCXX_END_NAMESPACE_VERSION
} // namespace<|MERGE_RESOLUTION|>--- conflicted
+++ resolved
@@ -1,10 +1,6 @@
 // <system_error> implementation file
 
-<<<<<<< HEAD
-// Copyright (C) 2007, 2008, 2009, 2010 Free Software Foundation, Inc.
-=======
 // Copyright (C) 2007, 2008, 2009, 2010, 2011 Free Software Foundation, Inc.
->>>>>>> 3082eeb7
 //
 // This file is part of the GNU ISO C++ Library.  This library is free
 // software; you can redistribute it and/or modify it under the
@@ -41,11 +37,7 @@
     generic_error_category() {}
 
     virtual const char*
-<<<<<<< HEAD
-    name() const 
-=======
     name() const noexcept
->>>>>>> 3082eeb7
     { return "generic"; }
 
     virtual string 
@@ -59,15 +51,10 @@
 
   struct system_error_category : public std::error_category
   {
-<<<<<<< HEAD
-    virtual const char*
-    name() const
-=======
     system_error_category() {}
 
     virtual const char*
     name() const noexcept
->>>>>>> 3082eeb7
     { return "system"; }
 
     virtual string
@@ -87,15 +74,6 @@
 {
 _GLIBCXX_BEGIN_NAMESPACE_VERSION
 
-<<<<<<< HEAD
-  const error_category& 
-  system_category() throw() { return system_category_instance; }
-
-  const error_category& 
-  generic_category() throw() { return generic_category_instance; }
-  
-  system_error::~system_error() throw() { }
-=======
   error_category::error_category() noexcept = default;
 
   error_category::~error_category() noexcept = default;
@@ -107,7 +85,6 @@
   generic_category() noexcept { return generic_category_instance; }
   
   system_error::~system_error() noexcept = default;
->>>>>>> 3082eeb7
 
   error_condition 
   error_category::default_error_condition(int __i) const noexcept
