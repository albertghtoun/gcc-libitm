<<<<<<< HEAD
// Copyright (C) 2001, 2002, 2003, 2005, 2009 Free Software Foundation, Inc.
=======
// Copyright (C) 2001, 2002, 2003, 2005, 2009, 2010
// Free Software Foundation, Inc.
>>>>>>> 3082eeb7
//
// This file is part of the GNU ISO C++ Library.  This library is free
// software; you can redistribute it and/or modify it under the
// terms of the GNU General Public License as published by the
// Free Software Foundation; either version 3, or (at your option)
// any later version.

// This library is distributed in the hope that it will be useful,
// but WITHOUT ANY WARRANTY; without even the implied warranty of
// MERCHANTABILITY or FITNESS FOR A PARTICULAR PURPOSE.  See the
// GNU General Public License for more details.

// Under Section 7 of GPL version 3, you are granted additional
// permissions described in the GCC Runtime Library Exception, version
// 3.1, as published by the Free Software Foundation.

// You should have received a copy of the GNU General Public License and
// a copy of the GCC Runtime Library Exception along with this program;
// see the files COPYING3 and COPYING.RUNTIME respectively.  If not, see
// <http://www.gnu.org/licenses/>.

#include <bits/functexcept.h>
#include <cstdlib>
#include <exception>
#include <stdexcept>
#include <new>
#include <typeinfo>
#include <ios>
#include <system_error>
#include <future>
#include <functional>
<<<<<<< HEAD
=======
#include <regex>
>>>>>>> 3082eeb7

#ifdef _GLIBCXX_USE_NLS
# include <libintl.h>
# define _(msgid)   gettext (msgid)
#else
# define _(msgid)   (msgid)
#endif

namespace std _GLIBCXX_VISIBILITY(default)
{
_GLIBCXX_BEGIN_NAMESPACE_VERSION

#if __EXCEPTIONS
  void
  __throw_bad_exception(void)
  { throw bad_exception(); }

  void
  __throw_bad_alloc(void)
  { throw bad_alloc(); }

  void
  __throw_bad_cast(void)
  { throw bad_cast(); }

  void
  __throw_bad_typeid(void)
  { throw bad_typeid(); }

  void
  __throw_logic_error(const char* __s)
  { throw logic_error(_(__s)); }

  void
  __throw_domain_error(const char* __s)
  { throw domain_error(_(__s)); }

  void
  __throw_invalid_argument(const char* __s)
  { throw invalid_argument(_(__s)); }

  void
  __throw_length_error(const char* __s)
  { throw length_error(_(__s)); }

  void
  __throw_out_of_range(const char* __s)
  { throw out_of_range(_(__s)); }

  void
  __throw_runtime_error(const char* __s)
  { throw runtime_error(_(__s)); }

  void
  __throw_range_error(const char* __s)
  { throw range_error(_(__s)); }

  void
  __throw_overflow_error(const char* __s)
  { throw overflow_error(_(__s)); }

  void
  __throw_underflow_error(const char* __s)
  { throw underflow_error(_(__s)); }

  void
  __throw_ios_failure(const char* __s)
  { throw ios_base::failure(_(__s)); }

  void
  __throw_system_error(int __i)
  { throw system_error(error_code(__i, generic_category())); }

  void
  __throw_future_error(int __i)
  { throw future_error(make_error_code(future_errc(__i))); }

  void
  __throw_bad_function_call()
  { throw bad_function_call(); }
<<<<<<< HEAD
=======

  void
  __throw_regex_error(regex_constants::error_type __ecode)
  { throw regex_error(__ecode); }
>>>>>>> 3082eeb7
#else
  void
  __throw_bad_exception(void)
  { std::abort(); }

  void
  __throw_bad_alloc(void)
  { std::abort(); }

  void
  __throw_bad_cast(void)
  { std::abort(); }

  void
  __throw_bad_typeid(void)
  { std::abort(); }

  void
  __throw_logic_error(const char*)
  { std::abort(); }

  void
  __throw_domain_error(const char*)
  { std::abort(); }

  void
  __throw_invalid_argument(const char*)
  { std::abort(); }

  void
  __throw_length_error(const char*)
  { std::abort(); }

  void
  __throw_out_of_range(const char*)
  { std::abort(); }

  void
  __throw_runtime_error(const char*)
  { std::abort(); }

  void
  __throw_range_error(const char*)
  { std::abort(); }

  void
  __throw_overflow_error(const char*)
  { std::abort(); }

  void
  __throw_underflow_error(const char*)
  { std::abort(); }

  void
  __throw_ios_failure(const char*)
  { std::abort(); }

  void
  __throw_system_error(int)
  { std::abort(); }

  void
  __throw_future_error(int)
<<<<<<< HEAD
=======
  { std::abort(); }

  void
  __throw_bad_function_call()
  { std::abort(); }

  void
  __throw_regex_error(regex_constants::error_type __ecode)
>>>>>>> 3082eeb7
  { std::abort(); }

  void
  __throw_bad_function_call()
  { std::abort(); }

#endif //__EXCEPTIONS

_GLIBCXX_END_NAMESPACE_VERSION
} // namespace<|MERGE_RESOLUTION|>--- conflicted
+++ resolved
@@ -1,9 +1,5 @@
-<<<<<<< HEAD
-// Copyright (C) 2001, 2002, 2003, 2005, 2009 Free Software Foundation, Inc.
-=======
 // Copyright (C) 2001, 2002, 2003, 2005, 2009, 2010
 // Free Software Foundation, Inc.
->>>>>>> 3082eeb7
 //
 // This file is part of the GNU ISO C++ Library.  This library is free
 // software; you can redistribute it and/or modify it under the
@@ -35,10 +31,7 @@
 #include <system_error>
 #include <future>
 #include <functional>
-<<<<<<< HEAD
-=======
 #include <regex>
->>>>>>> 3082eeb7
 
 #ifdef _GLIBCXX_USE_NLS
 # include <libintl.h>
@@ -119,13 +112,10 @@
   void
   __throw_bad_function_call()
   { throw bad_function_call(); }
-<<<<<<< HEAD
-=======
 
   void
   __throw_regex_error(regex_constants::error_type __ecode)
   { throw regex_error(__ecode); }
->>>>>>> 3082eeb7
 #else
   void
   __throw_bad_exception(void)
@@ -189,8 +179,6 @@
 
   void
   __throw_future_error(int)
-<<<<<<< HEAD
-=======
   { std::abort(); }
 
   void
@@ -199,13 +187,7 @@
 
   void
   __throw_regex_error(regex_constants::error_type __ecode)
->>>>>>> 3082eeb7
   { std::abort(); }
-
-  void
-  __throw_bad_function_call()
-  { std::abort(); }
-
 #endif //__EXCEPTIONS
 
 _GLIBCXX_END_NAMESPACE_VERSION
