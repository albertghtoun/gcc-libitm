<<<<<<< HEAD
<?xml version='1.0'?>
<!DOCTYPE chapter PUBLIC "-//OASIS//DTD DocBook XML V4.5//EN"
 "http://www.oasis-open.org/docbook/xml/4.5/docbookx.dtd"
[ ]>

<chapter id="manual.ext.debug_mode" xreflabel="Debug Mode">
<?dbhtml filename="debug_mode.html"?>

<chapterinfo>
=======
<chapter xmlns="http://docbook.org/ns/docbook" version="5.0" 
	 xml:id="manual.ext.debug_mode" xreflabel="Debug Mode">
<?dbhtml filename="debug_mode.html"?>

<info><title>Debug Mode</title>
>>>>>>> 3bd7a983
  <keywordset>
    <keyword>
      C++
    </keyword>
    <keyword>
      library
    </keyword>
    <keyword>
      debug
    </keyword>
  </keywordset>
</info>



<section xml:id="manual.ext.debug_mode.intro" xreflabel="Intro"><info><title>Intro</title></info>
  
  <para>
    By default, libstdc++ is built with efficiency in mind, and
    therefore performs little or no error checking that is not
    required by the C++ standard. This means that programs that
    incorrectly use the C++ standard library will exhibit behavior
    that is not portable and may not even be predictable, because they
    tread into implementation-specific or undefined behavior. To
    detect some of these errors before they can become problematic,
    libstdc++ offers a debug mode that provides additional checking of
    library facilities, and will report errors in the use of libstdc++
    as soon as they can be detected by emitting a description of the
    problem to standard error and aborting the program.  This debug
    mode is available with GCC 3.4.0 and later versions.
  </para>

  <para>
    The libstdc++ debug mode performs checking for many areas of the
    C++ standard, but the focus is on checking interactions among
    standard iterators, containers, and algorithms, including:
  </para>

  <itemizedlist>
    <listitem><para><emphasis>Safe iterators</emphasis>: Iterators keep track of the
    container whose elements they reference, so errors such as
    incrementing a past-the-end iterator or dereferencing an iterator
    that points to a container that has been destructed are diagnosed
    immediately.</para></listitem>

    <listitem><para><emphasis>Algorithm preconditions</emphasis>: Algorithms attempt to
    validate their input parameters to detect errors as early as
    possible. For instance, the <code>set_intersection</code>
    algorithm requires that its iterator
    parameters <code>first1</code> and <code>last1</code> form a valid
    iterator range, and that the sequence
    [<code>first1</code>, <code>last1</code>) is sorted according to
    the same predicate that was passed
    to <code>set_intersection</code>; the libstdc++ debug mode will
    detect an error if the sequence is not sorted or was sorted by a
    different predicate.</para></listitem>
  </itemizedlist>

</section>

<section xml:id="manual.ext.debug_mode.semantics" xreflabel="Semantics"><info><title>Semantics</title></info>
  
  <para>
  </para>

<para>A program that uses the C++ standard library correctly
  will maintain the same semantics under debug mode as it had with
  the normal (release) library. All functional and exception-handling
  guarantees made by the normal library also hold for the debug mode
  library, with one exception: performance guarantees made by the
  normal library may not hold in the debug mode library. For
  instance, erasing an element in a <code>std::list</code> is a
  constant-time operation in normal library, but in debug mode it is
  linear in the number of iterators that reference that particular
  list. So while your (correct) program won't change its results, it
  is likely to execute more slowly.</para>

<para>libstdc++ includes many extensions to the C++ standard library. In
  some cases the extensions are obvious, such as the hashed
  associative containers, whereas other extensions give predictable
  results to behavior that would otherwise be undefined, such as
  throwing an exception when a <code>std::basic_string</code> is
  constructed from a NULL character pointer. This latter category also
  includes implementation-defined and unspecified semantics, such as
  the growth rate of a vector. Use of these extensions is not
  considered incorrect, so code that relies on them will not be
  rejected by debug mode. However, use of these extensions may affect
  the portability of code to other implementations of the C++ standard
  library, and is therefore somewhat hazardous. For this reason, the
  libstdc++ debug mode offers a "pedantic" mode (similar to
  GCC's <code>-pedantic</code> compiler flag) that attempts to emulate
  the semantics guaranteed by the C++ standard. For
  instance, constructing a <code>std::basic_string</code> with a NULL
  character pointer would result in an exception under normal mode or
  non-pedantic debug mode (this is a libstdc++ extension), whereas
  under pedantic debug mode libstdc++ would signal an error. To enable
  the pedantic debug mode, compile your program with
  both <code>-D_GLIBCXX_DEBUG</code>
  and <code>-D_GLIBCXX_DEBUG_PEDANTIC</code> .
  (N.B. In GCC 3.4.x and 4.0.0, due to a bug,
  <code>-D_GLIBXX_DEBUG_PEDANTIC</code> was also needed. The problem has
  been fixed in GCC 4.0.1 and later versions.) </para>

<para>The following library components provide extra debugging
  capabilities in debug mode:</para>
<itemizedlist>
  <listitem><para><code>std::basic_string</code> (no safe iterators and see note below)</para></listitem>
  <listitem><para><code>std::bitset</code></para></listitem>
  <listitem><para><code>std::deque</code></para></listitem>
  <listitem><para><code>std::list</code></para></listitem>
  <listitem><para><code>std::map</code></para></listitem>
  <listitem><para><code>std::multimap</code></para></listitem>
  <listitem><para><code>std::multiset</code></para></listitem>
  <listitem><para><code>std::set</code></para></listitem>
  <listitem><para><code>std::vector</code></para></listitem>
  <listitem><para><code>std::unordered_map</code></para></listitem>
  <listitem><para><code>std::unordered_multimap</code></para></listitem>
  <listitem><para><code>std::unordered_set</code></para></listitem>
  <listitem><para><code>std::unordered_multiset</code></para></listitem>
</itemizedlist>

<para>N.B. although there are precondition checks for some string operations,
e.g.  <code>operator[]</code>,
they will not always be run when using the <code>char</code> and
<code>wchar_t</code> specialisations (<code>std::string</code> and
<code>std::wstring</code>).  This is because libstdc++ uses GCC's
<code>extern template</code> extension to provide explicit instantiations
of <code>std::string</code> and <code>std::wstring</code>, and those
explicit instantiations don't include the debug-mode checks.  If the
containing functions are inlined then the checks will run, so compiling
with <code>-O1</code> might be enough to enable them.  Alternatively
<code>-D_GLIBCXX_EXTERN_TEMPLATE=0</code> will suppress the declarations
of the explicit instantiations and cause the functions to be instantiated
with the debug-mode checks included, but this is unsupported and not
guaranteed to work.  For full debug-mode support you can use the
<code>__gnu_debug::basic_string</code> debugging container directly,
which always works correctly.
</para>

</section>

<section xml:id="manual.ext.debug_mode.using" xreflabel="Using"><info><title>Using</title></info>
  
  <para>
  </para>
<section xml:id="debug_mode.using.mode" xreflabel="Using Mode"><info><title>Using the Debug Mode</title></info>
  

<para>To use the libstdc++ debug mode, compile your application with the
  compiler flag <code>-D_GLIBCXX_DEBUG</code>. Note that this flag
  changes the sizes and behavior of standard class templates such
  as <code>std::vector</code>, and therefore you can only link code
  compiled with debug mode and code compiled without debug mode if no
  instantiation of a container is passed between the two translation
  units.</para>

<para>By default, error messages are formatted to fit on lines of about
  78 characters.  The environment variable
  <code>GLIBCXX_DEBUG_MESSAGE_LENGTH</code> can be used to request a
  different length.</para>

</section>

<section xml:id="debug_mode.using.specific" xreflabel="Using Specific"><info><title>Using a Specific Debug Container</title></info>
  
<para>When it is not feasible to recompile your entire application, or
  only specific containers need checking, debugging containers are
  available as GNU extensions. These debugging containers are
  functionally equivalent to the standard drop-in containers used in
  debug mode, but they are available in a separate namespace as GNU
  extensions and may be used in programs compiled with either release
  mode or with debug mode. The
  following table provides the names and headers of the debugging
  containers:
</para>

<table frame="all">
<title>Debugging Containers</title>
<<<<<<< HEAD
<tgroup cols='4' align='left' colsep='1' rowsep='1'>
<colspec colname='c1'></colspec>
<colspec colname='c2'></colspec>
<colspec colname='c3'></colspec>
<colspec colname='c4'></colspec>
=======

<tgroup cols="4" align="left" colsep="1" rowsep="1">
<colspec colname="c1"/>
<colspec colname="c2"/>
<colspec colname="c3"/>
<colspec colname="c4"/>
>>>>>>> 3bd7a983

<thead>
  <row>
    <entry>Container</entry>
    <entry>Header</entry>
    <entry>Debug container</entry>
    <entry>Debug header</entry>
  </row>
</thead>
<tbody>
  <row>
    <entry><classname>std::bitset</classname></entry>
    <entry><filename class="headerfile">bitset</filename></entry>
    <entry><classname>__gnu_debug::bitset</classname></entry>
    <entry><filename class="headerfile">&lt;debug/bitset&gt;</filename></entry>
  </row>
  <row>
    <entry><classname>std::deque</classname></entry>
    <entry><filename class="headerfile">deque</filename></entry>
    <entry><classname>__gnu_debug::deque</classname></entry>
    <entry><filename class="headerfile">&lt;debug/deque&gt;</filename></entry>
  </row>
  <row>
    <entry><classname>std::list</classname></entry>
    <entry><filename class="headerfile">list</filename></entry>
    <entry><classname>__gnu_debug::list</classname></entry>
    <entry><filename class="headerfile">&lt;debug/list&gt;</filename></entry>
  </row>
  <row>
    <entry><classname>std::map</classname></entry>
    <entry><filename class="headerfile">map</filename></entry>
    <entry><classname>__gnu_debug::map</classname></entry>
    <entry><filename class="headerfile">&lt;debug/map&gt;</filename></entry>
  </row>
  <row>
    <entry><classname>std::multimap</classname></entry>
    <entry><filename class="headerfile">map</filename></entry>
    <entry><classname>__gnu_debug::multimap</classname></entry>
    <entry><filename class="headerfile">&lt;debug/map&gt;</filename></entry>
  </row>
  <row>
    <entry><classname>std::multiset</classname></entry>
    <entry><filename class="headerfile">set</filename></entry>
    <entry><classname>__gnu_debug::multiset</classname></entry>
    <entry><filename class="headerfile">&lt;debug/set&gt;</filename></entry>
  </row>
  <row>
    <entry><classname>std::set</classname></entry>
    <entry><filename class="headerfile">set</filename></entry>
    <entry><classname>__gnu_debug::set</classname></entry>
    <entry><filename class="headerfile">&lt;debug/set&gt;</filename></entry>
  </row>
  <row>
    <entry><classname>std::string</classname></entry>
    <entry><filename class="headerfile">string</filename></entry>
    <entry><classname>__gnu_debug::string</classname></entry>
    <entry><filename class="headerfile">&lt;debug/string&gt;</filename></entry>
  </row>
  <row>
    <entry><classname>std::wstring</classname></entry>
    <entry><filename class="headerfile">string</filename></entry>
    <entry><classname>__gnu_debug::wstring</classname></entry>
    <entry><filename class="headerfile">&lt;debug/string&gt;</filename></entry>
  </row>
  <row>
    <entry><classname>std::basic_string</classname></entry>
    <entry><filename class="headerfile">string</filename></entry>
    <entry><classname>__gnu_debug::basic_string</classname></entry>
    <entry><filename class="headerfile">&lt;debug/string&gt;</filename></entry>
  </row>
  <row>
    <entry><classname>std::vector</classname></entry>
    <entry><filename class="headerfile">vector</filename></entry>
    <entry><classname>__gnu_debug::vector</classname></entry>
    <entry><filename class="headerfile">&lt;debug/vector&gt;</filename></entry>
  </row>
</tbody>
</tgroup>
</table>

<para>In addition, when compiling in C++0x mode, these additional
containers have additional debug capability.
</para>

<table frame="all">
<title>Debugging Containers C++0x</title>
<<<<<<< HEAD
<tgroup cols='4' align='left' colsep='1' rowsep='1'>
<colspec colname='c1'></colspec>
<colspec colname='c2'></colspec>
<colspec colname='c3'></colspec>
<colspec colname='c4'></colspec>
=======

<tgroup cols="4" align="left" colsep="1" rowsep="1">
<colspec colname="c1"/>
<colspec colname="c2"/>
<colspec colname="c3"/>
<colspec colname="c4"/>
>>>>>>> 3bd7a983

<thead>
  <row>
    <entry>Container</entry>
    <entry>Header</entry>
    <entry>Debug container</entry>
    <entry>Debug header</entry>
  </row>
</thead>
<tbody>
    <row>
    <entry><classname>std::unordered_map</classname></entry>
    <entry><filename class="headerfile">unordered_map</filename></entry>
    <entry><classname>__gnu_debug::unordered_map</classname></entry>
    <entry><filename class="headerfile">&lt;debug/unordered_map&gt;</filename></entry>
  </row>
  <row>
    <entry><classname>std::unordered_multimap</classname></entry>
    <entry><filename class="headerfile">unordered_map</filename></entry>
    <entry><classname>__gnu_debug::unordered_multimap</classname></entry>
    <entry><filename class="headerfile">&lt;debug/unordered_map&gt;</filename></entry>
  </row>
  <row>
    <entry><classname>std::unordered_set</classname></entry>
    <entry><filename class="headerfile">unordered_set</filename></entry>
    <entry><classname>__gnu_debug::unordered_set</classname></entry>
    <entry><filename class="headerfile">&lt;debug/unordered_set&gt;</filename></entry>
  </row>
  <row>
    <entry><classname>std::unordered_multiset</classname></entry>
    <entry><filename class="headerfile">unordered_set</filename></entry>
    <entry><classname>__gnu_debug::unordered_multiset</classname></entry>
    <entry><filename class="headerfile">&lt;debug/unordered_set&gt;</filename></entry>
  </row>
</tbody>
</tgroup>
</table>
</section>
</section>

<section xml:id="manual.ext.debug_mode.design" xreflabel="Design"><info><title>Design</title></info>
  
  <para>
  </para>
<<<<<<< HEAD
  <sect2 id="debug_mode.design.goals" xreflabel="Goals">
    <title>Goals</title>
=======
  <section xml:id="debug_mode.design.goals" xreflabel="Goals"><info><title>Goals</title></info>
    
>>>>>>> 3bd7a983
    <para>
    </para>
<para> The libstdc++ debug mode replaces unsafe (but efficient) standard
  containers and iterators with semantically equivalent safe standard
  containers and iterators to aid in debugging user programs. The
  following goals directed the design of the libstdc++ debug mode:</para>

  <itemizedlist>

    <listitem><para><emphasis>Correctness</emphasis>: the libstdc++ debug mode must not change
    the semantics of the standard library for all cases specified in
    the ANSI/ISO C++ standard. The essence of this constraint is that
    any valid C++ program should behave in the same manner regardless
    of whether it is compiled with debug mode or release mode. In
    particular, entities that are defined in namespace std in release
    mode should remain defined in namespace std in debug mode, so that
    legal specializations of namespace std entities will remain
    valid. A program that is not valid C++ (e.g., invokes undefined
    behavior) is not required to behave similarly, although the debug
    mode will abort with a diagnostic when it detects undefined
    behavior.</para></listitem>

    <listitem><para><emphasis>Performance</emphasis>: the additional of the libstdc++ debug mode
    must not affect the performance of the library when it is compiled
    in release mode. Performance of the libstdc++ debug mode is
    secondary (and, in fact, will be worse than the release
    mode).</para></listitem>

    <listitem><para><emphasis>Usability</emphasis>: the libstdc++ debug mode should be easy to
    use. It should be easily incorporated into the user's development
    environment (e.g., by requiring only a single new compiler switch)
    and should produce reasonable diagnostics when it detects a
    problem with the user program. Usability also involves detection
    of errors when using the debug mode incorrectly, e.g., by linking
    a release-compiled object against a debug-compiled object if in
    fact the resulting program will not run correctly.</para></listitem>

    <listitem><para><emphasis>Minimize recompilation</emphasis>: While it is expected that
    users recompile at least part of their program to use debug
    mode, the amount of recompilation affects the
    detect-compile-debug turnaround time. This indirectly affects the
    usefulness of the debug mode, because debugging some applications
    may require rebuilding a large amount of code, which may not be
    feasible when the suspect code may be very localized. There are
    several levels of conformance to this requirement, each with its
    own usability and implementation characteristics. In general, the
    higher-numbered conformance levels are more usable (i.e., require
    less recompilation) but are more complicated to implement than
    the lower-numbered conformance levels.
<<<<<<< HEAD
      <orderedlist>
=======
      <orderedlist inheritnum="ignore" continuation="restarts">
>>>>>>> 3bd7a983
	<listitem><para><emphasis>Full recompilation</emphasis>: The user must recompile his or
	her entire application and all C++ libraries it depends on,
	including the C++ standard library that ships with the
	compiler. This must be done even if only a small part of the
	program can use debugging features.</para></listitem>

	<listitem><para><emphasis>Full user recompilation</emphasis>: The user must recompile
	his or her entire application and all C++ libraries it depends
	on, but not the C++ standard library itself. This must be done
	even if only a small part of the program can use debugging
	features. This can be achieved given a full recompilation
	system by compiling two versions of the standard library when
	the compiler is installed and linking against the appropriate
	one, e.g., a multilibs approach.</para></listitem>

	<listitem><para><emphasis>Partial recompilation</emphasis>: The user must recompile the
	parts of his or her application and the C++ libraries it
	depends on that will use the debugging facilities
	directly. This means that any code that uses the debuggable
	standard containers would need to be recompiled, but code
	that does not use them (but may, for instance, use IOStreams)
	would not have to be recompiled.</para></listitem>

	<listitem><para><emphasis>Per-use recompilation</emphasis>: The user must recompile the
	parts of his or her application and the C++ libraries it
	depends on where debugging should occur, and any other code
	that interacts with those containers. This means that a set of
	translation units that accesses a particular standard
	container instance may either be compiled in release mode (no
	checking) or debug mode (full checking), but must all be
	compiled in the same way; a translation unit that does not see
	that standard container instance need not be recompiled. This
	also means that a translation unit <emphasis>A</emphasis> that contains a
	particular instantiation
	(say, <code>std::vector&lt;int&gt;</code>) compiled in release
	mode can be linked against a translation unit <emphasis>B</emphasis> that
	contains the same instantiation compiled in debug mode (a
	feature not present with partial recompilation). While this
	behavior is technically a violation of the One Definition
	Rule, this ability tends to be very important in
	practice. The libstdc++ debug mode supports this level of
	recompilation. </para></listitem>

	<listitem><para><emphasis>Per-unit recompilation</emphasis>: The user must only
	recompile the translation units where checking should occur,
	regardless of where debuggable standard containers are
	used. This has also been dubbed "<code>-g</code> mode",
	because the <code>-g</code> compiler switch works in this way,
	emitting debugging information at a per--translation-unit
	granularity. We believe that this level of recompilation is in
	fact not possible if we intend to supply safe iterators, leave
	the program semantics unchanged, and not regress in
	performance under release mode because we cannot associate
	extra information with an iterator (to form a safe iterator)
	without either reserving that space in release mode
	(performance regression) or allocating extra memory associated
	with each iterator with <code>new</code> (changes the program
	semantics).</para></listitem>
      </orderedlist>
    </para></listitem>
  </itemizedlist>
  </section>

<<<<<<< HEAD
  <sect2 id="debug_mode.design.methods" xreflabel="Methods">
    <title>Methods</title>
=======
  <section xml:id="debug_mode.design.methods" xreflabel="Methods"><info><title>Methods</title></info>
    
>>>>>>> 3bd7a983
    <para>
    </para>
<para>This section provides an overall view of the design of the
  libstdc++ debug mode and details the relationship between design
  decisions and the stated design goals.</para>

<<<<<<< HEAD
  <sect3 id="debug_mode.design.methods.wrappers" xreflabel="Method Wrapper">
    <title>The Wrapper Model</title>
=======
  <section xml:id="debug_mode.design.methods.wrappers" xreflabel="Method Wrapper"><info><title>The Wrapper Model</title></info>
    
>>>>>>> 3bd7a983
<para>The libstdc++ debug mode uses a wrapper model where the
  debugging versions of library components (e.g., iterators and
  containers) form a layer on top of the release versions of the
  library components. The debugging components first verify that the
  operation is correct (aborting with a diagnostic if an error is
  found) and will then forward to the underlying release-mode
  container that will perform the actual work. This design decision
  ensures that we cannot regress release-mode performance (because the
  release-mode containers are left untouched) and partially
  enables <link linkend="methods.coexistence.link">mixing debug and
  release code</link> at link time, although that will not be
  discussed at this time.</para>

<para>Two types of wrappers are used in the implementation of the debug
  mode: container wrappers and iterator wrappers. The two types of
  wrappers interact to maintain relationships between iterators and
  their associated containers, which are necessary to detect certain
  types of standard library usage errors such as dereferencing
  past-the-end iterators or inserting into a container using an
  iterator from a different container.</para>

  <section xml:id="debug_mode.design.methods.safe_iter" xreflabel="Method Safe Iter"><info><title>Safe Iterators</title></info>
    
<para>Iterator wrappers provide a debugging layer over any iterator that
  is attached to a particular container, and will manage the
  information detailing the iterator's state (singular,
  dereferenceable, etc.) and tracking the container to which the
  iterator is attached. Because iterators have a well-defined, common
  interface the iterator wrapper is implemented with the iterator
  adaptor class template <code>__gnu_debug::_Safe_iterator</code>,
  which takes two template parameters:</para>

<itemizedlist>
  <listitem><para><code>Iterator</code>: The underlying iterator type, which must
    be either the <code>iterator</code> or <code>const_iterator</code>
    typedef from the sequence type this iterator can reference.</para></listitem>

  <listitem><para><code>Sequence</code>: The type of sequence that this iterator
  references. This sequence must be a safe sequence (discussed below)
  whose <code>iterator</code> or <code>const_iterator</code> typedef
  is the type of the safe iterator.</para></listitem>
</itemizedlist>
  </section>

  <section xml:id="debug_mode.design.methods.safe_seq" xreflabel="Method Safe Seq"><info><title>Safe Sequences (Containers)</title></info>
    

<para>Container wrappers provide a debugging layer over a particular
  container type. Because containers vary greatly in the member
  functions they support and the semantics of those member functions
  (especially in the area of iterator invalidation), container
  wrappers are tailored to the container they reference, e.g., the
  debugging version of <code>std::list</code> duplicates the entire
  interface of <code>std::list</code>, adding additional semantic
  checks and then forwarding operations to the
  real <code>std::list</code> (a public base class of the debugging
  version) as appropriate. However, all safe containers inherit from
  the class template <code>__gnu_debug::_Safe_sequence</code>,
  instantiated with the type of the safe container itself (an instance
  of the curiously recurring template pattern).</para>

<para>The iterators of a container wrapper will be
  <link linkend="debug_mode.design.methods.safe_iter">safe
  iterators</link> that reference sequences of this type and wrap the
  iterators provided by the release-mode base class. The debugging
  container will use only the safe iterators within its own interface
  (therefore requiring the user to use safe iterators, although this
  does not change correct user code) and will communicate with the
  release-mode base class with only the underlying, unsafe,
  release-mode iterators that the base class exports.</para>

<para> The debugging version of <code>std::list</code> will have the
  following basic structure:</para>

<programlisting>
template&lt;typename _Tp, typename _Allocator = allocator&lt;_Tp&gt;
  class debug-list :
    public release-list&lt;_Tp, _Allocator&gt;,
    public __gnu_debug::_Safe_sequence&lt;debug-list&lt;_Tp, _Allocator&gt; &gt;
  {
    typedef release-list&lt;_Tp, _Allocator&gt; _Base;
    typedef debug-list&lt;_Tp, _Allocator&gt;   _Self;

  public:
    typedef __gnu_debug::_Safe_iterator&lt;typename _Base::iterator, _Self&gt;       iterator;
    typedef __gnu_debug::_Safe_iterator&lt;typename _Base::const_iterator, _Self&gt; const_iterator;

    // duplicate std::list interface with debugging semantics
  };
</programlisting>
  </section>
  </section>

  <section xml:id="debug_mode.design.methods.precond" xreflabel="Precondition check"><info><title>Precondition Checking</title></info>
    
<para>The debug mode operates primarily by checking the preconditions of
  all standard library operations that it supports. Preconditions that
  are always checked (regardless of whether or not we are in debug
  mode) are checked via the <code>__check_xxx</code> macros defined
  and documented in the source
  file <code>include/debug/debug.h</code>. Preconditions that may or
  may not be checked, depending on the debug-mode
  macro <code>_GLIBCXX_DEBUG</code>, are checked via
  the <code>__requires_xxx</code> macros defined and documented in the
  same source file. Preconditions are validated using any additional
  information available at run-time, e.g., the containers that are
  associated with a particular iterator, the position of the iterator
  within those containers, the distance between two iterators that may
  form a valid range, etc. In the absence of suitable information,
  e.g., an input iterator that is not a safe iterator, these
  precondition checks will silently succeed.</para>

<para>The majority of precondition checks use the aforementioned macros,
  which have the secondary benefit of having prewritten debug
  messages that use information about the current status of the
  objects involved (e.g., whether an iterator is singular or what
  sequence it is attached to) along with some static information
  (e.g., the names of the function parameters corresponding to the
  objects involved). When not using these macros, the debug mode uses
  either the debug-mode assertion
  macro <code>_GLIBCXX_DEBUG_ASSERT</code> , its pedantic
  cousin <code>_GLIBCXX_DEBUG_PEDASSERT</code>, or the assertion
  check macro that supports more advance formulation of error
  messages, <code>_GLIBCXX_DEBUG_VERIFY</code>. These macros are
  documented more thoroughly in the debug mode source code.</para>
  </section>

  <section xml:id="debug_mode.design.methods.coexistence" xreflabel="Coexistence"><info><title>Release- and debug-mode coexistence</title></info>
    
<para>The libstdc++ debug mode is the first debug mode we know of that
  is able to provide the "Per-use recompilation" (4) guarantee, that
  allows release-compiled and debug-compiled code to be linked and
  executed together without causing unpredictable behavior. This
  guarantee minimizes the recompilation that users are required to
  perform, shortening the detect-compile-debug bug hunting cycle
  and making the debug mode easier to incorporate into development
  environments by minimizing dependencies.</para>

<para>Achieving link- and run-time coexistence is not a trivial
  implementation task. To achieve this goal we required a small
  extension to the GNU C++ compiler (since incorporated into the C++0x language specification, described in the GCC Manual for the C++ language as
<<<<<<< HEAD
  <ulink url="http://gcc.gnu.org/onlinedocs/gcc/Namespace-Association.html#Namespace-Association">namespace
  association</ulink>), and a complex organization of debug- and
=======
  <link xmlns:xlink="http://www.w3.org/1999/xlink" xlink:href="http://gcc.gnu.org/onlinedocs/gcc/Namespace-Association.html#Namespace-Association">namespace
  association</link>), and a complex organization of debug- and
>>>>>>> 3bd7a983
  release-modes. The end result is that we have achieved per-use
  recompilation but have had to give up some checking of the
  <code>std::basic_string</code> class template (namely, safe
  iterators).
</para>

 <section xml:id="methods.coexistence.compile" xreflabel="Compile"><info><title>Compile-time coexistence of release- and debug-mode components</title></info>
   

<para>Both the release-mode components and the debug-mode
  components need to exist within a single translation unit so that
  the debug versions can wrap the release versions. However, only one
  of these components should be user-visible at any particular
  time with the standard name, e.g., <code>std::list</code>. </para>

<para>In release mode, we define only the release-mode version of the
  component with its standard name and do not include the debugging
  component at all. The release mode version is defined within the
  namespace <code>std</code>. Minus the namespace associations, this
  method leaves the behavior of release mode completely unchanged from
  its behavior prior to the introduction of the libstdc++ debug
  mode. Here's an example of what this ends up looking like, in
  C++.</para>

<programlisting>
namespace std
{
  template&lt;typename _Tp, typename _Alloc = allocator&lt;_Tp&gt; &gt;
    class list
    {
      // ...
     };
} // namespace std
</programlisting>

<para>In debug mode we include the release-mode container (which is now
defined in the namespace <code>__norm</code>) and also the
debug-mode container. The debug-mode container is defined within the
namespace <code>__debug</code>, which is associated with namespace
<code>std</code> via the C++0x namespace association language feature.  This
method allows the debug and release versions of the same component to
coexist at compile-time and link-time without causing an unreasonable
maintenance burden, while minimizing confusion. Again, this boils down
to C++ code as follows:</para>

<programlisting>
namespace std
{
  namespace __norm
  {
    template&lt;typename _Tp, typename _Alloc = allocator&lt;_Tp&gt; &gt;
      class list
      {
	// ...
      };
  } // namespace __gnu_norm

  namespace __debug
  {
    template&lt;typename _Tp, typename _Alloc = allocator&lt;_Tp&gt; &gt;
      class list
      : public __norm::list&lt;_Tp, _Alloc&gt;,
	public __gnu_debug::_Safe_sequence&lt;list&lt;_Tp, _Alloc&gt; &gt;
      {
	// ...
      };
  } // namespace __norm

  // namespace __debug __attribute__ ((strong));
  inline namespace __debug { }
}
</programlisting>
 </section>

 <section xml:id="methods.coexistence.link" xreflabel="Link"><info><title>Link- and run-time coexistence of release- and
    debug-mode components</title></info>
   

<para>Because each component has a distinct and separate release and
debug implementation, there is no issue with link-time
coexistence: the separate namespaces result in different mangled
names, and thus unique linkage.</para>

<para>However, components that are defined and used within the C++
standard library itself face additional constraints. For instance,
some of the member functions of <code> std::moneypunct</code> return
<code>std::basic_string</code>. Normally, this is not a problem, but
with a mixed mode standard library that could be using either
debug-mode or release-mode <code> basic_string</code> objects, things
get more complicated.  As the return value of a function is not
encoded into the mangled name, there is no way to specify a
release-mode or a debug-mode string. In practice, this results in
runtime errors. A simplified example of this problem is as follows.
</para>

<para> Take this translation unit, compiled in debug-mode: </para>
<programlisting>
// -D_GLIBCXX_DEBUG
#include &lt;string&gt;

std::string test02();

std::string test01()
{
  return test02();
}

int main()
{
  test01();
  return 0;
}
</programlisting>

<para> ... and linked to this translation unit, compiled in release mode:</para>

<programlisting>
#include &lt;string&gt;

std::string
test02()
{
  return std::string("toast");
}
</programlisting>

<para> For this reason we cannot easily provide safe iterators for
  the <code>std::basic_string</code> class template, as it is present
  throughout the C++ standard library. For instance, locale facets
  define typedefs that include <code>basic_string</code>: in a mixed
  debug/release program, should that typedef be based on the
  debug-mode <code>basic_string</code> or the
  release-mode <code>basic_string</code>? While the answer could be
  "both", and the difference hidden via renaming a la the
  debug/release containers, we must note two things about locale
  facets:</para>

<orderedlist inheritnum="ignore" continuation="restarts">
  <listitem><para>They exist as shared state: one can create a facet in one
  translation unit and access the facet via the same type name in a
  different translation unit. This means that we cannot have two
  different versions of locale facets, because the types would not be
  the same across debug/release-mode translation unit barriers.</para></listitem>

  <listitem><para>They have virtual functions returning strings: these functions
  mangle in the same way regardless of the mangling of their return
  types (see above), and their precise signatures can be relied upon
  by users because they may be overridden in derived classes.</para></listitem>
</orderedlist>

<para>With the design of libstdc++ debug mode, we cannot effectively hide
  the differences between debug and release-mode strings from the
  user. Failure to hide the differences may result in unpredictable
  behavior, and for this reason we have opted to only
  perform <code>basic_string</code> changes that do not require ABI
  changes. The effect on users is expected to be minimal, as there are
  simple alternatives (e.g., <code>__gnu_debug::basic_string</code>),
  and the usability benefit we gain from the ability to mix debug- and
  release-compiled translation units is enormous.</para>
 </section>

 <section xml:id="methods.coexistence.alt" xreflabel="Alternatives"><info><title>Alternatives for Coexistence</title></info>


<para>The coexistence scheme above was chosen over many alternatives,
  including language-only solutions and solutions that also required
  extensions to the C++ front end. The following is a partial list of
  solutions, with justifications for our rejection of each.</para>

<itemizedlist>
  <listitem><para><emphasis>Completely separate debug/release libraries</emphasis>: This is by
  far the simplest implementation option, where we do not allow any
  coexistence of debug- and release-compiled translation units in a
  program. This solution has an extreme negative affect on usability,
  because it is quite likely that some libraries an application
  depends on cannot be recompiled easily. This would not meet
  our <emphasis>usability</emphasis> or <emphasis>minimize recompilation</emphasis> criteria
  well.</para></listitem>

  <listitem><para><emphasis>Add a <code>Debug</code> boolean template parameter</emphasis>:
  Partial specialization could be used to select the debug
  implementation when <code>Debug == true</code>, and the state
  of <code>_GLIBCXX_DEBUG</code> could decide whether the
  default <code>Debug</code> argument is <code>true</code>
  or <code>false</code>. This option would break conformance with the
  C++ standard in both debug <emphasis>and</emphasis> release modes. This would
  not meet our <emphasis>correctness</emphasis> criteria. </para></listitem>

  <listitem><para><emphasis>Packaging a debug flag in the allocators</emphasis>: We could
    reuse the <code>Allocator</code> template parameter of containers
    by adding a sentinel wrapper <code>debug&lt;&gt;</code> that
    signals the user's intention to use debugging, and pick up
    the <code>debug&lt;&gt;</code> allocator wrapper in a partial
    specialization. However, this has two drawbacks: first, there is a
    conformance issue because the default allocator would not be the
    standard-specified <code>std::allocator&lt;T&gt;</code>. Secondly
    (and more importantly), users that specify allocators instead of
    implicitly using the default allocator would not get debugging
    containers. Thus this solution fails the <emphasis>correctness</emphasis>
    criteria.</para></listitem>

  <listitem><para><emphasis>Define debug containers in another namespace, and employ
      a <code>using</code> declaration (or directive)</emphasis>: This is an
      enticing option, because it would eliminate the need for
      the <code>link_name</code> extension by aliasing the
      templates. However, there is no true template aliasing mechanism
      in C++, because both <code>using</code> directives and using
      declarations disallow specialization. This method fails
      the <emphasis>correctness</emphasis> criteria.</para></listitem>

  <listitem><para><emphasis> Use implementation-specific properties of anonymous
    namespaces. </emphasis>
    See <link xmlns:xlink="http://www.w3.org/1999/xlink" xlink:href="http://gcc.gnu.org/ml/libstdc++/2003-08/msg00004.html"> this post
    </link>
    This method fails the <emphasis>correctness</emphasis> criteria.</para></listitem>

  <listitem><para><emphasis>Extension: allow reopening on namespaces</emphasis>: This would
    allow the debug mode to effectively alias the
    namespace <code>std</code> to an internal namespace, such
    as <code>__gnu_std_debug</code>, so that it is completely
    separate from the release-mode <code>std</code> namespace. While
    this will solve some renaming problems and ensure that
    debug- and release-compiled code cannot be mixed unsafely, it ensures that
    debug- and release-compiled code cannot be mixed at all. For
    instance, the program would have two <code>std::cout</code>
    objects! This solution would fails the <emphasis>minimize
    recompilation</emphasis> requirement, because we would only be able to
    support option (1) or (2).</para></listitem>

  <listitem><para><emphasis>Extension: use link name</emphasis>: This option involves
    complicated re-naming between debug-mode and release-mode
    components at compile time, and then a g++ extension called <emphasis>
    link name </emphasis> to recover the original names at link time. There
    are two drawbacks to this approach. One, it's very verbose,
    relying on macro renaming at compile time and several levels of
    include ordering. Two, ODR issues remained with container member
    functions taking no arguments in mixed-mode settings resulting in
    equivalent link names, <code> vector::push_back() </code> being
    one example.
<<<<<<< HEAD
    See <ulink url="http://gcc.gnu.org/ml/libstdc++/2003-08/msg00177.html">link
    name</ulink> </para></listitem>
=======
    See <link xmlns:xlink="http://www.w3.org/1999/xlink" xlink:href="http://gcc.gnu.org/ml/libstdc++/2003-08/msg00177.html">link
    name</link> </para></listitem>
>>>>>>> 3bd7a983
</itemizedlist>

<para>Other options may exist for implementing the debug mode, many of
  which have probably been considered and others that may still be
  lurking. This list may be expanded over time to include other
  options that we could have implemented, but in all cases the full
  ramifications of the approach (as measured against the design goals
  for a libstdc++ debug mode) should be considered first. The DejaGNU
  testsuite includes some testcases that check for known problems with
  some solutions (e.g., the <code>using</code> declaration solution
  that breaks user specialization), and additional testcases will be
  added as we are able to identify other typical problem cases. These
  test cases will serve as a benchmark by which we can compare debug
  mode implementations.</para>
<<<<<<< HEAD
 </sect4>
  </sect3>
  </sect2>

  <sect2 id="debug_mode.design.other" xreflabel="Other">
    <title>Other Implementations</title>
=======
 </section>
  </section>
  </section>

  <section xml:id="debug_mode.design.other" xreflabel="Other"><info><title>Other Implementations</title></info>
    
>>>>>>> 3bd7a983
    <para>
    </para>
<para> There are several existing implementations of debug modes for C++
  standard library implementations, although none of them directly
  supports debugging for programs using libstdc++. The existing
  implementations include:</para>
<itemizedlist>
  <listitem><para><link xmlns:xlink="http://www.w3.org/1999/xlink" xlink:href="http://www.mathcs.sjsu.edu/faculty/horstman/safestl.html">SafeSTL</link>:
  SafeSTL was the original debugging version of the Standard Template
  Library (STL), implemented by Cay S. Horstmann on top of the
  Hewlett-Packard STL. Though it inspired much work in this area, it
  has not been kept up-to-date for use with modern compilers or C++
  standard library implementations.</para></listitem>

  <listitem><para><link xmlns:xlink="http://www.w3.org/1999/xlink" xlink:href="http://www.stlport.org/">STLport</link>: STLport is a free
  implementation of the C++ standard library derived from the <link xmlns:xlink="http://www.w3.org/1999/xlink" xlink:href="http://www.sgi.com/tech/stl/">SGI implementation</link>, and
  ported to many other platforms. It includes a debug mode that uses a
  wrapper model (that in some ways inspired the libstdc++ debug mode
  design), although at the time of this writing the debug mode is
  somewhat incomplete and meets only the "Full user recompilation" (2)
  recompilation guarantee by requiring the user to link against a
  different library in debug mode vs. release mode.</para></listitem>

  <listitem><para>Metrowerks CodeWarrior: The C++ standard library
  that ships with Metrowerks CodeWarrior includes a debug mode. It is
  a full debug-mode implementation (including debugging for
  CodeWarrior extensions) and is easy to use, although it meets only
  the "Full recompilation" (1) recompilation
  guarantee.</para></listitem>
</itemizedlist>

<<<<<<< HEAD
  </sect2>
</sect1>
=======
  </section>
</section>
>>>>>>> 3bd7a983

</chapter><|MERGE_RESOLUTION|>--- conflicted
+++ resolved
@@ -1,20 +1,8 @@
-<<<<<<< HEAD
-<?xml version='1.0'?>
-<!DOCTYPE chapter PUBLIC "-//OASIS//DTD DocBook XML V4.5//EN"
- "http://www.oasis-open.org/docbook/xml/4.5/docbookx.dtd"
-[ ]>
-
-<chapter id="manual.ext.debug_mode" xreflabel="Debug Mode">
-<?dbhtml filename="debug_mode.html"?>
-
-<chapterinfo>
-=======
 <chapter xmlns="http://docbook.org/ns/docbook" version="5.0" 
 	 xml:id="manual.ext.debug_mode" xreflabel="Debug Mode">
 <?dbhtml filename="debug_mode.html"?>
 
 <info><title>Debug Mode</title>
->>>>>>> 3bd7a983
   <keywordset>
     <keyword>
       C++
@@ -193,20 +181,12 @@
 
 <table frame="all">
 <title>Debugging Containers</title>
-<<<<<<< HEAD
-<tgroup cols='4' align='left' colsep='1' rowsep='1'>
-<colspec colname='c1'></colspec>
-<colspec colname='c2'></colspec>
-<colspec colname='c3'></colspec>
-<colspec colname='c4'></colspec>
-=======
 
 <tgroup cols="4" align="left" colsep="1" rowsep="1">
 <colspec colname="c1"/>
 <colspec colname="c2"/>
 <colspec colname="c3"/>
 <colspec colname="c4"/>
->>>>>>> 3bd7a983
 
 <thead>
   <row>
@@ -293,20 +273,12 @@
 
 <table frame="all">
 <title>Debugging Containers C++0x</title>
-<<<<<<< HEAD
-<tgroup cols='4' align='left' colsep='1' rowsep='1'>
-<colspec colname='c1'></colspec>
-<colspec colname='c2'></colspec>
-<colspec colname='c3'></colspec>
-<colspec colname='c4'></colspec>
-=======
 
 <tgroup cols="4" align="left" colsep="1" rowsep="1">
 <colspec colname="c1"/>
 <colspec colname="c2"/>
 <colspec colname="c3"/>
 <colspec colname="c4"/>
->>>>>>> 3bd7a983
 
 <thead>
   <row>
@@ -351,13 +323,8 @@
   
   <para>
   </para>
-<<<<<<< HEAD
-  <sect2 id="debug_mode.design.goals" xreflabel="Goals">
-    <title>Goals</title>
-=======
   <section xml:id="debug_mode.design.goals" xreflabel="Goals"><info><title>Goals</title></info>
     
->>>>>>> 3bd7a983
     <para>
     </para>
 <para> The libstdc++ debug mode replaces unsafe (but efficient) standard
@@ -407,11 +374,7 @@
     higher-numbered conformance levels are more usable (i.e., require
     less recompilation) but are more complicated to implement than
     the lower-numbered conformance levels.
-<<<<<<< HEAD
-      <orderedlist>
-=======
       <orderedlist inheritnum="ignore" continuation="restarts">
->>>>>>> 3bd7a983
 	<listitem><para><emphasis>Full recompilation</emphasis>: The user must recompile his or
 	her entire application and all C++ libraries it depends on,
 	including the C++ standard library that ships with the
@@ -475,26 +438,16 @@
   </itemizedlist>
   </section>
 
-<<<<<<< HEAD
-  <sect2 id="debug_mode.design.methods" xreflabel="Methods">
-    <title>Methods</title>
-=======
   <section xml:id="debug_mode.design.methods" xreflabel="Methods"><info><title>Methods</title></info>
     
->>>>>>> 3bd7a983
     <para>
     </para>
 <para>This section provides an overall view of the design of the
   libstdc++ debug mode and details the relationship between design
   decisions and the stated design goals.</para>
 
-<<<<<<< HEAD
-  <sect3 id="debug_mode.design.methods.wrappers" xreflabel="Method Wrapper">
-    <title>The Wrapper Model</title>
-=======
   <section xml:id="debug_mode.design.methods.wrappers" xreflabel="Method Wrapper"><info><title>The Wrapper Model</title></info>
     
->>>>>>> 3bd7a983
 <para>The libstdc++ debug mode uses a wrapper model where the
   debugging versions of library components (e.g., iterators and
   containers) form a layer on top of the release versions of the
@@ -636,13 +589,8 @@
 <para>Achieving link- and run-time coexistence is not a trivial
   implementation task. To achieve this goal we required a small
   extension to the GNU C++ compiler (since incorporated into the C++0x language specification, described in the GCC Manual for the C++ language as
-<<<<<<< HEAD
-  <ulink url="http://gcc.gnu.org/onlinedocs/gcc/Namespace-Association.html#Namespace-Association">namespace
-  association</ulink>), and a complex organization of debug- and
-=======
   <link xmlns:xlink="http://www.w3.org/1999/xlink" xlink:href="http://gcc.gnu.org/onlinedocs/gcc/Namespace-Association.html#Namespace-Association">namespace
   association</link>), and a complex organization of debug- and
->>>>>>> 3bd7a983
   release-modes. The end result is that we have achieved per-use
   recompilation but have had to give up some checking of the
   <code>std::basic_string</code> class template (namely, safe
@@ -882,13 +830,8 @@
     functions taking no arguments in mixed-mode settings resulting in
     equivalent link names, <code> vector::push_back() </code> being
     one example.
-<<<<<<< HEAD
-    See <ulink url="http://gcc.gnu.org/ml/libstdc++/2003-08/msg00177.html">link
-    name</ulink> </para></listitem>
-=======
     See <link xmlns:xlink="http://www.w3.org/1999/xlink" xlink:href="http://gcc.gnu.org/ml/libstdc++/2003-08/msg00177.html">link
     name</link> </para></listitem>
->>>>>>> 3bd7a983
 </itemizedlist>
 
 <para>Other options may exist for implementing the debug mode, many of
@@ -903,21 +846,12 @@
   added as we are able to identify other typical problem cases. These
   test cases will serve as a benchmark by which we can compare debug
   mode implementations.</para>
-<<<<<<< HEAD
- </sect4>
-  </sect3>
-  </sect2>
-
-  <sect2 id="debug_mode.design.other" xreflabel="Other">
-    <title>Other Implementations</title>
-=======
  </section>
   </section>
   </section>
 
   <section xml:id="debug_mode.design.other" xreflabel="Other"><info><title>Other Implementations</title></info>
     
->>>>>>> 3bd7a983
     <para>
     </para>
 <para> There are several existing implementations of debug modes for C++
@@ -949,12 +883,7 @@
   guarantee.</para></listitem>
 </itemizedlist>
 
-<<<<<<< HEAD
-  </sect2>
-</sect1>
-=======
   </section>
 </section>
->>>>>>> 3bd7a983
 
 </chapter>