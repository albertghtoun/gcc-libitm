--- conflicted
+++ resolved
@@ -1,15 +1,8 @@
-<<<<<<< HEAD
-<sect2 id="status.iso.200x" xreflabel="Status C++ 200x">
-<?dbhtml filename="status_iso_cxx200x.html"?>
-
-<sect2info>
-=======
 <section xmlns="http://docbook.org/ns/docbook" version="5.0" 
 	 xml:id="status.iso.200x" xreflabel="Status C++ 200x">
 <?dbhtml filename="status_iso_cxx200x.html"?>
 
 <info><title>C++ 200x</title>
->>>>>>> 3082eeb7
   <keywordset>
     <keyword>
       ISO C++
@@ -22,13 +15,8 @@
 
 <para>
 This table is based on the table of contents of ISO/IEC
-<<<<<<< HEAD
-Doc No: N3000=09-0190 Date: 2009-11-09
-Working Draft, Standard for Programming Language C++
-=======
 JTC1 SC22 WG21 Doc No: N3290 Date: 2011-04-11
 Final Draft International Standard, Standard for Programming Language C++
->>>>>>> 3082eeb7
 </para>
 
 <para>
@@ -55,15 +43,6 @@
    Broken/Partial
       <?dbhtml bgcolor="#B0B0B0" ?>
 -->
-<<<<<<< HEAD
-<table frame='all'>
-<title>C++ 200x Implementation Status</title>
-<tgroup cols='4' align='left' colsep='0' rowsep='1'>
-<colspec colname='c1'></colspec>
-<colspec colname='c2'></colspec>
-<colspec colname='c3'></colspec>
-<colspec colname='c4'></colspec>
-=======
 <table frame="all">
 <title>C++ 200x Implementation Status</title>
 
@@ -72,7 +51,6 @@
 <colspec colname="c2"/>
 <colspec colname="c3"/>
 <colspec colname="c4"/>
->>>>>>> 3082eeb7
   <thead>
     <row>
       <entry>Section</entry>
@@ -91,93 +69,29 @@
       <entry namest="c2" nameend="c4" align="left">
 	<emphasis>Language support</emphasis>
       </entry>
-<<<<<<< HEAD
     </row>
 
     <row>
       <entry>18.1</entry>
       <entry>General</entry>
       <entry>Y</entry>
-      <entry></entry>
-=======
->>>>>>> 3082eeb7
-    </row>
-
-    <row>
-<<<<<<< HEAD
+      <entry/>
+    </row>
+    <row>
       <?dbhtml bgcolor="#B0B0B0" ?>
       <entry>18.2</entry>
       <entry>Types</entry>
       <entry>Partial</entry>
-      <entry>Missing offsetof, max_align_t, nullptr_t</entry>
+      <entry>Missing offsetof, max_align_t</entry>
     </row>
     <row>
       <entry>18.3</entry>
       <entry>Implementation properties</entry>
-      <entry></entry>
-      <entry></entry>
-=======
-      <entry>18.1</entry>
-      <entry>General</entry>
-      <entry>Y</entry>
-      <entry/>
-    </row>
-    <row>
-      <?dbhtml bgcolor="#B0B0B0" ?>
-      <entry>18.2</entry>
-      <entry>Types</entry>
-      <entry>Partial</entry>
-      <entry>Missing offsetof, max_align_t</entry>
->>>>>>> 3082eeb7
+      <entry/>
+      <entry/>
     </row>
 
     <row>
-<<<<<<< HEAD
-      <entry>18.3.1</entry>
-      <entry>Numeric Limits</entry>
-      <entry></entry>
-      <entry></entry>
-=======
-      <entry>18.3</entry>
-      <entry>Implementation properties</entry>
-      <entry/>
-      <entry/>
->>>>>>> 3082eeb7
-    </row>
-    <row>
-<<<<<<< HEAD
-      <entry>18.3.1.1</entry>
-      <entry>Class template <code>numeric_limits</code></entry>
-      <entry>Y</entry>
-      <entry></entry>
-    </row>
-    <row>
-      <?dbhtml bgcolor="#B0B0B0" ?>
-      <entry>18.3.1.2</entry>
-      <entry><code>numeric_limits</code> members</entry>
-      <entry>Partial</entry>
-      <entry>Missing constexpr</entry>
-    </row>
-    <row>
-      <?dbhtml bgcolor="#C8B0B0" ?>
-      <entry>18.3.1.3</entry>
-      <entry><code>float_round_style</code></entry>
-      <entry>N</entry>
-      <entry></entry>
-    </row>
-    <row>
-      <?dbhtml bgcolor="#C8B0B0" ?>
-      <entry>18.3.1.4</entry>
-      <entry><code>float_denorm_style</code></entry>
-      <entry>N</entry>
-      <entry></entry>
-    </row>
-    <row>
-      <entry>18.3.1.5</entry>
-      <entry><code>numeric_limits</code> specializations</entry>
-      <entry>Y</entry>
-      <entry></entry>
-=======
       <entry>18.3.2</entry>
       <entry>Numeric Limits</entry>
       <entry/>
@@ -208,128 +122,56 @@
       <entry><code>float_denorm_style</code></entry>
       <entry>N</entry>
       <entry/>
->>>>>>> 3082eeb7
+    </row>
+    <row>
+      <entry>18.3.2.7</entry>
+      <entry><code>numeric_limits</code> specializations</entry>
+      <entry>Y</entry>
+      <entry/>
     </row>
 
     <row>
-<<<<<<< HEAD
-      <entry>18.3.2</entry>
+      <entry>18.3.3</entry>
       <entry>C Library</entry>
       <entry>Y</entry>
-      <entry></entry>
+      <entry/>
     </row>
 
     <row>
       <entry>18.4</entry>
       <entry>Integer types</entry>
-      <entry></entry>
-      <entry></entry>
+      <entry/>
+      <entry/>
     </row>
     <row>
       <entry>18.4.1</entry>
       <entry>Header <code>&lt;cstdint&gt;</code> synopsis</entry>
       <entry>Y</entry>
-      <entry></entry>
-=======
-      <entry>18.3.2.7</entry>
-      <entry><code>numeric_limits</code> specializations</entry>
-      <entry>Y</entry>
-      <entry/>
-    </row>
-
-    <row>
-      <entry>18.3.3</entry>
-      <entry>C Library</entry>
-      <entry>Y</entry>
-      <entry/>
->>>>>>> 3082eeb7
-    </row>
-    <row>
-<<<<<<< HEAD
-      <?dbhtml bgcolor="#B0B0B0" ?>
-      <entry>18.4.2</entry>
-      <entry>The header <code>&lt;stdint.h&gt;</code></entry>
-      <entry>Partial</entry>
-      <entry>May use configure-generated stdint.h via GCC_HEADER_STDINT</entry>
+      <entry/>
     </row>
     <row>
       <?dbhtml bgcolor="#B0B0B0" ?>
       <entry>18.5</entry>
       <entry>Start and termination</entry>
       <entry>Partial</entry>
-      <entry>Missing quick_exit, at_quick_exit</entry>
+      <entry>C library dependency for quick_exit, at_quick_exit</entry>
     </row>
     <row>
       <entry>18.6</entry>
       <entry>Dynamic memory management</entry>
       <entry>Y</entry>
-      <entry></entry>
+      <entry/>
     </row>
     <row>
       <entry>18.7</entry>
       <entry>Type identification</entry>
-      <entry></entry>
-      <entry></entry>
+      <entry/>
+      <entry/>
     </row>
     <row>
       <entry>18.7.1</entry>
       <entry>Class type_info</entry>
       <entry>Y</entry>
-      <entry></entry>
-    </row>
-    <row>
-      <?dbhtml bgcolor="#C8B0B0" ?>
-      <entry>18.7.2</entry>
-      <entry>Class type_index</entry>
-      <entry>N</entry>
-      <entry></entry>
-    </row>
-    <row>
-      <entry>18.7.3</entry>
-      <entry>Class bad_cast</entry>
-      <entry>Y</entry>
-      <entry></entry>
-    </row>
-    <row>
-      <entry>18.7.4</entry>
-      <entry>Class bad_typeid</entry>
-      <entry>Y</entry>
-      <entry></entry>
-=======
-      <entry>18.4</entry>
-      <entry>Integer types</entry>
-      <entry/>
-      <entry/>
-    </row>
-    <row>
-      <entry>18.4.1</entry>
-      <entry>Header <code>&lt;cstdint&gt;</code> synopsis</entry>
-      <entry>Y</entry>
-      <entry/>
-    </row>
-    <row>
-      <?dbhtml bgcolor="#B0B0B0" ?>
-      <entry>18.5</entry>
-      <entry>Start and termination</entry>
-      <entry>Partial</entry>
-      <entry>C library dependency for quick_exit, at_quick_exit</entry>
-    </row>
-    <row>
-      <entry>18.6</entry>
-      <entry>Dynamic memory management</entry>
-      <entry>Y</entry>
-      <entry/>
-    </row>
-    <row>
-      <entry>18.7</entry>
-      <entry>Type identification</entry>
-      <entry/>
-      <entry/>
-    </row>
-    <row>
-      <entry>18.7.1</entry>
-      <entry>Class type_info</entry>
-      <entry>Y</entry>
       <entry/>
     </row>
     <row>
@@ -343,32 +185,17 @@
       <entry>Class bad_typeid</entry>
       <entry>Y</entry>
       <entry/>
->>>>>>> 3082eeb7
     </row>
     <row>
       <entry>18.8</entry>
       <entry>Exception handling</entry>
-<<<<<<< HEAD
-      <entry></entry>
-      <entry></entry>
-=======
-      <entry/>
-      <entry/>
->>>>>>> 3082eeb7
+      <entry/>
+      <entry/>
     </row>
     <row>
       <entry>18.8.1</entry>
       <entry>Class exception</entry>
       <entry>Y</entry>
-<<<<<<< HEAD
-      <entry></entry>
-    </row>
-    <row>
-      <entry>18.8.2</entry>
-      <entry>Violation exception-specifications</entry>
-      <entry>Y</entry>
-      <entry></entry>
-=======
       <entry/>
     </row>
     <row>
@@ -376,37 +203,17 @@
       <entry>Class bad_exception</entry>
       <entry>Y</entry>
       <entry/>
->>>>>>> 3082eeb7
     </row>
     <row>
       <entry>18.8.3</entry>
       <entry>Abnormal termination</entry>
       <entry>Y</entry>
-<<<<<<< HEAD
-      <entry></entry>
-=======
-      <entry/>
->>>>>>> 3082eeb7
+      <entry/>
     </row>
     <row>
       <entry>18.8.4</entry>
       <entry><code>uncaught_exception</code></entry>
       <entry>Y</entry>
-<<<<<<< HEAD
-      <entry></entry>
-    </row>
-    <row>
-      <entry>18.8.5</entry>
-      <entry>Propagation</entry>
-      <entry>Y</entry>
-      <entry></entry>
-    </row>
-    <row>
-      <entry>18.8.6</entry>
-      <entry>Class <code>nested_exception</code></entry>
-      <entry>Y</entry>
-      <entry></entry>
-=======
       <entry/>
     </row>
     <row>
@@ -420,43 +227,23 @@
       <entry><code>nested_exception</code></entry>
       <entry>Y</entry>
       <entry/>
->>>>>>> 3082eeb7
     </row>
     <row>
       <entry>18.9</entry>
       <entry>Initializer lists</entry>
-<<<<<<< HEAD
-      <entry></entry>
-      <entry></entry>
-=======
-      <entry/>
-      <entry/>
->>>>>>> 3082eeb7
+      <entry/>
+      <entry/>
     </row>
     <row>
       <entry>18.9.1</entry>
       <entry>Initializer list constructors</entry>
       <entry>Y</entry>
-<<<<<<< HEAD
-      <entry></entry>
-=======
-      <entry/>
->>>>>>> 3082eeb7
+      <entry/>
     </row>
     <row>
       <entry>18.9.2</entry>
       <entry>Initializer list access</entry>
       <entry>Y</entry>
-<<<<<<< HEAD
-      <entry></entry>
-    </row>
-    <row>
-      <?dbhtml bgcolor="#C8B0B0" ?>
-      <entry>18.9.3</entry>
-      <entry>Initializer list concept maps</entry>
-      <entry>N</entry>
-      <entry></entry>
-=======
       <entry/>
     </row>
     <row>
@@ -464,17 +251,12 @@
       <entry>Initializer list range access</entry>
       <entry>Y</entry>
       <entry/>
->>>>>>> 3082eeb7
     </row>
     <row>
       <entry>18.10</entry>
       <entry>Other runtime support</entry>
       <entry>Y</entry>
-<<<<<<< HEAD
-      <entry></entry>
-=======
-      <entry/>
->>>>>>> 3082eeb7
+      <entry/>
     </row>
     <row>
       <entry>
@@ -488,108 +270,61 @@
       <entry>19.1</entry>
       <entry>General</entry>
       <entry>Y</entry>
-<<<<<<< HEAD
-      <entry></entry>
-=======
-      <entry/>
->>>>>>> 3082eeb7
+      <entry/>
     </row>
     <row>
       <entry>19.2</entry>
       <entry>Exception classes</entry>
       <entry>Y</entry>
-<<<<<<< HEAD
-      <entry></entry>
-=======
-      <entry/>
->>>>>>> 3082eeb7
+      <entry/>
     </row>
     <row>
       <entry>19.3</entry>
       <entry>Assertions</entry>
       <entry>Y</entry>
-<<<<<<< HEAD
-      <entry></entry>
-=======
-      <entry/>
->>>>>>> 3082eeb7
+      <entry/>
     </row>
     <row>
       <entry>19.4</entry>
       <entry>Error numbers</entry>
       <entry>Y</entry>
-<<<<<<< HEAD
-      <entry></entry>
-=======
-      <entry/>
->>>>>>> 3082eeb7
+      <entry/>
     </row>
     <row>
       <entry>19.5</entry>
       <entry>System error support</entry>
-<<<<<<< HEAD
-      <entry></entry>
-      <entry></entry>
-=======
-      <entry/>
-      <entry/>
->>>>>>> 3082eeb7
+      <entry/>
+      <entry/>
     </row>
     <row>
       <entry>19.5.1</entry>
       <entry>Class <code>error_category</code></entry>
       <entry>Y</entry>
-<<<<<<< HEAD
-      <entry></entry>
-    </row>
-    <row>
-      <?dbhtml bgcolor="#B0B0B0" ?>
+      <entry/>
+    </row>
+    <row>
       <entry>19.5.2</entry>
       <entry>Class <code>error_code</code></entry>
-      <entry>Partial</entry>
-      <entry>Missing concept ErrorCodeEnum</entry>
-    </row>
-    <row>
-      <?dbhtml bgcolor="#B0B0B0" ?>
+      <entry>Y</entry>
+      <entry/>
+    </row>
+    <row>
       <entry>19.5.3</entry>
       <entry>Class <code>error_condition</code></entry>
-      <entry>Partial</entry>
-      <entry>Missing concept ErrorConditionEnum</entry>
-=======
-      <entry/>
-    </row>
-    <row>
-      <entry>19.5.2</entry>
-      <entry>Class <code>error_code</code></entry>
-      <entry>Y</entry>
-      <entry/>
-    </row>
-    <row>
-      <entry>19.5.3</entry>
-      <entry>Class <code>error_condition</code></entry>
-      <entry>Y</entry>
-      <entry/>
->>>>>>> 3082eeb7
+      <entry>Y</entry>
+      <entry/>
     </row>
     <row>
       <entry>19.5.4</entry>
       <entry>Comparison operators</entry>
       <entry>Y</entry>
-<<<<<<< HEAD
-      <entry></entry>
-=======
-      <entry/>
->>>>>>> 3082eeb7
+      <entry/>
     </row>
     <row>
       <entry>19.5.5</entry>
       <entry>Class <code>system_error</code></entry>
       <entry>Y</entry>
-<<<<<<< HEAD
-      <entry></entry>
-=======
-      <entry/>
->>>>>>> 3082eeb7
+      <entry/>
     </row>
     <row>
       <entry>
@@ -600,2190 +335,6 @@
       </entry>
     </row>
     <row>
-<<<<<<< HEAD
-      <?dbhtml bgcolor="#B0B0B0" ?>
-      <entry>20.1</entry>
-      <entry>General</entry>
-      <entry>Partial</entry>
-      <entry>Missing all concepts</entry>
-    </row>
-    <row>
-      <?dbhtml bgcolor="#C8B0B0" ?>
-      <entry>20.2</entry>
-      <entry>Concepts</entry>
-      <entry>N</entry>
-      <entry></entry>
-    </row>
-    <row>
-      <entry>20.3</entry>
-      <entry>Utility components</entry>
-      <entry></entry>
-      <entry></entry>
-    </row>
-    <row>
-      <entry>20.3.1</entry>
-      <entry>Operators</entry>
-      <entry>Y</entry>
-      <entry></entry>
-    </row>
-    <row>
-      <entry>20.3.2</entry>
-      <entry><code>forward</code> and <code>move</code> helpers</entry>
-      <entry>Y</entry>
-      <entry></entry>
-    </row>
-    <row>
-      <entry>20.3.3</entry>
-      <entry><code>pair</code></entry>
-      <entry>Y</entry>
-      <entry></entry>
-    </row>
-    <row>
-      <entry>20.3.4</entry>
-      <entry>tuple-like access to <code>pair</code></entry>
-      <entry>Y</entry>
-      <entry></entry>
-    </row>
-    <row>
-      <?dbhtml bgcolor="#C8B0B0" ?>
-      <entry>20.3.5</entry>
-      <entry>Range concept maps for <code>pair</code></entry>
-      <entry>N</entry>
-      <entry></entry>
-    </row>
-    <row>
-      <entry>20.3.6</entry>
-      <entry>Class template <code>bitset</code></entry>
-      <entry>Partial</entry>
-      <entry>Missing constexpr</entry>
-    </row>
-    <row>
-      <entry>20.4</entry>
-      <entry>Compile-time rational arithmetic</entry>
-      <entry></entry>
-      <entry></entry>
-    </row>
-    <row>
-      <entry>20.4.1</entry>
-      <entry>Class template <code>ratio</code></entry>
-      <entry>Y</entry>
-      <entry></entry>
-    </row>
-    <row>
-      <entry>20.4.2</entry>
-      <entry>Arithmetic on <code>ratio</code> types</entry>
-      <entry>Y</entry>
-      <entry></entry>
-    </row>
-    <row>
-      <entry>20.4.3</entry>
-      <entry>Comparison of <code>ratio</code> types</entry>
-      <entry>Y</entry>
-      <entry></entry>
-    </row>
-    <row>
-      <entry>20.4.4</entry>
-      <entry>SI types</entry>
-      <entry>Y</entry>
-      <entry></entry>
-    </row>
-    <row>
-      <entry>20.5</entry>
-      <entry>Tuples</entry>
-      <entry></entry>
-      <entry></entry>
-    </row>
-    <row>
-      <entry>20.5.1</entry>
-      <entry>General</entry>
-      <entry>Y</entry>
-      <entry></entry>
-    </row>
-    <row>
-      <?dbhtml bgcolor="#B0B0B0" ?>
-      <entry>20.5.2</entry>
-      <entry>Class template <code>tuple</code></entry>
-      <entry>Partial</entry>
-      <entry>Missing range concept maps</entry>
-    </row>
-    <row>
-      <entry>20.6</entry>
-      <entry>Metaprogramming and type traits</entry>
-      <entry></entry>
-      <entry></entry>
-    </row>
-    <row>
-      <entry>20.6.1</entry>
-      <entry>Requirements</entry>
-      <entry>Y</entry>
-      <entry></entry>
-    </row>
-    <row>
-      <?dbhtml bgcolor="#B0B0B0" ?>
-      <entry>20.6.2</entry>
-      <entry>Header <code>&lt;type_traits&gt;</code> synopsis</entry>
-      <entry></entry>
-      <entry></entry>
-    </row>
-    <row>
-      <entry>20.6.3</entry>
-      <entry>Helper classes</entry>
-      <entry>Y</entry>
-      <entry></entry>
-    </row>
-    <row>
-      <entry>20.6.4</entry>
-      <entry>Unary Type Traits</entry>
-      <entry></entry>
-      <entry></entry>
-    </row>
-    <row>
-      <entry>20.6.4.1</entry>
-      <entry>Primary type categories</entry>
-      <entry>Y</entry>
-      <entry></entry>
-    </row>
-    <row>
-      <entry>20.6.4.2</entry>
-      <entry>Composite type traits</entry>
-      <entry>Y</entry>
-      <entry></entry>
-    </row>
-    <row>
-      <?dbhtml bgcolor="#B0B0B0" ?>
-      <entry>20.6.4.3</entry>
-      <entry>Type properties</entry>
-      <entry>Partial</entry>
-      <entry>Missing is_system_layout</entry>
-    </row>
-    <row>
-      <entry>20.6.5</entry>
-      <entry>Relationships between types</entry>
-      <entry>Y</entry>
-      <entry></entry>
-    </row>
-    <row>
-      <entry>20.6.6</entry>
-      <entry>Transformations between types</entry>
-      <entry></entry>
-      <entry></entry>
-    </row>
-    <row>
-      <entry>20.6.6.1</entry>
-      <entry>Const-volatile modifications</entry>
-      <entry>Y</entry>
-      <entry></entry>
-    </row>
-    <row>
-      <entry>20.6.6.2</entry>
-      <entry>Reference modifications</entry>
-      <entry>Y</entry>
-      <entry></entry>
-    </row>
-    <row>
-      <entry>20.6.6.3</entry>
-      <entry>Sign modifications</entry>
-      <entry>Y</entry>
-      <entry></entry>
-    </row>
-    <row>
-      <entry>20.6.6.4</entry>
-      <entry>Array modifications</entry>
-      <entry>Y</entry>
-      <entry></entry>
-    </row>
-    <row>
-      <entry>20.6.6.5</entry>
-      <entry>Pointer modifications</entry>
-      <entry>Y</entry>
-      <entry></entry>
-    </row>
-    <row>
-      <?dbhtml bgcolor="#B0B0B0" ?>
-      <entry>20.6.7</entry>
-      <entry>Other transformations</entry>
-      <entry>Partial</entry>
-      <entry>Missing decay</entry>
-    </row>
-    <row>
-      <entry>20.7</entry>
-      <entry>Function objects</entry>
-      <entry></entry>
-      <entry></entry>
-    </row>
-    <row>
-      <entry>20.7.1</entry>
-      <entry>Definitions</entry>
-      <entry>Y</entry>
-      <entry></entry>
-    </row>
-    <row>
-      <entry>20.7.3</entry>
-      <entry>Base</entry>
-      <entry>Y</entry>
-      <entry></entry>
-    </row>
-    <row>
-      <entry>20.7.4</entry>
-      <entry>Function object return types</entry>
-      <entry>Y</entry>
-      <entry></entry>
-    </row>
-    <row>
-      <entry>20.7.5</entry>
-      <entry>Class template <code>reference_wrapper</code></entry>
-      <entry>Y</entry>
-      <entry></entry>
-    </row>
-    <row>
-      <?dbhtml bgcolor="#C8B0B0" ?>
-      <entry>20.7.6</entry>
-      <entry>Identity operation</entry>
-      <entry>N</entry>
-      <entry></entry>
-    </row>
-    <row>
-      <entry>20.7.7</entry>
-      <entry>Arithmetic operation</entry>
-      <entry>Y</entry>
-      <entry></entry>
-    </row>
-    <row>
-      <entry>20.7.8</entry>
-      <entry>Comparisons</entry>
-      <entry>Y</entry>
-      <entry></entry>
-    </row>
-    <row>
-      <entry>20.7.9</entry>
-      <entry>Logical operations</entry>
-      <entry>Y</entry>
-      <entry></entry>
-    </row>
-    <row>
-      <entry>20.7.10</entry>
-      <entry>Bitwise operations</entry>
-      <entry>Y</entry>
-      <entry></entry>
-    </row>
-    <row>
-      <entry>20.7.11</entry>
-      <entry>Negators</entry>
-      <entry>Y</entry>
-      <entry></entry>
-    </row>
-    <row>
-      <entry>20.7.12</entry>
-      <entry>Template <code>function</code> and function template <code>bind</code></entry>
-      <entry>Y</entry>
-      <entry></entry>
-    </row>
-    <row>
-      <entry>20.7.13</entry>
-      <entry>Adaptors for pointers to functions</entry>
-      <entry>Y</entry>
-      <entry></entry>
-    </row>
-    <row>
-      <entry>20.7.14</entry>
-      <entry>Adaptors for pointers to members</entry>
-      <entry>Y</entry>
-      <entry></entry>
-    </row>
-    <row>
-      <entry>20.7.15</entry>
-      <entry>Function template <code>mem_fn</code></entry>
-      <entry>Y</entry>
-      <entry></entry>
-    </row>
-    <row>
-      <entry>20.7.16</entry>
-      <entry>Polymorphic function wrappers</entry>
-      <entry></entry>
-      <entry></entry>
-    </row>
-    <row>
-      <entry>20.7.16.1</entry>
-      <entry>Class <code>bad_function_call</code></entry>
-      <entry>Y</entry>
-      <entry></entry>
-    </row>
-    <row>
-      <entry>20.7.16.2</entry>
-      <entry>Class template <code>function</code></entry>
-      <entry>Y</entry>
-      <entry></entry>
-    </row>
-    <row>
-      <entry>20.7.17</entry>
-      <entry>Class template <code>hash</code></entry>
-      <entry>Y</entry>
-      <entry></entry>
-    </row>
-    <row>
-      <?dbhtml bgcolor="#C8B0B0" ?>
-      <entry>20.7.18</entry>
-      <entry>Class template <code>reference_closure</code></entry>
-      <entry>N</entry>
-      <entry></entry>
-    </row>
-    <row>
-      <entry>20.8</entry>
-      <entry>Memory</entry>
-      <entry></entry>
-      <entry></entry>
-    </row>
-    <row>
-      <?dbhtml bgcolor="#C8B0B0" ?>
-      <entry>20.8.01</entry>
-      <entry>Allocator argument tag</entry>
-      <entry>N</entry>
-      <entry></entry>
-    </row>
-    <row>
-      <entry>20.8.02</entry>
-      <entry>Allocators</entry>
-      <entry></entry>
-      <entry></entry>
-    </row>
-    <row>
-      <entry>20.8.02.1</entry>
-      <entry>General</entry>
-      <entry>Y</entry>
-      <entry></entry>
-    </row>
-    <row>
-      <?dbhtml bgcolor="#C8B0B0" ?>
-      <entry>20.8.02.2</entry>
-      <entry>Allocator concept</entry>
-      <entry>N</entry>
-      <entry></entry>
-    </row>
-    <row>
-      <?dbhtml bgcolor="#C8B0B0" ?>
-      <entry>20.8.02.3</entry>
-      <entry>Support for legacy allocators</entry>
-      <entry>N</entry>
-      <entry></entry>
-    </row>
-    <row>
-      <?dbhtml bgcolor="#C8B0B0" ?>
-      <entry>20.8.02.4</entry>
-      <entry>Allocator and Legacy Allocator members</entry>
-      <entry>N</entry>
-      <entry></entry>
-    </row>
-    <row>
-      <?dbhtml bgcolor="#C8B0B0" ?>
-      <entry>20.8.03</entry>
-      <entry>Allocator-related element concepts</entry>
-      <entry>N</entry>
-      <entry></entry>
-    </row>
-    <row>
-      <?dbhtml bgcolor="#C8B0B0" ?>
-      <entry>20.8.04</entry>
-      <entry>Allocator propagation traits</entry>
-      <entry>N</entry>
-      <entry></entry>
-    </row>
-    <row>
-      <?dbhtml bgcolor="#C8B0B0" ?>
-      <entry>20.8.05</entry>
-      <entry>Allocator propagation map</entry>
-      <entry>N</entry>
-      <entry></entry>
-    </row>
-    <row>
-      <entry>20.8.06</entry>
-      <entry>The default allocator</entry>
-      <entry>Y</entry>
-      <entry></entry>
-    </row>
-    <row>
-      <entry>20.8.07</entry>
-      <entry>Scoped allocator adaptor</entry>
-      <entry></entry>
-      <entry></entry>
-    </row>
-    <row>
-      <?dbhtml bgcolor="#C8B0B0" ?>
-      <entry>20.8.07.1</entry>
-      <entry><code>scoped_allocator_adaptor_base</code></entry>
-      <entry>N</entry>
-      <entry></entry>
-    </row>
-    <row>
-      <?dbhtml bgcolor="#C8B0B0" ?>
-      <entry>20.8.07.2</entry>
-      <entry><code>scoped_allocator_adaptor constructors</code></entry>
-      <entry>N</entry>
-      <entry></entry>
-    </row>
-    <row>
-      <?dbhtml bgcolor="#C8B0B0" ?>
-      <entry>20.8.07.3</entry>
-      <entry><code>scoped_allocator_adaptor2</code></entry>
-      <entry>N</entry>
-      <entry></entry>
-    </row>
-    <row>
-      <?dbhtml bgcolor="#C8B0B0" ?>
-      <entry>20.8.07.3</entry>
-      <entry>scoped_allocator_adaptor members</entry>
-      <entry>N</entry>
-      <entry></entry>
-    </row>
-    <row>
-      <?dbhtml bgcolor="#C8B0B0" ?>
-      <entry>20.8.07.4</entry>
-      <entry><code>scoped_allocator_adaptor globals</code></entry>
-      <entry>N</entry>
-      <entry></entry>
-    </row>
-    <row>
-      <entry>20.8.08</entry>
-      <entry>Raw storage iterator</entry>
-      <entry>Y</entry>
-      <entry></entry>
-    </row>
-    <row>
-      <entry>20.8.09</entry>
-      <entry>Temporary buffers</entry>
-      <entry>Y</entry>
-      <entry></entry>
-    </row>
-    <row>
-      <?dbhtml bgcolor="#C8B0B0" ?>
-      <entry>20.8.10</entry>
-      <entry><code>construct_element</code></entry>
-      <entry>N</entry>
-      <entry></entry>
-    </row>
-    <row>
-      <entry>20.8.11</entry>
-      <entry>Specialized algorithms</entry>
-      <entry></entry>
-      <entry></entry>
-    </row>
-    <row>
-      <?dbhtml bgcolor="#C8B0B0" ?>
-      <entry>20.8.11.1</entry>
-      <entry><code>addressof</code></entry>
-      <entry>N</entry>
-      <entry></entry>
-    </row>
-    <row>
-      <entry>20.8.11.2</entry>
-      <entry><code>uninitialized_copy</code></entry>
-      <entry>Y</entry>
-      <entry></entry>
-    </row>
-    <row>
-      <entry>20.8.11.3</entry>
-      <entry><code>uninitialized_fill</code></entry>
-      <entry>Y</entry>
-      <entry></entry>
-    </row>
-    <row>
-      <entry>20.8.11.4</entry>
-      <entry><code>uninitialized_fill_n</code></entry>
-      <entry>Y</entry>
-      <entry></entry>
-    </row>
-    <row>
-      <entry>20.8.12</entry>
-      <entry>Class template <code>unique_ptr</code></entry>
-      <entry>Y</entry>
-      <entry></entry>
-    </row>
-    <row>
-      <entry>20.8.13</entry>
-      <entry>Smart pointers</entry>
-      <entry></entry>
-      <entry></entry>
-    </row>
-    <row>
-      <entry>20.8.13.1</entry>
-      <entry>Class <code>bad_weak_ptr</code></entry>
-      <entry>Y</entry>
-      <entry></entry>
-    </row>
-    <row>
-      <entry>20.8.13.2</entry>
-      <entry>Class template <code>shared_ptr</code></entry>
-      <entry>Y</entry>
-      <entry>
-	<para>
-	  Uses code from
-	  <ulink url="http://www.boost.org/libs/smart_ptr/shared_ptr.htm">boost::shared_ptr</ulink>.
-	</para>
-      </entry>
-    </row>
-    <row>
-      <entry>20.8.13.3</entry>
-      <entry>Class template <code>weak_ptr</code></entry>
-      <entry>Y</entry>
-      <entry></entry>
-    </row>
-    <row>
-      <entry>20.8.13.4</entry>
-      <entry>Class template <code>owner_less</code></entry>
-      <entry>Y</entry>
-      <entry></entry>
-    </row>
-    <row>
-      <entry>20.8.13.5</entry>
-      <entry>Class template <code>emable_shared_from_this</code></entry>
-      <entry>Y</entry>
-      <entry></entry>
-    </row>
-    <row>
-      <?dbhtml bgcolor="#B0B0B0" ?>
-      <entry>20.8.13.6</entry>
-      <entry><code>shared_ptr</code> atomic access</entry>
-      <entry>Partial</entry>
-      <entry></entry>
-    </row>
-    <row>
-      <?dbhtml bgcolor="#B0B0B0" ?>
-      <entry>20.8.13.7</entry>
-      <entry>Pointer safety</entry>
-      <entry>Partial</entry>
-      <entry></entry>
-    </row>
-    <row>
-      <?dbhtml bgcolor="#C8B0B0" ?>
-      <entry>20.8.14</entry>
-      <entry>Align</entry>
-      <entry>N</entry>
-      <entry></entry>
-    </row>
-    <row>
-      <entry>20.8.15</entry>
-      <entry>C library</entry>
-      <entry>Y</entry>
-      <entry></entry>
-    </row>
-    <row>
-      <entry>20.9</entry>
-      <entry>Time utilities</entry>
-      <entry></entry>
-      <entry></entry>
-    </row>
-    <row>
-      <entry>20.9.1</entry>
-      <entry>Clock requirements</entry>
-      <entry>Y</entry>
-      <entry></entry>
-    </row>
-    <row>
-      <entry>20.9.2</entry>
-      <entry>Time-related traits</entry>
-      <entry></entry>
-      <entry></entry>
-    </row>
-    <row>
-      <entry>20.9.2.1</entry>
-      <entry><code>treat_as_floating_point</code></entry>
-      <entry>Y</entry>
-      <entry></entry>
-    </row>
-    <row>
-      <entry>20.9.2.2</entry>
-      <entry><code>duration_values</code></entry>
-      <entry>Partial</entry>
-      <entry>Missing constexpr</entry>
-    </row>
-    <row>
-      <entry>20.9.2.3</entry>
-      <entry>Specializations of <code>common_type</code></entry>
-      <entry>Y</entry>
-      <entry></entry>
-    </row>
-    <row>
-      <entry>20.9.3</entry>
-      <entry>Class template <code>duration</code></entry>
-      <entry>Partial</entry>
-      <entry>Missing constexpr</entry>
-    </row>
-    <row>
-      <entry>20.9.4</entry>
-      <entry>Class template <code>time_point</code></entry>
-      <entry>Partial</entry>
-      <entry>Missing constexpr</entry>
-    </row>
-    <row>
-      <entry>20.9.5</entry>
-      <entry>Clocks</entry>
-      <entry></entry>
-      <entry></entry>
-    </row>
-    <row>
-      <entry>20.9.5.1</entry>
-      <entry>Class <code>system_clock</code></entry>
-      <entry>Y</entry>
-      <entry></entry>
-    </row>
-    <row>
-      <entry>20.9.5.2</entry>
-      <entry>Class <code>monotonic_clock</code></entry>
-      <entry>Y</entry>
-      <entry></entry>
-    </row>
-    <row>
-      <entry>20.9.5.3</entry>
-      <entry>Class <code>high_resolution_clock</code></entry>
-      <entry>Y</entry>
-      <entry></entry>
-    </row>
-    <row>
-      <entry>20.10</entry>
-      <entry>Date and time functions</entry>
-      <entry>Y</entry>
-      <entry></entry>
-    </row>
-    <row>
-      <entry>
-	<emphasis>21</emphasis>
-      </entry>
-      <entry namest="c2" nameend="c4" align="left">
-	<emphasis>Strings</emphasis>
-      </entry>
-    </row>
-    <row>
-      <entry>21.1</entry>
-      <entry>General</entry>
-      <entry>Y</entry>
-      <entry></entry>
-    </row>
-    <row>
-      <entry>21.2</entry>
-      <entry>Character traits</entry>
-      <entry></entry>
-      <entry></entry>
-    </row>
-    <row>
-      <entry>21.2.1</entry>
-      <entry>Character traits requirements</entry>
-      <entry>Y</entry>
-      <entry></entry>
-    </row>
-    <row>
-      <entry>21.2.2</entry>
-      <entry>traits typedef</entry>
-      <entry>Y</entry>
-      <entry></entry>
-    </row>
-    <row>
-      <entry>21.2.3</entry>
-      <entry><code>char_traits</code> specializations</entry>
-      <entry></entry>
-      <entry></entry>
-    </row>
-    <row>
-      <entry>21.2.3.1</entry>
-      <entry>struct <code>char_traits&lt;char&gt;</code></entry>
-      <entry>Partial</entry>
-      <entry>Missing constexpr</entry>
-    </row>
-    <row>
-      <entry>21.2.3.2</entry>
-      <entry>struct <code>char_traits&lt;char16_t&gt;</code></entry>
-      <entry>Partial</entry>
-      <entry>Missing constexpr</entry>
-    </row>
-    <row>
-      <entry>21.2.3.3</entry>
-      <entry>struct <code>char_traits&lt;char32_t&gt;</code></entry>
-      <entry>Partial</entry>
-      <entry>Missing constexpr</entry>
-    </row>
-    <row>
-      <entry>21.2.3.4</entry>
-      <entry>struct <code>char_traits&lt;wchar_t&gt;</code></entry>
-      <entry>Partial</entry>
-      <entry>Missing constexpr</entry>
-    </row>
-    <row>
-      <entry>21.3</entry>
-      <entry>String classes</entry>
-      <entry>Y</entry>
-      <entry></entry>
-    </row>
-    <row>
-      <entry>21.4</entry>
-      <entry>Class template <code>basic_string</code></entry>
-      <entry>Y</entry>
-      <entry></entry>
-    </row>
-    <row>
-      <entry>21.5</entry>
-      <entry>Numeric Conversions</entry>
-      <entry>Y</entry>
-      <entry></entry>
-    </row>
-    <row>
-      <entry>21.6</entry>
-      <entry>Null-terminated sequence utilities</entry>
-      <entry>Y</entry>
-      <entry>C library dependency</entry>
-    </row>
-    <row>
-      <entry>
-      	<emphasis>22</emphasis>
-      </entry>
-      <entry namest="c2" nameend="c4" align="left">
-	<emphasis>Localization</emphasis>
-      </entry>
-    </row>
-    <row>
-      <entry>22.1</entry>
-      <entry>General</entry>
-      <entry>Y</entry>
-      <entry></entry>
-    </row>
-    <row>
-      <entry>22.2</entry>
-      <entry>Header <code>&lt;locale&gt;</code> synopsis</entry>
-      <entry>Y</entry>
-      <entry></entry>
-    </row>
-    <row>
-      <entry>22.3</entry>
-      <entry>Locales</entry>
-      <entry></entry>
-      <entry></entry>
-    </row>
-    <row>
-      <entry>22.3.1</entry>
-      <entry>Class <code>locale</code></entry>
-      <entry>Y</entry>
-      <entry></entry>
-    </row>
-    <row>
-      <entry>22.3.2</entry>
-      <entry><code>locale</code> globals</entry>
-      <entry>Y</entry>
-      <entry></entry>
-    </row>
-    <row>
-      <entry>22.3.3</entry>
-      <entry>Convenience interfaces</entry>
-      <entry></entry>
-      <entry></entry>
-    </row>
-    <row>
-      <entry>22.3.3.1</entry>
-      <entry>Character classification</entry>
-      <entry>Y</entry>
-      <entry></entry>
-    </row>
-    <row>
-      <entry>22.3.3.2</entry>
-      <entry>Conversions</entry>
-      <entry></entry>
-      <entry></entry>
-    </row>
-    <row>
-      <entry>22.3.3.2.1</entry>
-      <entry>Character</entry>
-      <entry>Y</entry>
-      <entry></entry>
-    </row>
-    <row>
-      <?dbhtml bgcolor="#C8B0B0" ?>
-      <entry>22.3.3.2.2</entry>
-      <entry>String</entry>
-      <entry>N</entry>
-      <entry></entry>
-    </row>
-    <row>
-      <?dbhtml bgcolor="#C8B0B0" ?>
-      <entry>22.3.3.2.3</entry>
-      <entry>Buffer</entry>
-      <entry>N</entry>
-      <entry></entry>
-    </row>
-    <row>
-      <entry>22.4</entry>
-      <entry>Standard locale categories</entry>
-      <entry></entry>
-      <entry></entry>
-    </row>
-    <row>
-      <entry>22.4.1</entry>
-      <entry><code>ctype</code></entry>
-      <entry>Y</entry>
-      <entry></entry>
-    </row>
-    <row>
-      <entry>22.4.2</entry>
-      <entry>Numeric</entry>
-      <entry></entry>
-      <entry></entry>
-    </row>
-    <row>
-      <entry>22.4.2.1</entry>
-      <entry><code>num_get</code></entry>
-      <entry>Y</entry>
-      <entry></entry>
-    </row>
-    <row>
-      <entry>22.4.2.2</entry>
-      <entry><code>num_put</code></entry>
-      <entry>Y</entry>
-      <entry></entry>
-    </row>
-    <row>
-      <entry>22.4.3</entry>
-      <entry><code>num_punct</code></entry>
-      <entry>Y</entry>
-      <entry></entry>
-    </row>
-    <row>
-      <entry>22.4.4</entry>
-      <entry><code>collate</code></entry>
-      <entry>Y</entry>
-      <entry></entry>
-    </row>
-    <row>
-      <entry>22.4.5</entry>
-      <entry>Time</entry>
-      <entry></entry>
-      <entry></entry>
-    </row>
-    <row>
-      <entry>22.4.5.1</entry>
-      <entry><code>time_get</code></entry>
-      <entry>Y</entry>
-      <entry></entry>
-    </row>
-    <row>
-      <entry>22.4.5.2</entry>
-      <entry><code>time_get_byname</code></entry>
-      <entry>Y</entry>
-      <entry></entry>
-    </row>
-    <row>
-      <entry>22.4.5.3</entry>
-      <entry><code>time_put</code></entry>
-      <entry>Y</entry>
-      <entry></entry>
-    </row>
-    <row>
-      <entry>22.4.5.3</entry>
-      <entry><code>time_put_byname</code></entry>
-      <entry>Y</entry>
-      <entry></entry>
-    </row>
-    <row>
-      <entry>22.4.6</entry>
-      <entry>Monetary</entry>
-      <entry></entry>
-      <entry></entry>
-    </row>
-    <row>
-      <entry>22.4.6.1</entry>
-      <entry><code>money_get</code></entry>
-      <entry>Y</entry>
-      <entry></entry>
-    </row>
-    <row>
-      <entry>22.4.6.2</entry>
-      <entry><code>money_put</code></entry>
-      <entry>Y</entry>
-      <entry></entry>
-    </row>
-    <row>
-      <entry>22.4.6.3</entry>
-      <entry><code>money_punct</code></entry>
-      <entry>Y</entry>
-      <entry></entry>
-    </row>
-    <row>
-      <entry>22.4.6.4</entry>
-      <entry><code>money_punct_byname</code></entry>
-      <entry>Y</entry>
-      <entry></entry>
-    </row>
-    <row>
-      <entry>22.4.7</entry>
-      <entry><code>messages</code></entry>
-      <entry>Y</entry>
-      <entry></entry>
-    </row>
-    <row>
-      <entry>22.4.8</entry>
-      <entry>Program-defined facets</entry>
-      <entry>Y</entry>
-      <entry></entry>
-    </row>
-    <row>
-      <?dbhtml bgcolor="#C8B0B0" ?>
-      <entry>22.5</entry>
-      <entry>Standard code conversion facets</entry>
-      <entry>N</entry>
-      <entry></entry>
-    </row>
-    <row>
-      <entry>22.6</entry>
-      <entry>C Library Locales</entry>
-      <entry>Y</entry>
-      <entry></entry>
-    </row>
-    <row>
-      <entry>
-	<emphasis>23</emphasis>
-      </entry>
-      <entry namest="c2" nameend="c4" align="left">
-	<emphasis>Containers</emphasis>
-      </entry>
-    </row>
-    <row>
-      <?dbhtml bgcolor="#B0B0B0" ?>
-      <entry>23.1</entry>
-      <entry>General</entry>
-      <entry>Partial</entry>
-      <entry>Missing concepts</entry>
-    </row>
-    <row>
-      <entry>23.2</entry>
-      <entry>Container requirements</entry>
-      <entry></entry>
-      <entry></entry>
-    </row>
-    <row>
-      <?dbhtml bgcolor="#B0B0B0" ?>
-      <entry>23.2.1</entry>
-      <entry>General requirements</entry>
-      <entry>Partial</entry>
-      <entry>Missing construct_element</entry>
-    </row>
-    <row>
-      <entry>23.2.2</entry>
-      <entry>Data races</entry>
-      <entry>Y</entry>
-      <entry></entry>
-    </row>
-    <row>
-      <entry>23.3</entry>
-      <entry>Sequence containers</entry>
-      <entry></entry>
-      <entry></entry>
-    </row>
-    <row>
-      <entry>23.3.1</entry>
-      <entry>Class template <code>array</code></entry>
-      <entry>Partial</entry>
-      <entry>Missing constexpr</entry>
-    </row>
-    <row>
-      <entry>23.3.2</entry>
-      <entry>Class template <code>deque</code></entry>
-      <entry>Y</entry>
-      <entry></entry>
-    </row>
-    <row>
-      <entry>23.3.3</entry>
-      <entry>Class template <code>forward_list</code></entry>
-      <entry>Y</entry>
-      <entry></entry>
-    </row>
-    <row>
-      <entry>23.3.4</entry>
-      <entry>Class template <code>list</code></entry>
-      <entry>Y</entry>
-      <entry></entry>
-    </row>
-    <row>
-      <entry>23.3.5</entry>
-      <entry>Adaptors</entry>
-      <entry></entry>
-      <entry></entry>
-    </row>
-    <row>
-      <entry>23.3.5.1</entry>
-      <entry>Class template <code>queue</code></entry>
-      <entry>Y</entry>
-      <entry></entry>
-    </row>
-    <row>
-      <entry>23.3.5.2</entry>
-      <entry>Class template <code>priority_queue</code></entry>
-      <entry>Y</entry>
-      <entry></entry>
-    </row>
-    <row>
-      <entry>23.3.5.3</entry>
-      <entry>Class template <code>stack</code></entry>
-      <entry>Y</entry>
-      <entry></entry>
-    </row>
-    <row>
-      <entry>23.3.6</entry>
-      <entry>Class template <code>vector</code></entry>
-      <entry>Y</entry>
-      <entry></entry>
-    </row>
-    <row>
-      <entry>23.3.7</entry>
-      <entry>Class <code>vector&lt;bool&gt;</code></entry>
-      <entry>Y</entry>
-      <entry></entry>
-    </row>
-    <row>
-      <entry>23.4</entry>
-      <entry>Associative containers</entry>
-      <entry></entry>
-      <entry></entry>
-    </row>
-    <row>
-      <entry>23.4.1</entry>
-      <entry>Class template <code>map</code></entry>
-      <entry>Y</entry>
-      <entry></entry>
-    </row>
-    <row>
-      <entry>23.4.2</entry>
-      <entry>Class template <code>multimap</code></entry>
-      <entry>Y</entry>
-      <entry></entry>
-    </row>
-    <row>
-      <entry>23.4.3</entry>
-      <entry>Class template <code>set</code></entry>
-      <entry>Y</entry>
-      <entry></entry>
-    </row>
-    <row>
-      <entry>23.4.4</entry>
-      <entry>Class template <code>multiset</code></entry>
-      <entry>Y</entry>
-      <entry></entry>
-    </row>
-    <row>
-      <entry>23.5</entry>
-      <entry>Unordered associative containers</entry>
-      <entry></entry>
-      <entry></entry>
-    </row>
-    <row>
-      <entry>23.5.1</entry>
-      <entry>Class template <code>unordered_map</code></entry>
-      <entry>Y</entry>
-      <entry></entry>
-    </row>
-    <row>
-      <entry>23.5.2</entry>
-      <entry>Class template <code>unordered_multimap</code></entry>
-      <entry>Y</entry>
-      <entry></entry>
-    </row>
-    <row>
-      <entry>23.5.3</entry>
-      <entry>Class template <code>unordered_set</code></entry>
-      <entry>Y</entry>
-      <entry></entry>
-    </row>
-    <row>
-      <entry>23.5.4</entry>
-      <entry>Class template <code>unordered_multiset</code></entry>
-      <entry>Y</entry>
-      <entry></entry>
-    </row>
-    <row>
-      <entry>
-	<emphasis>24</emphasis>
-      </entry>
-      <entry namest="c2" nameend="c4" align="left">
-	<emphasis>Iterators</emphasis>
-      </entry>
-    </row>
-    <row>
-      <?dbhtml bgcolor="#B0B0B0" ?>
-      <entry>24.1</entry>
-      <entry>General</entry>
-      <entry>Partial</entry>
-      <entry>Missing concepts</entry>
-    </row>
-    <row>
-      <?dbhtml bgcolor="#C8B0B0" ?>
-      <entry>24.2</entry>
-      <entry>Iterator concepts</entry>
-      <entry>N</entry>
-      <entry></entry>
-    </row>
-    <row>
-      <?dbhtml bgcolor="#B0B0B0" ?>
-      <entry>24.3</entry>
-      <entry>Header <code>&lt;iterator&gt;</code> synopsis</entry>
-      <entry>Partial</entry>
-      <entry>Missing concepts</entry>
-    </row>
-    <row>
-      <entry>24.4</entry>
-      <entry>Iterator operations</entry>
-      <entry>Y</entry>
-      <entry></entry>
-    </row>
-    <row>
-      <entry>24.5</entry>
-      <entry>Predefined iterators and Iterator adaptors</entry>
-      <entry></entry>
-      <entry></entry>
-    </row>
-    <row>
-      <entry>24.5.1</entry>
-      <entry>Reverse iterators</entry>
-      <entry>Y</entry>
-      <entry></entry>
-    </row>
-    <row>
-      <entry>24.5.2</entry>
-      <entry>Insert iterators</entry>
-      <entry>Y</entry>
-      <entry></entry>
-    </row>
-    <row>
-      <entry>24.5.3</entry>
-      <entry>Move iterators</entry>
-      <entry>Y</entry>
-      <entry></entry>
-    </row>
-    <row>
-      <entry>24.6</entry>
-      <entry>Stream iterators</entry>
-      <entry></entry>
-      <entry></entry>
-    </row>
-    <row>
-      <entry>24.6.1</entry>
-      <entry>Class template <code>istream_iterator</code></entry>
-      <entry>Y</entry>
-      <entry></entry>
-    </row>
-    <row>
-      <entry>24.6.2</entry>
-      <entry>Class template <code>ostream_iterator</code></entry>
-      <entry>Y</entry>
-      <entry></entry>
-    </row>
-    <row>
-      <entry>24.6.3</entry>
-      <entry>Class template <code>istreambuf_iterator</code></entry>
-      <entry>Y</entry>
-      <entry></entry>
-    </row>
-    <row>
-      <entry>24.6.4</entry>
-      <entry>Class template <code>ostreambuf_iterator</code></entry>
-      <entry>Y</entry>
-      <entry></entry>
-    </row>
-    <row>
-      <entry>24.7</entry>
-      <entry>Insert iterators</entry>
-      <entry></entry>
-      <entry></entry>
-    </row>
-    <row>
-      <entry>24.7.1</entry>
-      <entry>Class template <code>back_insert_iterator</code></entry>
-      <entry>Y</entry>
-      <entry></entry>
-    </row>
-    <row>
-      <entry>24.7.3</entry>
-      <entry>Class template <code>front_insert_iterator</code></entry>
-      <entry>Y</entry>
-      <entry></entry>
-    </row>
-    <row>
-      <entry>24.7.5</entry>
-      <entry>Class template <code>insert_iterator</code></entry>
-      <entry>Y</entry>
-      <entry></entry>
-    </row>
-    <row>
-      <entry>
-	<emphasis>25</emphasis>
-      </entry>
-      <entry namest="c2" nameend="c4" align="left">
-	<emphasis>Algorithms</emphasis>
-      </entry>
-    </row>
-    <row>
-      <?dbhtml bgcolor="#B0B0B0" ?>
-      <entry>25.1</entry>
-      <entry>General</entry>
-      <entry>Partial</entry>
-      <entry>Missing concepts</entry>
-    </row>
-    <row>
-      <entry>25.2</entry>
-      <entry>Header <code>&lt;algorithm&gt;</code> synopsis</entry>
-      <entry>Y</entry>
-      <entry></entry>
-    </row>
-    <row>
-      <entry>25.3</entry>
-      <entry>Non-modifying sequence operations</entry>
-      <entry>Y</entry>
-      <entry></entry>
-    </row>
-    <row>
-      <entry>25.4</entry>
-      <entry>Mutating sequence operations</entry>
-      <entry>Y</entry>
-      <entry></entry>
-    </row>
-    <row>
-      <entry>25.5</entry>
-      <entry>Sorting and related operations</entry>
-      <entry>Y</entry>
-      <entry></entry>
-    </row>
-    <row>
-      <entry>25.6</entry>
-      <entry>C library algorithms</entry>
-      <entry>Y</entry>
-      <entry></entry>
-    </row>
-    <row>
-      <entry>
-      <emphasis>26</emphasis>
-      </entry>
-      <entry namest="c2" nameend="c4" align="left">
-	<emphasis>Numerics</emphasis>
-      </entry>
-    </row>
-    <row>
-      <entry>26.1</entry>
-      <entry>General</entry>
-      <entry>Y</entry>
-      <entry></entry>
-    </row>
-    <row>
-      <entry>26.2</entry>
-      <entry>Numeric type requirements</entry>
-      <entry>Y</entry>
-      <entry></entry>
-    </row>
-    <row>
-      <entry>26.3</entry>
-      <entry>The floating-point environment</entry>
-      <entry>Y</entry>
-      <entry></entry>
-    </row>
-    <row>
-      <entry>26.4</entry>
-      <entry>Complex numbers</entry>
-      <entry>Partial</entry>
-      <entry>Missing constexpr</entry>
-    </row>
-    <row>
-      <entry>26.5</entry>
-      <entry>Random number generation</entry>
-      <entry></entry>
-      <entry></entry>
-    </row>
-    <row>
-      <?dbhtml bgcolor="#B0B0B0" ?>
-      <entry>26.5.1</entry>
-      <entry>Header <code>&lt;random&gt;</code> synopsis</entry>
-      <entry>Partial</entry>
-      <entry>Missing concepts</entry>
-    </row>
-    <row>
-      <?dbhtml bgcolor="#C8B0B0" ?>
-      <entry>26.5.2</entry>
-      <entry>Concepts and related requirements</entry>
-      <entry>N</entry>
-      <entry></entry>
-    </row>
-    <row>
-      <entry>26.5.3</entry>
-      <entry>Random number engines</entry>
-      <entry></entry>
-      <entry></entry>
-    </row>
-    <row>
-      <entry>26.5.3.1</entry>
-      <entry>Class template <code>linear_congruential_engine</code></entry>
-      <entry>Y</entry>
-      <entry>Missing constexpr</entry>
-    </row>
-    <row>
-      <entry>26.5.3.2</entry>
-      <entry>Class template <code>mersenne_twister_engine</code></entry>
-      <entry>Y</entry>
-      <entry>Missing constexpr</entry>
-    </row>
-    <row>
-      <entry>26.5.3.3</entry>
-      <entry>Class template <code>subtract_with_carry_engine</code></entry>
-      <entry>Y</entry>
-      <entry>Missing constexpr</entry>
-    </row>
-    <row>
-      <entry>26.5.4</entry>
-      <entry>Random number engine adaptors</entry>
-      <entry></entry>
-      <entry></entry>
-    </row>
-    <row>
-      <entry>26.5.4.1</entry>
-      <entry>Class template <code>discard_block_engine</code></entry>
-      <entry>Y</entry>
-      <entry>Missing constexpr</entry>
-    </row>
-    <row>
-      <entry>26.5.4.2</entry>
-      <entry>Class template <code>independent_bits_engine</code></entry>
-      <entry>Y</entry>
-      <entry>Missing constexpr</entry>
-    </row>
-    <row>
-      <entry>26.5.4.3</entry>
-      <entry>Class template <code>shuffle_order_engine</code></entry>
-      <entry>Y</entry>
-      <entry>Missing constexpr</entry>
-    </row>
-    <row>
-      <entry>26.5.5</entry>
-      <entry>Engines and engine adaptors with predefined parameters</entry>
-      <entry>Y</entry>
-      <entry></entry>
-    </row>
-    <row>
-      <entry>26.5.6</entry>
-      <entry>Class <code>random_device</code></entry>
-      <entry>Y</entry>
-      <entry>Missing constexpr</entry>
-    </row>
-    <row>
-      <entry>26.5.7</entry>
-      <entry>Utilities</entry>
-      <entry></entry>
-      <entry></entry>
-    </row>
-    <row>
-      <entry>26.5.7.1</entry>
-      <entry>Class <code>seed_seq</code></entry>
-      <entry>Y</entry>
-      <entry></entry>
-    </row>
-    <row>
-      <entry>26.5.7.2</entry>
-      <entry>Function template generate_canonical</entry>
-      <entry>Y</entry>
-      <entry></entry>
-    </row>
-    <row>
-      <entry>26.5.8</entry>
-      <entry>Random number distributions</entry>
-      <entry></entry>
-      <entry></entry>
-    </row>
-    <row>
-      <entry>26.5.8.1</entry>
-      <entry>Uniform distributions</entry>
-      <entry></entry>
-      <entry></entry>
-    </row>
-    <row>
-      <entry>26.5.8.1.1</entry>
-      <entry>Class template <code>uniform_int_distribution</code></entry>
-      <entry>Y</entry>
-      <entry></entry>
-    </row>
-    <row>
-      <entry>26.5.8.1.2</entry>
-      <entry>Class template <code>uniform_real_distribution</code></entry>
-      <entry>Y</entry>
-      <entry></entry>
-    </row>
-    <row>
-      <entry>26.5.8.2</entry>
-      <entry>Bernoulli distributions</entry>
-      <entry></entry>
-      <entry></entry>
-    </row>
-    <row>
-      <entry>26.5.8.2.1</entry>
-      <entry>Class <code>bernoulli_distribution</code></entry>
-      <entry>Y</entry>
-      <entry></entry>
-    </row>
-    <row>
-      <entry>26.5.8.2.2</entry>
-      <entry>Class template <code>binomial_distribution</code></entry>
-      <entry>Y</entry>
-      <entry></entry>
-    </row>
-    <row>
-      <entry>26.5.8.2.3</entry>
-      <entry>Class template <code>geometric_distribution</code></entry>
-      <entry>Y</entry>
-      <entry></entry>
-    </row>
-    <row>
-      <entry>26.5.8.2.4</entry>
-      <entry>Class template <code>negative_binomial_distribution</code></entry>
-      <entry>Y</entry>
-      <entry></entry>
-    </row>
-    <row>
-      <entry>26.5.8.3</entry>
-      <entry>Poisson distributions</entry>
-      <entry></entry>
-      <entry></entry>
-    </row>
-    <row>
-      <entry>26.5.8.3.1</entry>
-      <entry>Class template <code>poisson_distribution</code></entry>
-      <entry>Y</entry>
-      <entry></entry>
-    </row>
-    <row>
-      <entry>26.5.8.3.2</entry>
-      <entry>Class template <code>exponential_distribution</code></entry>
-      <entry>Y</entry>
-      <entry></entry>
-    </row>
-    <row>
-      <entry>26.5.8.3.3</entry>
-      <entry>Class template <code>gamma_distribution</code></entry>
-      <entry>Y</entry>
-      <entry></entry>
-    </row>
-    <row>
-      <entry>26.5.8.3.4</entry>
-      <entry>Class template <code>weibull_distribution</code></entry>
-      <entry>Y</entry>
-      <entry></entry>
-    </row>
-    <row>
-      <entry>26.5.8.3.5</entry>
-      <entry>Class template <code>extreme_value_distribution</code></entry>
-      <entry>Y</entry>
-      <entry></entry>
-    </row>
-    <row>
-      <entry>26.5.8.4</entry>
-      <entry>Normal distributions</entry>
-      <entry></entry>
-      <entry></entry>
-    </row>
-    <row>
-      <entry>26.5.8.4.1</entry>
-      <entry>Class template <code>normal_distribution</code></entry>
-      <entry>Y</entry>
-      <entry></entry>
-    </row>
-    <row>
-      <entry>26.5.8.4.2</entry>
-      <entry>Class template <code>lognormal_distribution</code></entry>
-      <entry>Y</entry>
-      <entry></entry>
-    </row>
-    <row>
-      <entry>26.5.8.4.3</entry>
-      <entry>Class template <code>chi_squared_distribution</code></entry>
-      <entry>Y</entry>
-      <entry></entry>
-    </row>
-    <row>
-      <entry>26.5.8.4.4</entry>
-      <entry>Class template <code>cauchy_distribution</code></entry>
-      <entry>Y</entry>
-      <entry></entry>
-    </row>
-    <row>
-      <entry>26.5.8.4.5</entry>
-      <entry>Class template <code>fisher_f_distribution</code></entry>
-      <entry>Y</entry>
-      <entry></entry>
-    </row>
-    <row>
-      <entry>26.5.8.4.6</entry>
-      <entry>Class template <code>student_t_distribution</code></entry>
-      <entry>Y</entry>
-      <entry></entry>
-    </row>
-    <row>
-      <entry>26.5.8.5</entry>
-      <entry>Sampling distributions</entry>
-      <entry></entry>
-      <entry></entry>
-    </row>
-    <row>
-      <entry>26.5.8.5.1</entry>
-      <entry>Class template <code>discrete_distribution</code></entry>
-      <entry>Y</entry>
-      <entry></entry>
-    </row>
-    <row>
-      <entry>26.5.8.5.2</entry>
-      <entry>Class template <code>piecewise_constant_distribution</code></entry>
-      <entry>Y</entry>
-      <entry></entry>
-    </row>
-    <row>
-      <entry>26.5.8.5.3</entry>
-      <entry>Class template <code>piecewise_linear_distribution</code></entry>
-      <entry>Y</entry>
-      <entry></entry>
-    </row>
-    <row>
-      <entry>26.6</entry>
-      <entry>Numeric arrays</entry>
-      <entry></entry>
-      <entry></entry>
-    </row>
-    <row>
-      <entry>26.6.1</entry>
-      <entry>Header <code>&lt;valarray&gt;</code> synopsis</entry>
-      <entry>Y</entry>
-      <entry></entry>
-    </row>
-    <row>
-      <entry>26.6.2</entry>
-      <entry>Class template <code>valarray</code></entry>
-      <entry>Y</entry>
-      <entry></entry>
-    </row>
-    <row>
-      <entry>26.6.3</entry>
-      <entry><code>valarray</code> non-member operations</entry>
-      <entry>Y</entry>
-      <entry></entry>
-    </row>
-    <row>
-      <entry>26.6.4</entry>
-      <entry>Class <code>slice</code></entry>
-      <entry>Y</entry>
-      <entry></entry>
-    </row>
-    <row>
-      <entry>26.6.5</entry>
-      <entry>Class template <code>slice_array</code></entry>
-      <entry>Y</entry>
-      <entry></entry>
-    </row>
-    <row>
-      <entry>26.6.6</entry>
-      <entry>Class <code>gslice</code></entry>
-      <entry>Y</entry>
-      <entry></entry>
-    </row>
-    <row>
-      <entry>26.6.7</entry>
-      <entry>Class template <code>gslice_array</code></entry>
-      <entry>Y</entry>
-      <entry></entry>
-    </row>
-    <row>
-      <entry>26.6.8</entry>
-      <entry>Class template <code>mask_array</code></entry>
-      <entry>Y</entry>
-      <entry></entry>
-    </row>
-    <row>
-      <entry>26.6.9</entry>
-      <entry>Class template <code>indirect_array</code></entry>
-      <entry>Y</entry>
-      <entry></entry>
-    </row>
-    <row>
-      <entry>26.7</entry>
-      <entry>Generalized numeric operations</entry>
-      <entry></entry>
-      <entry></entry>
-    </row>
-    <row>
-      <entry>26.7.1</entry>
-      <entry><code>accumulate</code></entry>
-      <entry>Y</entry>
-      <entry></entry>
-    </row>
-    <row>
-      <entry>26.7.2</entry>
-      <entry><code>inner_product</code></entry>
-      <entry>Y</entry>
-      <entry></entry>
-    </row>
-    <row>
-      <entry>26.7.3</entry>
-      <entry><code>partial_sum</code></entry>
-      <entry>Y</entry>
-      <entry></entry>
-    </row>
-    <row>
-      <entry>26.7.4</entry>
-      <entry><code>adjacent_difference</code></entry>
-      <entry>Y</entry>
-      <entry></entry>
-    </row>
-    <row>
-      <entry>26.7.5</entry>
-      <entry>iota</entry>
-      <entry>Y</entry>
-      <entry></entry>
-    </row>
-    <row>
-      <entry>26.8</entry>
-      <entry>C Library</entry>
-      <entry>Y</entry>
-      <entry></entry>
-    </row>
-    <row>
-      <entry>
-	<emphasis>27</emphasis>
-      </entry>
-      <entry namest="c2" nameend="c4" align="left">
-	<emphasis>Input/output</emphasis>
-      </entry>
-    </row>
-    <row>
-      <entry>27.1</entry>
-      <entry>General</entry>
-      <entry>Y</entry>
-      <entry></entry>
-    </row>
-    <row>
-      <entry>27.2</entry>
-      <entry>Requirements</entry>
-      <entry>Y</entry>
-      <entry></entry>
-    </row>
-    <row>
-      <entry>27.2.1</entry>
-      <entry>Imbue limitations</entry>
-      <entry>Y</entry>
-      <entry></entry>
-    </row>
-    <row>
-      <entry>27.2.2</entry>
-      <entry>Positioning type limitations</entry>
-      <entry>Y</entry>
-      <entry></entry>
-    </row>
-    <row>
-      <?dbhtml bgcolor="#B0B0B0" ?>
-      <entry>27.2.3</entry>
-      <entry>Thread safety</entry>
-      <entry>Partial</entry>
-      <entry></entry>
-    </row>
-    <row>
-      <entry>27.3</entry>
-      <entry>Forward declarations</entry>
-      <entry>Y</entry>
-      <entry></entry>
-    </row>
-    <row>
-      <entry>27.4</entry>
-      <entry>Standard iostream objects</entry>
-      <entry>Y</entry>
-      <entry></entry>
-    </row>
-    <row>
-      <entry>27.4.1</entry>
-      <entry>Narrow stream objects</entry>
-      <entry>Y</entry>
-      <entry></entry>
-    </row>
-    <row>
-      <entry>27.4.2</entry>
-      <entry>Wide stream objects</entry>
-      <entry>Y</entry>
-      <entry></entry>
-    </row>
-    <row>
-      <entry>27.5</entry>
-      <entry>Iostreams base classes</entry>
-      <entry>Y</entry>
-      <entry></entry>
-    </row>
-    <row>
-      <entry>27.6</entry>
-      <entry>Stream buffers</entry>
-      <entry>Y</entry>
-      <entry></entry>
-    </row>
-    <row>
-      <entry>27.7</entry>
-      <entry>Formatting and manipulators</entry>
-      <entry>Y</entry>
-      <entry></entry>
-    </row>
-    <row>
-      <entry>27.8</entry>
-      <entry>String-based streams</entry>
-      <entry>Y</entry>
-      <entry></entry>
-    </row>
-    <row>
-      <entry>27.9</entry>
-      <entry>File-based streams</entry>
-      <entry>Y</entry>
-      <entry></entry>
-    </row>
-    <row>
-      <entry>
-	<emphasis>28</emphasis>
-      </entry>
-      <entry namest="c2" nameend="c4" align="left">
-	<emphasis>Regular expressions</emphasis>
-      </entry>
-    </row>
-    <row>
-      <?dbhtml bgcolor="#C8B0B0" ?>
-      <entry>28.01</entry>
-      <entry>General</entry>
-      <entry>N</entry>
-      <entry></entry>
-    </row>
-    <row>
-      <?dbhtml bgcolor="#C8B0B0" ?>
-      <entry>28.02</entry>
-      <entry>Definitions</entry>
-      <entry>N</entry>
-      <entry></entry>
-    </row>
-    <row>
-      <?dbhtml bgcolor="#C8B0B0" ?>
-      <entry>28.03</entry>
-      <entry>Requirements</entry>
-      <entry>N</entry>
-      <entry></entry>
-    </row>
-    <row>
-      <?dbhtml bgcolor="#C8B0B0" ?>
-      <entry>28.04</entry>
-      <entry>Regular expressions summary</entry>
-      <entry>N</entry>
-      <entry></entry>
-    </row>
-    <row>
-      <?dbhtml bgcolor="#C8B0B0" ?>
-      <entry>28.05</entry>
-      <entry>Header <code>&lt;regex&gt;</code> synopsis</entry>
-      <entry>N</entry>
-      <entry></entry>
-    </row>
-    <row>
-      <entry>28.06</entry>
-      <entry>Namespace <code>std::regex_constants</code></entry>
-      <entry>Y</entry>
-      <entry></entry>
-    </row>
-    <row>
-      <entry>28.07</entry>
-      <entry>Class <code>regex_error</code></entry>
-      <entry>Y</entry>
-      <entry></entry>
-    </row>
-    <row>
-      <?dbhtml bgcolor="#B0B0B0" ?>
-      <entry>28.08</entry>
-      <entry>Class template <code>regex_traits</code></entry>
-      <entry>Partial</entry>
-      <entry></entry>
-    </row>
-    <row>
-      <?dbhtml bgcolor="#B0B0B0" ?>
-      <entry>28.09</entry>
-      <entry>Class template <code>basic_regex</code></entry>
-      <entry>Partial</entry>
-      <entry></entry>
-    </row>
-    <row>
-      <?dbhtml bgcolor="#B0B0B0" ?>
-      <entry>28.10</entry>
-      <entry>Class template <code>sub_match</code></entry>
-      <entry>Partial</entry>
-      <entry></entry>
-    </row>
-    <row>
-      <?dbhtml bgcolor="#B0B0B0" ?>
-      <entry>28.11</entry>
-      <entry>Class template <code>match_results</code></entry>
-      <entry>Partial</entry>
-      <entry></entry>
-    </row>
-    <row>
-      <?dbhtml bgcolor="#C8B0B0" ?>
-      <entry>28.12</entry>
-      <entry>Regular expression algorithms</entry>
-      <entry>N</entry>
-      <entry></entry>
-    </row>
-    <row>
-      <?dbhtml bgcolor="#C8B0B0" ?>
-      <entry>28.13</entry>
-      <entry>Regular expression Iterators</entry>
-      <entry>N</entry>
-      <entry></entry>
-    </row>
-    <row>
-      <?dbhtml bgcolor="#C8B0B0" ?>
-      <entry>28.14</entry>
-      <entry>Modified ECMAScript regular expression grammar</entry>
-      <entry>N</entry>
-      <entry></entry>
-    </row>
-    <row>
-      <entry>
-	<emphasis>29</emphasis>
-      </entry>
-      <entry namest="c2" nameend="c4" align="left">
-	<emphasis>Atomic operations</emphasis>
-      </entry>
-    </row>
-    <row>
-      <entry>29.1</entry>
-      <entry>General</entry>
-      <entry>Y</entry>
-      <entry></entry>
-    </row>
-    <row>
-      <entry>29.2</entry>
-      <entry>Header <code>&lt;atomic&gt;</code> synopsis</entry>
-      <entry>Y</entry>
-      <entry></entry>
-    </row>
-    <row>
-      <?dbhtml bgcolor="#C8B0B0" ?>
-      <entry>29.3</entry>
-      <entry>Order and consistency</entry>
-      <entry>N</entry>
-      <entry></entry>
-    </row>
-    <row>
-      <entry>29.4</entry>
-      <entry>Lock-free property</entry>
-      <entry>Y</entry>
-      <entry>Based on _GLIBCXX_ATOMIC_PROPERTY</entry>
-    </row>
-    <row>
-      <entry>29.5</entry>
-      <entry>Atomic types</entry>
-      <entry></entry>
-      <entry></entry>
-    </row>
-    <row>
-      <entry>29.5.1</entry>
-      <entry>Integral types</entry>
-      <entry>Y</entry>
-      <entry>Missing constexpr</entry>
-    </row>
-    <row>
-      <entry>29.5.2</entry>
-      <entry>Address types</entry>
-      <entry>Y</entry>
-      <entry>Missing constexpr</entry>
-    </row>
-    <row>
-      <entry>29.5.3</entry>
-      <entry>Generic types</entry>
-      <entry>Y</entry>
-      <entry>Missing constexpr</entry>
-    </row>
-    <row>
-      <entry>29.6</entry>
-      <entry>Operations on atomic types</entry>
-      <entry>Y</entry>
-      <entry></entry>
-    </row>
-    <row>
-      <entry>29.7</entry>
-      <entry>Flag Type and operations</entry>
-      <entry>Y</entry>
-      <entry></entry>
-    </row>
-    <row>
-      <?dbhtml bgcolor="#C8B0B0" ?>
-      <entry>29.8</entry>
-      <entry>Fences</entry>
-      <entry>N</entry>
-      <entry></entry>
-    </row>
-    <row>
-      <entry>
-	<emphasis>30</emphasis>
-      </entry>
-      <entry namest="c2" nameend="c4" align="left">
-	<emphasis>Thread support</emphasis>
-      </entry>
-    </row>
-    <row>
-      <entry>30.1</entry>
-      <entry>General</entry>
-      <entry>Y</entry>
-      <entry></entry>
-    </row>
-    <row>
-      <entry>30.2</entry>
-      <entry>Requirements</entry>
-      <entry>Y</entry>
-      <entry></entry>
-    </row>
-    <row>
-      <entry>30.3</entry>
-      <entry>Threads</entry>
-      <entry></entry>
-      <entry></entry>
-    </row>
-    <row>
-      <?dbhtml bgcolor="#B0B0B0" ?>
-      <entry>30.3.1</entry>
-      <entry>Class <code>thread</code></entry>
-      <entry>Partial</entry>
-      <entry>Missing futures</entry>
-    </row>
-    <row>
-      <entry>30.3.2</entry>
-      <entry>Namespace <code>this_thread</code></entry>
-      <entry>Y</entry>
-      <entry></entry>
-    </row>
-    <row>
-      <entry>30.4</entry>
-      <entry>Mutual exclusion</entry>
-      <entry></entry>
-      <entry></entry>
-    </row>
-    <row>
-      <entry>30.4.1</entry>
-      <entry>Mutex requirements</entry>
-      <entry></entry>
-      <entry></entry>
-    </row>
-    <row>
-      <entry>30.4.1.1</entry>
-      <entry>Class <code>mutex</code></entry>
-      <entry>Y</entry>
-      <entry></entry>
-    </row>
-    <row>
-      <entry>30.4.1.2</entry>
-      <entry>Class <code>recursive_mutex</code></entry>
-      <entry>Y</entry>
-      <entry></entry>
-    </row>
-    <row>
-      <entry>30.4.2</entry>
-      <entry>Timed mutex requirements</entry>
-      <entry></entry>
-      <entry></entry>
-    </row>
-    <row>
-      <entry>30.4.2.1</entry>
-      <entry>Class <code>timed_mutex</code></entry>
-      <entry>Y</entry>
-      <entry></entry>
-    </row>
-    <row>
-      <entry>30.4.2.2</entry>
-      <entry>Class <code>recursive_timed_mutex</code></entry>
-      <entry>Y</entry>
-      <entry></entry>
-    </row>
-    <row>
-      <entry>30.4.3</entry>
-      <entry>Locks</entry>
-      <entry></entry>
-      <entry></entry>
-    </row>
-    <row>
-      <entry>30.4.3.1</entry>
-      <entry>Class template <code>lock_guard</code></entry>
-      <entry>Y</entry>
-      <entry></entry>
-    </row>
-    <row>
-      <entry>30.4.3.2</entry>
-      <entry>Class template <code>unique_lock</code></entry>
-      <entry>Y</entry>
-      <entry></entry>
-    </row>
-    <row>
-      <entry>30.4.4</entry>
-      <entry>Generic locking algorithms</entry>
-      <entry>Y</entry>
-      <entry></entry>
-    </row>
-    <row>
-      <entry>30.4.5</entry>
-      <entry>Call once</entry>
-      <entry></entry>
-      <entry></entry>
-    </row>
-    <row>
-      <entry>30.4.5.1</entry>
-      <entry><code>once_flag</code></entry>
-      <entry>Partial</entry>
-      <entry>Missing constexpr</entry>
-    </row>
-    <row>
-      <entry>30.4.5.2</entry>
-      <entry><code>call_once</code></entry>
-      <entry>Y</entry>
-      <entry></entry>
-    </row>
-    <row>
-      <entry>30.5</entry>
-      <entry>Condition variables</entry>
-      <entry></entry>
-      <entry></entry>
-    </row>
-    <row>
-      <entry>30.5.1</entry>
-      <entry>Class <code>condition_variable</code></entry>
-      <entry>Y</entry>
-      <entry></entry>
-    </row>
-    <row>
-      <?dbhtml bgcolor="#B0B0B0" ?>
-      <entry>30.5.2</entry>
-      <entry>Class <code>condition_variable_any</code></entry>
-      <entry>Partial</entry>
-      <entry></entry>
-    </row>
-    <row>
-      <entry>30.6</entry>
-      <entry>Futures</entry>
-      <entry></entry>
-      <entry></entry>
-    </row>
-    <row>
-      <?dbhtml bgcolor="#C8B0B0" ?>
-      <entry>30.6.1</entry>
-      <entry>Overview</entry>
-      <entry>N</entry>
-      <entry></entry>
-    </row>
-    <row>
-      <?dbhtml bgcolor="#C8B0B0" ?>
-      <entry>30.6.2</entry>
-      <entry>Error handling</entry>
-      <entry>N</entry>
-      <entry></entry>
-    </row>
-    <row>
-      <?dbhtml bgcolor="#C8B0B0" ?>
-      <entry>30.6.3</entry>
-      <entry>Class <code>future_error</code></entry>
-      <entry>N</entry>
-      <entry></entry>
-    </row>
-    <row>
-      <?dbhtml bgcolor="#C8B0B0" ?>
-      <entry>30.6.4</entry>
-      <entry>Class template <code>unique_future</code></entry>
-      <entry>N</entry>
-      <entry></entry>
-    </row>
-    <row>
-      <?dbhtml bgcolor="#C8B0B0" ?>
-      <entry>30.6.5</entry>
-      <entry>Class template <code>shared_future</code></entry>
-      <entry>N</entry>
-      <entry></entry>
-    </row>
-    <row>
-      <?dbhtml bgcolor="#C8B0B0" ?>
-      <entry>30.6.6</entry>
-      <entry>Class template <code>promise</code></entry>
-      <entry>N</entry>
-      <entry></entry>
-    </row>
-    <row>
-      <?dbhtml bgcolor="#C8B0B0" ?>
-      <entry>30.6.7</entry>
-      <entry>Allocator templates</entry>
-      <entry>N</entry>
-      <entry></entry>
-    </row>
-    <row>
-      <?dbhtml bgcolor="#C8B0B0" ?>
-      <entry>30.6.8</entry>
-      <entry>Class template <code>packaged_task</code></entry>
-      <entry>N</entry>
-      <entry></entry>
-    </row>
-    <row>
-      <entry>
-      	<emphasis>Appendix D</emphasis>
-      </entry>
-      <entry namest="c2" nameend="c4" align="left">
-	<emphasis>Compatibility features</emphasis>
-      </entry>
-    </row>
-    <row>
-      <entry>D.1</entry>
-      <entry>Increment operator with bool operand</entry>
-      <entry></entry>
-      <entry></entry>
-    </row>
-    <row>
-      <entry>D.2</entry>
-      <entry><code>static</code> keyword</entry>
-      <entry></entry>
-      <entry></entry>
-    </row>
-    <row>
-      <entry>D.3</entry>
-      <entry>Access declarations</entry>
-      <entry></entry>
-      <entry></entry>
-    </row>
-    <row>
-      <entry>D.4</entry>
-      <entry>Implicit conversion from const strings</entry>
-      <entry></entry>
-      <entry></entry>
-    </row>
-    <row>
-      <entry>D.5</entry>
-      <entry>C standard library headers</entry>
-      <entry></entry>
-      <entry></entry>
-    </row>
-    <row>
-      <entry>D.6</entry>
-      <entry>Old iostreams members</entry>
-      <entry></entry>
-      <entry></entry>
-    </row>
-    <row>
-      <entry>D.7</entry>
-      <entry>char* streams</entry>
-      <entry></entry>
-      <entry></entry>
-    </row>
-    <row>
-      <entry>D.8</entry>
-      <entry>Binders</entry>
-      <entry></entry>
-      <entry></entry>
-    </row>
-    <row>
-      <entry>D.9</entry>
-      <entry><code>auto_ptr</code></entry>
-      <entry></entry>
-      <entry></entry>
-    </row>
-    <row>
-      <entry>D.10</entry>
-      <entry>Iterator primitives</entry>
-      <entry></entry>
-      <entry></entry>
-    </row>
-=======
       <entry>20.1</entry>
       <entry>General</entry>
       <entry/>
@@ -5060,7 +2611,6 @@
       <entry/>
       <entry/>
     </row>
->>>>>>> 3082eeb7
 
   </tbody>
 </tgroup>
