--- conflicted
+++ resolved
@@ -553,17 +553,7 @@
   </biblioentry>
 
   <biblioentry>
-<<<<<<< HEAD
-    <title>
-       GNU gettext tools, version 0.10.38, Native Language Support
-Library and Tools.
-    </title>
-    <biblioid>
-      <ulink url="http://www.gnu.org/software/gettext/">
-      </ulink>
-=======
     <biblioid xmlns:xlink="http://www.w3.org/1999/xlink" xlink:href="http://www.gnu.org/software/gettext/" class="uri">
->>>>>>> 779871ac
     </biblioid>
     <citetitle>
       GNU gettext tools, version 0.10.38, Native Language Support
