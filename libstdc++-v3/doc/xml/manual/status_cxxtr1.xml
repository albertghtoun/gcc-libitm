--- conflicted
+++ resolved
@@ -2,11 +2,7 @@
 	 xml:id="status.iso.tr1" xreflabel="Status C++ TR1">
 <?dbhtml filename="status_iso_cxxtr1.html"?>
 
-<<<<<<< HEAD
-<sect2info>
-=======
 <info><title>C++ TR1</title>
->>>>>>> b56a5220
   <keywordset>
     <keyword>
       ISO C++
@@ -138,11 +134,7 @@
       <entry>
 	<para>
 	  Uses code from
-<<<<<<< HEAD
-	  <ulink url="http://www.boost.org/libs/smart_ptr/shared_ptr.htm">boost::shared_ptr</ulink>.
-=======
 	  <link xmlns:xlink="http://www.w3.org/1999/xlink" xlink:href="http://www.boost.org/libs/smart_ptr/shared_ptr.htm">boost::shared_ptr</link>.
->>>>>>> b56a5220
 	</para>
       </entry>
     </row>
