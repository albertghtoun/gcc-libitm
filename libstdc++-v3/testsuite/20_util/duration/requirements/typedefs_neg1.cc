--- conflicted
+++ resolved
@@ -32,9 +32,4 @@
 }
 
 // { dg-error "rep cannot be a duration" "" { target *-*-* } 203 }
-<<<<<<< HEAD
-// { dg-error "instantiated from here" "" { target *-*-* } 31 }
-// { dg-excess-errors "In instantiation of" }
-=======
-// { dg-error "instantiated from here" "" { target *-*-* } 31 }
->>>>>>> 779871ac
+// { dg-error "instantiated from here" "" { target *-*-* } 31 }