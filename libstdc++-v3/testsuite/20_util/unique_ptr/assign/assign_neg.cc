// { dg-do compile }
// { dg-options "-std=gnu++0x" }

// Copyright (C) 2008, 2009, 2010 Free Software Foundation
//
// This file is part of the GNU ISO C++ Library.  This library is free
// software; you can redistribute it and/or modify it under the
// terms of the GNU General Public License as published by the
// Free Software Foundation; either version 3, or (at your option)
// any later version.

// This library is distributed in the hope that it will be useful,
// but WITHOUT ANY WARRANTY; without even the implied warranty of
// MERCHANTABILITY or FITNESS FOR A PARTICULAR PURPOSE.  See the
// GNU General Public License for more details.

// You should have received a copy of the GNU General Public License
// along with this library; see the file COPYING3.  If not see
// <http://www.gnu.org/licenses/>.

#include <memory>

struct base { virtual ~base() {} };
struct derived : base {};

void
test01()
{
  std::unique_ptr<derived> p1(new derived);
  std::unique_ptr<derived> p2(new derived);
//  p2 = p1;  // should not compile
  p2 = std::move(p1);
  std::unique_ptr<base> p3(new base);
//  p3 = p2;  // should not compile
  p3 = std::move(p2);
}

void
test02()
{
  std::unique_ptr<int[]> p1(new int(420));
  std::unique_ptr<int[]> p2 = p1; // { dg-error "deleted" }
}

void
test03()
{
  std::unique_ptr<int[2]> p1(new int[3]); // { dg-error "no match" }
  // { dg-error "candidate" "candidate-note" { target *-*-* } 48 }
  std::unique_ptr<int[2]> p2 = p1; // { dg-error "deleted" }
}

<<<<<<< HEAD
// { dg-error "deleted function" "" { target *-*-* } 373 }
// { dg-error "used here" "" { target *-*-* } 42 }
// { dg-error "no matching" "" { target *-*-* } 48 }
// { dg-warning "note" "" { target *-*-* } 137 }
// { dg-warning "note" "" { target *-*-* } 133 }
// { dg-warning "note" "" { target *-*-* } 128 }
// { dg-warning "note" "" { target *-*-* } 122 }
// { dg-warning "note" "" { target *-*-* } 117 }
// { dg-warning "note" "" { target *-*-* } 112 }
// { dg-warning "note" "" { target *-*-* } 106 }
// { dg-error "deleted function" "" { target *-*-* } 225 }
// { dg-error "used here" "" { target *-*-* } 49 }
=======
// { dg-prune-output "include" }
>>>>>>> b56a5220
<|MERGE_RESOLUTION|>--- conflicted
+++ resolved
@@ -50,19 +50,4 @@
   std::unique_ptr<int[2]> p2 = p1; // { dg-error "deleted" }
 }
 
-<<<<<<< HEAD
-// { dg-error "deleted function" "" { target *-*-* } 373 }
-// { dg-error "used here" "" { target *-*-* } 42 }
-// { dg-error "no matching" "" { target *-*-* } 48 }
-// { dg-warning "note" "" { target *-*-* } 137 }
-// { dg-warning "note" "" { target *-*-* } 133 }
-// { dg-warning "note" "" { target *-*-* } 128 }
-// { dg-warning "note" "" { target *-*-* } 122 }
-// { dg-warning "note" "" { target *-*-* } 117 }
-// { dg-warning "note" "" { target *-*-* } 112 }
-// { dg-warning "note" "" { target *-*-* } 106 }
-// { dg-error "deleted function" "" { target *-*-* } 225 }
-// { dg-error "used here" "" { target *-*-* } 49 }
-=======
-// { dg-prune-output "include" }
->>>>>>> b56a5220
+// { dg-prune-output "include" }