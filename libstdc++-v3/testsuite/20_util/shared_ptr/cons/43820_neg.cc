// { dg-options "-std=gnu++0x" }
// { dg-do compile }

// Copyright (C) 2010-2013 Free Software Foundation, Inc.
//
// This file is part of the GNU ISO C++ Library.  This library is free
// software; you can redistribute it and/or modify it under the
// terms of the GNU General Public License as published by the
// Free Software Foundation; either version 3, or (at your option)
// any later version.

// This library is distributed in the hope that it will be useful,
// but WITHOUT ANY WARRANTY; without even the implied warranty of
// MERCHANTABILITY or FITNESS FOR A PARTICULAR PURPOSE.  See the
// GNU General Public License for more details.

// You should have received a copy of the GNU General Public License along
// with this library; see the file COPYING3.  If not see
// <http://www.gnu.org/licenses/>.

// 20.9.11.2 Template class shared_ptr [util.smartptr.shared]

#include <memory>

// incomplete type
struct X;

// get an auto_ptr rvalue
std::auto_ptr<X>&& ap();

void test01()
{
  X* px = 0;
  std::shared_ptr<X> p1(px);   // { dg-error "here" }
<<<<<<< HEAD
  // { dg-error "incomplete" "" { target *-*-* } 742 }
=======
  // { dg-error "incomplete" "" { target *-*-* } 779 }
>>>>>>> 4d0aec87

  std::shared_ptr<X> p9(ap());  // { dg-error "here" }
  // { dg-error "incomplete" "" { target *-*-* } 307 }
}<|MERGE_RESOLUTION|>--- conflicted
+++ resolved
@@ -32,11 +32,7 @@
 {
   X* px = 0;
   std::shared_ptr<X> p1(px);   // { dg-error "here" }
-<<<<<<< HEAD
-  // { dg-error "incomplete" "" { target *-*-* } 742 }
-=======
   // { dg-error "incomplete" "" { target *-*-* } 779 }
->>>>>>> 4d0aec87
 
   std::shared_ptr<X> p9(ap());  // { dg-error "here" }
   // { dg-error "incomplete" "" { target *-*-* } 307 }
