// -*- C++ -*-

// Copyright (C) 2004-2013 Free Software Foundation, Inc.

// This library is free software; you can redistribute it and/or
// modify it under the terms of the GNU General Public License as
// published by the Free Software Foundation; either version 3, or (at
// your option) any later version.

// This library is distributed in the hope that it will be useful, but
// WITHOUT ANY WARRANTY; without even the implied warranty of
// MERCHANTABILITY or FITNESS FOR A PARTICULAR PURPOSE.  See the GNU
// General Public License for more details.

// You should have received a copy of the GNU General Public License
// along with this library; see the file COPYING3.  If not see
// <http://www.gnu.org/licenses/>.


// Benjamin Kosnik  <bkoz@redhat.com>

#include "testsuite_abi.h"
#include <cstdlib>
#include <sstream>
#include <fstream>
#include <iostream>
#include <vector>
#include <algorithm>

using namespace std;

void
symbol::init(string& data)
{
  const char delim = ':';
  const char version_delim = '@';
  const string::size_type npos = string::npos;
  string::size_type n = 0;

  // Set the type.
  if (data.find("FUNC") == 0)
    type = symbol::function;
  else if (data.find("OBJECT") == 0)
    type = symbol::object;
  else if (data.find("TLS") == 0)
    type = symbol::tls;

  n = data.find_first_of(delim);
  if (n != npos)
    data.erase(data.begin(), data.begin() + n + 1);

  // Iff object or TLS, get size info.
  if (type == symbol::object || type == symbol::tls)
    {
      n = data.find_first_of(delim);
      if (n != npos)
	{
	  string objectsize(data.begin(), data.begin() + n);
	  istringstream iss(objectsize);
	  int x;
	  iss >> x;
	  if (!iss.fail())
	    size = x;
	  data.erase(data.begin(), data.begin() + n + 1);
	}
    }

  // Set the name and raw_name.
  raw_name = string(data.begin(), data.end());
  n = data.find_first_of(version_delim);
  if (n != npos)
    {
      // Found version string.
      name = string(data.begin(), data.begin() + n);
      n = data.find_last_of(version_delim);
      data.erase(data.begin(), data.begin() + n + 1);

      // Set version name.
      version_name = data;
    }
  else
    {
      // No versioning info.
      name = string(data.begin(), data.end());
      version_status = symbol::none;
    }

  // Set the demangled name.
  demangled_name = demangle(name);
}

void
symbol::print() const
{
  const char tab = '\t';
  cout << name << endl;

  if (demangled_name != name)
    cout << demangled_name << endl;

  string vers;
  switch (version_status)
    {
    case none:
      vers = "none";
      break;
    case compatible:
      vers = "compatible";
      break;
    case incompatible:
      vers = "incompatible";
      break;
     case unversioned:
      vers = "unversioned";
      break;
   default:
      vers = "<default>";
    }
  cout << "version status: " << vers << endl;

  if (version_name.size()
      && (version_status == compatible || version_status == incompatible))
    cout << version_name << endl;

  string type_string;
  switch (type)
    {
    case function:
      type_string = "function";
      break;
    case object:
      type_string = "object";
      break;
    case tls:
      type_string = "tls";
      break;
    case uncategorized:
      type_string = "uncategorized";
      break;
    default:
      type_string = "<default>";
    }
  cout << "type: " << type_string << endl;

  if (type == object || type == tls)
    cout << "type size: " << size << endl;

  string status_string;
  switch (status)
    {
    case added:
      status_string = "added";
      break;
    case subtracted:
      status_string = "subtracted";
      break;
    case undesignated:
      status_string = "undesignated";
      break;
    default:
      status_string = "<default>";
    }
  cout << "status: " << status_string << endl;

  cout << endl;
}


bool
check_version(symbol& test, bool added)
{
  // Construct list of compatible versions.
  typedef std::vector<std::string> compat_list;
  static compat_list known_versions;
  if (known_versions.empty())
    {
      // NB: First version here must be the default version for this
      // version of DT_SONAME.
      known_versions.push_back("GLIBCXX_3.4");
      known_versions.push_back("GLIBCXX_LDBL_3.4");
      known_versions.push_back("GLIBCXX_3.4.1");
      known_versions.push_back("GLIBCXX_3.4.2");
      known_versions.push_back("GLIBCXX_3.4.3");
      known_versions.push_back("GLIBCXX_3.4.4");
      known_versions.push_back("GLIBCXX_3.4.5");
      known_versions.push_back("GLIBCXX_3.4.6");
      known_versions.push_back("GLIBCXX_3.4.7");
      known_versions.push_back("GLIBCXX_LDBL_3.4.7");
      known_versions.push_back("GLIBCXX_3.4.8");
      known_versions.push_back("GLIBCXX_3.4.9");
      known_versions.push_back("GLIBCXX_3.4.10");
      known_versions.push_back("GLIBCXX_LDBL_3.4.10");
      known_versions.push_back("GLIBCXX_3.4.11");
      known_versions.push_back("GLIBCXX_3.4.12");
      known_versions.push_back("GLIBCXX_3.4.13");
      known_versions.push_back("GLIBCXX_3.4.14");
      known_versions.push_back("GLIBCXX_3.4.15");
      known_versions.push_back("GLIBCXX_3.4.16");
      known_versions.push_back("GLIBCXX_3.4.17");
      known_versions.push_back("GLIBCXX_3.4.18");
      known_versions.push_back("GLIBCXX_3.4.19");
<<<<<<< HEAD
      known_versions.push_back("GLIBCXX_LDBL_3.4");
      known_versions.push_back("GLIBCXX_LDBL_3.4.7");
      known_versions.push_back("GLIBCXX_LDBL_3.4.10");
=======
      known_versions.push_back("GLIBCXX_3.4.20");
>>>>>>> 4d0aec87
      known_versions.push_back("CXXABI_1.3");
      known_versions.push_back("CXXABI_LDBL_1.3");
      known_versions.push_back("CXXABI_1.3.1");
      known_versions.push_back("CXXABI_1.3.2");
      known_versions.push_back("CXXABI_1.3.3");
      known_versions.push_back("CXXABI_1.3.4");
      known_versions.push_back("CXXABI_1.3.5");
      known_versions.push_back("CXXABI_1.3.6");
      known_versions.push_back("CXXABI_1.3.7");
      known_versions.push_back("CXXABI_1.3.8");
      known_versions.push_back("CXXABI_TM_1");
    }
  compat_list::iterator begin = known_versions.begin();
  compat_list::iterator end = known_versions.end();

  // Check for compatible version.
  if (test.version_name.size())
    {
      compat_list::iterator it1 = find(begin, end, test.version_name);
      compat_list::iterator it2 = find(begin, end, test.name);
      if (it1 != end)
	test.version_status = symbol::compatible;
      else
	test.version_status = symbol::incompatible;

      // Check that added symbols are added in the latest pre-release version.
<<<<<<< HEAD
      bool latestp = (test.version_name == "GLIBCXX_3.4.19"
		     || test.version_name == "CXXABI_1.3.7"
=======
      bool latestp = (test.version_name == "GLIBCXX_3.4.20"
		     || test.version_name == "CXXABI_1.3.8"
>>>>>>> 4d0aec87
		     || test.version_name == "CXXABI_TM_1");
      if (added && !latestp)
	test.version_status = symbol::incompatible;

      // Check that long double compatibility symbols demangled as
      // __float128 are put into some _LDBL_ version name.
      if (added && test.demangled_name.find("__float128") != std::string::npos)
	{
	  // Has to be in _LDBL_ version name.
	  if (test.version_name.find("_LDBL_") == std::string::npos)
	    test.version_status = symbol::incompatible;
	}

      // Check for weak label.
      if (it1 == end && it2 == end)
	test.version_status = symbol::incompatible;

      // Check that
      // GLIBCXX_3.4
      // GLIBCXX_3.4.5
      // version as compatible
      // XXX
    }
  else
    {
      if (added)
	{
	  // New version labels are ok. The rest are not.
	  compat_list::iterator it2 = find(begin, end, test.name);
	  if (it2 != end)
	    test.version_status = symbol::compatible;
	  else
	    test.version_status = symbol::incompatible;
	}
    }
  return test.version_status == symbol::compatible;
}

bool
check_compatible(symbol& lhs, symbol& rhs, bool verbose)
{
  bool ret = true;
  const char tab = '\t';

  // Check to see if symbol_objects are compatible.
  if (lhs.type != rhs.type)
    {
      ret = false;
      if (verbose)
	cout << tab << "incompatible types" << endl;
    }

  if (lhs.name != rhs.name)
    {
      ret = false;
      if (verbose)
	cout << tab << "incompatible names" << endl;
    }

  if (lhs.size != rhs.size)
    {
      ret = false;
      if (verbose)
	{
	  cout << tab << "incompatible sizes" << endl;
	  cout << tab << lhs.size << endl;
	  cout << tab << rhs.size << endl;
	}
    }

  if (lhs.version_name != rhs.version_name
      && !check_version(lhs) && !check_version(rhs))
    {
      ret = false;
      if (verbose)
	{
	  cout << tab << "incompatible versions" << endl;
	  cout << tab << lhs.version_name << endl;
	  cout << tab << rhs.version_name << endl;
	}
    }

  if (verbose)
    cout << endl;

  return ret;
}


inline bool
has_symbol(const string& name, const symbols& s) throw()
{ return s.find(name) != s.end(); }

const symbol&
get_symbol(const string& name, const symbols& s)
{
  symbols::const_iterator i = s.find(name);
  if (i != s.end())
    {
      return i->second;
    }
  else
    {
      ostringstream os;
      os << "get_symbol failed for symbol " << name;
      __throw_logic_error(os.str().c_str());
    }
}

void
examine_symbol(const char* name, const char* file)
{
  try
    {
      symbols s = create_symbols(file);
      const symbol& sym = get_symbol(name, s);
      sym.print();
    }
  catch(...)
    { __throw_exception_again; }
}

int
compare_symbols(const char* baseline_file, const char* test_file,
		bool verbose)
{
  // Input both lists of symbols into container.
  symbols baseline = create_symbols(baseline_file);
  symbols test = create_symbols(test_file);

  //  Sanity check results.
  if (!baseline.size() || !test.size())
    {
      cerr << "Problems parsing the list of exported symbols." << endl;
      exit(2);
    }

  // Check to see if any long double compatibility symbols are produced.
  bool ld_version_found(false);
  symbols::iterator li(test.begin());
  while (!ld_version_found && li != test.end())
    {
      if (li->second.version_name.find("_LDBL_") != std::string::npos)
	ld_version_found = true;
      ++li;
    }

  // Sort out names.
  // Assuming all baseline names and test names are both unique w/ no
  // duplicates.
  //
  // The names added to missing_names are baseline names not found in
  // test names
  // -> symbols that have been deleted.
  //
  // The names added to added_names are test names not in
  // baseline names
  // -> symbols that have been added.
  typedef std::vector<std::string> symbol_names;
  symbol_names shared_names;
  symbol_names missing_names;
  symbol_names added_names;
  for (li = test.begin(); li != test.end(); ++li)
    added_names.push_back(li->first);

  for (symbols::iterator i = baseline.begin(); i != baseline.end(); ++i)
    {
      string name(i->first);
      symbol_names::iterator end = added_names.end();
      symbol_names::iterator it = find(added_names.begin(), end, name);
      if (it != end)
	{
	  // Found.
	  shared_names.push_back(name);
	  added_names.erase(it);
	}
       else
	{
	  // Iff no test long double compatibility symbols at all and the symbol
	  // missing is a baseline long double compatibility symbol, skip.
	  string version_name(i->second.version_name);
	  bool base_ld(version_name.find("_LDBL_") != std::string::npos);
	  if (!base_ld || base_ld && ld_version_found)
	    missing_names.push_back(name);
	}
    }

  // Fill out list of incompatible symbols.
  typedef pair<symbol, symbol> symbol_pair;
  vector<symbol_pair> incompatible;

  // Fill out list of undesignated symbols.
  vector<symbol> undesignated;

  // Check missing names for compatibility.
  for (size_t j = 0; j < missing_names.size(); ++j)
    {
      symbol& sbase = baseline[missing_names[j]];
      sbase.status = symbol::subtracted;
      incompatible.push_back(symbol_pair(sbase, sbase));
    }

  // Check shared names for compatibility.
  const symbol_names::size_type shared_size = shared_names.size();
  for (size_t k = 0; k < shared_size; ++k)
    {
      symbol& sbase = baseline[shared_names[k]];
      symbol& stest = test[shared_names[k]];
      stest.status = symbol::existing;
      if (!check_compatible(sbase, stest))
	incompatible.push_back(symbol_pair(sbase, stest));
    }

  // Check added names for compatibility.
  const symbol_names::size_type added_size = added_names.size();
  for (size_t l = 0; l < added_size; ++l)
    {
      symbol& stest = test[added_names[l]];

      // Mark TLS as undesignated, remove from added.
      if (stest.type == symbol::tls)
	{
	  stest.status = symbol::undesignated;
	  if (!check_version(stest, false))
	    incompatible.push_back(symbol_pair(stest, stest));
	  else
	    undesignated.push_back(stest);
	}
      else
	{
	  stest.status = symbol::added;
	  if (!check_version(stest, true))
	    incompatible.push_back(symbol_pair(stest, stest));
	}
    }

  // Normalize added names and undesignated names.
  const size_t undesignated_size = undesignated.size();
  for (size_t l = 0; l < undesignated_size; ++l)
    {
      symbol& sundes = undesignated[l];
      symbol_names::iterator end = added_names.end();
      symbol_names::iterator it = find(added_names.begin(), end, sundes.name);
       if (it != end)
	{
	  // Found.
	  added_names.erase(it);
	}
       else
	 __throw_runtime_error(sundes.name.c_str());
    }


  // Report results.
  if (verbose && added_names.size())
    {
      cout << endl << added_names.size() << " added symbols " << endl;
      for (size_t j = 0; j < added_names.size() ; ++j)
	{
	  cout << j << endl;
	  test[added_names[j]].print();
	}
    }

  if (verbose && missing_names.size())
    {
      cout << endl << missing_names.size() << " missing symbols " << endl;
      for (size_t j = 0; j < missing_names.size() ; ++j)
	{
	  cout << j << endl;
	  baseline[missing_names[j]].print();
	}
    }

  if (verbose && undesignated.size())
    {
      cout << endl << undesignated.size() << " undesignated symbols " << endl;
      for (size_t j = 0; j < undesignated.size() ; ++j)
	{
	  // First, print index.
	  cout << j << endl;

	  // Second, report name.
	  symbol& s = undesignated[j];
	  s.print();
	}
    }

  if (verbose && incompatible.size())
    {
      cout << endl << incompatible.size() << " incompatible symbols " << endl;
      for (size_t j = 0; j < incompatible.size() ; ++j)
	{
	  // First, print index.
	  cout << j << endl;

	  // Second, report name.
	  symbol& sbase = incompatible[j].first;
	  symbol& stest = incompatible[j].second;
	  stest.print();

	  // Third, report reason or reasons incompatible.
	  check_compatible(sbase, stest, true);
	}
    }

  cout << "\n\t\t==== libstdc++-v3 check-abi Summary ====" << endl;
  cout << endl;
  cout << "# of added symbols:\t\t " << added_names.size() << endl;
  cout << "# of missing symbols:\t\t " << missing_names.size() << endl;
  cout << "# of undesignated symbols:\t " << undesignated.size() << endl;
  cout << "# of incompatible symbols:\t " << incompatible.size() << endl;
  cout << endl;
  cout << "using: " << baseline_file << endl;

  return !(missing_names.size() || incompatible.size());
}


symbols
create_symbols(const char* file)
{
  symbols s;
  ifstream ifs(file);
  if (ifs.is_open())
    {
      // Organize file data into an associated container (symbols) of symbol
      // objects mapped to mangled names without versioning
      // information.
      const string empty;
      string line = empty;
      while (getline(ifs, line).good())
	{
	  symbol tmp;
	  tmp.init(line);
	  s[tmp.name] = tmp;
	  line = empty;
	}
    }
  else
    {
      ostringstream os;
      os << "create_symbols failed for file " << file;
      __throw_runtime_error(os.str().c_str());
    }
  return s;
}


const char*
demangle(const std::string& mangled)
{
  const char* name;
  if (mangled[0] != '_' || mangled[1] != 'Z')
    {
      // This is not a mangled symbol, thus has "C" linkage.
      name = mangled.c_str();
    }
  else
    {
      // Use __cxa_demangle to demangle.
      int status = 0;
      name = abi::__cxa_demangle(mangled.c_str(), 0, 0, &status);
      if (!name)
	{
	  switch (status)
	    {
	    case 0:
	      name = "error code = 0: success";
	      break;
	    case -1:
	      name = "error code = -1: memory allocation failure";
	      break;
	    case -2:
	      name = "error code = -2: invalid mangled name";
	      break;
	    case -3:
	      name = "error code = -3: invalid arguments";
	      break;
	    default:
	      name = "error code unknown - who knows what happened";
	    }
	}
    }
  return name;
}<|MERGE_RESOLUTION|>--- conflicted
+++ resolved
@@ -199,13 +199,7 @@
       known_versions.push_back("GLIBCXX_3.4.17");
       known_versions.push_back("GLIBCXX_3.4.18");
       known_versions.push_back("GLIBCXX_3.4.19");
-<<<<<<< HEAD
-      known_versions.push_back("GLIBCXX_LDBL_3.4");
-      known_versions.push_back("GLIBCXX_LDBL_3.4.7");
-      known_versions.push_back("GLIBCXX_LDBL_3.4.10");
-=======
       known_versions.push_back("GLIBCXX_3.4.20");
->>>>>>> 4d0aec87
       known_versions.push_back("CXXABI_1.3");
       known_versions.push_back("CXXABI_LDBL_1.3");
       known_versions.push_back("CXXABI_1.3.1");
@@ -232,13 +226,8 @@
 	test.version_status = symbol::incompatible;
 
       // Check that added symbols are added in the latest pre-release version.
-<<<<<<< HEAD
-      bool latestp = (test.version_name == "GLIBCXX_3.4.19"
-		     || test.version_name == "CXXABI_1.3.7"
-=======
       bool latestp = (test.version_name == "GLIBCXX_3.4.20"
 		     || test.version_name == "CXXABI_1.3.8"
->>>>>>> 4d0aec87
 		     || test.version_name == "CXXABI_TM_1");
       if (added && !latestp)
 	test.version_status = symbol::incompatible;
