--- conflicted
+++ resolved
@@ -18,14 +18,8 @@
 // with this library; see the file COPYING3.  If not see
 // <http://www.gnu.org/licenses/>.
 
-<<<<<<< HEAD
-#include <random>  // { dg-excess-errors "In file included from" }
-
-// { dg-error "upcoming ISO" "" { target *-*-* } 31 } 
-=======
 #include <random>
 
 // { dg-error "upcoming ISO" "" { target *-*-* } 32 } 
->>>>>>> 3082eeb7
 
 
