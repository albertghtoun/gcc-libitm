--- conflicted
+++ resolved
@@ -1,10 +1,6 @@
 // 2007-04-27  Paolo Carlini  <pcarlini@suse.de>
 
-<<<<<<< HEAD
-// Copyright (C) 2007, 2008, 2009, 2010 Free Software Foundation
-=======
 // Copyright (C) 2007, 2008, 2009, 2010, 2011 Free Software Foundation
->>>>>>> 3082eeb7
 //
 // This file is part of the GNU ISO C++ Library.  This library is free
 // software; you can redistribute it and/or modify it under the
@@ -22,12 +18,7 @@
 // <http://www.gnu.org/licenses/>.
 
 // { dg-do compile }
-<<<<<<< HEAD
-// { dg-error "no matching" "" { target *-*-* } 995 }
-// { dg-excess-errors "" }
-=======
 // { dg-error "no matching" "" { target *-*-* } 1152 }
->>>>>>> 3082eeb7
 
 #include <vector>
 
