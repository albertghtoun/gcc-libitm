<<<<<<< HEAD
# Copyright (C) 2005, 2009 Free Software Foundation, Inc.
=======
# Copyright (C) 2005, 2009, 2010, 2011 Free Software Foundation, Inc.
>>>>>>> 3082eeb7
#
# This program is free software; you can redistribute it and/or modify
# it under the terms of the GNU General Public License as published by
# the Free Software Foundation; either version 3 of the License, or
# (at your option) any later version.
# 
# This program is distributed in the hope that it will be useful,
# but WITHOUT ANY WARRANTY; without even the implied warranty of
# MERCHANTABILITY or FITNESS FOR A PARTICULAR PURPOSE.  See the
# GNU General Public License for more details.
# 
# You should have received a copy of the GNU General Public License
# along with this program; see the file COPYING3.  If not see
# <http://www.gnu.org/licenses/>.

# If there is no baseline file, or we can't find the library, skip
# this test. Or, hey, if we don't support this kind of symbol
# versioning test: don't run it.

if { [string match "*-*-darwin*" $target_triplet] } {
    set lib $blddir/src/.libs/libstdc++.dylib
} else { 
    set lib $blddir/src/.libs/libstdc++.so
}

<<<<<<< HEAD
set baseline_subdir "[eval exec $cxx --print-multi-dir]"
=======
set baseline_subdir "[eval exec $cxx $baseline_subdir_switch]"
>>>>>>> 3082eeb7

# Build the support objects.
v3-build_support

if { (${v3-symver} == 0) || ![info exists baseline_dir] \
	 || ![file exists $baseline_dir] \
	 || ![file exists $lib] } {
    return
}

set baseline_file \
    [file join $baseline_dir $baseline_subdir "baseline_symbols.txt"]
# If there is no ABI-specific reference file use that of the default ABI.
if ![file exists $baseline_file] {
    set baseline_file [file join $baseline_dir "baseline_symbols.txt"]
}
if ![file exists $baseline_file] {
    return
}
send_log "Checking $lib against $baseline_file\n"

# Figure out what symbols are defined by the active build of the library.
<<<<<<< HEAD
remote_exec "build" "$srcdir/../scripts/extract_symvers" \
=======
remote_exec "build" "$objdir/../scripts/extract_symvers" \
>>>>>>> 3082eeb7
    [list $lib "current_symbols.txt"]

# Build the abi_check program.
if { [v3_target_compile "$srcdir/util/testsuite_abi_check.cc" "abi_check" \
      "executable" [list "additional_flags=-w"]] != "" } {
    error "could not compile testsuite_abi_check.cc"
}

remote_download "target" $baseline_file "baseline_symbols.txt"
remote_download "target" "current_symbols.txt" "current_symbols.txt"
set result [${tool}_load "./abi_check" \
		[list "--check-verbose" "current_symbols.txt" \
		     "baseline_symbols.txt"]]
[lindex $result 0] "libstdc++-abi/abi_check"<|MERGE_RESOLUTION|>--- conflicted
+++ resolved
@@ -1,8 +1,4 @@
-<<<<<<< HEAD
-# Copyright (C) 2005, 2009 Free Software Foundation, Inc.
-=======
 # Copyright (C) 2005, 2009, 2010, 2011 Free Software Foundation, Inc.
->>>>>>> 3082eeb7
 #
 # This program is free software; you can redistribute it and/or modify
 # it under the terms of the GNU General Public License as published by
@@ -28,11 +24,7 @@
     set lib $blddir/src/.libs/libstdc++.so
 }
 
-<<<<<<< HEAD
-set baseline_subdir "[eval exec $cxx --print-multi-dir]"
-=======
 set baseline_subdir "[eval exec $cxx $baseline_subdir_switch]"
->>>>>>> 3082eeb7
 
 # Build the support objects.
 v3-build_support
@@ -55,11 +47,7 @@
 send_log "Checking $lib against $baseline_file\n"
 
 # Figure out what symbols are defined by the active build of the library.
-<<<<<<< HEAD
-remote_exec "build" "$srcdir/../scripts/extract_symvers" \
-=======
 remote_exec "build" "$objdir/../scripts/extract_symvers" \
->>>>>>> 3082eeb7
     [list $lib "current_symbols.txt"]
 
 # Build the abi_check program.
