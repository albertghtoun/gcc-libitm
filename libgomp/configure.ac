--- conflicted
+++ resolved
@@ -147,16 +147,12 @@
   -* | no* )
     FC=no ;;
   *)
-<<<<<<< HEAD
-    FC="$GFORTRAN" ;;
-=======
     set dummy $GFORTRAN; ac_word=$2
     if test -x "$ac_word"; then
       FC="$GFORTRAN"
     else
       FC=no
     fi ;;
->>>>>>> 779871ac
 esac
 AC_PROG_FC(gfortran)
 FCFLAGS="$FCFLAGS -Wall"
