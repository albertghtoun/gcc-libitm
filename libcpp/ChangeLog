<<<<<<< HEAD
=======
2011-08-28  Dodji Seketeli  <dodji@redhat.com>

	* line-map.c (linemap_add): Assert that reason must not be
	LC_RENAME when called for the first time on a "main input file".

2011-08-22  Gabriel Charette  <gchare@google.com>

	* init.c (cpp_create_reader): Inititalize forced_token_location_p.
	* internal.h (struct cpp_reader): Add field forced_token_location_p.
	* lex.c (_cpp_lex_direct): Use forced_token_location_p.
	(cpp_force_token_locations): New.
	(cpp_stop_forcing_token_locations): New.

2011-08-18  Rainer Orth  <ro@CeBiTec.Uni-Bielefeld.DE>

	PR libstdc++/1773
	* init.c (cpp_init_builtins): Define __cplusplus 19971L.

2011-08-18  Joseph Myers  <joseph@codesourcery.com>

	* include/cpplib.h (struct cpp_options): Fix typo.

2011-08-18  Joseph Myers  <joseph@codesourcery.com>

	* include/cpplib.h (struct cpp_options): Add rliterals.
	* init.c  (struct lang_flags, lang_defaults): Add rliterals.
	(cpp_set_lang): Set rliterals option.
	(cpp_init_builtins): Define __STDC_UTF_16__ and __STDC_UTF_32__.
	* lex.c (_cpp_lex_direct): Only accept raw strings if rliterals.

>>>>>>> f84c3f4a
2011-08-15  Gabriel Charette  <gchare@google.com>

	* include/line-map.h (LINEMAP_POSITION_FOR_COLUMN): Remove.
	Update all users to use linemap_position_for_column instead.

2011-07-28  Gabriel Charette  <gchare@google.com>

	* include/line-map.h (struct line_maps):
	Remove unused field last_listed. Update all users.

2011-07-28  H.J. Lu  <hongjiu.lu@intel.com>

	* configure.ac: Set need_64bit_hwint to yes for x86 targets.
	* configure: Regenerated.

2011-07-25  Rainer Orth  <ro@CeBiTec.Uni-Bielefeld.DE>

	* system.h [__cplusplus]: Wrap C function declarations in extern "C".

2011-07-22  Rainer Orth  <ro@CeBiTec.Uni-Bielefeld.DE>
	    Ralf Wildenhues  <Ralf.Wildenhues@gmx.de>

	PR bootstrap/49794
	* configure.ac: Test AM_ICONV with CXX.
	* configure: Regenerate.
	* system.h (HAVE_DESIGNATED_INITIALIZERS): Never define for C++.

2011-07-15  Dodji Seketeli  <dodji@redhat.com>

	* directives.c (struct if_stack): Use source_location as type
	here.
	* include/cpplib.h (struct cpp_callbacks)<include, define, undef,
	indent, def_pragma, used_define, used_undef>: Properly use
	source_location as parameter type, rather than unsigned int.

2011-07-07  Rainer Orth  <ro@CeBiTec.Uni-Bielefeld.DE>

	PR target/39150
	* configure.ac (host_wide_int): Handle x86_64-*-solaris2.1[0-9]
	like i[34567]86-*-solaris2.1[0-9]*.
	* configure: Regenerate.

2011-06-16  Jason Merrill  <jason@redhat.com>

	PR c++/45399
	* lex.c (lex_raw_string): Don't check for embedded NUL.

2011-06-06  Dodji Seketeli  <dodji@redhat.com>

	PR preprocessor/48532
	* directives.c (do_pragma): Don't forget the invocation location
	when parsing the pragma name of a namespaced pragma directive.

2011-05-29  John Tytgat  <John.Tytgat@aaug.net>

	* files.c (read_file_guts): Add test on non-zero value of S_ISREG.

2011-05-22  Uros Bizjak  <ubizjak@gmail.com>

	PR target/49104
	* lex.c (init_vectorized_lexer): Do not set "minimum" when __3dNOW_A__
	is defined.  Check bit_MMXEXT and bit_CMOV to use search_line_mmx.

2011-04-25  Jan Kratochvil  <jan.kratochvil@redhat.com>

	* system.h (ENUM_BITFIELD): Remove.

2011-04-24  Jakub Jelinek  <jakub@redhat.com>

	PR preprocessor/48740
	* lex.c (lex_raw_string): When raw string ends with
	??) followed by raw prefix and ", ensure it is preprocessed
	with ??) rather than ??].

2011-04-20  Jim Meyering  <meyering@redhat.com>

	* files.c (destroy_cpp_file): Remove useless if-before-free.
	* init.c (cpp_destroy): Likewise.
	* macro.c (replace_args): Likewise.
	* pch.c (cpp_valid_state): Likewise.

2011-03-25  Kai Tietz  <ktietz@redhat.com>

	* files.c (file_hash_eq): Use filename_cmp
	instead of strcmp.
	(nonexistent_file_hash_eq): Likewise.
	(remap_filename): Likewise.
	Handle absolute DOS-path,
	(append_file_to_dir): Check for IS_DIR_SEPARATOR
	instead of slash.
	(read_name_map): Likewise.
	* linemap.c (linemap_add): Use filename_cmp
	instead of strcmp.
	* mkdeps.c (apply_vpath): Use filename_ncmp
	instead of strncmp.
	(deps_restore): Use filename_cmp instead of
	strcmp.
	* init.c (read_original_directory): Use
	IS_DIR_SEPARATOR instead of checking for slash.

2011-03-21  Michael Meissner  <meissner@linux.vnet.ibm.com>

	PR preprocessor/48192
	* directives.c (do_ifdef): Do not consider conditional macros as
	being defined.
	(do_ifndef): Ditto.
	* expr.c (parse_defined): Ditto.

2011-03-18  Richard Henderson  <rth@redhat.com>

	PR bootstrap/45381
	* lex.c [ALTIVEC] (search_line_fast): Require gcc version 4.5.

2011-11-04  Eric Botcazou  <ebotcazou@adacore.com>
            Jakub Jelinek  <jakub@redhat.com>

	PR preprocessor/39213
	* directives.c (end_directive): Call _cpp_remove_overlay for deferred
	pragmas as well in traditional mode.

2010-11-17  Ian Lance Taylor  <iant@google.com>

	PR bootstrap/45538
	* configure.ac: Use AC_USE_SYSTEM_EXTENSIONS.  Remove switch of
	AC_LANG based on ENABLE_BUILD_WITH_CXX.

2010-11-16  Kai Tietz  <kai.tietz@onevision.com>

	PR preprocessor/17349
	* lex.c (save_comment): Handle in argument passing c++
	comments special.

2010-11-02  Ian Lance Taylor  <iant@google.com>

	* configure.ac: Use AC_SYS_LARGEFILE.
	* configure: Rebuild.
	* config.in: Rebuild.

2010-10-19  Basile Starynkevitch  <basile@starynkevitch.net>

	* line-map.h (source_location): Remove obsolete comment
	mentioning location_s.

2010-09-29  Kai Tietz  <kai.tietz@onevision.com>

	PR preprocessor/45362
	* directives.c (cpp_pop_definition): Make static.
	(do_pragma_push_macro): Reworked to store text
	definition.
	(do_pragma_pop_macro): Add free text definition.
	(cpp_push_definition): Removed.
	* include/cpplib.h (cpp_push_definition): Removed.
	(cpp_pop_definition): Likewise.
	* internal.h (def_pragma_macro): Remove member 'value'
	and add new members 'definition', 'line',
	'syshdr', 'sued' and 'is_undef'.
	* pch.c (_cpp_restore_pushed_macros): Rework to work
	on text definition and store additional macro flags.
	(_cpp_save_pushed_macros): Likewise.

2010-09-29  Joseph Myers  <joseph@codesourcery.com>

	* include/cpplib.h (cpp_options): Rename warn_deprecated,
	warn_traditional, warn_long_long and pedantic.
	* directives.c (directive_diagnostics, _cpp_handle_directive):
	Update names of cpp_options members.
	* expr.c (cpp_classify_number, eval_token): Update names of
	cpp_options members.
	* init.c (cpp_create_reader, post_options): Update names of
	cpp_options members.
	* internal.h (CPP_PEDANTIC, CPP_WTRADITIONAL): Update names of
	cpp_options members.
	* macro.c (parse_params): Update names of cpp_options members.

2010-09-15  Ian Lance Taylor  <iant@google.com>

	* init.c: Fix type name in comment.

2010-08-31  Jakub Jelinek  <jakub@redhat.com>

	PR preprocessor/45457
	* expr.c (parse_defined): Call pfile->cb.user_builtin_macro hook if
	needed.
	* directives.c (do_ifdef, do_ifndef): Likewise.

2010-08-26  Rainer Orth  <ro@CeBiTec.Uni-Bielefeld.DE>

	* system.h [HAVE_INTTYPES_H]: Include inttypes.h.

2010-08-24  Richard Henderson  <rth@redhat.com>

	PR bootstrap/45376
	* configure.ac (HAVE_SSE4): New check.
	* configure, config.in: Rebuild.
	* lex.c (search_line_sse42): Omit if !HAVE_SSE4.

2010-08-24  Rainer Orth  <ro@CeBiTec.Uni-Bielefeld.DE>

	* lex.c [__sun__ && __svr4__]: Disable init_vectorized_lexer
	etc. on Solaris 2/x86.

2010-08-21  Richard Henderson  <rth@redhat.com>
	    Andi Kleen <ak@linux.intel.com>
	    David S. Miller  <davem@davemloft.net>

	* configure.ac (AC_C_BIGENDIAN, AC_TYPE_UINTPTR_T): New tests.
	(ssize_t): Check via AC_TYPE_SSIZE_T instead of AC_CHECK_TYPE.
	(ptrdiff_t): Check via AC_CHECK_TYPE.
	* config.in, configure: Rebuild.
	* system.h: Include stdint.h, if available.
	* lex.c (WORDS_BIGENDIAN): Provide default.
	(acc_char_mask_misalign, acc_char_replicate, acc_char_cmp,
	acc_char_index, search_line_acc_char, repl_chars, search_line_mmx,
	search_line_sse2, search_line_sse42, init_vectorized_lexer,
	search_line_fast): New.
	(_cpp_clean_line): Use search_line_fast.  Restructure the fast
	loop to make it clear when we're leaving the loop.  Stay in the
	fast loop for non-trigraph '?'.

2010-06-11  Jakub Jelinek  <jakub@redhat.com>

	* include/cpplib.h (struct cpp_callbacks): Add user_builtin_macro
	callback.
	(enum cpp_builtin_type): Add BT_FIRST_USER and BT_LAST_USER.
	(cpp_macro_definition): Remove const qual from second argument.
	* macro.c (enter_macro_context): Call user_builtin_macro callback for
	NODE_BUILTIN !NODE_USED macros.
	(warn_of_redefinition): Likewise.  Remove const qual from second
	argument.
	(cpp_macro_definition): Likewise.
	* pch.c (write_macdef, save_macros): Call user_builtin_macro callback
	for NODE_BUILTIN !NODE_USED macros.

2010-06-10  Joseph Myers  <joseph@codesourcery.com>

	* include/cpplib.h (struct cpp_options): Remove show_column.
	* init.c (cpp_create_reader, post_options): Don't set show_column.

2010-06-09  Joern Rennecke  <joern.rennecke@embecosm.com>

	PR bootstrap/44432
	* configure.ac: Before using ZW_PROG_COMPILER_DEPENDENCIES for C++,
	check that C++ compiler works.
	* configure: Regenerate.

2010-06-08  Laurynas Biveinis  <laurynas.biveinis@gmail.com>

	* include/symtab.h (ht_identifier_ptr): New.

2010-06-03  Joern Rennecke <joern.rennecke@embecosm.com>
	    Ralf Wildenhues  <Ralf.Wildenhues@gmx.de>

	PR bootstrap/42798
	* configure.ac: Check for declaration of 'basename(char *)'.
	* configure: Regenerate.
	* config.in: Regenerate.

2010-04-25  Joseph Myers  <joseph@codesourcery.com>

	* include/cpplib.h (enum c_lang): Add CLK_GNUC1X and CLK_STDC1X.
	* init.c (lang_defaults): Add entries for new language variants.
	(cpp_init_builtins): Define __STDC_VERSION__ to 201000L for C1X
	variants.

2010-04-09  Manuel López-Ibáñez <manu@gcc.gnu.org>

	PR cpp/43195
	* files.c (report_missing_guard): Test for #pragma once.

2010-04-07  Simon Baldwin  <simonb@google.com>

	* directives.c (do_diagnostic): Add warning reason argument,
	call appropriate error reporting function for code.
	(directive_diagnostics): Call specific warning functions with
	warning reason where appropriate.
	(do_error, do_warning, do_pragma_dependency): Add warning reason
	argument to do_diagnostic calls.
	* macro.c (_cpp_warn_if_unused_macro, enter_macro_context,
	_cpp_create_definition): Call specific warning functions with
	warning reason where appropriate.
	* Makefile.in: Add new diagnostic functions to gettext translations.
	* include/cpplib.h (struct cpp_callbacks): Add warning reason code
	to error callback.
	(CPP_DL_WARNING, CPP_DL_WARNING_SYSHDR, CPP_DL_PEDWARN, CPP_DL_ERROR,
	CPP_DL_ICE, CPP_DL_NOTE, CPP_DL_FATAL): Replace macros with enums.
	(CPP_W_NONE, CPP_W_DEPRECATED, CPP_W_COMMENTS,
	CPP_W_MISSING_INCLUDE_DIRS, CPP_W_TRIGRAPHS, CPP_W_MULTICHAR,
	CPP_W_TRADITIONAL, CPP_W_LONG_LONG, CPP_W_ENDIF_LABELS,
	CPP_W_NUM_SIGN_CHANGE, CPP_W_VARIADIC_MACROS,
	CPP_W_BUILTIN_MACRO_REDEFINED, CPP_W_DOLLARS, CPP_W_UNDEF,
	CPP_W_UNUSED_MACROS, CPP_W_CXX_OPERATOR_NAMES, CPP_W_NORMALIZE,
	CPP_W_INVALID_PCH, CPP_W_WARNING_DIRECTIVE): New enums for cpp
	warning reason codes.
	(cpp_warning, cpp_pedwarning, cpp_warning_syshdr,
	cpp_warning_with_line, cpp_pedwarning_with_line,
	cpp_warning_with_line_syshdr): New specific error reporting functions.
	* pch.c (cpp_valid_state): Call specific warning functions with
	warning reason where appropriate.
	* errors.c (cpp_diagnostic, cpp_diagnostic_with_line): New central
	diagnostic handlers.
	(cpp_warning, cpp_pedwarning, cpp_warning_syshdr,
	cpp_warning_with_line, cpp_pedwarning_with_line,
	cpp_warning_with_line_syshdr): New specific error reporting functions.
	* expr.c (cpp_classify_number, eval_token, num_unary_op): Call
	specific warning functions with warning reason where appropriate.
	* lex.c (_cpp_process_line_notes, _cpp_skip_block_comment,
	warn_about_normalization, lex_identifier_intern, lex_identifier,
	_cpp_lex_direct): Ditto.
	* charset.c (_cpp_valid_ucn, convert_hex, convert_escape,
	narrow_str_to_charconst): Ditto.

2010-04-06  Jakub Jelinek  <jakub@redhat.com>

	PR preprocessor/43642
	* lex.c (lex_raw_string): Change type of TYPE variable to
	unsigned char.

2010-04-02  Ralf Wildenhues  <Ralf.Wildenhues@gmx.de>

	* aclocal.m4: Regenerate.

2010-03-29  Jason Merrill  <jason@redhat.com>

	More N3077 raw string changes
	* charset.c (cpp_interpret_string): Don't transform UCNs in raw
	strings.
	* lex.c (bufring_append): Split out from...
	(lex_raw_string): ...here.  Undo trigraph and line splicing
	transformations.  Do process line notes in multi-line literals.
	(_cpp_process_line_notes): Ignore notes that were already handled.

	Some raw string changes from N3077
	* charset.c (cpp_interpret_string): Change inner delimiters to ().
	* lex.c (lex_raw_string): Likewise.  Also disallow '\' in delimiter.

2010-02-11  Jakub Jelinek  <jakub@redhat.com>

	* init.c (read_original_filename): Don't call read_original_directory
	if _cpp_handle_directive returns 0.

2010-01-01  Joseph Myers  <joseph@codesourcery.com>

	PR preprocessor/41947
	* expr.c (cpp_classify_number): Give error for hexadecimal
	floating-point constant with no digits before or after point.

2009-11-20  Arnaud Charlet  <charlet@adacore.com>

	* macro.c (enter_macro_context): Call cb.used callback if defined.
	* directives.c (do_idef, do_ifndef): Ditto.
	* include/cpplib.h (struct cpp_callbacks): Add used callback.

2009-11-11  Kai Tietz  <kai.tietz@onevision.com>

	* directives.c (do_pragma_push_macro): New pragma handler.
	(do_pragma_pop_macro): Likewise.
	(_cpp_init_internal_pragmas): Add push_macro and
	pop_macro handler to internal pragmas.
	(lex_macro_node_from_str): Removed.
	(cpp_push_definition): Replace lex_macro_node_from_str
	by _cpp_lex_identifier.
	(cpp_pop_definition): Likewise.
	* internal.h (_cpp_lex_identifier): New prototype.
	(def_pragma_macro): New structure.
	(cpp_reader): New member pushed_macros.
	* lex.c (_cpp_lex_identifier): New function.
	(lex_identifier_intern): New function.
	* init.c (cpp_create_reader): Initialize pushed_macros
	member.
	(cpp_destroy): Free elements in pushed_macros member.
	* pch.c (_cpp_save_pushed_macros): New function.
	(_cpp_restore_pushed_macros): Likewise.
	(_cpp_restore_pushed_macros): Use _cpp_save_pushed_macros.
	(cpp_read_state): Use _cpp_restore_pushed_macros.

2009-10-19  Jakub Jelinek  <jakub@redhat.com>

	* charset.c (cpp_init_iconv): Initialize utf8_cset_desc.
	(_cpp_destroy_iconv): Destroy utf8_cset_desc, char16_cset_desc
	and char32_cset_desc.
	(converter_for_type): Handle CPP_UTF8STRING.
	(cpp_interpret_string): Handle CPP_UTF8STRING and raw-strings.
	* directives.c (get__Pragma_string): Handle CPP_UTF8STRING.
	(parse_include): Reject raw strings.
	* include/cpplib.h (CPP_UTF8STRING): New token type.
	* internal.h (struct cpp_reader): Add utf8_cset_desc field.
	* lex.c (lex_raw_string): New function.
	(lex_string): Handle u8 string literals, call lex_raw_string
	for raw string literals.
	(_cpp_lex_direct): Call lex_string even for u8" and {,u,U,L,u8}R"
	sequences.
	* macro.c (stringify_arg): Handle CPP_UTF8STRING.

2009-10-14  Jakub Jelinek  <jakub@redhat.com>

	PR preprocessor/41543
	* include/line-map.h (RESERVED_LOCATION_COUNT): Define.
	* line-map.c (linemap_init): Initialize highest_location and
	highest_line to RESERVED_LOCATION_COUNT-1 instead of 0.

2009-10-09  Jason Merrill  <jason@redhat.com>

	* charset.c (_cpp_valid_ucn): Update C++0x restrictions.

2009-10-09  Neil Vachharajani <nvachhar@google.com>

	* directives.c (DIRECTIVE_TABLE): Remove DEPRECATED from ident and
	sccs.

2009-09-23  Loren J. Rittle  <ljrittle@acm.org>

	* configure.ac (AC_CHECK_HEADERS after AC_LANG(C++)): Add sys/stat.h.
	* configure: Rebuilt.

2009-09-22  Richard Guenther  <rguenther@suse.de>

	PR pch/38987
	* files.c (pch_open_file): Disallow non-toplevel PCH inclusion.

2009-09-18  Chris Demetriou  <cgd@google.com>

	PR preprocessor/28435:
	* include/cpplib.h (struct cpp_options): Add new member
	deps.need_preprocessor_output.
	* files.c (open_file_failed): If preprocessor output is needed
	always report an error.

2009-09-13  Kai Tietz  <kai.tietz@onevision.com>

	* configure.ac: Set for i?86-w64-mingw*
	need_64bit_hwint to yes.
	* configure: Regenerated.

2009-09-10  Jason Merrill  <jason@redhat.com>

	* directives.c (cpp_define): constify.

2009-09-02  Ian Lance Taylor  <iant@google.com>

	* macro.c (stringify_arg): Escape CPP_WCHAR tokens.

2009-08-24  Ralf Wildenhues  <Ralf.Wildenhues@gmx.de>

	* configure.ac (AC_PREREQ): Bump to 2.64.

2009-08-22  Ralf Wildenhues  <Ralf.Wildenhues@gmx.de>

	* aclocal.m4: Regenerate.
	* config.in: Regenerate.
	* configure: Regenerate.

2009-08-17  Tom Tromey  <tromey@redhat.com>

	PR preprocessor/41067:
	* charset.c (convert_escape): Add missing ":" to error text.

2009-07-27  Douglas B Rupp  <rupp@gnat.com>

	* include/cpplib.h (INO_T_CPP): New macro.
	(struct cpp_dir): Use it.

2009-07-20  Jerry Quinn  <jlquinn@optonline.net>

	PR regression/40800
	* configure.ac: Use = instead of == for testing
	ENABLE_BUILD_WITH_CXX.
	* configure: Rebuild.

2009-07-17  Jerry Quinn  <jlquinn@optonline.net>

	* directives.c (do_linemarker, do_line): Use CPP_STRING for
	ignored enum value.
	* files.c (find_file_in_dir): Add cast from void* to char*.
	* symtab.c (ht_lookup_with_hash): Add cast from void* to char*.
	* Makefile.in: (WARN_CFLAGS): Use general and C-specific
	warnings.
	(CXX, CXXFLAGS, WARN_CXXFLAGS, ALL_CXXFLAGS,
	ENABLE_BUILD_WITH_CXX, CCDEPMODE, CXXDEPMODE, COMPILER,
	COMPILER_FLAGS): New.
	(DEPMODE): Set from CCDEPMODE or CXXDEPMODE.
	(COMPILE.base): Use COMPILER instead of CC.  Use COMPILER_FLAGS
	instead of ALL_CFLAGS.
	* configure.ac: Invoke AC_PROG_CXX.  Separate C-specific warnings
	from other warnings.  Add -Wc++-compat to C-specific warnings.
	Check for --enable-build-with-cxx.  Set and substitute
	ENABLE_BUILD_WITH_CXX.  Invoke ZW_PROG_COMPILER_DEPENDENCIES
	according to ENABLE_BUILD_WITH_CXX.  Invoke AC_LANG before
	AC_CHECK_HEADERS.
	* configure: Rebuild.
	* include/cpp-id-data.h: Remove extern "C".
	* include/line-map.h: Likewise.
	* include/mkdeps.h: Likewise.
	* include/symtab.h: Likewise.
	* internal.h: Likewise.

2009-06-23  Manuel Lopez-Ibanez  <manu@gcc.gnu.org>

	* directives.c (parse_include): Add location argument. Update all
	calls.
	(parse_answer): Likewise.
	(do_include_common): Error with exact location.
	(parse_assertion): Likewise.

2009-06-18  Manuel López-Ibáñez  <manu@gcc.gnu.org>

	* expr.c (num_div_op): Take explicit location.

2009-06-17  Ian Lance Taylor  <iant@google.com>

	* include/cpplib.h (progname): Don't declare.

2009-06-12  Ian Lance Taylor  <iant@google.com>

	* include/cpplib.h (struct cpp_options): Add
	warn_cxx_operator_names field.
	(NODE_WARN_OPERATOR): Define.
	(struct cpp_hashnode): Increase flags field to 10 bits, decrease
	type to 6 bits.
	* init.c (mark_named_operators): Add flags parameter.
	(cpp_post_options): Pick flags value to pass to
	mark_named_operators.
	* lex.c (lex_identifier): If NODE_WARN_OPERATOR is set, warn that
	identifier is an operator name in C++.

2009-06-01  Aldy Hernandez  <aldyh@redhat.com>

	* include/line-map.h (LAST_SOURCE_COLUMN): New.

2009-06-01  Ian Lance Taylor  <iant@google.com>

	* include/cpp-id-data.h: Add extern "C".
	* include/line-map.h: Likewise.
	* include/mkdeps.h: Likewise.
	* include/symtab.h: Likewise.
	* internal.h: Likewise.

2009-05-15  Ian Lance Taylor  <iant@google.com>

	* include/cpplib.h (enum cpp_builtin_type): Rename from enum
	builtin_type.  Change all uses.

2009-05-14  Manuel Lopez-Ibanez  <manu@gcc.gnu.org>

	PR cpp/36674
	* directives (do_linemarker): Compensate for the increment in
	location that occurs when we reach the end of line.
	* files (_cpp_stack_include): Mention _cpp_find_file in the
	comment.

2009-05-10  Joseph Myers  <joseph@codesourcery.com>

	* include/cpplib.h (enum cpp_token_fld_kind): Add
	CPP_TOKEN_FLD_TOKEN_NO.
	(struct cpp_macro_arg, struct cpp_identifier): Define.
	(union cpp_token_u): Use struct cpp_identifier for identifiers.
	Use struct cpp_macro_arg for macro arguments.  Add token_no for
	CPP_PASTE token numbers.
	* directives.c (_cpp_handle_directive, lex_macro_node, do_pragma,
	do_pragma_poison, parse_assertion): Use val.node.node in place of
	val.node.
	* expr.c (parse_defined, eval_token): Use val.node.node in place
	of val.node.
	* lex.c (cpp_ideq, _cpp_lex_direct, cpp_token_len,
	cpp_spell_token, cpp_output_token, _cpp_equiv_tokens,
	cpp_token_val_index): Use val.macro_arg.arg_no or val.token_no in
	place of val.arg_no.  Use val.node.node in place of val.node.
	* macro.c (replace_args, cpp_get_token, parse_params,
	lex_expansion_token, create_iso_definition, cpp_macro_definition):
	Use val.macro_arg.arg_no or val.token_no in place of val.arg_no.
	Use val.node.node in place of val.node.

2009-05-03  Joseph Myers  <joseph@codesourcery.com>

	* charset.c (one_utf8_to_cppchar): Correct mask used for 5-byte
	UTF-8 sequences.

2009-04-25  Joseph Myers  <joseph@codesourcery.com>

	PR preprocessor/39559
	* expr.c (cpp_interpret_integer): Use a pedwarn for decimal
	constants larger than intmax_t in C99 mode.

2009-04-21  Taras Glek <tglek@mozilla.com>

	* include/cpp-id-data.h: Update GTY annotations to new syntax.
	* include/cpplib.h: Likewise.
	* include/line-map.h: Likewise.
	* include/symtab.h: Likewise.

2009-04-22  Manuel Lopez-Ibanez  <manu@gcc.gnu.org>

	PR c++/14875
	* lex.c (cpp_type2name): Take a flags parameter. Call
	cpp_named_operator2name for named operators and cpp_digraph2name
	for digraphs.
	(cpp_digraph2name): New.
	(cpp_spell_token): Use it.
	(cpp_output_token): Likewise.
	* include/cpplib.h (cpp_type2name): Update declaration.
	* init.c (cpp_named_operator2name): New.
	* internal.h (cpp_named_operator2name): Declare.

2009-04-21  Manuel Lopez-Ibanez  <manu@gcc.gnu.org>

	PR c++/13358
	* init.c (cpp_create_reader): Wlong_long is disabled by default.
	* expr.c (cpp_classify_number): Give different messages for C and
	C++ front-ends.

2009-04-19  Joseph Myers  <joseph@codesourcery.com>

	PR preprocessor/20078
	* include/cpp-id-data.h (struct cpp_macro): Add extra_tokens
	field.
	* include/cpplib.h (SP_DIGRAPH, SP_PREV_WHITE): Define.
	(struct cpp_token): Change flags to unsigned short.
	* lex.c (_cpp_lex_direct): Initialize arg_no for CPP_PASTE tokens.
	(_cpp_equiv_tokens): Check arg_no for CPP_PASTE tokens.
	(cpp_token_val_index): Return CPP_TOKEN_FLD_ARG_NO for CPP_PASTE
	tokens.
	* macro.c (macro_real_token_count): New.
	(enter_macro_context, replace_args): Use macro_real_token_count.
	(create_iso_definition): Record whitespace surrounding and digraph
	spelling of # and ## tokens using SP_PREV_WHITE and SP_DIGRAPH.
	Set extra_tokens and save CPP_PASTE tokens with arg_no set for
	multiple consecutive ## tokens.
	(_cpp_create_definition): Initialize extra_tokens.
	(cpp_macro_definition): Use macro_real_token_count.

2009-04-18  Joseph Myers  <joseph@codesourcery.com>

	* directives.c (parse_include): Pass true to check_eol.

2009-04-18  Joseph Myers  <joseph@codesourcery.com>

	PR preprocessor/39646
	* include/line-map.h (enum lc_reason): Add LC_RENAME_VERBATIM.
	* line-map.c (linemap_add): Handle LC_RENAME_VERBATIM.
	* directives.c (do_line, do_linemarker): Use LC_RENAME_VERBATIM in
	place of LC_RENAME.

2009-04-18  Joseph Myers  <joseph@codesourcery.com>

	PR preprocessor/39647
	* directives.c (check_eol): Add parameter expand.
	(do_undef, parse_include, do_line, do_linemarker, do_ident,
	do_pragma_once, do_pragma_system_header, do_ifdef, do_ifndef,
	do_else, do_endif, do_assert, do_unassert): All callers changed.
	Pass true from do_line, false elsewhere.

2009-04-12  Joseph Myers  <joseph@codesourcery.com>

	PR preprocessor/31869
	* macro.c (stringify_arg): Handle NULL source token in padding
	token where previous padding token did not have source token with
	preceding whitespace.

2009-04-09  Jakub Jelinek  <jakub@redhat.com>

	* Makefile.in: Change copyright header to refer to version
	3 of the GNU General Public License and to point readers at the
	COPYING3 file and the FSF's license web page.
	* charset.c: Likewise.
	* directives-only.c: Likewise.
	* directives.c: Likewise.
	* errors.c: Likewise.
	* expr.c: Likewise.
	* files.c: Likewise.
	* identifiers.c: Likewise.
	* include/cpp-id-data.h: Likewise.
	* include/cpplib.h: Likewise.
	* include/line-map.h: Likewise.
	* include/mkdeps.h: Likewise.
	* include/symtab.h: Likewise.
	* init.c: Likewise.
	* internal.h: Likewise.
	* lex.c: Likewise.
	* line-map.c: Likewise.
	* macro.c: Likewise.
	* makeucnid.c: Likewise.
	* mkdeps.c: Likewise.
	* pch.c: Likewise.
	* symtab.c: Likewise.
	* system.h: Likewise.
	* traditional.c: Likewise.
	* ucnid.tab: Likewise.
	* ucnid.h: Regenerate.

2009-04-01  Janis Johnson  <janis187@us.ibm.com>

	PR c/39027
	* include/cpplib.h (CPP_N_DEFAULT): Define.
	* expr.c (interpret_float_suffix): Recognize d or D for double,
	return new value for default.
	(cpp_classify_number): Issue pedwarn for use of d or D in suffix.

	PR c/33466
	* expr.c (interpret_float_suffix): Reject invalid suffix that uses
	letters from decimal float and fixed-point suffixes.

2009-03-31  Joseph Myers  <joseph@codesourcery.com>

	PR preprocessor/15638
	* files.c (_cpp_find_file): Call open_file_failed after diagnosing
	invalid PCH.
	(open_file_failed): Make error for missing file fatal.
	* include/cpplib.h (CPP_DL_FATAL): Define.

2009-03-30  Sergiy Vyshnevetskiy  <serg@vostok.net>

	PR preprocessor/31932:
	* internal.h: Don't mention HAVE_ICONV_H.
	* configure, config.in: Rebuild.
	* configure.ac: Don't check for iconv.h.

2009-03-30  Tom Tromey  <tromey@redhat.com>

	PR preprocessor/39512:
	* line-map.c (linemap_init): Initialize 'reallocator' field.

2009-03-30  Jakub Jelinek  <jakub@redhat.com>

	PR target/39558
	* macro.c (cpp_get_token): If macro_to_expand returns NULL
	and used some tokens, add CPP_PADDING before next token.

2009-03-29  Joseph Myers  <joseph@codesourcery.com>

	PR preprocessor/34695
	* makedepend.c: Remove.
	* Makefile.in (makedepend_OBJS, makedepend$(EXEEXT)): Remove.
	(all, clean, TAGS_SOURCES, include): Remove makedepend handling.
	* directives.c (cpp_errors): Remove.
	* errors.c (print_location, _cpp_begin_message, v_message):
	Remove.
	(cpp_error, cpp_error_with_line): Always use error callback.
	(cpp_error, cpp_error_with_line, cpp_errno): Return bool.
	* include/cpplib.h (cpp_options): Remove pedantic_errors,
	inhibit_warnings, warn_system_headers, inhibit_errors,
	warnings_are_errors, client_diagnostic.
	(cpp_callbacks): Add extra arguments to error callback; make it
	return bool.
	(cpp_finish): Return void.
	(cpp_destroy): Remove inaccurate comment about return value.
	(cpp_errors, CPP_DL_EXTRACT, CPP_DL_WARNING_P): Remove.
	(CPP_DL_NOTE): Define.
	* include/line-map.h (linemap_print_containing_files): Remove.
	* init.c (cpp_finish): Do not check for or return number of
	errors.
	* internal.h (cpp_reader): Remove errors field.
	* line-map.c (linemap_print_containing_files): Remove.
	* macro.c (_cpp_create_definition): Use CPP_DL_NOTE for message
	about previous definition.  Only emit it if previous diagnostic
	was emitted.

2009-03-28  Joseph Myers  <joseph@codesourcery.com>

	* Makefile.in (po/$(PACKAGE).pot): Use $(mkinstalldirs) not
	mkinstalldirs.

2009-03-18  Jakub Jelinek  <jakub@redhat.com>

	* include/cpplib.h (struct cpp_dir): Reorder fields for 64-bit hosts.

2009-02-21  Joseph Myers  <joseph@codesourcery.com>

	* lex.c (lex_string): Return a CPP_LESS token for missing '>' in a
	header name.
	(_cpp_lex_direct): Handle this.

2009-02-15  Richard Guenther  <rguenther@suse.de>

	Revert last change.

2009-02-13  Richard Guenther  <rguenther@suse.de>

	* configure.ac: Enable LFS.
	* configure: Re-generate.
	* config.in: Likewise.

2009-01-05  Ben Elliston  <bje@au.ibm.com>

	* Makefile.in (.po.gmo): Use mkinstalldirs, not test -d || mkdir.
	(.po.pox): Likewise.
	(po/$(PACKAGE).pot): Likewise.

2008-12-10  Alexandre Oliva  <aoliva@redhat.com>

	PR target/37033
	* pch.c (cpp_valid_state): Improve message for poisoned symbols.
	Allow for differences in __GCC_HAVE_DWARF2_CFI_ASM.

2008-11-29  Joseph Myers  <joseph@codesourcery.com>

	* lex.c (cpp_token_len): Use 6 as default length.

2008-10-31  Manuel López-Ibáñez  <manu@gcc.gnu.org>

	* expr.c (struct op): Add location.
	(_cpp_parse_expr): Propagate locations throught the stack
	of expressions.
	(reduce): Likewise.
	(check_promotion): Use explicit location in errors.

2008-10-05  Matthew Gingell  <gingell@adacore.com>
	    Arnaud Charlet  <charlet@adacore.com>

	* include/cpplib.h (cpp_comments, cpp_comment_table): New structs.
	(cpp_get_comments): New function.
	* internal.h (struct cpp_reader): Add comments field.
	* init.c (cpp_destroy): Free comments.
	* lex.c (store_comment, cpp_get_comments): New functions.
	(comments): New struct.
	(save_comment): Store comments in comments struct.

2008-09-18  Simon Baldwin  <simonb@google.com>

	* include/cpplib.h (struct cpp_options): Add new boolean flag
	warn_builtin_macro_redefined.
	* init.c (cpp_create_reader): Initialize warn_builtin_macro_redefined.
	* (struct builtin_operator): Split out from previous struct builtin,
	enhance extra const correctness.
	* (struct builtin_macro): Split out from previous struct builtin, add
	new always_warn_if_redefined flag, enhance const correctness.
	* (mark_named_operators): Use struct builtin_operator.
	* (cpp_init_special_builtins): Use struct builtin_macro, add NODE_WARN
	to builtins selectively.
	* macro.c (warn_of_redefinition): Return false if a builtin macro
	is not flagged with NODE_WARN.

2008-07-31  Jakub Jelinek  <jakub@redhat.com>

	PR preprocessor/36649
	* files.c (struct report_missing_guard_data): New type.
	(report_missing_guard): Put paths into an array instead of printing
	them right away.  Return 1 rather than 0.
	(report_missing_guard_cmp): New function.
	(_cpp_report_missing_guards): Sort and print paths gathered by
	report_missing_guard callback.

2008-07-22  Manuel Lopez-Ibanez  <manu@gcc.gnu.org>

	PR 28079
	* directives.c (strtolinenum): Handle overflow.
	(do_line): Give a warning if line number overflowed.
	(do_linemarker): Update call to strtolinenum.

2008-07-21  Manuel Lopez-Ibanez  <manu@gcc.gnu.org>

	* include/line-map.h (linenum_type): New typedef.
	(struct line_map): Use it.
	(SOURCE_LINE): Second arguments is a LOCATION not a LINE.
	(SOURCE_COLUMN): Likewise.
	* macro.c (_cpp_builtin_macro_text): Use linenum_type. Don't store
	source_location values in a variable of type linenum_type.
	* directives.c (struct if_stack): Use linenum_type.
	(strtoul_for_line): Rename as strtolinenum.
	(do_line): Use linenum_type.
	(do_linemarker): Use linenum_type and strtolinenum.
	(_cpp_do_file_change): Use linenum_t.
	* line-map.c (linemap_add): Likewise.
	(linemap_line_start): Likewise.
	* traditional.c (struct fun_macro): 'line' is a source_location.
	* errors.c (print_location): Use linenum_type.
	* directives-only.c (_cpp_preprocess_dir_only): Likewise.
	* internal.h (CPP_INCREMENT_LINE): Likewise.
	* lex.c (_cpp_skip_block_comment): Use source_location.
	
2008-07-14  Ben Elliston  <bje@au.ibm.com>

	* include/cpplib.h (NODE_CONDITIONAL): New.
	(struct cpp_callbacks): New macro_to_expand field.
	(struct cpp_hashnode): Adjust size of flags and type fields.
	(cpp_peek_token): Prototype.
	* lex.c (cpp_peek_token): New function.
	(_cpp_temp_token): Protect pre-existing lookaheads.
	* macro.c (cpp_get_token): Expand any conditional macros.
	(_cpp_backup_tokens_direct): New.
	(_cpp_backup_tokens): Call _cpp_backup_tokens_direct.
	(warn_of_redefinition): Silently allow redefined conditional
	macros.
	(_cpp_create_definition): Remove the conditional flag when a user
	defines one of the conditional macros.
	* internal.h (_cpp_backup_tokens_direct): New prototype.

2008-06-13  Andrew Haley  <aph@redhat.com>

	PR preprocessor/33305
	* macro.c (replace_args): Print a warning for empty macro
	arguments in C89 and C++.

2008-06-17  Ralf Wildenhues  <Ralf.Wildenhues@gmx.de>

	* Makefile.in ($(srcdir)/aclocal.m4): Update dependencies.
	* configure: Regenerate.

2008-06-16  Ralf Wildenhues  <Ralf.Wildenhues@gmx.de>

	* Makefile.in (datarootdir): New variable.

2008-06-12  H.J. Lu  <hongjiu.lu@intel.com>

	PR preprocessor/36479
	* charset.c (cpp_interpret_string_notranslate): Also set
	narrow_cset_desc.width.

2008-06-07  Joseph Myers  <joseph@codesourcery.com>

	* configure.ac (parisc*64*-*-*): Remove.
	* configure: Regenerate.

2008-05-30  Tom Tromey  <tromey@redhat.com>

	PR preprocessor/36320:
	* internal.h (_cpp_parse_expr): Update.
	* expr.c (_cpp_parse_expr): Add 'is_if' argument.  Update error
	messages.
	* directives.c (do_if): Update.
	(do_elif): Require expression if processing group.

2008-05-30  Danny Smith  <dannysmith@users.sourceforge.net>

	* include/cpplib.h (struct cpp_dir): Add new field, canonical_name.

2008-05-21  Tom Tromey  <tromey@redhat.com>

	PR preprocessor/27777:
	* lex.c (cpp_output_line_to_string): New function.
	* internal.h (_cpp_begin_message): Don't declare.
	* errors.c (_cpp_begin_message): Now static.
	* include/cpplib.h (cpp_output_line_to_string): Declare.
	* directives.c (do_diagnostic): Rewrote.  Use
	cpp_output_line_to_string.  Don't use _cpp_begin_message.

2008-05-21  Tom Tromey  <tromey@redhat.com>

	* include/symtab.h (HT_ALLOCED): Remove.
	(ht_purge): Declare.
	* symtab.c (DELETED): New define.
	(ht_lookup): Update comment.
	(ht_lookup_with_hash): Handle deleted entries.  Remove HT_ALLOCED
	code.  Use subobject allocator for strings, if it exists.
	(ht_expand): Handle deleted entries.
	(ht_forall): Likewise.
	(ht_purge): New function.
	(ht_dump_statistics): Print deletion statistics.

2008-05-13  Tom Tromey  <tromey@redhat.com>

	PR preprocessor/22168:
	* include/cpplib.h (struct cpp_options) <objc>: Update
	documentation.
	* expr.c (eval_token): Warn for use of assertions.
	* directives.c (directive_diagnostics): Warn about extensions.
	(DEPRECATED): New define.
	(DIRECTIVE_TABLE): Use it.

2008-05-06  Tom Tromey  <tromey@redhat.com>

	PR preprocessor/35313, PR preprocessor/36088:
	* expr.c (optab) <QUERY, COMMA>: Set precedence to 4.
	(reduce) <case CPP_QUERY>: Special case CPP_COMMA and CPP_COLON.

2008-05-04  David S. Miller  <davem@davemloft.net>

	* configure.ac (sparc*-*-*): Always set need_64bit_hwint to yes.
	* configure: Regenerate.

2008-04-22  Daniel Franke  <franke.daniel@gmail.com>

	* include/cpplib.h (cpp_define_formatted): New.
	* directives.c (cpp_define_formatted): New.

2008-04-21  Tom Tromey  <tromey@redhat.com>

	PR libcpp/33415:
	* charset.c (_cpp_convert_input): Add buffer_start argument.
	Ignore UTF-8 BOM if seen.
	* internal.h (_cpp_convert_input): Add argument.
	* files.c (struct _cpp_file) <buffer_start>: New field.
	(destroy_cpp_file): Free buffer_start, not buffer.
	(_cpp_pop_file_buffer): Likewise.
	(read_file_guts): Update.

2008-04-18  Kris Van Hees <kris.van.hees@oracle.com>

	* include/cpp-id-data.h (UC): Was U, conflicts with U"..." literal.
	* include/cpplib.h (CHAR16, CHAR32, STRING16, STRING32): New tokens.
	(struct cpp_options): Added uliterals.
	(cpp_interpret_string): Update prototype.
	(cpp_interpret_string_notranslate): Idem.
	* charset.c (init_iconv_desc): New width member in cset_converter.
	(cpp_init_iconv): Add support for char{16,32}_cset_desc.
	(convert_ucn): Idem.
	(emit_numeric_escape): Idem.
	(convert_hex): Idem.
	(convert_oct): Idem.
	(convert_escape): Idem.
	(converter_for_type): New function.
	(cpp_interpret_string): Use converter_for_type, support u and U prefix.
	(cpp_interpret_string_notranslate): Match changed prototype.
	(wide_str_to_charconst): Use converter_for_type.
	(cpp_interpret_charconst): Add support for CPP_CHAR{16,32}.
	* directives.c (linemarker_dir): Macro U changed to UC.
	(parse_include): Idem.
	(register_pragma_1): Idem.
	(restore_registered_pragmas): Idem.
	(get__Pragma_string): Support CPP_STRING{16,32}.
	* expr.c (eval_token): Support CPP_CHAR{16,32}.
	* init.c (struct lang_flags): Added uliterals.
	(lang_defaults): Idem.
	* internal.h (struct cset_converter) <width>: New field.
	(struct cpp_reader) <char16_cset_desc>: Idem.
	(struct cpp_reader) <char32_cset_desc>: Idem.
	* lex.c (digraph_spellings): Macro U changed to UC.
	(OP, TK): Idem.
	(lex_string): Add support for u'...', U'...', u"..." and U"...".
	(_cpp_lex_direct): Idem.
	* macro.c (_cpp_builtin_macro_text): Macro U changed to UC.
	(stringify_arg): Support CPP_CHAR{16,32} and CPP_STRING{16,32}.

2008-04-18  Paolo Bonzini  <bonzini@gnu.org>

	PR bootstrap/35457
	* aclocal.m4: Regenerate.
	* configure: Regenerate.

2008-04-17  Tom Tromey  <tromey@redhat.com>

	PR libcpp/34866:
	* errors.c (cpp_error): Don't reference a token before the start
	of the current run.

2008-04-16  Tom Tromey  <tromey@redhat.com>

	* Makefile.in (TAGS_SOURCES): New variable.
	(TAGS): New target.

2008-04-11  Kaz Kojima  <kkojima@gcc.gnu.org>

	* configure.ac: (need_64bit_hwint): Need 64bit hwint for sh-*-*
	and shbe-*-*.
	* configure: Rebuilt.

2008-04-02  Joseph Myers  <joseph@codesourcery.com>

	* include/cpplib.h (struct cpp_callbacks): Add used_define,
	used_undef and before_define.
	(NODE_USED): Define.
	* directives.c (do_define, do_undef, undefine_macros, do_ifdef,
	do_ifndef, cpp_pop_definition): Handle new flag and use new
	callbacks.
	* expr.c (parse_defined): Handle new flag and use new callbacks.
	* macro.c (enter_macro_context, _cpp_free_definition): Handle new
	flag and use new callbacks.

2008-04-01  Jakub Jelinek  <jakub@redhat.com>

	PR pch/13675
	* files.c (struct _cpp_file): Remove pch field.
	(pch_open_file): Don't set file->pch, just file->pchname.
	(should_stack_file): After pfile->cb.read_pch call
	free pchname and clear pchname, don't close file->fd.
	Test file->pchname instead of file->pch.  Don't close fd after cb.
	(_cpp_stack_include): Test file->pchname instead of file->pch.

2008-03-28  Tom Tromey  <tromey@redhat.com>

	* Makefile.in (POSTCOMPILE): New variable.
	(.c.o): Use it.

2008-03-13  Tom Tromey  <tromey@redhat.com>

	PR libcpp/35322:
	* directives.c (destringize_and_run): Set pfile->directive.

2008-03-06  Markus Milleder  <markus.milleder@generali.at>

	PR preprocessor/35458
	* mkdeps.c (munge): Quote '#' with a '\'.

2008-02-27  Ralf Wildenhues  <Ralf.Wildenhues@gmx.de>

	PR preprocessor/35379
	* mkdeps.c (deps_write): Ensure the first target always appears
	in the first column, without leading backslash newline.  Avoid
	some more extra whitespace.

2008-02-25  Thiemo Seufer <ths@mips.com>

	* Makefile.in ($(srcdir)/config.in): Depend on configure.ac.

2008-02-19  Tom Tromey  <tromey@redhat.com>

	* traditional.c (lex_identifier): Use CPP_HASHNODE.
	* lex.c (lex_identifier): Use CPP_HASHNODE.
	* include/line-map.h (LINEMAP_POSITION_FOR_COLUMN): Wrap in
	do-while.
	* identifiers.c (alloc_node): Change return type.
	(_cpp_init_hashtable): Don't cast 'alloc_node'.
	(proxy_assertion_broken): New declaration.
	(cpp_forall_identifiers): Move comment.
	* line-map.c (linemap_add): Comment fix.
	(linemap_line_start): Indentation fix.

2008-01-25  Jakub Jelinek  <jakub@redhat.com>

	PR preprocessor/34692
	* macro.c (collect_args): Add pragma_buff argument.  Push
	CPP_PRAGMA ... CPP_PRAGMA_EOL tokens to *pragma_buff, rather
	than into arguments.  Reset prevent_expansion and parsing_args
	state at CPP_PRAGMA_EOL/CPP_EOF.
	(funlike_invocation_p): Add pragma_buff argument, pass it through
	to collect_args.
	(enter_macro_context): Add result argument.  Adjust
	funlike_invocation_p caller.  Emit all deferred pragma tokens
	gathered during collect_args before the expansion, add a padding
	token.  Return 2 instead of 1 if any pragma tokens were prepended.
	(cpp_get_token): If enter_macro_context returns 2, don't return
	a padding token, instead cycle to grab CPP_PRAGMA token.
	* directives.c (_cpp_handle_directive): If was_parsing_args
	in deferred pragma, leave parsing_args and prevent_expansion as is.

2008-01-22  Tom Tromey  <tromey@redhat.com>

	PR c++/34859
	* macro.c (_cpp_create_definition): Handle __STDC_LIMIT_MACROS and
	__STDC_CONSTANT_MACROS.

2008-01-07  Fred Fish  <fnf@specifix.com>

	PR preprocessor/30363
	* traditional.c (replace_args_and_push): Add local variable
	cxtquote, calculate the replacement text size assuming a 
	worst case of every input character quoted with backslash,
	and properly handle output quoting of quote characters in
	actual arguments used in function-like macros.

2008-01-03  Tom Tromey  <tromey@redhat.com>

	PR preprocessor/34602
	* directives.c (do_line): Don't try to spell EOF token.
	(do_linemarker): Add comment.

2007-12-11  DJ Delorie  <dj@redhat.com>

	* charset.c (convert_using_iconv): Close out any shift states,
	returning to the initial state.

2007-12-06  Tom Tromey  <tromey@redhat.com>

	PR c/29172
	* internal.h (struct cpp_reader) <file_hash_entries>: Changed
	type.
	<file_hash_entries_allocated, file_hash_entries_used>: Removed.
	* files.c (FILE_HASH_POOL_SIZE): New macro.
	(struct file_hash_entry_pool): New.
	(destroy_all_cpp_files): New function.
	(allocate_file_hash_entries): Allocate a file_hash_entry_pool.
	(new_file_hash_entry): Update.
	(free_file_hash_entries): New function.
	(_cpp_cleanup_files): Call free_file_hash_entries and
	destroy_all_cpp_files.
	(cpp_clear_file_cache): New function.
	* include/cpplib.h (cpp_clear_file_cache): Declare.

2007-12-03  Tom Tromey  <tromey@redhat.com>

	PR preprocessor/34288
	* configure.ac, config.in: Rebuilt.
	* configure.ac: Check for ssize_t.

2007-11-30  Tom Tromey  <tromey@redhat.com>

	PR preprocessor/32868
	* macro.c (_cpp_create_definition): Special case
	__STDC_FORMAT_MACROS.

2007-11-16  Michael Matz  <matz@suse.de>

	* files.c (search_path_head): Fix check for absolute paths.

2007-11-11  Tom Tromey  <tromey@redhat.com>

	PR c++/17557
	* include/cpplib.h (cpp_included_before): Declare.
	* files.c (struct file_hash_entry) <location>: New field.
	(_cpp_find_file): Initialize new field.
	(make_cpp_dir): Likewise.
	(cpp_included_before): New function.

2007-11-01  Tom Tromey  <tromey@redhat.com>

	PR preprocessor/30805
	* macro.c (paste_tokens): Handle padding token.
	(paste_tokens): Don't abort unless padding has PASTE_LEFT flag.

2007-10-31  Tom Tromey  <tromey@redhat.com>

	PR preprocessor/30786
	* macro.c (builtin_macro): Return result of _cpp_do__Pragma.
	* directives.c (_cpp_do__Pragma): Return error status.
	* internal.h (_cpp_do__Pragma): Update.
	* directives.c (get__Pragma_string): Back up if EOF seen.

2007-09-06  Tom Tromey  <tromey@redhat.com>

	* internal.h (struct cpp_reader) <invocation_location>: New
	field.
	(struct cpp_reader) <set_invocation_location>: Likewise.
	* init.c (cpp_set_line_map): New function.
	* line-map.c (linemap_add): Use linemap's allocator.
	* include/line-map.h (GTY): Define.
	(line_map_realloc): New typedef.
	(struct line_map): Mark with GTY.
	(struct line_maps): Likewise.
	(struct line_maps) <maps>: Likewise.
	(struct line_maps) <reallocator>: New field.
	* include/symtab.h (GTY): Conditionally define.
	* include/cpplib.h (cpp_set_line_map): Declare.
	(cpp_get_token_with_location): Declare.
	* macro.c (cpp_get_token): Set invocation_location on the reader.
	(cpp_get_token_with_location): New function.

2007-08-30  Chao-ying Fu  <fu@mips.com>

	* expr.c (interpret_float_suffix): Support hr, r, lr, llr, uhr, ur,
	ulr, ullr, hk, k, lk, llk, uhk, uk, ulk, ullk.
	(cpp_classify_number): Support decimal fixed-point constants without
	exponents.
	Warn about fixed-point constants when -pedantic.
	* include/cpplib.h (CPP_N_SMALL, CPP_N_MEDIUM, CPP_N_LARGE): Change
	comments to support fixed-point values.
	(CPP_N_FRACT, CPP_N_ACCUM): Define.

2007-08-18  Tom Tromey  <tromey@redhat.com>

	PR preprocessor/32974
	* directives.c (parse_include): Don't check for EOL when
	processing #pragma dependency.

2007-07-30  Ollie Wild  <aaw@google.com>

	* directives-only.c: New file.
	* internal.h (struct _cpp_dir_only_callbacks): New.
	(_cpp_preprocess_dir_only): New function.
	* directives.c (_cpp_handle_directive): Check directives_only before
	disabling execution of indented directives.
	* files.c (_cpp_stack_file): Add directives_only check.
	* include/cpplib.h (struct cpp_options): Add directives_only.
	(cpp_init_special_builtins): New function.
	* init.c (cpp_init_special_builtins): New function.
	(cpp_init_builtins): Move builtin_array initialization to
	cpp_init_special_builtins.
	(post_options): Check directives_only before setting
	pfile->state.prevent_expansion = 1.
	* macro.c (_cpp_builtin_macro_text): Print an error if __COUNTER__
	is expanded inside a directive while -fdirectives-only is enabled.
	* Makefile.in (libcpp_a_OBJS): Add directives-only.o.
	(libcpp_a_SOURCES): Add directives-only.c.

2007-07-04  Uros Bizjak  <ubizjak@gmail.com>

	* traditional.c (_cpp_scan_out_logical_line): Initialize
	fmacro.args, fmacro.node, fmacro.offset, fmacro.line and
	fmacro.args to prevent 'may be used uninitialized' warning.

2007-07-03  Uros Bizjak  <ubizjak@gmail.com>

	* include/cpplib.h (CPP_N_WIDTH_MD, CPP_N_MD_W, CPP_N_MD_Q):
	Add new constants.
	* expr.c (interpret_float_suffix): Process 'w', 'W', 'q' and 'Q'
	suffixes.  Return CPP_N_MD_W for 'w' or 'W' suffixes and CPP_N_MD_Q
	for 'q' or 'Q' suffixes.

2007-06-17  Danny Smith  <dannysmith@users.sourceforge.net

	* files.c (open_file): Correct typo.

2007-06-16  Vladimir Prus  <vladimir@codesourcery.com>

	* files.c (open_file): Prevent the call
	for stat from overwriting errno.

2007-06-09  Vladimir Prus  <vladimir@codesourcery.com>

	* files.c (open_file): Account for the
        fact that on windows, opening a directory gives
        EACCES.

2007-06-05  Joerg Wunsch  <j.gnu@uriah.heep.sax.de>

	PR preprocessor/23479
	* expr.c (cpp_classify_number): Implement 0b-prefixed binary
	integer constants.
	(append_digit): Likewise.
	* include/cpplib.h: Add CPP_N_BINARY, to be used for 0b-prefixed
	binary integer constants.

2007-05-31  Dave Korn  <dave.korn@artimi.com>

	PR preprocessor/14331
	* lex.c (_cpp_get_fresh_line):  Don't warn if no newline at EOF.

2007-05-24  Ollie Wild  <aaw@google.com>

	* macro.c (_cpp_builtin_macro_text): Handle BT_COUNTER.
	* pch.c (cpp_write_pch_deps): Save __COUNTER__ state.
	(cpp_write_pch_state): Save __COUNTER__ state.
	(cpp_valid_state): Check valid __COUNTER__ state.
	(cpp_read_state): Read new __COUNTER__ state.
	* include/cpplib.h (enum builtin_type): Add BT_COUNTER enumerator.
	* init.c (builtin_array): Add __COUNTER__/BT_COUNTER.
	* internal.h (struct cpp_reader): Add counter member.

2007-05-23  Simon Martin  <simartin@users.sourceforge.net>

	PR preprocessor/20077
	* macro.c (create_iso_definition): Fixed the method to determine
	whether the token-pasting operator appears at the beginning or the end
	of a macro.

2007-05-21  Ian Lance Taylor  <iant@google.com>

	* internal.h (struct cpp_reader): Add new fields:
	nonexistent_file_hash and nonexistent_file_ob.
	* files.c: Include "obstack.h".
	(find_file_in_dir): Before trying to open the file, look up the
	path name in the hash table of nonexistent files.  After failing
	to open the file, add the path name to the hash table.
	(_cpp_find_file): Cache the results of looking up the file name
	starting with the quote and bracket chain heads, if we can.
	(nonexistent_file_hash_eq): New static function.
	(_cpp_init_files): Initialize pfile->nonexistent_file_hash and
	pfile->nonexistent_file_ob.
	(_cpp_cleanup_files): Free pfile->nonexistent_file_hash and
	pfile->nonexistent_file_ob.

2007-05-14  Janis Johnson  <janis187@us.ibm.com>

        * expr.c (cpp_classify_number): Warn about dfp constant for -pedantic.

	PR c/31924
	* expr.c (interpret_float_suffix): Check for invalid suffix.

2007-05-02  Eric Christopher  <echristo@apple.com>

	* expr.c (num_div_op): Don't overflow if the result is
	zero.

2007-05-02  Tom Tromey  <tromey@redhat.com>

	PR preprocessor/28709
	* macro.c (paste_tokens): Remove PASTE_LEFT from the old lhs.

2007-03-30  Michael Meissner  <michael.meissner@amd.com>

	* directives.c (lex_macro_node_from_str): Fix alloca call to be
	type correct.

2007-03-30  Richard Henderson  <rth@redhat.com>

	* directives.c (lex_macro_node_from_str): New.
	(cpp_push_definition, cpp_pop_definition): New.
	* include/cpplib.h (cpp_push_definition, cpp_pop_definition): Declare.

2007-03-01  Brooks Moses  <brooks.moses@codesourcery.com>

	* Makefile.in: Add dummy install-pdf target.

2007-01-30  Tom Tromey  <tromey@redhat.com>

	PR preprocessor/30468
	* mkdeps.c (apply_vpath): Strip successive '/'s if we stripped
	'./'.

2007-01-30  Tom Tromey  <tromey@redhat.com>

	PR preprocessor/29966
	* macro.c (lex_expansion_token): Save and restore cpp_reader's
	cur_token.
	(_cpp_create_definition): Don't restore cur_token here.
	* lex.c (_cpp_lex_token): Added assertion.

2007-01-27  Tom Tromey  <tromey@redhat.com>

	* configure: Rebuilt.

2007-01-12  Tom Tromey  <tromey@redhat.com>

	PR preprocessor/28227
	* directives.c (lex_macro_node): Added 'is_def_or_undef'
	argument.
	(do_define): Update.
	(do_undef): Update.
	(do_ifdef): Update.
	(do_ifndef): Update.

2007-01-11  Paolo Bonzini  <bonzini@gnu.org>

	* configure: Regenerate.

2007-01-11  Paolo Bonzini  <bonzini@gnu.org>

	* configure: Regenerate.

2007-01-04  Tom Tromey  <tromey@redhat.com>

	PR preprocessor/28165
	* internal.h (cpp_in_primary_file): New function.
	* directives.c (do_include_next): Use cpp_in_primary_file.
	(do_pragma_once): Likewise.
	(do_pragma_system_header): Likewise.

2006-12-29  Ian Lance Taylor  <iant@google.com>

	* lex.c (_cpp_clean_line): Add uses of __builtin_expect.  Don't
	look backward at the end of the line unless we saw a backslash.

2006-12-29  Jakub Jelinek  <jakub@redhat.com>

	PR preprocessor/29612
	* directives.c (do_linemarker): Set pfile->buffer->sysp always, not
	only when new_sysp is non-zero.

2006-12-28  Tom Tromey  <tromey@redhat.com>

	PR preprocessor/30001
	* charset.c (_cpp_convert_input): Check that to.len is greater
	than zero.

2006-11-20  Trevor Smigiel <Trevor_Smigiel@playstation.sony.com>

	* configure.ac (need_64bit_hwint): Need 64bit hwint for SPU.
	* configure: Rebuilt.

2006-11-01	Douglas Gregor <doug.gregor@gmail.com>

	* include/cpplib.h (enum c_lang): Add CLK_GNUCXX0X and CLK_CXX0X
	for experimental C++0x mode.
	* init.c (lang_defaults): Add defaults for C++0x modes. C++0x has
	adopted the preprocessor changes introduced in C99.

2006-10-29  Joseph Myers  <joseph@codesourcery.com>

	* configure.ac (need_64bit_hwint): Set for i[34567]86-*-linux*
	depending on --enable-targets=all.
	* configure: Regenerate.

2006-10-12  Jakub Jelinek  <jakub@redhat.com>

	PR preprocessor/28709
	* macro.c (paste_tokens): Do error reporting here, use BUF with the
	spelled LHS token as opposed to spelling it again.
	(paste_all_tokens): Don't report errors here, just break on failure.

2006-10-10  Brooks Moses  <bmoses@stanford.edu>

	* Makefile.in: Added empty "pdf" target.

2006-09-22  Geoffrey Keating  <geoffk@apple.com>

	* configure.ac: Make need_64_bit_hwint case for x86-darwin
	match exactly the glob in gcc/config.gcc.
	* configure: Regenerate.

2006-09-13  Joseph S. Myers  <joseph@codesourcery.com>

	PR c/28768
	PR preprocessor/14634
	* lex.c (lex_string): Pedwarn for unterminated literals.

2006-09-08  Eric Christopher  <echristo@apple.com>

	* configure.ac: Add 64-bit HWI support for i?86-darwin.

2006-08-14  Steve Ellcey  <sje@cup.hp.com>

	PR c++/28288
	PR c++/14556
	* include/cpplib.h: Remove <?, >?, <?=, and >?= tokens.
	(CPP_LAST_EQ): Change.
	(CPP_LAST_PUNCTUATOR): Change.
	* expr.c (cpp_operator): Remove MIN and MAX.
	(reduce): Remove CPP_MIN and CPP_MAX.
	(num_binary_op): Ditto.
	* lex.c (_cpp_lex_direct): Ditto.
	(cpp_avoid_paste): Remove ? as legal symbol after > or <.

2006-06-09  Jakub Jelinek  <jakub@redhat.com>

	PR preprocessor/27746
	* directives.c (do_pragma): Handle pragma with valid namespace
	and invalid name coming from macro expansion.
	* directives.c (destringize_and_run): Initialize next field in
	context.

	PR c/27747
	PR c++/27748
	* directives.c (destringize_and_run): Set NO_EXPAND on the
	tokens.

	* macro.c (_cpp_backup_tokens): Fix comment typo.

2006-05-31  Daniel Jacobowitz  <dan@codesourcery.com>

	* Makefile.in (CATALOGS): Add po/ prefix.
	* configure: Regenerated.

2006-05-23  Carlos O'Donell  <carlos@codesourcery.com>

	* Makefile.in: Add install-html target. Add install-html to .PHONY

2006-02-17  Grigory Zagorodnev <grigory_zagorodnev@linux.intel.com>

	* macro.c (_cpp_builtin_macro_text): Handle BT_TIMESTAMP.
	* files.c (_cpp_get_file_stat): New function.
	* include/cpplib.h (builtin_type): Add BT_TIMESTAMP.
	* init.c (builtin_array): Add support for __TIMESTAMP__/BT_TIMESTAMP.
	* internal.h (_cpp_get_file_stat): Prototype.
	(struct cpp_buffer): Add timestamp.

2006-01-23  Jakub Jelinek  <jakub@redhat.com>

	PR preprocessor/25717
	* init.c (cpp_init_builtins): If __STDC__ will not change value
	between system headers and other sources, define it as a normal
	macro rather than a builtin.
	* macro.c (_cpp_builtin_macro_text) <case BT_STDC>: Only check
	cpp_in_system_header condition.

2006-01-05  Paolo Bonzini  <bonzini@gnu.org>

	* Makefile.in: Use -MMD instead of -MD.

2006-01-04  Dmitry Kurochkin <dmitry.kurochkin@gmail.com>
	    Richard Henderson  <rth@redhat.com>

	Merge from gomp branch:
	* directives.c (struct pragma_entry): Add is_deferred.  Add ident
	entry to value union.
	(end_directive): Don't eat the line if in_deferred_pragma.
	(run_directive): Remove pragma hacks.
	(insert_pragma_entry): Remove.
	(new_pragma_entry): New.
	(register_pragma_1): Split out of register_pragma.  Only handle
	the lookup tree and return the new entry.
	(cpp_register_pragma): Fill in the pragma entry here.
	(cpp_register_deferred_pragma): New.
	(register_pragma_internal): New.
	(_cpp_init_internal_pragmas): Use register_pragma_internal.
	(do_pragma): Allow pragma expansion after namespace.  For deferred
	pragmas, don't slurp the line into a string.
	(destringize_and_run): Save tokens for deferred pragmas.
	(cpp_handle_deferred_pragma): Remove.
	* macro.c (builtin_macro): Remove pragma token hack.
	(_cpp_push_token_context): Rename from push_token_context and export.
	* internal.h (struct lexer_state): Add pragma_allow_expansion.
	(_cpp_push_token_context): Declare.
	* lex.c (_cpp_lex_token): Allow _cpp_handle_directive to return
	a token.  Update the line number correctly if so.
	(_cpp_lex_direct): Emit CPP_PRAGMA_EOL tokens.
	(cpp_token_val_index): Return CPP_TOKEN_FLD_PRAGMA for pragmas.
	* include/cpplib.h (PRAGMA_EOL): New.
	(CPP_TOKEN_FLD_PRAGMA): New.
	(struct cpp_token): Add val.pragma.
	(struct cpp_options): Remove defer_pragmas.
	(cpp_handle_deferred_pragma): Remove.
	(cpp_register_deferred_pragma): Declare.

2006-01-01  Jakub Jelinek  <jakub@redhat.com>

	PR c++/25294
	* directives.c (do_pragma): If pragma line ends with multi-line
	block comment, end the saved deferred pragma string before that
	comment.  Handle embedded '\0' chars on the pragma line.

2005-12-22  Volker Reichelt  <reichelt@igpm.rwth-aachen.de>

	PR c++/23333
	* include/cpplib.h: Add PURE_ZERO to flags for the cpp_token structure.

2005-12-07  Jon Grimm  <jgrimm2@us.ibm.com>
	    Ben Elliston  <bje@au.ibm.com>

	* include/cpplib.h (CPP_N_DFLOAT): New.
	* expr.c (interpret_float_suffix): Identify df, dd, and dl
	suffixes as decimal floating point constants.
	(cpp_classify_number): Disallow hexadecimal DFP constants.

2005-11-14  Gerald Pfeifer  <gerald@pfeifer.com>
	    Ian Lance Taylor  <ian@airs.com>

	* include/cpplib.h (struct cpp_callbacks): Annotate error with
	ATTRIBUTE_FPTR_PRINTF(3,0) instead of ATTRIBUTE_PRINTF(3,0).

2005-11-09  Per Bothner  <per@bothner.com>
	    Uros Bizjak  <uros@kss-loka.si>

	PR c/24101
	* init.c (read_original_filename): Temporarily set
	state.in_directive before calling _cpp_lex_direct for
	CPP_HASH tokens.

2005-11-03  James E Wilson  <wilson@specifix.com>

	PR preprocessor/24202
	* files.c (_cpp_pop_file_buffer): Set buffer_valid to false.

2005-11-04  Joseph S. Myers  <joseph@codesourcery.com>

	* include/cpplib.h (struct cpp_callbacks): Make error take
	va_list* parameter.
	* errors.c (cpp_error): Update call to callback.

2005-11-03  Andrew Pinski  <pinskia@physics.uc.edu>

	PR preprocessor/22042
	* macro.c (_cpp_builtin_macro_text): Lower the needed max
	buffer size.
	(cpp_quote_string): Don't octalify non printable
	charactors.

2005-11-03  Joseph S. Myers  <joseph@codesourcery.com>

	PR c++/17964
	* include/cpplib.h (struct cpp_options): Add client_diagnostic.
	(struct cpp_callbacks): Add error.
	* errors.c (cpp_error): If client_diagnostic, use error callback.
	* charset.c (convert_escape): Don't use %03o in diagnostic.

2005-10-21  James E Wilson  <wilson@specifix.com>

	PR preprocessor/15220
	* files.c (_cpp_find_file): New parameter angle_brackets.  Fix all
	callers.  Pass to open_file_failed.
	(open_file_failed): New parameter angle_brackets.  Fix all callers.
	Use in print_dep assignment.
	* init.c (cpp_read_main_file): Pass additional arg to _cpp_find_file.
	* internal.h (_cpp_find_file): Add new parm to declaration.

2005-10-08  Kazu Hirata  <kazu@codesourcery.com>

	* configure.ac: Require 64-bit int for arm*-*-*eabi*.
	* configure: Regenerate.

2005-10-04  Ian Lance Taylor  <ian@airs.com>

	PR preprocessor/13726
	* directives.c (check_eol_return_comments): New static function.
	(parse_include): Add buf parameter.  Change all callers.
	(do_include_common): If not discard comments, turn on
	save_comments.  Pass collected comments to include callback.
	* include/cpplib.h (struct cpp_callbacks): Add new parameter to
	include callback: cpp_token list.

2005-09-20  Joseph S. Myers  <joseph@codesourcery.com>

	* include/cpplib.h (struct cpp_options): Add extended_identifiers.
	* init.c (struct lang_flags, lang_defaults): Add
	extended_identifiers.
	(cpp_set_lang): Use it.
	* lex.c (forms_identifier_p): Check extended_identifiers.

2005-08-30  Jakub Jelinek  <jakub@redhat.com>

	PR preprocessor/20348
	PR preprocessor/20356
	* files.c (_cpp_find_file, search_cache): Revert 2004-06-26 and
	2004-06-05 changes.

2005-07-23  Kaveh R. Ghazi  <ghazi@caip.rutgers.edu>

	* configure.ac (ACX_PROG_CC_WARNING_OPTS): add
	-Wmissing-format-attribute.

	* configure: Regenerate.

2005-06-29  Kelley Cook  <kcook@gcc.gnu.org>

	* all files: Update FSF address in copyright headers.
	* makeucnid.c (write_copyright): Update outputted FSF address.

2005-06-13  Zack Weinberg  <zack@codesourcery.com>

	* configure.ac: Invoke ZW_CREATE_DEPDIR and
	ZW_PROG_COMPILER_DEPENDENCIES.
	* aclocal.m4, configure: Regenerate.
	* Makefile.in (DEPMODE, DEPDIR, depcomp, COMPILE.base, COMPILE):
	New variables.
	(distclean): Clean up $(DEPDIR) and its contents.
	(.c.o): Use $(COMPILE).
	Include $(DEPDIR)/*.Po for most object->header dependencies.

2005-05-28  Gabriel Dos Reis  <gdr@integrable-solutions.net>

	* configure.ac: Check declarations for asprintf and vasprintf.
	* config.in: Regenerate.
	* configure: Likewise.

	* charset.c (conversion_loop): Use XRESIZEVEC.
	(convert_no_conversion): Likewise.
	(convert_using_iconv): Likewise.
	(init_iconv_desc): Cast return value of alloca.
	(cpp_host_to_exec_charset): Use XNEWVEC.
	(emit_numeric_escape): Use XRESIZEVEC.
	(cpp_interpret_string): Use XNEWVEC.
	(cpp_interpret_string): Use XRESIZEVEC.
	(_cpp_interpret_identifier): Cast return value of alloca.
	(_cpp_convert_input): Use XNEWVEC and XRESIZEVEC.
	* directives.c (glue_header_name): Use XNEWVEC and XRESIZEVEC.
	(parse_include): Use XNEWVEC.
	(insert_pragma_entry): Rename local variable "new" to
	"new_entry".
	(save_registered_pragmas): Cast return value of xmemdup.
	(destringize_and_run): Same for alloca.
	(parse_assertion): Likewise.
	(do_assert): Cast allocated storage to proper type.
	(cpp_define): Likewise.
	(_cpp_define_builtin): Likewise.
	(cpp_undef): Likewise.
	(handle_assertion): Likewise.
	(cpp_push_buffer): Rename local variable "new" to "new_buffer".
	* expr.c (CPP_UPLUS): Cast value to type cpp_ttype.
	(CPP_UMINUS): Likewise.
	(struct cpp_operator): Rename from struct operator.
	(_cpp_expand_op_stack): Use XRESIZEVEC.
	* files.c (pch_open_file): Use XNEWVEC.
	(pch_open_file): Use XRESIZEVEC.
	(read_file_guts): Use XNEWVEC and XRESIZEVEC.
	(dir_name_of_file): Use XNEWVEC.
	(make_cpp_file): Use XCNEW.
	(make_cpp_dir): Likewise.
	(allocate_file_hash_entries): USE XNEWVEC.
	(cpp_included): Cast return value of htab_find_with_hash.
	(append_file_to_dir): Use XNEWVEC.
	(read_filename_string): Likewise. Use XRESIZEVEC too.
	(read_name_map): Cast return value of alloca.  Use XRESIZEVEC.
	(remap_filename): Use XNEWVEC.
	(struct pchf_entry): Move definition out of struct pchf_data.
	(_cpp_save_file_entries): Use XCNEWVAR.
	(_cpp_read_file_entries): Use XNEWVAR.
	* identifiers.c (alloc_node): Use XOBNEW.
	* init.c (cpp_create_reader): Use XCNEW.
	(cpp_init_builtins): Cast of b->value to enum builtin_type.
	(read_original_directory): Cast return value of alloca.
	* lex.c (add_line_note): Use XRESIZEVEC.
	(warn_about_normalization): Use XNEWVEC.
	(_cpp_lex_direct): Cast node->directive_index to (enum cpp_ttype).
	(new_buff): Use XNEWVEC.
	* line-map.c (linemap_add): Use XRESIZEVEC.
	* macro.c (builtin_macro): Cast return value of alloca.
	(paste_tokens): Likewise.
	(expand_arg): Use XNEWVEC and XRESIZEVEC.
	(_cpp_save_parameter): Use XRESIZEVEC.
	(create_iso_definition): Cast allocated storage to proper type.
	(_cpp_create_definition): Likewise.
	(cpp_macro_definition): Use XRESIZEVEC.
	* makedepend.c (add_clm): Use XNEW.
	(add_dir): Likewise.
	* mkdeps.c (munge): Use XNEWVEC.
	(deps_init): Use XCNEW.
	(deps_add_target): Use XRESIZEVEC.
	(deps_add_default_target): Cast return value of alloca.
	(deps_add_dep): Use XRESIZEVEC.
	(deps_add_vpath): Likewise.  Use XNEWVEC too.
	(deps_restore): Likewise.
	* pch.c (save_idents): Use XNEW and XNEWVEC.
	(cpp_save_state): Use XNEW.
	(count_defs): Cast return value of htab_find.
	(write_defs): Likewise.
	(cpp_write_pch_deps): Use XNEWVEC.
	(collect_ht_nodes): Use XRESIZEVEC.
	(cpp_valid_state): Use XNEWVEC.
	(save_macros): Use XRESIZEVEC.  Cast return value of xmemdup.
	* symtab.c (ht_create): Use XCNEW.
	(ht_lookup_with_hash): Cast return value of obstack_copy0.
	(ht_expand): Use XCNEWVEC.
	* system.h (HAVE_DESIGNATED_INITIALIZERS): False if __cplusplus.
	(bool): Do not define if __cplusplus.

2005-05-12  Zack Weinberg  <zack@codesourcery.com>

	* directives.c (#sccs table entry): Mark IN_I, consistent with #ident.
	(do_sccs): Delete function definition, #define to do_ident.
	(do_ident): Don't hardwire directive name.

2005-05-12  Ryota Kunisawa  <kunisawa@access.co.jp>

	PR bootstrap/21230
	* configure: Regenerate.

2005-04-27  Andris Pavenis  <pavenis@latnet.lv>

	* files.c: Include io.h for DJGPP to get prototype of setmode.

2005-04-19  Per Bothner  <per@bothner.com>

	PR preprocessor/20907
	* line-map.c (linemap_line_start): Fix bug when we need to increse
	column_bits but can re-use the current line_map.

2005-04-19  Kaveh R. Ghazi  <ghazi@caip.rutgers.edu>

	* system.h (fopen, fdopen, freopen): Define these to the unlocked
	libiberty functions.

2005-04-11  Kaveh R. Ghazi  <ghazi@caip.rutgers.edu>

	* configure.ac (libcpp_UNLOCKED_FUNCS): New.
	(AC_CHECK_FUNCS, AC_CHECK_DECLS): Check for libcpp_UNLOCKED_FUNCS.
	* system.h (putchar, getc, getchar, clearerr, feof, fileno,
	fflush, fgetc, fgets, ferror, fread): Redefine to the associated
	_unlocked function.
	(fwrite_unlocked): Fix prototype.

	* configure, config.in: Regenerate.

2005-04-05  Jakub Jelinek  <jakub@redhat.com>

	PR preprocessor/19475
	* macro.c (create_iso_definition): For < ISO C99, don't
	pedwarn if there is no whitespace between macro name and its
	replacement, but the replacement starts with a basic character
	set character.

2005-03-28  Andreas Jaeger  <aj@suse.de>

	* lex.c (warn_about_normalization): Cast field width to int to
	avoid warning.

2005-03-19  Joseph S. Myers  <joseph@codesourcery.com>

	* configure.ac: Consistently use solaris2.1[0-9]* instead of
	solaris2.1[0-9].
	* configure: Regenerate.

2005-03-15  Geoffrey Keating  <geoffk@apple.com>

	* charset.c (_cpp_valid_ucn): In identifiers, reject a partial
	UCN rather than printing an error.

2005-03-14  Geoffrey Keating  <geoffk@apple.com>

	* lex.c (forms_identifier_p): Disable UCNs in C89 mode.

2005-03-14  Geoffrey Keating  <geoffk@apple.com>

	* init.c (cpp_create_reader): Default warn_normalize to normalized_C.
	* charset.c: Update for new format of ucnid.h.
	(ucn_valid_in_identifier): Update for new format of ucnid.h.
	Add NST parameter, and update it; update callers.
	(cpp_valid_ucn): Add NST parameter, update callers.  Replace abort
	with cpp_error.
	(convert_ucn): Pass normalize_state to cpp_valid_ucn.
	* internal.h (struct normalize_state): New.
	(INITIAL_NORMALIZE_STATE): New.
	(NORMALIZE_STATE_RESULT): New.
	(NORMALIZE_STATE_UPDATE_IDNUM): New.
	(_cpp_valid_ucn): New.
	* lex.c (warn_about_normalization): New.
	(forms_identifier_p): Add normalize_state parameter, update callers.
	(lex_identifier): Add normalize_state parameter, update callers.  Keep
	the state current.
	(lex_number): Likewise.
	(_cpp_lex_direct): Pass normalize_state to subroutines.  Check
	it with warn_about_normalization.
	* makeucnid.c: New.
	* ucnid.h: Replace.
	* ucnid.pl: Remove.
	* ucnid.tab: Make appropriate for input to makeucnid.c.  Remove
	comments about obsolete version of C++.
	* include/cpplib.h (enum cpp_normalize_level): New.
	(struct cpp_options): Add warn_normalize field.

2005-03-11  Geoffrey Keating  <geoffk@apple.com>

	* directives.c (glue_header_name): Update call to cpp_spell_token.
	* internal.h (_cpp_interpret_identifier): New.
	* charset.c (_cpp_interpret_identifier): New.
	(_cpp_valid_ucn): Allow UCN version of '$'.
	* lex.c (lex_identifier): Add extra parameter to indicate if initial
	character was '$' or '\'.  Support identifiers with UCNs.
	(forms_identifier_p): Allow UCNs.
	(_cpp_lex_direct): Pass extra parameter to lex_identifier.
	(utf8_to_ucn): New.
	(cpp_spell_token): Add FORSTRING parameter.  Use it.
	(cpp_token_as_text): Update call to cpp_spell_token.
	(cpp_output_token): Write UCNs back out.
	(stringify_arg): Update call to cpp_spell_token.
	(paste_tokens): Likewise.
	(cpp_macro_definition): Likewise.
	* macro.c (stringify_arg): Likewise.
	(paste_tokens): Likewise.
	(cpp_macro_definition): Likewise.
	* include/cpplib.h: Add parameter to cpp_spell_token.

2005-03-04  Jakub Jelinek  <jakub@redhat.com>

	PR bootstrap/20282
	PR bootstrap/20305
	* macro.c (replace_args, cpp_get_token): Copy whole
	cpp_token_u instead of just cpp_string field from it.

2005-02-28  Devang Patel  <dpatel@apple.com>

	* directives.c (do_line): Save sysp early before line table is
	realloc'ed.

2005-02-20  Zack Weinberg  <zack@codesourcery.com>

	PR 18785
	* charset.c (LAST_POSSIBLY_BASIC_SOURCE_CHAR): New helper macro.
	(cpp_host_to_exec_charset): New function.
	* include/cpplib.h: Declare cpp_host_to_exec_charset.

2005-02-19  Devang Patel  <dpatel@apple.com>

	* charset.c (_cpp_convert_input): Check '\r' before inserting
	'\n' at the end.

2005-02-15  Eric Christopher  <echristo@redhat.com>

	PR preprocessor/19077
	* macro.c (cpp_macro_definition): Move handling of whitespace
	to PREV_WHITE conditional. Remove overloading of len
	variable.

2005-02-14  Kazu Hirata  <kazu@cs.umass.edu>

	* directives.c, files.c, init.c, internal.h, macro.c, pch.c,
	traditional.c: Update copyright.

2005-02-14  Paolo Bonzini  <bonzini@gnu.org>

	PR bootstrap/19818
	* configure.ac: Check for declaration of basename and getopt.
	* config.in: Regenerate.
	* configure: Regenerate.
	* internal.h (ustrcspn): New.
	* macro.c (create_iso_definition): Fix allocation of memory.
	(padding_token): Add cast to remove const-ness.
	* pch.c (cpp_read_state): Use ustrcspn.

2005-02-08  Mike Stump  <mrs@apple.com>

	* files.c (pchf_adder): Remove.
	(struct pchf_adder_info): Likewise.
	(_cpp_save_file_entries): Write out all files so that #import works.

2005-01-23  Joseph S. Myers  <joseph@codesourcery.com>

	* configure: Regenerate.

2005-01-11  Tobias Schlueter  <tobias.schlueter@physik.uni-muenchen.de>

	* include/cpplib.h (c_lang): Fix comment to say cpp_create_reader.

	* include/cpplib.h: Also update copyright years.

2005-01-03  Geoffrey Keating  <geoffk@apple.com>

	* files.c (_cpp_find_file): Add files found by search_path_exhausted
	to the list of all files.

2005-01-01  Gabriel Dos Reis  <gdr@integrable-solutions.net>

	* internal.h: Update references to Cpp lib filenames.
	* directives.c: Likewise.
	* init.c: Likewise.
	* macro.c: Likewise.
	* traditional.c: Likewise.

2004-12-15  Eric Botcazou  <ebotcazou@libertysurf.fr>

	PR preprocessor/15167
	* files.c (destroy_cpp_file): New function.
	(should_stack_file): Make a new file if the
	compared file is still stacked.

2004-11-28  Nathanael Nerode  <neroden@gcc.gnu.org>

	PR preprocessor/17610
	* directives.c (do_include_common): Error out if an empty filename
	is given for #include (or #include_next or #import).

2004-11-27  Roger Sayle  <roger@eyesopen.com>
	    Zack Weinberg  <zack@codesourcery.com>

	* internal.h: Replace all uses of uchar with unsigned char.
	* include/cpp-id-data.h: Likewise.  Guard typedef of uchar
	with !IN_GCC, so uchar is only defined whilst building libcpp.

2004-11-24  Kelley Cook  <kcook@gcc.gnu.org>

	* aclocal.m4: Regenerate.

2004-11-24  Roger Sayle  <roger@eyesopen.com>

	PR preprocessor/15824
	* configure.ac: Correct HAVE_UCHAR test to #include <sys/types.h>
	directly, instead of the non-existant "system.h" and "ansidecl.h".
	* configure: Regenerate.

2004-11-23  Daniel Jacobowitz  <dan@codesourcery.com>
	    Joseph Myers  <joseph@codesourcery.com>

	* internal.h (struct lexer_state): Add in_deferred_pragma.
	* directives.c (struct pragma_entry): Add allow_expansion.
	(insert_pragma_entry): Take allow_expansion flag.
	(register_pragma): Likewise.
	(cpp_register_pragma): Likewise.
	(_cpp_init_internal_pragmas): Update calls to cpp_register_pragma.
	(do_pragma): Honor allow_expansion.
	(cpp_handle_deferred_pragma): Set in_deferred_pragma.
	* include/cpplib.h (cpp_register_pragma): Update prototype.

2004-11-18  Daniel Jacobowitz  <dan@codesourcery.com>
	    Mark Mitchell  <mark@codesourcery.com>

	* configure.ac (i[34567]86-*-solaris2.1[0-9]*): Set
	need_64bit_hwint=yes.
	* configure: Regenerate.

2004-11-09  Joseph S. Myers  <joseph@codesourcery.com>

	* Makefile.in ($(PACKAGE).pot): New rule.  Depend on
	po/$(PACKAGE).pot.
	(po/$(PACKAGE).pot): Use ":" instead of "," in --keyword
	arguments.  Add keywords _, N_, SYNTAX_ERROR and SYNTAX_ERROR2.
	Remove local srcdir path from generated file.

2004-11-04  Zack Weinberg  <zack@codesourcery.com>
	    Gerald Pfeifer  <gerald@pfeifer.com>

	* internal.h (HAVE_ICONV): Undefine if we do not have HAVE_ICONV_H
	as well.

2004-10-27  Zack Weinberg  <zack@codesourcery.com>

	PR 18075
	* directives.c (do_pragma): Do not defer pragmas which are unknown.
	(cpp_handle_deferred_pragma): Add cast to silence warning.

2004-10-14  Joseph S. Myers  <jsm@polyomino.org.uk>

	* errors.c (_cpp_begin_message): Print "error: " for errors.

2004-10-10  Andreas Jaeger  <aj@suse.de>

	* makedepend.c: Include mkdeps.h for prototype of deps_add_vpath.
	* Makefile.in (makedepend.o): Add dependency on mkdeps.h.

2004-10-08  Andrew Pinski  <pinskia@physics.uc.edu>

	* pch.c (cpp_write_pch_state): Remove variable z as it is not
	used.
	(cpp_read_state): Remove unused variables, m, d and mac_count.

2004-09-29  Per Bothner  <per@bothner.com>

	* directives.c (cpp_handle_deferred_pragma):  Save, clear and restore
	cb.line_change.  Otherwise do_pragma will call the line_change
	call-back with a meaningless line number.

2004-09-24  Zack Weinberg  <zack@codesourcery.com>

	* configure.ac: Move AC_PROG_MAKE_SET, AC_PROG_INSTALL to
	programs cluster. Use ACX_PROG_CC_WARNING_OPTS,
	ACX_PROG_CC_WARNING_ALMOST_PEDANTIC, ACX_PROG_CC_WARNINGS_ARE_ERRORS.
	* aclocal.m4, configure: Regenerate.
	* init.c: Include localedir.h.
	* Makefile.in (WARN_CFLAGS, ALL_CFLAGS): New variables.
	(DEFS): Delete.
	(.c.o): Use $(ALL_CFLAGS).
	(localedir.h, localedir.hs): New rules.
	(clean): Use rm -rf to remove directories.
	(distclean): Also delete localedir.h and localedir.hs.
	(init.o): Update dependencies.

2004-09-22  Kelley Cook  <kcook@gcc.gnu.org>

	* Makefile.in (aclocal.m4): Update dependencies.
	* configure.ac (AC_CONFIG_MACRO_DIR): New.
	* aclocal.m4, configure: Regenerate.

2004-09-17  Zack Weinberg  <zack@codesourcery.com>

	* charset.c (_cpp_destroy_iconv, emit_numeric_escape)
	(_cpp_convert_input, _cpp_default_encoding): Add comments.
	Some other comments in this file also tweaked.

	* directives.c (do_pragma): Save current buffer position
	before lexing the pragma keywords; don't call
	_cpp_backup_tokens in the defer_pragmas case.

2004-09-15  Per Bothner  <per@bothner.com>

	* include/line-map.h (line_map_start):  Add parameter names so
	preceding comment makes sense.
	(linemap_add):  Remove from comment mention of non-existing parameter.

2004-09-09  Matt Austern  <austern@apple.com>
	    Zack Weinberg  <zack@codesourcery.com>

	* include/cpplib.h (TTYPE_TABLE): Remove CPP_ and SPELL_
	prefixes throughout.  Add entry for PRAGMA.  Remove
	unnecessary "= 0" from EQ.
	(enum cpp_ttype): Adjust OP and TK definitions to restore
	prefixes, via token-paste.
	(CPP_LAST_EQ, CPP_FIRST_DIGRAPH, CPP_LAST_PUNCTUATOR, CPP_LAST_CPP_OP):
	Change from #defines to additional cpp_ttype enumerators.
	(struct cpp_options): Add defer_pragmas.
	(cpp_handle_deferred_pragma): Prototype new interface.

	* internal.h (struct cpp_reader): Add directive_result.
	* directives.c (struct pragma_entry): Add is_internal field;
	give boolean fields type bool.
	(start_directive): Initialize pfile->directive_result.type.
	(_cpp_do__Pragma): Likewise.
	(run_directive): Do not crash if pfile->buffer->prev is NULL.
	(insert_pragma_entry): Add 'internal' argument; set new->is_internal
	from it.
	(register_pragma): New static function, bulk of former
	cpp_register_pragma here; add 'internal' argument, pass along
	to insert_pragma_entry.
	(cpp_register_pragma): Now a wrapper around register_pragma which
	always passes false for 'internal' argument.
	(_cpp_init_internal_pragmas): Call register_pragma directly, passing
	true for 'internal'.
	(do_pragma): If CPP_OPTION (pfile, defer_pragmas) and this isn't
	an internal pragma, save text till the end of the line as a CPP_PRAGMA
	token instead of executing the pragma.
	(cpp_handle_deferred_pragma): New interface.
	* lex.c (token_spellings): Adjust OP and TK definitions to
	match changes to cpplib.h.
	(_cpp_lex_token): Check for a directive-result token and
	return it if present.
	(cpp_token_val_index): Handle CPP_PRAGMA.
	* macro.c (cpp_builtin_macro_text): Correct comment.
	(builtin_macro): Handle directive-result tokens from _cpp_do__Pragma.

2004-09-06  Serge Belyshev  <belyshev@lubercy.com>

	PR preprocessor/14699
	* symtab.c (ht_dump_statistics): Change type of sum_of_squares
	from size_t to double.

2004-08-28  Andreas Schwab  <schwab@suse.de>
	    Andreas Jaeger <aj@suse.de>

	* configure.ac: Set PACKAGE correctly.
	* configure: Regenerated.

2004-08-25  Paolo Bonzini  <bonzini@gnu.org>

	* Makefile.in: Add back top_builddir.

2004-08-25  Paolo Bonzini  <bonzini@gnu.org>

	* configure.ac: Replace Automake macro invocations
	with manual Autoconf checks and substitutions.
	* configure: Regenerate.
	* aclocal.m4: Regenerate.
	* config.in: Regenerate.
	* Makefile.am: Removed.
	* Makefile.in: Heavy simplification and reorganization.

2004-08-09  Mark Mitchell  <mark@codesourcery.com>

	* configure.ac (arm*-*-eabi*): New target.
	(arm*-*-symbianelf*): Likewise.
	* configure: Regenerated.

2004-07-24  Bernardo Innocenti  <bernie@develer.com>

	* internal.h (xnew, xcnew, xnewvec, xcnewvec, xobnew): Remove.
	* directives.c: Use XNEW-family macros from libiberty.
	* lex.c: Likewise.
	* macro.c: Likewise.
	* cpplib.h (cpp_deps_style): Export enum with name.

2004-07-23  Matthias Klose  <doko@debian.org>

	* init.c (init_library): Use PACKAGE for the text domain.

2004-07-16  Andris Pavenis  <pavenis@latnet.lv>

	PR preprocessor/16366
	* internal.h (struct cpp_reader): New field dir_hash.
	* files.c (make_cpp_dir): Use dir_hash, not file_hash.
	(_cpp_init_files, _cpp_cleanup_files): Update for new field.

2004-07-04  Neil Booth  <neil@duron.akihabara.co.uk>

	PR preprocessor/16192
	PR preprocessor/15913
	PR preprocessor/15572
	* expr.c (_cpp_parse_expr): Handle remaining cases where an
	expression is missing.
	* init.c (post_options): Traditional cpp doesn't do // comments.

2004-06-30  Per Bothner  <per@bothner.com>

	* include/line-map.h (fileline):  Remove old typedef.
	* internal.h (struct cpp_reader):  Use source_location typedef instead.

2004-06-26  Zack Weinberg  <zack@codesourcery.com>

	Partially revert patch of 2004-06-05.
	* files.c (search_cache): Remove pfile argument.  Don't check
	for file that would be found by "" or <> search here...
	(_cpp_find_file): ...do it here, before calling find_file_in_dir.
	Do not apply directory-of-current-file correction to files
	found by this check.  Rearrange code slightly.

2004-06-21  Geoffrey Keating  <geoffk@apple.com>

	* files.c (should_stack_file): Correct swapped parameters to call
	to cb.read_pch.
	* pch.c (cpp_valid_state): Handle -fpreprocessed.

2004-06-15  Paolo Bonzini  <bonzini@gnu.org>

	* Makefile.in: Regenerate with automake 1.8.5.
	* aclocal.m4: Likewise.
	* configure: Regenerate.

2004-06-11  Zack Weinberg  <zack@codesourcery.com>

	* configure.ac: Don't invoke ACX_HEADER_STDBOOL.
	* configure, config.in: Regenerate.
	* system.h: Unconditionally define bool as unsigned char,
	BOOL_BITFIELD as unsigned int.
	* .cvsignore: New file.

2004-06-09  Geoffrey Keating  <geoffk@apple.com>

	* traditional.c (push_replacement_text): Set macro->traditional.
	(save_replacement_text): Likewise.
	* pch.c (cpp_write_pch_state): Don't write list of defined macros.
	(struct save_macro_item): Delete.
	(struct save_macro_data): Use a character array not the previous
	structured format.
	(save_macros): Save macro as text not as internal structures.
	(cpp_prepare_state): Update for changes to save_macro_data.
	(cpp_read_state): Don't read macros defined in PCH.  Restore
	-D macros as text.
	* macro.c (create_iso_definition): Honour alloc_subobject.
	Clear traditional flag.
	(_cpp_create_definition): Honour alloc_subobject.
	* lex.c (cpp_token_val_index): New.
	* internal.h: Include cpp-id-data.h.
	(uchar): Move definition to cpp-id-data.h.
	(U): Likewise.
	(cpp_macro): Likewise.
	* directives.c (struct answer): Move to cpp-id-data.h.
	(do_assert): Honour alloc_subobject.

	* include/symtab.h (struct ht): Add field 'alloc_subobject'.
	* include/cpplib.h (struct cpp_string): Add GTY marker.
	(enum cpp_token_fld_kind): New.
	(struct cpp_token): Add GTY markers.
	(cpp_token_val_index): Prototype.
	(CPP_HASHNODE_VALUE_IDX): New.
	(struct cpp_hashnode): Don't skip fields of 'value' when marking.
	* include/cpp-id-data.h: New file.

2004-06-09  Paolo Bonzini  <bonzini@gnu.org>

	* Makefile.am (all-local): New.
	* Makefile.in: Regenerate.

2004-06-06  Roger Sayle  <roger@eyesopen.com>

	* Makefile.am (LIBICONV): Declare.
	(makedepend_LDADD): Use LIBICONV.
	* Makefile.in: Regenerate.

2004-06-05  Andrew Pinski  <pinskia@physics.uc.edu>

	* Makefile.am (LIBINTL): Declare
	(makedepend_LDADD): Use LIBINTL.
	* Makefile.in: Regenerate.

2004-06-05  Zack Weinberg  <zack@codesourcery.com>

	* Makefile.am: Add makedepend.
	* Makefile.in, aclocal.m4: Regenerate.
	* charset.c: Insert a space to avoid a warning.
	* directives.c: Include mkdeps.h.
	(_cpp_handle_directive): Reenable macro expander if appropriate.
	(undefine_macros): Inline body of _cpp_free_definition for speed.
	Do not call undef callback or _cpp_warn_if_unused_macro.
	(cpp_get_deps): New interface.
	* files.c (search_cache): Add pfile argument.  Check for file
	that would be found by "" or <> search here...
	(_cpp_find_file): ...not here.  Correct recorded start_dir of
	files found by directory-of-current-file search that would be
	found by "" or <> search.
	* init.c (cpp_add_dependency_target): Delete.
	* internal.h (struct lexer_state): Add discarding_output flag.
	* lex.c (lex_identifier): Compute hash function while scanning.
	* macro.c (cpp_scan_nooutput): Disable macro expansion outside
	directives.
	* makedepend.c: New file.
	* mkdeps.c (struct deps): Add vpath vector.
	(apply_vpath, deps_add_vpath): New function.
	(deps_free): Free vpath vector.
	(deps_add_dep, deps_add_target): Use apply_vpath.
	* symtab.c (calc_hash): Use HT_HASHSTEP and HT_FINISH.
	(ht_lookup_with_hash): New function.
	* cpplib.h, mkdeps.h: Update prototypes.
	* symtab.h: Update prototypes.
	(HT_HASHSTEP, HT_FINISH): New macros.

2004-05-29  Geoffrey Keating  <geoffk@apple.com>

	* symtab.c (ht_create): Set entries_owned.
	(ht_destroy): Honour entries_owned.
	(ht_expand): Likewise.
	(ht_load): New.
	* include/symtab.h (struct ht): New field 'entries_owned'
	(ht_load): New prototype.

2004-05-26  Paolo Bonzini  <bonzini@gnu.org>

	PR bootstrap/15651
	* configure.ac: Fix m4 quoting when picking
	the size of HOST_WIDE_INT.
	* configure: Regenerate.

2004-05-25  Paolo Bonzini  <bonzini@gnu.org>

	* Makefile.am: the correct directory for
	gettext include files is given by @INCINTL@.
	* Makefile.in: Regenerate.

2004-05-24  Paolo Bonzini  <bonzini@gnu.org>

	* system.h [!ENABLE_NLS]: dgettext takes two
	parameters.

2004-05-23  Paolo Bonzini  <bonzini@gnu.org>

	Moved libcpp from the gcc subdirectory to the toplevel.
	* Makefile.am: New file.
	* Makefile.in: Regenerate.
	* configure.ac: New file.
	* configure: Regenerate.
	* config.in: Regenerate.
	* charset.c: Moved from gcc/cppcharset.c.  Add note about
	brokenness of input charset detection.  Adjust for change
	in name of cppucnid.h.
	* errors.c: Moved from gcc/cpperror.c.  Do not include intl.h.
	* expr.c: Moved from gcc/cppexp.c.
	* files.c: Moved from gcc/cppfiles.c.  Do not include intl.h.
	Remove #define of O_BINARY, it is in system.h.
	* identifiers.c: Moved from gcc/cpphash.c.
	* internal.h: Moved from gcc/cpphash.h.  Change header
	guard name.  All other files adjusted to match name change.
	* init.c: Moved from gcc/cppinit.c.
	(init_library) [ENABLE_NLS]: Call bindtextdomain.
	* lex.c: Moved from gcc/cpplex.c.
	* directives.c: Moved from gcc/cpplib.c.
	* macro.c: Moved from gcc/cppmacro.c.
	* pch.c: Moved from gcc/cpppch.c.  Do not include intl.h.
	* traditional.c: Moved from gcc/cpptrad.c.
	* ucnid.h: Moved from gcc/cppucnid.h.  Change header
	guard name.
	* ucnid.pl: Moved from gcc/cppucnid.pl.
	* ucnid.tab: Moved from gcc/cppucnid.tab.  Change header
	guard name.
	* symtab.c: Moved from gcc/hashtable.c.
	* line-map.c: Moved from gcc.  Do not include intl.h.
	* mkdeps.c: Moved from gcc.
	* system.h: New file.
	* include/cpplib.h: Moved from gcc.  Change header guard name.
	* include/line-map.h: Moved from gcc.  Change header guard name.
	* include/mkdeps.h: Moved from gcc.  Change header guard name.
	* include/symtab.h: Moved from gcc/hashtable.h.  Change header
	guard name.<|MERGE_RESOLUTION|>--- conflicted
+++ resolved
@@ -1,5 +1,3 @@
-<<<<<<< HEAD
-=======
 2011-08-28  Dodji Seketeli  <dodji@redhat.com>
 
 	* line-map.c (linemap_add): Assert that reason must not be
@@ -30,7 +28,6 @@
 	(cpp_init_builtins): Define __STDC_UTF_16__ and __STDC_UTF_32__.
 	* lex.c (_cpp_lex_direct): Only accept raw strings if rliterals.
 
->>>>>>> f84c3f4a
 2011-08-15  Gabriel Charette  <gchare@google.com>
 
 	* include/line-map.h (LINEMAP_POSITION_FOR_COLUMN): Remove.
