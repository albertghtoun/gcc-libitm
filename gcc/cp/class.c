--- conflicted
+++ resolved
@@ -2114,23 +2114,12 @@
 	  && same_type_p (DECL_CONV_FN_TYPE (fndecl),
 			  DECL_CONV_FN_TYPE (base_fndecl))))
     {
-<<<<<<< HEAD
-      tree types, base_types;
-      types = TYPE_ARG_TYPES (TREE_TYPE (fndecl));
-      base_types = TYPE_ARG_TYPES (TREE_TYPE (base_fndecl));
-      if ((cp_type_quals (TREE_TYPE (TREE_VALUE (base_types)))
-	   == cp_type_quals (TREE_TYPE (TREE_VALUE (types))))
-	  && (type_memfn_rqual (TREE_TYPE (fndecl))
-	      == type_memfn_rqual (TREE_TYPE (base_fndecl)))
-	  && compparms (TREE_CHAIN (base_types), TREE_CHAIN (types)))
-=======
       tree fntype = TREE_TYPE (fndecl);
       tree base_fntype = TREE_TYPE (base_fndecl);
       if (type_memfn_quals (fntype) == type_memfn_quals (base_fntype)
 	  && type_memfn_rqual (fntype) == type_memfn_rqual (base_fntype)
 	  && compparms (FUNCTION_FIRST_USER_PARMTYPE (fndecl),
 			FUNCTION_FIRST_USER_PARMTYPE (base_fndecl)))
->>>>>>> 4d0aec87
 	return 1;
     }
   return 0;
@@ -4689,18 +4678,8 @@
   if (!CLASSTYPE_METHOD_VEC (t))
     return;
 
-<<<<<<< HEAD
-  bool saved_nontrivial_dtor = TYPE_HAS_NONTRIVIAL_DESTRUCTOR (t);
-
-  /* Avoid early exit from synthesized_method_walk (c++/57645).  */
-  TYPE_HAS_NONTRIVIAL_DESTRUCTOR (t) = true;
-
-=======
->>>>>>> 4d0aec87
   for (tree fns = CLASSTYPE_DESTRUCTORS (t); fns; fns = OVL_NEXT (fns))
     deduce_noexcept_on_destructor (OVL_CURRENT (fns));
-
-  TYPE_HAS_NONTRIVIAL_DESTRUCTOR (t) = saved_nontrivial_dtor;
 }
 
 /* Subroutine of set_one_vmethod_tm_attributes.  Search base classes
@@ -5463,11 +5442,7 @@
 
   /* Deduce noexcept on destructors.  This needs to happen after we've set
      triviality flags appropriately for our bases.  */
-<<<<<<< HEAD
-  if (cxx_dialect >= cxx0x)
-=======
   if (cxx_dialect >= cxx11)
->>>>>>> 4d0aec87
     deduce_noexcept_on_destructors (t);
 
   /* Check all the method declarations.  */
