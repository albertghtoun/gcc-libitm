--- conflicted
+++ resolved
@@ -4268,20 +4268,6 @@
         error ("%<constexpr%> cannot be used for type declarations");
     }
 
-<<<<<<< HEAD
-  if (declspecs->attributes && declared_type)
-    {
-      location_t loc = input_location;
-      if (!CLASS_TYPE_P (declared_type)
-	  || !CLASSTYPE_TEMPLATE_INSTANTIATION (declared_type))
-	/* For a non-template class, use the name location; for a template
-	   class (an explicit instantiation), use the current location.  */
-	input_location = location_of (declared_type);
-      warning (0, "attribute ignored in declaration of %q#T", declared_type);
-      warning (0, "attribute for %q#T must follow the %qs keyword",
-	       declared_type, class_key_or_enum_as_string (declared_type));
-      input_location = loc;
-=======
   if (declspecs->attributes && warn_attributes && declared_type)
     {
       location_t loc;
@@ -4309,7 +4295,6 @@
 	}
       else
 	warn_misplaced_attr_for_class_type (loc, declared_type);
->>>>>>> 747e4b8f
     }
 
   return declared_type;
@@ -10836,17 +10821,6 @@
       return nullptr_node;
     }
 
-  if (warn_zero_as_null_pointer_constant
-      && c_inhibit_evaluation_warnings == 0
-      && (TYPE_PTR_P (decl_type) || TYPE_PTR_TO_MEMBER_P (decl_type))
-      && null_ptr_cst_p (arg)
-      && !NULLPTR_TYPE_P (TREE_TYPE (arg)))
-    {
-      warning (OPT_Wzero_as_null_pointer_constant,
-	       "zero as null pointer constant");
-      return nullptr_node;
-    }
-
   /* [dcl.fct.default]
 
      Local variables shall not be used in default argument
