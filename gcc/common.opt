; Options for the language- and target-independent parts of the compiler.

<<<<<<< HEAD
; Copyright (C) 2003, 2004, 2005, 2006, 2007, 2008, 2009, 2010
=======
; Copyright (C) 2003, 2004, 2005, 2006, 2007, 2008, 2009
>>>>>>> e33a1692
; Free Software Foundation, Inc.
;
; This file is part of GCC.
;
; GCC is free software; you can redistribute it and/or modify it under
; the terms of the GNU General Public License as published by the Free
; Software Foundation; either version 3, or (at your option) any later
; version.
;
; GCC is distributed in the hope that it will be useful, but WITHOUT ANY
; WARRANTY; without even the implied warranty of MERCHANTABILITY or
; FITNESS FOR A PARTICULAR PURPOSE.  See the GNU General Public License
; for more details.
;
; You should have received a copy of the GNU General Public License
; along with GCC; see the file COPYING3.  If not see
; <http://www.gnu.org/licenses/>.

; See the GCC internals manual (options.texi) for a description of this file's format.

; Please try to keep this file in ASCII collating order.

-help
Common
Display this information

-help=
Common Report Joined
--help=<class>	Display descriptions of a specific class of options.  <class> is one or more of optimizers, target, warnings, undocumented, params

-target-help
Common
Alias for --help=target

;; The following four entries are to work around the gcc driver
;; program's insatiable desire to turn options starting with a
;; double dash (--) into options starting with a dash f (-f).
fhelp
Common Var(help_flag)

fhelp=
Common Joined

ftarget-help
Common

fversion
Common

-param
Common Separate
--param <param>=<value>	Set parameter <param> to value.  See below for a complete list of parameters

-version
Common

G
Common Joined Separate UInteger
-G<number>	Put global and static data smaller than <number> bytes into a special section (on some targets)

O
Common JoinedOrMissing Optimization
-O<number>	Set optimization level to <number>

Os
Common Optimization
Optimize for space rather than speed

Ofast
Common Optimization
Optimize for speed disregarding exact standards compliance

W
Common RejectNegative Var(extra_warnings) Warning
This switch is deprecated; use -Wextra instead

Waggregate-return
Common Var(warn_aggregate_return) Warning
Warn about returning structures, unions or arrays

Warray-bounds
Common Var(warn_array_bounds) Warning
Warn if an array is accessed out of bounds

Wattributes
Common Var(warn_attributes) Init(1) Warning
Warn about inappropriate attribute usage

Wcast-align
Common Var(warn_cast_align) Warning
Warn about pointer casts which increase alignment

Wcpp
Common Var(warn_cpp) Init(1) Warning
Warn when a #warning directive is encountered

Wdeprecated-declarations
Common Var(warn_deprecated_decl) Init(1) Warning
Warn about uses of __attribute__((deprecated)) declarations

Wdisabled-optimization
Common Var(warn_disabled_optimization) Warning
Warn when an optimization pass is disabled

Werror
Common Var(warnings_are_errors)
Treat all warnings as errors

Werror=
Common Joined
Treat specified warning as error

Wextra
Common Var(extra_warnings) Warning
Print extra (possibly unwanted) warnings

Wfatal-errors
Common Var(flag_fatal_errors)
Exit on the first error occurred

Wframe-larger-than=
Common RejectNegative Joined UInteger
-Wframe-larger-than=<number>	Warn if a function's stack frame requires more than <number> bytes

Winline
Common Var(warn_inline) Warning
Warn when an inlined function cannot be inlined

Wlarger-than-
Common RejectNegative Joined UInteger Warning Undocumented

Wlarger-than=
Common RejectNegative Joined UInteger Warning
-Wlarger-than=<number>	Warn if an object is larger than <number> bytes

Wunsafe-loop-optimizations
Common Var(warn_unsafe_loop_optimizations) Warning
Warn if the loop cannot be optimized due to nontrivial assumptions.

Wmissing-noreturn
Common Var(warn_missing_noreturn) Warning
Warn about functions which might be candidates for __attribute__((noreturn))

Wmudflap
Common Var(warn_mudflap) Init(1) Warning
Warn about constructs not instrumented by -fmudflap

Woverflow
Common Var(warn_overflow) Init(1) Warning
Warn about overflow in arithmetic expressions

Wpacked
Common Var(warn_packed) Warning
Warn when the packed attribute has no effect on struct layout

Wpadded
Common Var(warn_padded) Warning
Warn when padding is required to align structure members

Wshadow
Common Var(warn_shadow) Warning
Warn when one local variable shadows another

Wstack-protector
Common Var(warn_stack_protect) Warning
Warn when not issuing stack smashing protection for some reason

Wstrict-aliasing
Common Warning
Warn about code which might break strict aliasing rules

Wstrict-aliasing=
Common Joined RejectNegative UInteger Var(warn_strict_aliasing) Init(-1) Warning
Warn about code which might break strict aliasing rules

Wstrict-overflow
Common Warning
Warn about optimizations that assume that signed overflow is undefined

Wstrict-overflow=
Common Joined RejectNegative UInteger Var(warn_strict_overflow) Init(-1) Warning
Warn about optimizations that assume that signed overflow is undefined

Wsuggest-attribute=const
Common Var(warn_suggest_attribute_const) Warning
Warn about functions which might be candidates for __attribute__((const))

Wsuggest-attribute=pure
Common Var(warn_suggest_attribute_pure) Warning
Warn about functions which might be candidates for __attribute__((pure))

Wsuggest-attribute=noreturn
Common Var(warn_suggest_attribute_noreturn) Warning
Warn about functions which might be candidates for __attribute__((noreturn))

Wswitch
Common Var(warn_switch) Warning
Warn about enumerated switches, with no default, missing a case

Wswitch-default
Common Var(warn_switch_default) Warning
Warn about enumerated switches missing a \"default:\" statement

Wswitch-enum
Common Var(warn_switch_enum) Warning
Warn about all enumerated switches missing a specific case

Wsystem-headers
Common Var(warn_system_headers) Warning
Do not suppress warnings from system headers

Wtype-limits
Common Var(warn_type_limits) Init(-1) Warning
Warn if a comparison is always true or always false due to the limited range of the data type

Wuninitialized
Common Var(warn_uninitialized) Init(-1) Warning
Warn about uninitialized automatic variables

Wunreachable-code
Common
Does nothing. Preserved for backward compatibility.

Wunused
Common Var(warn_unused) Init(0) Warning
Enable all -Wunused- warnings

Wunused-but-set-parameter
Common Var(warn_unused_but_set_parameter) Init(-1) Warning
Warn when a function parameter is only set, otherwise unused

Wunused-but-set-variable
Common Var(warn_unused_but_set_variable) Init(-1) Warning
Warn when a variable is only set, otherwise unused

Wunused-function
Common Var(warn_unused_function) Init(-1) Warning
Warn when a function is unused

Wunused-label
Common Var(warn_unused_label) Init(-1) Warning
Warn when a label is unused

Wunused-parameter
Common Var(warn_unused_parameter) Init(-1) Warning
Warn when a function parameter is unused

Wunused-value
Common Var(warn_unused_value) Init(-1) Warning
Warn when an expression value is unused

Wunused-variable
Common Var(warn_unused_variable) Init(-1) Warning
Warn when a variable is unused

Wcoverage-mismatch
Common Var(warn_coverage_mismatch) Init(1) Warning
Warn in case profiles in -fprofile-use do not match

aux-info
Common Separate
-aux-info <file>	Emit declaration information into <file>

aux-info=
Common Joined

auxbase
Common Separate

auxbase-strip
Common Separate

d
Common Joined
-d<letters>	Enable dumps from specific passes of the compiler

dumpbase
Common Separate
-dumpbase <file>	Set the file basename to be used for dumps

dumpdir
Common Separate
-dumpdir <dir>	Set the directory name to be used for dumps

; The version of the C++ ABI in use.  The following values are allowed:
;
; 0: The version of the ABI believed most conformant with the C++ ABI
;    specification.  This ABI may change as bugs are discovered and fixed.
;    Therefore, 0 will not necessarily indicate the same ABI in different
;    versions of G++.
;
; 1: The version of the ABI first used in G++ 3.2.
;
; 2: The version of the ABI first used in G++ 3.4 (and current default).
;
; 3: The version of the ABI that fixes the missing underscore
;    in template non-type arguments of pointer type.
;
; 4: The version of the ABI that introduces unambiguous mangling of
;    vector types.
;
; Additional positive integers will be assigned as new versions of
; the ABI become the default version of the ABI.
fabi-version=
Common Joined RejectNegative UInteger Var(flag_abi_version) Init(2)

falign-functions
Common Report Var(align_functions,0) Optimization UInteger
Align the start of functions

falign-functions=
Common RejectNegative Joined UInteger

falign-jumps
Common Report Var(align_jumps,0) Optimization UInteger
Align labels which are only reached by jumping

falign-jumps=
Common RejectNegative Joined UInteger

falign-labels
Common Report Var(align_labels,0) Optimization UInteger
Align all labels

falign-labels=
Common RejectNegative Joined UInteger

falign-loops
Common Report Var(align_loops) Optimization UInteger
Align the start of loops

falign-loops=
Common RejectNegative Joined UInteger

fargument-alias
Common
Does nothing. Preserved for backward compatibility.

fargument-noalias
Common
Does nothing. Preserved for backward compatibility.

fargument-noalias-global
Common
Does nothing. Preserved for backward compatibility.

fargument-noalias-anything
Common
Does nothing. Preserved for backward compatibility.

fasynchronous-unwind-tables
Common Report Var(flag_asynchronous_unwind_tables) Optimization
Generate unwind tables that are exact at each instruction boundary

fauto-inc-dec
Common Report Var(flag_auto_inc_dec) Init(1)
Generate auto-inc/dec instructions

; -fcheck-bounds causes gcc to generate array bounds checks.
; For C, C++ and ObjC: defaults off.
; For Java: defaults to on.
; For Fortran: defaults to off.
fbounds-check
Common Report Var(flag_bounds_check)
Generate code to check bounds before indexing arrays

fbranch-count-reg
Common Report Var(flag_branch_on_count_reg) Init(1) Optimization
Replace add, compare, branch with branch on count register

fbranch-probabilities
Common Report Var(flag_branch_probabilities) Optimization
Use profiling information for branch probabilities

fbranch-target-load-optimize
Common Report Var(flag_branch_target_load_optimize) Optimization
Perform branch target load optimization before prologue / epilogue threading

fbranch-target-load-optimize2
Common Report Var(flag_branch_target_load_optimize2) Optimization
Perform branch target load optimization after prologue / epilogue threading

fbtr-bb-exclusive
Common Report Var(flag_btr_bb_exclusive) Optimization
Restrict target load migration not to re-use registers in any basic block

fcall-saved-
Common Joined RejectNegative
-fcall-saved-<register>	Mark <register> as being preserved across functions

fcall-used-
Common Joined RejectNegative
-fcall-used-<register>	Mark <register> as being corrupted by function calls

; Nonzero for -fcaller-saves: allocate values in regs that need to
; be saved across function calls, if that produces overall better code.
; Optional now, so people can test it.
fcaller-saves
Common Report Var(flag_caller_saves) Optimization
Save registers around function calls

fcheck-data-deps
Common Report Var(flag_check_data_deps)
Compare the results of several data dependence analyzers.

fcommon
Common Report Var(flag_no_common,0) Optimization
Do not put uninitialized globals in the common section

fcompare-debug=
Common JoinedOrMissing RejectNegative Var(flag_compare_debug_opt)
<<<<<<< HEAD
-fcompare-debug[=<opts>]	Compile with and without e.g. -gtoggle, and compare the final-insns dump
=======
-fcompare-debug[=<opts>] Compile with and without e.g. -gtoggle, and compare the final-insns dump
>>>>>>> e33a1692

fcompare-debug-second
Common RejectNegative Var(flag_compare_debug)
Run only the second compilation of -fcompare-debug

fconserve-stack
Common Var(flag_conserve_stack) Optimization
Do not perform optimizations increasing noticeably stack usage

fcprop-registers
Common Report Var(flag_cprop_registers) Optimization
Perform a register copy-propagation optimization pass

fcrossjumping
Common Report Var(flag_crossjumping) Optimization
Perform cross-jumping optimization

fcse-follow-jumps
Common Report Var(flag_cse_follow_jumps) Optimization
When running CSE, follow jumps to their targets

fcse-skip-blocks
Common
Does nothing.  Preserved for backward compatibility.

fcx-limited-range
Common Report Var(flag_cx_limited_range) Optimization
Omit range reduction step when performing complex division

fcx-fortran-rules
Common Report Var(flag_cx_fortran_rules) Optimization
Complex multiplication and division follow Fortran rules

fdata-sections
Common Report Var(flag_data_sections) Optimization
Place data items into their own section

fdbg-cnt-list
Common Report
List all available debugging counters with their limits and counts.

fdbg-cnt=
Common RejectNegative Joined
-fdbg-cnt=<counter>:<limit>[,<counter>:<limit>,...]	Set the debug counter limit.   

fdebug-prefix-map=
Common Joined RejectNegative
Map one directory name to another in debug information

; Nonzero for -fdefer-pop: don't pop args after each function call
; instead save them up to pop many calls' args with one insns.
fdefer-pop
Common Report Var(flag_defer_pop) Optimization
Defer popping functions args from stack until later

fdelayed-branch
Common Report Var(flag_delayed_branch) Optimization
Attempt to fill delay slots of branch instructions

fdelete-null-pointer-checks
Common Report Var(flag_delete_null_pointer_checks) Init(1) Optimization
Delete useless null pointer checks

fdiagnostics-show-location=
Common Joined RejectNegative
-fdiagnostics-show-location=[once|every-line]	How often to emit source location at the beginning of line-wrapped diagnostics

fdiagnostics-show-option
Common Var(flag_diagnostics_show_option) Init(1)
Amend appropriate diagnostic messages with the command line option that controls them

fdump-
Common Joined RejectNegative
-fdump-<type>	Dump various compiler internals to a file

fdump-final-insns=
Common RejectNegative Joined Var(flag_dump_final_insns)
-fdump-final-insns=filename	Dump to filename the insns at the end of translation

fdump-noaddr
Common Report Var(flag_dump_noaddr)
Suppress output of addresses in debugging dumps

fdump-unnumbered
Common Report Var(flag_dump_unnumbered) VarExists
Suppress output of instruction numbers, line number notes and addresses in debugging dumps

fdump-unnumbered-links
Common Report Var(flag_dump_unnumbered_links) VarExists
Suppress output of previous and next insn numbers in debugging dumps

fdwarf2-cfi-asm
Common Report Var(flag_dwarf2_cfi_asm) Init(HAVE_GAS_CFI_DIRECTIVE)
Enable CFI tables via GAS assembler directives.

fearly-inlining
Common Report Var(flag_early_inlining) Init(1) Optimization
Perform early inlining

feliminate-dwarf2-dups
Common Report Var(flag_eliminate_dwarf2_dups)
Perform DWARF2 duplicate elimination

fipa-sra
Common Report Var(flag_ipa_sra) Init(0) Optimization
Perform interprocedural reduction of aggregates

feliminate-unused-debug-symbols
Common Report Var(flag_debug_only_used_symbols)
Perform unused type elimination in debug info

feliminate-unused-debug-types
Common Report Var(flag_eliminate_unused_debug_types) Init(1)
Perform unused type elimination in debug info

femit-class-debug-always
Common Report Var(flag_emit_class_debug_always) Init(0)
Do not suppress C++ class debug information.

fenable-icf-debug
Common Report Var(flag_enable_icf_debug)
Generate debug information to support Identical Code Folding (ICF)

fexceptions
Common Report Var(flag_exceptions) Optimization
Enable exception handling

fexpensive-optimizations
Common Report Var(flag_expensive_optimizations) Optimization
Perform a number of minor, expensive optimizations

fexcess-precision=
Common Joined RejectNegative
-fexcess-precision=[fast|standard]	Specify handling of excess floating-point precision

ffast-math
Common

ffinite-math-only
Common Report Var(flag_finite_math_only) Optimization
Assume no NaNs or infinities are generated

ffixed-
Common Joined RejectNegative
-ffixed-<register>	Mark <register> as being unavailable to the compiler

ffloat-store
Common Report Var(flag_float_store) Optimization
Don't allocate floats and doubles in extended-precision registers

fforce-addr
Common
Does nothing.  Preserved for backward compatibility.

fforward-propagate
Common Report Var(flag_forward_propagate) Optimization
Perform a forward propagation pass on RTL

; Nonzero means don't put addresses of constant functions in registers.
; Used for compiling the Unix kernel, where strange substitutions are
; done on the assembly output.
ffunction-cse
Common Report Var(flag_no_function_cse,0)
Allow function addresses to be held in registers

ffunction-sections
Common Report Var(flag_function_sections)
Place each function into its own section

fgcse
Common Report Var(flag_gcse) Optimization
Perform global common subexpression elimination

fgcse-lm
Common Report Var(flag_gcse_lm) Init(1) Optimization
Perform enhanced load motion during global common subexpression elimination

fgcse-sm
Common Report Var(flag_gcse_sm) Init(0) Optimization
Perform store motion after global common subexpression elimination

fgcse-las
Common Report Var(flag_gcse_las) Init(0) Optimization
Perform redundant load after store elimination in global common subexpression
elimination

fgcse-after-reload
Common Report Var(flag_gcse_after_reload) Optimization
Perform global common subexpression elimination after register allocation
has finished

; This option is not documented yet as its semantics will change.
fgraphite
Common Report Var(flag_graphite)
Enable in and out of Graphite representation

fgraphite-identity
Common Report Var(flag_graphite_identity) Optimization
Enable Graphite Identity transformation

floop-parallelize-all
Common Report Var(flag_loop_parallelize_all) Optimization
Mark all loops as parallel

floop-strip-mine
Common Report Var(flag_loop_strip_mine) Optimization
Enable Loop Strip Mining transformation

floop-interchange
Common Report Var(flag_loop_interchange) Optimization
Enable Loop Interchange transformation

floop-block
Common Report Var(flag_loop_block) Optimization
Enable Loop Blocking transformation

<<<<<<< HEAD
fstrict-volatile-bitfields
Common Report Var(flag_strict_volatile_bitfields) Init(-1)
Force bitfield accesses to match their type width

=======
>>>>>>> e33a1692
fguess-branch-probability
Common Report Var(flag_guess_branch_prob) Optimization
Enable guessing of branch probabilities

; Nonzero means ignore `#ident' directives.  0 means handle them.
; Generate position-independent code for executables if possible
; On SVR4 targets, it also controls whether or not to emit a
; string identifying the compiler.
fident
Common Report Var(flag_no_ident,0)
Process #ident directives

fif-conversion
Common Report Var(flag_if_conversion) Optimization
Perform conversion of conditional jumps to branchless equivalents

fif-conversion2
Common Report Var(flag_if_conversion2) Optimization
Perform conversion of conditional jumps to conditional execution

; -finhibit-size-directive inhibits output of .size for ELF.
; This is used only for compiling crtstuff.c,
; and it may be extended to other effects
; needed for crtstuff.c on other systems.
finhibit-size-directive
Common Report Var(flag_inhibit_size_directive)
Do not generate .size directives

findirect-inlining
Common Report Var(flag_indirect_inlining)
Perform indirect inlining

; Nonzero means that functions declared `inline' will be treated
; as `static'.  Prevents generation of zillions of copies of unused
; static inline functions; instead, `inlines' are written out
; only when actually used.  Used in conjunction with -g.  Also
; does the right thing with #pragma interface.
finline
Common Report Var(flag_no_inline,0) Init(0)
Pay attention to the \"inline\" keyword

finline-small-functions
Common Report Var(flag_inline_small_functions) Optimization
Integrate simple functions into their callers when code size is known to not growth

finline-functions
Common Report Var(flag_inline_functions) Optimization
Integrate simple functions into their callers

finline-functions-called-once
Common Report Var(flag_inline_functions_called_once) Init(1) Optimization
Integrate functions called once into their callers

finline-limit-
Common RejectNegative Joined UInteger

finline-limit=
Common RejectNegative Joined UInteger
-finline-limit=<number>	Limit the size of inlined functions to <number>

finstrument-functions
Common Report Var(flag_instrument_function_entry_exit)
Instrument function entry and exit with profiling calls

finstrument-functions-exclude-function-list=
Common RejectNegative Joined
-finstrument-functions-exclude-function-list=name,...  Do not instrument listed functions

finstrument-functions-exclude-file-list=
Common RejectNegative Joined
-finstrument-functions-exclude-file-list=filename,...  Do not instrument functions listed in files

fipa-cp
Common Report Var(flag_ipa_cp) Optimization
Perform Interprocedural constant propagation

fipa-cp-clone
Common Report Var(flag_ipa_cp_clone) Optimization
Perform cloning to make Interprocedural constant propagation stronger

<<<<<<< HEAD
fipa-profile
Common Report Var(flag_ipa_profile) Init(0) Optimization
Perform interprocedural profile propagation
=======
fipa-pure-const
Common Report Var(flag_ipa_pure_const) Init(0) Optimization
Discover pure and const functions
>>>>>>> e33a1692

fipa-pta
Common Report Var(flag_ipa_pta) Init(0) Optimization
Perform interprocedural points-to analysis

fipa-pure-const
Common Report Var(flag_ipa_pure_const) Init(0) Optimization
Discover pure and const functions

fipa-reference
Common Report Var(flag_ipa_reference) Init(0) Optimization
Discover readonly and non addressable static variables

fipa-matrix-reorg
Common Report Var(flag_ipa_matrix_reorg) Optimization
Perform matrix layout flattening and transposing based
on profiling information.

fipa-struct-reorg
Common Report Var(flag_ipa_struct_reorg)
Perform structure layout optimizations based
on profiling information.

fira-algorithm=
Common Joined RejectNegative
-fira-algorithm=[CB|priority] Set the used IRA algorithm

fira-region=
Common Joined RejectNegative
-fira-region=[one|all|mixed] Set regions for IRA

fira-coalesce
Common Report Var(flag_ira_coalesce) Init(0)
Do optimistic coalescing.

<<<<<<< HEAD
fira-loop-pressure
Common Report Var(flag_ira_loop_pressure)
Use IRA based register pressure calculation
in RTL loop optimizations.

=======
>>>>>>> e33a1692
fira-share-save-slots
Common Report Var(flag_ira_share_save_slots) Init(1)
Share slots for saving different hard registers.

fira-share-spill-slots
Common Report Var(flag_ira_share_spill_slots) Init(1)
Share stack slots for spilled pseudo-registers.

fira-verbose=
<<<<<<< HEAD
Common RejectNegative Joined UInteger Var(flag_ira_verbose) Init(5)
-fira-verbose=<number>	Control IRA's level of diagnostic messages.
=======
Common RejectNegative Joined UInteger
-fira-verbose=<number> Control IRA's level of diagnostic messages.
>>>>>>> e33a1692

fivopts
Common Report Var(flag_ivopts) Init(1) Optimization
Optimize induction variables on trees

fjump-tables
Common Var(flag_jump_tables) Init(1) Optimization
Use jump tables for sufficiently large switch statements

fkeep-inline-functions
Common Report Var(flag_keep_inline_functions)
Generate code for functions even if they are fully inlined

fkeep-static-consts
Common Report Var(flag_keep_static_consts) Init(1)
Emit static const variables even if they are not used

fleading-underscore
Common Report Var(flag_leading_underscore) Init(-1)
Give external symbols a leading underscore

floop-optimize
Common
Does nothing.  Preserved for backward compatibility.

flto
Common Var(flag_lto)
Enable link-time optimization.

; The initial value of -1 comes from Z_DEFAULT_COMPRESSION in zlib.h.
flto-compression-level=
Common Joined RejectNegative UInteger Var(flag_lto_compression_level) Init(-1)
-flto-compression-level=<number>	Use zlib compression level <number> for IL

flto-report
Common Report Var(flag_lto_report) Init(0) Optimization
Report various link-time optimization statistics

fmath-errno
Common Report Var(flag_errno_math) Init(1) Optimization
Set errno after built-in math functions

fmem-report
Common Report Var(mem_report)
Report on permanent memory allocation

; This will attempt to merge constant section constants, if 1 only
; string constants and constants from constant pool, if 2 also constant
; variables.
fmerge-all-constants
Common Report Var(flag_merge_constants,2) Init(1) Optimization
Attempt to merge identical constants and constant variables

fmerge-constants
Common Report Var(flag_merge_constants,1) VarExists Optimization
Attempt to merge identical constants across compilation units

fmerge-debug-strings
Common Report Var(flag_merge_debug_strings) Init(1)
Attempt to merge identical debug strings across compilation units

fmessage-length=
Common RejectNegative Joined UInteger
-fmessage-length=<number>	Limit diagnostics to <number> characters per line.  0 suppresses line-wrapping

fmodulo-sched
Common Report Var(flag_modulo_sched) Optimization
Perform SMS based modulo scheduling before the first scheduling pass

fmodulo-sched-allow-regmoves
Common Report Var(flag_modulo_sched_allow_regmoves)
Perform SMS based modulo scheduling with register moves allowed

fmove-loop-invariants
Common Report Var(flag_move_loop_invariants) Init(1) Optimization
Move loop invariant computations out of loops

fmudflap
Common RejectNegative Report Var(flag_mudflap)
Add mudflap bounds-checking instrumentation for single-threaded program

fmudflapth
Common RejectNegative Report VarExists Var(flag_mudflap,2)
Add mudflap bounds-checking instrumentation for multi-threaded program

fmudflapir
Common RejectNegative Report Var(flag_mudflap_ignore_reads)
Ignore read operations when inserting mudflap instrumentation

fdce
Common Var(flag_dce) Init(1) Optimization
Use the RTL dead code elimination pass

fdse
Common Var(flag_dse) Init(1) Optimization
Use the RTL dead store elimination pass

freschedule-modulo-scheduled-loops
Common Report Var(flag_resched_modulo_sched) Optimization
Enable/Disable the traditional scheduling in loops that already passed modulo scheduling

fnon-call-exceptions
Common Report Var(flag_non_call_exceptions) Optimization
Support synchronous non-call exceptions

fomit-frame-pointer
Common Report Var(flag_omit_frame_pointer) Optimization
When possible do not generate stack frames

foptimize-register-move
Common Report Var(flag_regmove) Optimization
Do the full register move optimization pass

foptimize-sibling-calls
Common Report Var(flag_optimize_sibling_calls) Optimization
Optimize sibling and tail recursive calls

fpartial-inlining
Common Report Var(flag_partial_inlining)
Perform partial inlining

fpre-ipa-mem-report
Common Report Var(pre_ipa_mem_report)
Report on memory allocation before interprocedural optimization

fpost-ipa-mem-report
Common Report Var(post_ipa_mem_report)
Report on memory allocation before interprocedural optimization

fpack-struct
Common Report Var(flag_pack_struct) Optimization
Pack structure members together without holes

fpack-struct=
Common RejectNegative Joined UInteger Optimization
-fpack-struct=<number>	Set initial maximum structure member alignment

fpcc-struct-return
Common Report Var(flag_pcc_struct_return,1) Init(DEFAULT_PCC_STRUCT_RETURN)
Return small aggregates in memory, not registers

fpeel-loops
Common Report Var(flag_peel_loops) Optimization
Perform loop peeling

fpeephole
Common Report Var(flag_no_peephole,0) Optimization
Enable machine specific peephole optimizations

fpeephole2
Common Report Var(flag_peephole2) Optimization
Enable an RTL peephole pass before sched2

fPIC
Common Report Var(flag_pic,2)
Generate position-independent code if possible (large mode)

fPIE
Common Report Var(flag_pie,2)
Generate position-independent code for executables if possible (large mode)

fpic
Common Report Var(flag_pic,1) VarExists
Generate position-independent code if possible (small mode)

fpie
Common Report Var(flag_pie,1) VarExists
Generate position-independent code for executables if possible (small mode)

fplugin=
Common Joined RejectNegative
Specify a plugin to load

fplugin-arg-
Common Joined RejectNegative
<<<<<<< HEAD
-fplugin-arg-<name>-<key>[=<value>]	Specify argument <key>=<value> for plugin <name>
=======
-fplugin-arg-<name>-<key>[=<value>] Specify argument <key>=<value> for plugin <name>
>>>>>>> e33a1692

fpredictive-commoning
Common Report Var(flag_predictive_commoning) Optimization
Run predictive commoning optimization.

fprefetch-loop-arrays
Common Report Var(flag_prefetch_loop_arrays) Init(-1) Optimization
Generate prefetch instructions, if available, for arrays in loops

fprofile
Common Report Var(profile_flag)
Enable basic program profiling code

fprofile-arcs
Common Report Var(profile_arc_flag)
Insert arc-based program profiling code

fprofile-dir=
Common Joined RejectNegative
Set the top-level directory for storing the profile data.
The default is 'pwd'.

fprofile-correction
Common Report Var(flag_profile_correction)
Enable correction of flow inconsistent profile data input

fprofile-generate
Common
Enable common options for generating profile info for profile feedback directed optimizations

fprofile-generate=
Common Joined RejectNegative
Enable common options for generating profile info for profile feedback directed optimizations, and set -fprofile-dir=

fprofile-use
Common Var(flag_profile_use)
Enable common options for performing profile feedback directed optimizations

fprofile-use=
Common Joined RejectNegative
Enable common options for performing profile feedback directed optimizations, and set -fprofile-dir=

fprofile-values
Common Report Var(flag_profile_values)
Insert code to profile values of expressions

frandom-seed
Common

frandom-seed=
Common Joined RejectNegative
-frandom-seed=<string>	Make compile reproducible using <string>

; This switch causes the command line that was used to create an
; object file to be recorded into the object file.  The exact format
; of this recording is target and binary file format dependent.
; It is related to the -fverbose-asm switch, but that switch only
; records information in the assembler output file as comments, so
; they never reach the object file.
frecord-gcc-switches
Common Report Var(flag_record_gcc_switches)
Record gcc command line switches in the object file.

freg-struct-return
Common Report Var(flag_pcc_struct_return,0) VarExists Optimization
Return small aggregates in registers

fregmove
Common Report Var(flag_regmove) Optimization
Enables a register move optimization

frename-registers
Common Report Var(flag_rename_registers) Init(2) Optimization
Perform a register renaming optimization pass

freorder-blocks
Common Report Var(flag_reorder_blocks) Optimization
Reorder basic blocks to improve code placement

freorder-blocks-and-partition
Common Report Var(flag_reorder_blocks_and_partition) Optimization
Reorder basic blocks and partition into hot and cold sections

freorder-functions
Common Report Var(flag_reorder_functions) Optimization
Reorder functions to improve code placement

frerun-cse-after-loop
Common Report Var(flag_rerun_cse_after_loop) Init(2) Optimization
Add a common subexpression elimination pass after loop optimizations

frerun-loop-opt
Common
Does nothing.  Preserved for backward compatibility.

frounding-math
Common Report Var(flag_rounding_math) Optimization
Disable optimizations that assume default FP rounding behavior

fsched-interblock
Common Report Var(flag_schedule_interblock) Init(1) Optimization
Enable scheduling across basic blocks

fsched-pressure
Common Report Var(flag_sched_pressure) Init(0) Optimization
Enable register pressure sensitive insn scheduling

fsched-spec
Common Report Var(flag_schedule_speculative) Init(1) Optimization
Allow speculative motion of non-loads

fsched-spec-load
Common Report Var(flag_schedule_speculative_load) Optimization
Allow speculative motion of some loads

fsched-spec-load-dangerous
Common Report Var(flag_schedule_speculative_load_dangerous) Optimization
Allow speculative motion of more loads

fsched-verbose=
Common RejectNegative Joined
-fsched-verbose=<number>	Set the verbosity level of the scheduler

fsched2-use-superblocks
Common Report Var(flag_sched2_use_superblocks) Optimization
If scheduling post reload, do superblock scheduling

fsched2-use-traces
Common
Does nothing.  Preserved for backward compatibility.

fschedule-insns
Common Report Var(flag_schedule_insns) Optimization
Reschedule instructions before register allocation

fschedule-insns2
Common Report Var(flag_schedule_insns_after_reload) Optimization
Reschedule instructions after register allocation

; This flag should be on when a target implements non-trivial
; scheduling hooks, maybe saving some information for its own sake.
; On IA64, for example, this is used for correct bundling. 
fselective-scheduling
Common Report Var(flag_selective_scheduling) Optimization
Schedule instructions using selective scheduling algorithm

fselective-scheduling2
Common Report Var(flag_selective_scheduling2) Optimization 
Run selective scheduling after reload

fsel-sched-pipelining
Common Report Var(flag_sel_sched_pipelining) Init(0) Optimization
Perform software pipelining of inner loops during selective scheduling

fsel-sched-pipelining-outer-loops
Common Report Var(flag_sel_sched_pipelining_outer_loops) Init(0) Optimization
Perform software pipelining of outer loops during selective scheduling

fsel-sched-reschedule-pipelined
Common Report Var(flag_sel_sched_reschedule_pipelined) Init(0) Optimization
Reschedule pipelined regions without pipelining

; sched_stalled_insns means that insns can be moved prematurely from the queue
; of stalled insns into the ready list.
fsched-stalled-insns
Common Report Var(flag_sched_stalled_insns) Optimization UInteger
Allow premature scheduling of queued insns

fsched-stalled-insns=
Common RejectNegative Joined UInteger
-fsched-stalled-insns=<number>	Set number of queued insns that can be prematurely scheduled

; sched_stalled_insns_dep controls how many recently scheduled cycles will
; be examined for a dependency on a stalled insn that is candidate for
; premature removal from the queue of stalled insns into the ready list (has
; an effect only if the flag 'sched_stalled_insns' is set).
fsched-stalled-insns-dep
Common Report Var(flag_sched_stalled_insns_dep,1) Init(1) Optimization UInteger
Set dependence distance checking in premature scheduling of queued insns

fsched-stalled-insns-dep=
Common RejectNegative Joined UInteger
-fsched-stalled-insns-dep=<number>	Set dependence distance checking in premature scheduling of queued insns

fsched-group-heuristic
Common Report Var(flag_sched_group_heuristic) Init(1) Optimization
Enable the group heuristic in the scheduler

fsched-critical-path-heuristic
Common Report Var(flag_sched_critical_path_heuristic) Init(1) Optimization
Enable the critical path heuristic in the scheduler

fsched-spec-insn-heuristic
Common Report Var(flag_sched_spec_insn_heuristic) Init(1) Optimization
Enable the speculative instruction heuristic in the scheduler

fsched-rank-heuristic
Common Report Var(flag_sched_rank_heuristic) Init(1) Optimization
Enable the rank heuristic in the scheduler

fsched-last-insn-heuristic
Common Report Var(flag_sched_last_insn_heuristic) Init(1) Optimization
Enable the last instruction heuristic in the scheduler

fsched-dep-count-heuristic
Common Report Var(flag_sched_dep_count_heuristic) Init(1) Optimization
Enable the dependent count heuristic in the scheduler

fsection-anchors
Common Report Var(flag_section_anchors) Optimization
Access data in the same section from shared anchor points

fsee
Common
Does nothing.  Preserved for backward compatibility.
<<<<<<< HEAD

fzee
Common Report Var(flag_zee) Init(0)
Eliminate redundant zero extensions on targets that support implicit extensions.

fshow-column
Common Report Var(flag_show_column) Init(1)
=======

fshow-column
Common C ObjC C++ ObjC++ Report Var(flag_show_column) Init(1)
>>>>>>> e33a1692
Show column numbers in diagnostics, when available.  Default on

fsignaling-nans
Common Report Var(flag_signaling_nans) Optimization
Disable optimizations observable by IEEE signaling NaNs

fsigned-zeros
Common Report Var(flag_signed_zeros) Init(1) Optimization
Disable floating point optimizations that ignore the IEEE signedness of zero

fsingle-precision-constant
Common Report Var(flag_single_precision_constant) Optimization
Convert floating point constants to single precision constants

fsplit-ivs-in-unroller
Common Report Var(flag_split_ivs_in_unroller) Init(1) Optimization
Split lifetimes of induction variables when loops are unrolled

fsplit-wide-types
Common Report Var(flag_split_wide_types) Optimization
Split wide types into independent registers

fvariable-expansion-in-unroller
Common Report Var(flag_variable_expansion_in_unroller) Optimization
Apply variable expansion when loops are unrolled

fstack-check=
Common Report RejectNegative Joined
-fstack-check=[no|generic|specific]	Insert stack checking code into the program

fstack-check
Common Report
Insert stack checking code into the program.  Same as -fstack-check=specific

fstack-limit
Common

fstack-limit-register=
Common RejectNegative Joined
-fstack-limit-register=<register>	Trap if the stack goes past <register>

fstack-limit-symbol=
Common RejectNegative Joined
-fstack-limit-symbol=<name>	Trap if the stack goes past symbol <name>

fstack-protector
Common Report Var(flag_stack_protect, 1)
Use propolice as a stack protection method

fstack-protector-all
Common Report RejectNegative Var(flag_stack_protect, 2) VarExists
Use a stack protection method for every function

fstrength-reduce
Common
Does nothing.  Preserved for backward compatibility.

; Nonzero if we should do (language-dependent) alias analysis.
; Typically, this analysis will assume that expressions of certain
; types do not alias expressions of certain other types.  Only used
; if alias analysis (in general) is enabled.
fstrict-aliasing
Common Report Var(flag_strict_aliasing) Optimization
Assume strict aliasing rules apply

fstrict-overflow
Common Report Var(flag_strict_overflow)
Treat signed overflow as undefined

fsyntax-only
Common Report Var(flag_syntax_only)
Check for syntax errors, then stop

ftest-coverage
Common Report Var(flag_test_coverage)
Create data files needed by \"gcov\"

fthread-jumps
Common Report Var(flag_thread_jumps) Optimization
Perform jump threading optimizations

ftime-report
Common Report Var(time_report)
Report the time taken by each compiler pass

ftls-model=
Common Joined RejectNegative
-ftls-model=[global-dynamic|local-dynamic|initial-exec|local-exec]	Set the default thread-local storage code generation model

ftoplevel-reorder
Common Report Var(flag_toplevel_reorder) Init(2) Optimization
Reorder top level functions, variables, and asms

ftracer
Common Report Var(flag_tracer)
Perform superblock formation via tail duplication

; Zero means that floating-point math operations cannot generate a
; (user-visible) trap.  This is the case, for example, in nonstop
; IEEE 754 arithmetic.
ftrapping-math
Common Report Var(flag_trapping_math) Init(1) Optimization
Assume floating-point operations can trap

ftrapv
Common Report Var(flag_trapv) Optimization
Trap for signed overflow in addition, subtraction and multiplication

ftree-ccp
Common Report Var(flag_tree_ccp) Optimization
Enable SSA-CCP optimization on trees

ftree-store-ccp
Common
Does nothing.  Preserved for backward compatibility.

ftree-ch
Common Report Var(flag_tree_ch) Optimization
Enable loop header copying on trees

ftree-copyrename
Common Report Var(flag_tree_copyrename) Optimization
Replace SSA temporaries with better names in copies

ftree-copy-prop
Common Report Var(flag_tree_copy_prop) Optimization
Enable copy propagation on trees

ftree-store-copy-prop
Common
Does nothing.  Preserved for backward compatibility.

ftree-cselim
Common Report Var(flag_tree_cselim) Init(2) Optimization
Transform condition stores into unconditional ones

ftree-switch-conversion
Common Report Var(flag_tree_switch_conversion) Optimization
Perform conversions of switch initializations.

ftree-dce
Common Report Var(flag_tree_dce) Optimization
Enable SSA dead code elimination optimization on trees

ftree-dominator-opts
Common Report Var(flag_tree_dom) Optimization
Enable dominator optimizations

ftree-dse
Common Report Var(flag_tree_dse) Optimization
Enable dead store elimination

ftree-forwprop
Common Report Var(flag_tree_forwprop) Init(1) Optimization
Enable forward propagation on trees

ftree-fre
Common Report Var(flag_tree_fre) Optimization
Enable Full Redundancy Elimination (FRE) on trees

ftree-loop-distribution
Common Report Var(flag_tree_loop_distribution) Optimization
Enable loop distribution on trees

ftree-loop-im
Common Report Var(flag_tree_loop_im) Init(1) Optimization
Enable loop invariant motion on trees

ftree-loop-linear
Common Report Var(flag_tree_loop_linear) Optimization
Enable linear loop transforms on trees

ftree-loop-ivcanon
Common Report Var(flag_tree_loop_ivcanon) Init(1) Optimization
Create canonical induction variables in loops

ftree-loop-optimize
Common Report Var(flag_tree_loop_optimize) Init(1) Optimization
Enable loop optimizations on tree level

ftree-parallelize-loops=
Common Report Joined RejectNegative UInteger Var(flag_tree_parallelize_loops) Init(1)
Enable automatic parallelization of loops

ftree-phiprop
Common Report Var(flag_tree_phiprop) Init(1) Optimization
Enable hoisting loads from conditional pointers.

ftree-pre
Common Report Var(flag_tree_pre) Optimization
Enable SSA-PRE optimization on trees

ftree-pta
Common Report Var(flag_tree_pta) Init(1) Optimization
Perform function-local points-to analysis on trees.

ftree-reassoc
Common Report Var(flag_tree_reassoc) Init(1) Optimization
Enable reassociation on tree level

ftree-salias
Common
Does nothing.  Preserved for backward compatibility.

ftree-sink
Common Report Var(flag_tree_sink) Optimization
Enable SSA code sinking on trees

ftree-sra
Common Report Var(flag_tree_sra) Optimization
Perform scalar replacement of aggregates

ftree-ter
Common Report Var(flag_tree_ter) Init(1) Optimization
Replace temporary expressions in the SSA->normal pass

ftree-lrs
Common Report Var(flag_tree_live_range_split) Optimization
Perform live range splitting during the SSA->normal pass

ftree-vrp
Common Report Var(flag_tree_vrp) Init(0) Optimization
Perform Value Range Propagation on trees

funit-at-a-time
Common Report Var(flag_unit_at_a_time) Init(1) Optimization
Compile whole compilation unit at a time

funroll-loops
Common Report Var(flag_unroll_loops) Optimization
Perform loop unrolling when iteration count is known

funroll-all-loops
Common Report Var(flag_unroll_all_loops) Optimization
Perform loop unrolling for all loops

; Nonzero means that loop optimizer may assume that the induction variables
; that control loops do not overflow and that the loops with nontrivial
; exit condition are not infinite
funsafe-loop-optimizations
Common Report Var(flag_unsafe_loop_optimizations) Optimization
Allow loop optimizations to assume that the loops behave in normal way

fassociative-math
Common Report Var(flag_associative_math)
Allow optimization for floating-point arithmetic which may change the
result of the operation due to rounding.

freciprocal-math
Common Report Var(flag_reciprocal_math)
Same as -fassociative-math for expressions which include division.

; Nonzero means that unsafe floating-point math optimizations are allowed
; for the sake of speed.  IEEE compliance is not guaranteed, and operations
; are allowed to assume that their arguments and results are "normal"
; (e.g., nonnegative for SQRT).
funsafe-math-optimizations
Common Report Var(flag_unsafe_math_optimizations) Optimization
Allow math optimizations that may violate IEEE or ISO standards

funswitch-loops
Common Report Var(flag_unswitch_loops) Optimization
Perform loop unswitching

funwind-tables
Common Report Var(flag_unwind_tables) Optimization
Just generate unwind tables for exception handling

fuse-linker-plugin
Common Undocumented

fvar-tracking
Common Report Var(flag_var_tracking) VarExists Optimization
Perform variable tracking

fvar-tracking-assignments
Common Report Var(flag_var_tracking_assignments) VarExists Optimization
Perform variable tracking by annotating assignments

fvar-tracking-assignments-toggle
Common Report Var(flag_var_tracking_assignments_toggle) VarExists Optimization
Toggle -fvar-tracking-assignments

fvar-tracking-uninit
Common Report Var(flag_var_tracking_uninit) Optimization
Perform variable tracking and also tag variables that are uninitialized

ftree-vectorize
Common Report Var(flag_tree_vectorize) Optimization
Enable loop vectorization on trees

ftree-slp-vectorize
Common Report Var(flag_tree_slp_vectorize) Init(2) Optimization
Enable basic block vectorization (SLP) on trees

fvect-cost-model
Common Report Var(flag_vect_cost_model) Optimization
Enable use of cost model in vectorization

ftree-vect-loop-version
Common Report Var(flag_tree_vect_loop_version) Init(1) Optimization
Enable loop versioning when doing loop vectorization on trees

ftree-vectorizer-verbose=
Common RejectNegative Joined
-ftree-vectorizer-verbose=<number>	Set the verbosity level of the vectorizer

ftree-scev-cprop
Common Report Var(flag_tree_scev_cprop) Init(1) Optimization
Enable copy propagation of scalar-evolution information.

; -fverbose-asm causes extra commentary information to be produced in
; the generated assembly code (to make it more readable).  This option
; is generally only of use to those who actually need to read the
; generated assembly code (perhaps while debugging the compiler itself).
; -fno-verbose-asm, the default, causes the extra information
; to not be added and is useful when comparing two assembler files.
fverbose-asm
Common Report Var(flag_verbose_asm)
Add extra commentary to assembler output

fvisibility=
Common Joined RejectNegative
-fvisibility=[default|internal|hidden|protected]	Set the default symbol visibility


fvpt
Common Report Var(flag_value_profile_transformations) Optimization
Use expression value profiles in optimizations

fweb
Common Report Var(flag_web) Init(2) Optimization
Construct webs and split unrelated uses of single variable

<<<<<<< HEAD
fwhopr
Common
Enable partitioned link-time optimization

fwhopr=
Common RejectNegative UInteger Joined Var(flag_whopr)
Enable partitioned link-time optimization with specified number of parallel jobs

=======
>>>>>>> e33a1692
ftree-builtin-call-dce
Common Report Var(flag_tree_builtin_call_dce) Init(0) Optimization
Enable conditional dead code elimination for builtin calls

fwhole-program
Common Report Var(flag_whole_program) Init(0) Optimization
Perform whole program optimizations

fwrapv
Common Report Var(flag_wrapv) Optimization
Assume signed arithmetic overflow wraps around

fzero-initialized-in-bss
Common Report Var(flag_zero_initialized_in_bss) Init(1)
Put zero initialized data in the bss section

g
Common JoinedOrMissing
Generate debug information in default format

gcoff
Common JoinedOrMissing Negative(gdwarf-)
Generate debug information in COFF format

gdwarf-
Common Joined UInteger Var(dwarf_version) Init(2) Negative(gstabs)
Generate debug information in DWARF v2 (or later) format

ggdb
Common JoinedOrMissing
Generate debug information in default extended format

gstabs
Common JoinedOrMissing Negative(gstabs+)
Generate debug information in STABS format

gstabs+
Common JoinedOrMissing Negative(gvms)
Generate debug information in extended STABS format

gno-strict-dwarf
Common RejectNegative Var(dwarf_strict,0) Init(-1)
Emit DWARF additions beyond selected version

gstrict-dwarf
Common Report RejectNegative Var(dwarf_strict,1) VarExists
Don't emit DWARF additions beyond selected version

gtoggle
Common Report Var(flag_gtoggle)
Toggle debug information generation

gvms
Common JoinedOrMissing Negative(gxcoff)
Generate debug information in VMS format

gxcoff
Common JoinedOrMissing Negative(gxcoff+)
Generate debug information in XCOFF format

gxcoff+
Common JoinedOrMissing Negative(gcoff)
Generate debug information in extended XCOFF format

iplugindir=
Common Joined Var(plugindir_string) Init(0)
-iplugindir=<dir>	Set <dir> to be the default plugin directory

o
Common Joined Separate
-o <file>	Place output into <file>

p
Common Var(profile_flag)
Enable function profiling

pedantic
Common Var(pedantic)
Issue warnings needed for strict compliance to the standard

pedantic-errors
Common
Like -pedantic but issue them as errors

quiet
Common Var(quiet_flag)
Do not display functions compiled or elapsed time

version
Common Var(version_flag)
Display the compiler's version

w
Common Var(inhibit_warnings)
Suppress warnings

shared
Common RejectNegative Negative(pie)
Create a shared library

pie
Common RejectNegative Negative(shared)
Create a position independent executable

; This comment is to ensure we retain the blank line above.<|MERGE_RESOLUTION|>--- conflicted
+++ resolved
@@ -1,10 +1,6 @@
 ; Options for the language- and target-independent parts of the compiler.
 
-<<<<<<< HEAD
 ; Copyright (C) 2003, 2004, 2005, 2006, 2007, 2008, 2009, 2010
-=======
-; Copyright (C) 2003, 2004, 2005, 2006, 2007, 2008, 2009
->>>>>>> e33a1692
 ; Free Software Foundation, Inc.
 ;
 ; This file is part of GCC.
@@ -27,43 +23,51 @@
 
 ; Please try to keep this file in ASCII collating order.
 
+###
+Driver
+
 -help
-Common
+Common Driver
 Display this information
 
 -help=
-Common Report Joined
+Common Driver Report Joined
 --help=<class>	Display descriptions of a specific class of options.  <class> is one or more of optimizers, target, warnings, undocumented, params
 
 -target-help
-Common
+Common Driver
 Alias for --help=target
 
 ;; The following four entries are to work around the gcc driver
 ;; program's insatiable desire to turn options starting with a
 ;; double dash (--) into options starting with a dash f (-f).
 fhelp
-Common Var(help_flag)
+Common Driver Var(help_flag)
 
 fhelp=
-Common Joined
+Common Driver Joined
 
 ftarget-help
-Common
+Common Driver
 
 fversion
-Common
+Common Driver
 
 -param
 Common Separate
 --param <param>=<value>	Set parameter <param> to value.  See below for a complete list of parameters
 
+-sysroot=
+Driver JoinedOrMissing
+
 -version
-Common
-
-G
-Common Joined Separate UInteger
--G<number>	Put global and static data smaller than <number> bytes into a special section (on some targets)
+Common Driver
+
+B
+Driver Joined Separate
+
+E
+Driver
 
 O
 Common JoinedOrMissing Optimization
@@ -77,10 +81,22 @@
 Common Optimization
 Optimize for speed disregarding exact standards compliance
 
+S
+Driver
+
 W
 Common RejectNegative Var(extra_warnings) Warning
 This switch is deprecated; use -Wextra instead
 
+Wa,
+Driver JoinedOrMissing
+
+Wl,
+Driver JoinedOrMissing
+
+Wp,
+Driver JoinedOrMissing
+
 Waggregate-return
 Common Var(warn_aggregate_return) Warning
 Warn about returning structures, unions or arrays
@@ -216,6 +232,10 @@
 Common Var(warn_system_headers) Warning
 Do not suppress warnings from system headers
 
+Wtrampolines
+Common Var(warn_trampolines) Warning
+Warn whenever a trampoline is generated
+
 Wtype-limits
 Common Var(warn_type_limits) Init(-1) Warning
 Warn if a comparison is always true or always false due to the limited range of the data type
@@ -264,6 +284,15 @@
 Common Var(warn_coverage_mismatch) Init(1) Warning
 Warn in case profiles in -fprofile-use do not match
 
+Xassembler
+Driver Separate
+
+Xlinker
+Driver Separate
+
+Xpreprocessor
+Driver Separate
+
 aux-info
 Common Separate
 -aux-info <file>	Emit declaration information into <file>
@@ -272,10 +301,16 @@
 Common Joined
 
 auxbase
-Common Separate
+Common Separate RejectDriver
 
 auxbase-strip
-Common Separate
+Common Separate RejectDriver
+
+combine
+Driver Var(combine_flag)
+
+c
+Driver
 
 d
 Common Joined
@@ -288,6 +323,15 @@
 dumpdir
 Common Separate
 -dumpdir <dir>	Set the directory name to be used for dumps
+
+dumpmachine
+Driver
+
+dumpspecs
+Driver
+
+dumpversion
+Driver
 
 ; The version of the C++ ABI in use.  The following values are allowed:
 ;
@@ -414,16 +458,16 @@
 Common Report Var(flag_no_common,0) Optimization
 Do not put uninitialized globals in the common section
 
+fcompare-debug
+Driver
+; Converted by the driver to -fcompare-debug= options.
+
 fcompare-debug=
-Common JoinedOrMissing RejectNegative Var(flag_compare_debug_opt)
-<<<<<<< HEAD
+Common Driver JoinedOrMissing RejectNegative Var(flag_compare_debug_opt)
 -fcompare-debug[=<opts>]	Compile with and without e.g. -gtoggle, and compare the final-insns dump
-=======
--fcompare-debug[=<opts>] Compile with and without e.g. -gtoggle, and compare the final-insns dump
->>>>>>> e33a1692
 
 fcompare-debug-second
-Common RejectNegative Var(flag_compare_debug)
+Common Driver RejectNegative Var(flag_compare_debug)
 Run only the second compilation of -fcompare-debug
 
 fconserve-stack
@@ -637,13 +681,10 @@
 Common Report Var(flag_loop_block) Optimization
 Enable Loop Blocking transformation
 
-<<<<<<< HEAD
 fstrict-volatile-bitfields
 Common Report Var(flag_strict_volatile_bitfields) Init(-1)
 Force bitfield accesses to match their type width
 
-=======
->>>>>>> e33a1692
 fguess-branch-probability
 Common Report Var(flag_guess_branch_prob) Optimization
 Enable guessing of branch probabilities
@@ -663,6 +704,10 @@
 fif-conversion2
 Common Report Var(flag_if_conversion2) Optimization
 Perform conversion of conditional jumps to conditional execution
+
+ftree-loop-if-convert
+Common Report Var(flag_tree_loop_if_convert) Init(-1) Optimization
+Convert conditional jumps in innermost loops to branchless equivalents
 
 ; -finhibit-size-directive inhibits output of .size for ELF.
 ; This is used only for compiling crtstuff.c,
@@ -724,15 +769,9 @@
 Common Report Var(flag_ipa_cp_clone) Optimization
 Perform cloning to make Interprocedural constant propagation stronger
 
-<<<<<<< HEAD
 fipa-profile
 Common Report Var(flag_ipa_profile) Init(0) Optimization
 Perform interprocedural profile propagation
-=======
-fipa-pure-const
-Common Report Var(flag_ipa_pure_const) Init(0) Optimization
-Discover pure and const functions
->>>>>>> e33a1692
 
 fipa-pta
 Common Report Var(flag_ipa_pta) Init(0) Optimization
@@ -768,14 +807,11 @@
 Common Report Var(flag_ira_coalesce) Init(0)
 Do optimistic coalescing.
 
-<<<<<<< HEAD
 fira-loop-pressure
 Common Report Var(flag_ira_loop_pressure)
 Use IRA based register pressure calculation
 in RTL loop optimizations.
 
-=======
->>>>>>> e33a1692
 fira-share-save-slots
 Common Report Var(flag_ira_share_save_slots) Init(1)
 Share slots for saving different hard registers.
@@ -785,13 +821,8 @@
 Share stack slots for spilled pseudo-registers.
 
 fira-verbose=
-<<<<<<< HEAD
 Common RejectNegative Joined UInteger Var(flag_ira_verbose) Init(5)
 -fira-verbose=<number>	Control IRA's level of diagnostic messages.
-=======
-Common RejectNegative Joined UInteger
--fira-verbose=<number> Control IRA's level of diagnostic messages.
->>>>>>> e33a1692
 
 fivopts
 Common Report Var(flag_ivopts) Init(1) Optimization
@@ -967,11 +998,7 @@
 
 fplugin-arg-
 Common Joined RejectNegative
-<<<<<<< HEAD
 -fplugin-arg-<name>-<key>[=<value>]	Specify argument <key>=<value> for plugin <name>
-=======
--fplugin-arg-<name>-<key>[=<value>] Specify argument <key>=<value> for plugin <name>
->>>>>>> e33a1692
 
 fpredictive-commoning
 Common Report Var(flag_predictive_commoning) Optimization
@@ -1187,7 +1214,6 @@
 fsee
 Common
 Does nothing.  Preserved for backward compatibility.
-<<<<<<< HEAD
 
 fzee
 Common Report Var(flag_zee) Init(0)
@@ -1195,11 +1221,6 @@
 
 fshow-column
 Common Report Var(flag_show_column) Init(1)
-=======
-
-fshow-column
-Common C ObjC C++ ObjC++ Report Var(flag_show_column) Init(1)
->>>>>>> e33a1692
 Show column numbers in diagnostics, when available.  Default on
 
 fsignaling-nans
@@ -1312,6 +1333,10 @@
 Common Report Var(flag_tree_ccp) Optimization
 Enable SSA-CCP optimization on trees
 
+ftree-bit-ccp
+Common Report Var(flag_tree_bit_ccp) Optimization
+Enable SSA-BIT-CCP optimization on trees
+
 ftree-store-ccp
 Common
 Does nothing.  Preserved for backward compatibility.
@@ -1363,6 +1388,10 @@
 ftree-loop-distribution
 Common Report Var(flag_tree_loop_distribution) Optimization
 Enable loop distribution on trees
+
+ftree-loop-distribute-patterns
+Common Report Var(flag_tree_loop_distribute_patterns) Optimization
+Enable loop distribution for patterns transformed into a library call
 
 ftree-loop-im
 Common Report Var(flag_tree_loop_im) Init(1) Optimization
@@ -1534,7 +1563,6 @@
 Common Report Var(flag_web) Init(2) Optimization
 Construct webs and split unrelated uses of single variable
 
-<<<<<<< HEAD
 fwhopr
 Common
 Enable partitioned link-time optimization
@@ -1543,8 +1571,6 @@
 Common RejectNegative UInteger Joined Var(flag_whopr)
 Enable partitioned link-time optimization with specified number of parallel jobs
 
-=======
->>>>>>> e33a1692
 ftree-builtin-call-dce
 Common Report Var(flag_tree_builtin_call_dce) Init(0) Optimization
 Enable conditional dead code elimination for builtin calls
@@ -1613,14 +1639,23 @@
 Common Joined Var(plugindir_string) Init(0)
 -iplugindir=<dir>	Set <dir> to be the default plugin directory
 
+l
+Driver Joined Separate
+
+no-canonical-prefixes
+Driver
+
 o
-Common Joined Separate
+Common Driver Joined Separate MissingArgError(missing filename after %qs)
 -o <file>	Place output into <file>
 
 p
 Common Var(profile_flag)
 Enable function profiling
 
+pass-exit-codes
+Driver Var(pass_exit_codes)
+
 pedantic
 Common Var(pedantic)
 Issue warnings needed for strict compliance to the standard
@@ -1629,22 +1664,92 @@
 Common
 Like -pedantic but issue them as errors
 
+pipe
+Driver Var(use_pipes)
+
+print-file-name=
+Driver JoinedOrMissing Var(print_file_name)
+
+print-libgcc-file-name
+Driver
+
+print-multi-directory
+Driver Var(print_multi_directory)
+
+print-multi-lib
+Driver Var(print_multi_lib)
+
+print-multi-os-directory
+Driver Var(print_multi_os_directory)
+
+print-prog-name=
+Driver JoinedOrMissing Var(print_prog_name)
+
+print-search-dirs
+Driver Var(print_search_dirs)
+
+print-sysroot
+Driver Var(print_sysroot)
+
+print-sysroot-headers-suffix
+Driver Var(print_sysroot_headers_suffix)
+
 quiet
-Common Var(quiet_flag)
+Common Var(quiet_flag) RejectDriver
 Do not display functions compiled or elapsed time
 
+save-temps
+Driver
+
+save-temps=
+Driver Joined
+
+time
+Driver Var(report_times)
+
+time=
+Driver JoinedOrMissing
+
+v
+Driver
+
 version
-Common Var(version_flag)
+Common Var(version_flag) RejectDriver
 Display the compiler's version
 
 w
 Common Var(inhibit_warnings)
 Suppress warnings
 
+wrapper
+Driver Separate Var(wrapper_string)
+
+x
+Driver Joined Separate
+
 shared
 Common RejectNegative Negative(pie)
 Create a shared library
 
+shared-libgcc
+Driver
+
+specs
+Driver Separate
+
+specs=
+Driver Joined
+
+static-libgcc
+Driver
+
+static-libgfortran
+Driver
+; Documented for Fortran, but always accepted by driver.
+
+static-libstdc++
+Driver
+
 pie
 Common RejectNegative Negative(shared)
 Create a position independent executable
