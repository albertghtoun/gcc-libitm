/* Functions to determine/estimate number of iterations of a loop.
<<<<<<< HEAD
   Copyright (C) 2004, 2005, 2006, 2007, 2008 Free Software Foundation,
   Inc.
=======
   Copyright (C) 2004, 2005, 2006, 2007, 2008, 2009, 2010
   Free Software Foundation, Inc.
>>>>>>> 3082eeb7

This file is part of GCC.

GCC is free software; you can redistribute it and/or modify it
under the terms of the GNU General Public License as published by the
Free Software Foundation; either version 3, or (at your option) any
later version.

GCC is distributed in the hope that it will be useful, but WITHOUT
ANY WARRANTY; without even the implied warranty of MERCHANTABILITY or
FITNESS FOR A PARTICULAR PURPOSE.  See the GNU General Public License
for more details.

You should have received a copy of the GNU General Public License
along with GCC; see the file COPYING3.  If not see
<http://www.gnu.org/licenses/>.  */

#include "config.h"
#include "system.h"
#include "coretypes.h"
#include "tm.h"
#include "tree.h"
#include "tm_p.h"
#include "basic-block.h"
#include "output.h"
#include "tree-pretty-print.h"
#include "gimple-pretty-print.h"
#include "intl.h"
#include "tree-flow.h"
#include "tree-dump.h"
#include "cfgloop.h"
#include "tree-pass.h"
#include "ggc.h"
#include "tree-chrec.h"
#include "tree-scalar-evolution.h"
#include "tree-data-ref.h"
#include "params.h"
#include "flags.h"
#include "diagnostic-core.h"
#include "tree-inline.h"
#include "gmp.h"

#define SWAP(X, Y) do { affine_iv *tmp = (X); (X) = (Y); (Y) = tmp; } while (0)

/* The maximum number of dominator BBs we search for conditions
   of loop header copies we use for simplifying a conditional
   expression.  */
#define MAX_DOMINATORS_TO_WALK 8

/*

   Analysis of number of iterations of an affine exit test.

*/

/* Bounds on some value, BELOW <= X <= UP.  */

typedef struct
{
  mpz_t below, up;
} bounds;


/* Splits expression EXPR to a variable part VAR and constant OFFSET.  */

static void
split_to_var_and_offset (tree expr, tree *var, mpz_t offset)
{
  tree type = TREE_TYPE (expr);
  tree op0, op1;
  double_int off;
  bool negate = false;

  *var = expr;
  mpz_set_ui (offset, 0);

  switch (TREE_CODE (expr))
    {
    case MINUS_EXPR:
      negate = true;
      /* Fallthru.  */

    case PLUS_EXPR:
    case POINTER_PLUS_EXPR:
      op0 = TREE_OPERAND (expr, 0);
      op1 = TREE_OPERAND (expr, 1);

      if (TREE_CODE (op1) != INTEGER_CST)
	break;

      *var = op0;
      /* Always sign extend the offset.  */
      off = tree_to_double_int (op1);
<<<<<<< HEAD
      if (negate)
	off = double_int_neg (off);
=======
>>>>>>> 3082eeb7
      off = double_int_sext (off, TYPE_PRECISION (type));
      mpz_set_double_int (offset, off, false);
      if (negate)
	mpz_neg (offset, offset);
      break;

    case INTEGER_CST:
      *var = build_int_cst_type (type, 0);
      off = tree_to_double_int (expr);
      mpz_set_double_int (offset, off, TYPE_UNSIGNED (type));
      break;

    default:
      break;
    }
}

/* Stores estimate on the minimum/maximum value of the expression VAR + OFF
   in TYPE to MIN and MAX.  */

static void
determine_value_range (tree type, tree var, mpz_t off,
		       mpz_t min, mpz_t max)
{
  /* If the expression is a constant, we know its value exactly.  */
  if (integer_zerop (var))
    {
      mpz_set (min, off);
      mpz_set (max, off);
      return;
    }

  /* If the computation may wrap, we know nothing about the value, except for
     the range of the type.  */
  get_type_static_bounds (type, min, max);
  if (!nowrap_type_p (type))
    return;

  /* Since the addition of OFF does not wrap, if OFF is positive, then we may
     add it to MIN, otherwise to MAX.  */
  if (mpz_sgn (off) < 0)
    mpz_add (max, max, off);
  else
    mpz_add (min, min, off);
}

/* Stores the bounds on the difference of the values of the expressions
   (var + X) and (var + Y), computed in TYPE, to BNDS.  */

static void
bound_difference_of_offsetted_base (tree type, mpz_t x, mpz_t y,
				    bounds *bnds)
{
  int rel = mpz_cmp (x, y);
  bool may_wrap = !nowrap_type_p (type);
  mpz_t m;

  /* If X == Y, then the expressions are always equal.
     If X > Y, there are the following possibilities:
       a) neither of var + X and var + Y overflow or underflow, or both of
	  them do.  Then their difference is X - Y.
       b) var + X overflows, and var + Y does not.  Then the values of the
	  expressions are var + X - M and var + Y, where M is the range of
	  the type, and their difference is X - Y - M.
       c) var + Y underflows and var + X does not.  Their difference again
	  is M - X + Y.
       Therefore, if the arithmetics in type does not overflow, then the
       bounds are (X - Y, X - Y), otherwise they are (X - Y - M, X - Y)
     Similarly, if X < Y, the bounds are either (X - Y, X - Y) or
     (X - Y, X - Y + M).  */

  if (rel == 0)
    {
      mpz_set_ui (bnds->below, 0);
      mpz_set_ui (bnds->up, 0);
      return;
    }

  mpz_init (m);
  mpz_set_double_int (m, double_int_mask (TYPE_PRECISION (type)), true);
  mpz_add_ui (m, m, 1);
  mpz_sub (bnds->up, x, y);
  mpz_set (bnds->below, bnds->up);

  if (may_wrap)
    {
      if (rel > 0)
	mpz_sub (bnds->below, bnds->below, m);
      else
	mpz_add (bnds->up, bnds->up, m);
    }

  mpz_clear (m);
}

/* From condition C0 CMP C1 derives information regarding the
   difference of values of VARX + OFFX and VARY + OFFY, computed in TYPE,
   and stores it to BNDS.  */

static void
refine_bounds_using_guard (tree type, tree varx, mpz_t offx,
			   tree vary, mpz_t offy,
			   tree c0, enum tree_code cmp, tree c1,
			   bounds *bnds)
{
  tree varc0, varc1, tmp, ctype;
  mpz_t offc0, offc1, loffx, loffy, bnd;
  bool lbound = false;
  bool no_wrap = nowrap_type_p (type);
  bool x_ok, y_ok;

  switch (cmp)
    {
    case LT_EXPR:
    case LE_EXPR:
    case GT_EXPR:
    case GE_EXPR:
      STRIP_SIGN_NOPS (c0);
      STRIP_SIGN_NOPS (c1);
      ctype = TREE_TYPE (c0);
      if (!useless_type_conversion_p (ctype, type))
	return;

      break;

    case EQ_EXPR:
      /* We could derive quite precise information from EQ_EXPR, however, such
	 a guard is unlikely to appear, so we do not bother with handling
	 it.  */
      return;

    case NE_EXPR:
      /* NE_EXPR comparisons do not contain much of useful information, except for
	 special case of comparing with the bounds of the type.  */
      if (TREE_CODE (c1) != INTEGER_CST
	  || !INTEGRAL_TYPE_P (type))
	return;

      /* Ensure that the condition speaks about an expression in the same type
	 as X and Y.  */
      ctype = TREE_TYPE (c0);
      if (TYPE_PRECISION (ctype) != TYPE_PRECISION (type))
	return;
      c0 = fold_convert (type, c0);
      c1 = fold_convert (type, c1);

      if (TYPE_MIN_VALUE (type)
	  && operand_equal_p (c1, TYPE_MIN_VALUE (type), 0))
	{
	  cmp = GT_EXPR;
	  break;
	}
      if (TYPE_MAX_VALUE (type)
	  && operand_equal_p (c1, TYPE_MAX_VALUE (type), 0))
	{
	  cmp = LT_EXPR;
	  break;
	}

      return;
    default:
      return;
    }

  mpz_init (offc0);
  mpz_init (offc1);
  split_to_var_and_offset (expand_simple_operations (c0), &varc0, offc0);
  split_to_var_and_offset (expand_simple_operations (c1), &varc1, offc1);

  /* We are only interested in comparisons of expressions based on VARX and
     VARY.  TODO -- we might also be able to derive some bounds from
     expressions containing just one of the variables.  */

  if (operand_equal_p (varx, varc1, 0))
    {
      tmp = varc0; varc0 = varc1; varc1 = tmp;
      mpz_swap (offc0, offc1);
      cmp = swap_tree_comparison (cmp);
    }

  if (!operand_equal_p (varx, varc0, 0)
      || !operand_equal_p (vary, varc1, 0))
    goto end;

  mpz_init_set (loffx, offx);
  mpz_init_set (loffy, offy);

  if (cmp == GT_EXPR || cmp == GE_EXPR)
    {
      tmp = varx; varx = vary; vary = tmp;
      mpz_swap (offc0, offc1);
      mpz_swap (loffx, loffy);
      cmp = swap_tree_comparison (cmp);
      lbound = true;
    }

  /* If there is no overflow, the condition implies that

     (VARX + OFFX) cmp (VARY + OFFY) + (OFFX - OFFY + OFFC1 - OFFC0).

     The overflows and underflows may complicate things a bit; each
     overflow decreases the appropriate offset by M, and underflow
     increases it by M.  The above inequality would not necessarily be
     true if

     -- VARX + OFFX underflows and VARX + OFFC0 does not, or
	VARX + OFFC0 overflows, but VARX + OFFX does not.
	This may only happen if OFFX < OFFC0.
     -- VARY + OFFY overflows and VARY + OFFC1 does not, or
	VARY + OFFC1 underflows and VARY + OFFY does not.
	This may only happen if OFFY > OFFC1.  */

  if (no_wrap)
    {
      x_ok = true;
      y_ok = true;
    }
  else
    {
      x_ok = (integer_zerop (varx)
	      || mpz_cmp (loffx, offc0) >= 0);
      y_ok = (integer_zerop (vary)
	      || mpz_cmp (loffy, offc1) <= 0);
    }

  if (x_ok && y_ok)
    {
      mpz_init (bnd);
      mpz_sub (bnd, loffx, loffy);
      mpz_add (bnd, bnd, offc1);
      mpz_sub (bnd, bnd, offc0);

      if (cmp == LT_EXPR)
	mpz_sub_ui (bnd, bnd, 1);

      if (lbound)
	{
	  mpz_neg (bnd, bnd);
	  if (mpz_cmp (bnds->below, bnd) < 0)
	    mpz_set (bnds->below, bnd);
	}
      else
	{
	  if (mpz_cmp (bnd, bnds->up) < 0)
	    mpz_set (bnds->up, bnd);
	}
      mpz_clear (bnd);
    }

  mpz_clear (loffx);
  mpz_clear (loffy);
end:
  mpz_clear (offc0);
  mpz_clear (offc1);
}

/* Stores the bounds on the value of the expression X - Y in LOOP to BNDS.
   The subtraction is considered to be performed in arbitrary precision,
   without overflows.

   We do not attempt to be too clever regarding the value ranges of X and
   Y; most of the time, they are just integers or ssa names offsetted by
   integer.  However, we try to use the information contained in the
   comparisons before the loop (usually created by loop header copying).  */

static void
bound_difference (struct loop *loop, tree x, tree y, bounds *bnds)
{
  tree type = TREE_TYPE (x);
  tree varx, vary;
  mpz_t offx, offy;
  mpz_t minx, maxx, miny, maxy;
  int cnt = 0;
  edge e;
  basic_block bb;
  tree c0, c1;
  gimple cond;
  enum tree_code cmp;

  /* Get rid of unnecessary casts, but preserve the value of
     the expressions.  */
  STRIP_SIGN_NOPS (x);
  STRIP_SIGN_NOPS (y);

  mpz_init (bnds->below);
  mpz_init (bnds->up);
  mpz_init (offx);
  mpz_init (offy);
  split_to_var_and_offset (x, &varx, offx);
  split_to_var_and_offset (y, &vary, offy);

  if (!integer_zerop (varx)
      && operand_equal_p (varx, vary, 0))
    {
      /* Special case VARX == VARY -- we just need to compare the
         offsets.  The matters are a bit more complicated in the
	 case addition of offsets may wrap.  */
      bound_difference_of_offsetted_base (type, offx, offy, bnds);
    }
  else
    {
      /* Otherwise, use the value ranges to determine the initial
	 estimates on below and up.  */
      mpz_init (minx);
      mpz_init (maxx);
      mpz_init (miny);
      mpz_init (maxy);
      determine_value_range (type, varx, offx, minx, maxx);
      determine_value_range (type, vary, offy, miny, maxy);

      mpz_sub (bnds->below, minx, maxy);
      mpz_sub (bnds->up, maxx, miny);
      mpz_clear (minx);
      mpz_clear (maxx);
      mpz_clear (miny);
      mpz_clear (maxy);
    }

  /* If both X and Y are constants, we cannot get any more precise.  */
  if (integer_zerop (varx) && integer_zerop (vary))
    goto end;

  /* Now walk the dominators of the loop header and use the entry
     guards to refine the estimates.  */
  for (bb = loop->header;
       bb != ENTRY_BLOCK_PTR && cnt < MAX_DOMINATORS_TO_WALK;
       bb = get_immediate_dominator (CDI_DOMINATORS, bb))
    {
      if (!single_pred_p (bb))
	continue;
      e = single_pred_edge (bb);

      if (!(e->flags & (EDGE_TRUE_VALUE | EDGE_FALSE_VALUE)))
	continue;

      cond = last_stmt (e->src);
      c0 = gimple_cond_lhs (cond);
      cmp = gimple_cond_code (cond);
      c1 = gimple_cond_rhs (cond);

      if (e->flags & EDGE_FALSE_VALUE)
	cmp = invert_tree_comparison (cmp, false);

      refine_bounds_using_guard (type, varx, offx, vary, offy,
				 c0, cmp, c1, bnds);
      ++cnt;
    }

end:
  mpz_clear (offx);
  mpz_clear (offy);
}

/* Update the bounds in BNDS that restrict the value of X to the bounds
   that restrict the value of X + DELTA.  X can be obtained as a
   difference of two values in TYPE.  */

static void
bounds_add (bounds *bnds, double_int delta, tree type)
{
  mpz_t mdelta, max;

  mpz_init (mdelta);
  mpz_set_double_int (mdelta, delta, false);

  mpz_init (max);
  mpz_set_double_int (max, double_int_mask (TYPE_PRECISION (type)), true);

  mpz_add (bnds->up, bnds->up, mdelta);
  mpz_add (bnds->below, bnds->below, mdelta);

  if (mpz_cmp (bnds->up, max) > 0)
    mpz_set (bnds->up, max);

  mpz_neg (max, max);
  if (mpz_cmp (bnds->below, max) < 0)
    mpz_set (bnds->below, max);

  mpz_clear (mdelta);
  mpz_clear (max);
}

/* Update the bounds in BNDS that restrict the value of X to the bounds
   that restrict the value of -X.  */

static void
bounds_negate (bounds *bnds)
{
  mpz_t tmp;

  mpz_init_set (tmp, bnds->up);
  mpz_neg (bnds->up, bnds->below);
  mpz_neg (bnds->below, tmp);
  mpz_clear (tmp);
}

/* Returns inverse of X modulo 2^s, where MASK = 2^s-1.  */

static tree
inverse (tree x, tree mask)
{
  tree type = TREE_TYPE (x);
  tree rslt;
  unsigned ctr = tree_floor_log2 (mask);

  if (TYPE_PRECISION (type) <= HOST_BITS_PER_WIDE_INT)
    {
      unsigned HOST_WIDE_INT ix;
      unsigned HOST_WIDE_INT imask;
      unsigned HOST_WIDE_INT irslt = 1;

      gcc_assert (cst_and_fits_in_hwi (x));
      gcc_assert (cst_and_fits_in_hwi (mask));

      ix = int_cst_value (x);
      imask = int_cst_value (mask);

      for (; ctr; ctr--)
	{
	  irslt *= ix;
	  ix *= ix;
	}
      irslt &= imask;

      rslt = build_int_cst_type (type, irslt);
    }
  else
    {
      rslt = build_int_cst (type, 1);
      for (; ctr; ctr--)
	{
	  rslt = int_const_binop (MULT_EXPR, rslt, x);
	  x = int_const_binop (MULT_EXPR, x, x);
	}
      rslt = int_const_binop (BIT_AND_EXPR, rslt, mask);
    }

  return rslt;
}

/* Derives the upper bound BND on the number of executions of loop with exit
<<<<<<< HEAD
   condition S * i <> C, assuming that this exit is taken.  If
   NO_OVERFLOW is true, then the control variable of the loop does not
   overflow.  If NO_OVERFLOW is true or BNDS.below >= 0, then BNDS.up
   contains the upper bound on the value of C.  */
=======
   condition S * i <> C.  If NO_OVERFLOW is true, then the control variable of
   the loop does not overflow.  EXIT_MUST_BE_TAKEN is true if we are guaranteed
   that the loop ends through this exit, i.e., the induction variable ever
   reaches the value of C.  
   
   The value C is equal to final - base, where final and base are the final and
   initial value of the actual induction variable in the analysed loop.  BNDS
   bounds the value of this difference when computed in signed type with
   unbounded range, while the computation of C is performed in an unsigned
   type with the range matching the range of the type of the induction variable.
   In particular, BNDS.up contains an upper bound on C in the following cases:
   -- if the iv must reach its final value without overflow, i.e., if
      NO_OVERFLOW && EXIT_MUST_BE_TAKEN is true, or
   -- if final >= base, which we know to hold when BNDS.below >= 0.  */
>>>>>>> 3082eeb7

static void
number_of_iterations_ne_max (mpz_t bnd, bool no_overflow, tree c, tree s,
			     bounds *bnds, bool exit_must_be_taken)
{
  double_int max;
  mpz_t d;
  bool bnds_u_valid = ((no_overflow && exit_must_be_taken)
		       || mpz_sgn (bnds->below) >= 0);

  if (multiple_of_p (TREE_TYPE (c), c, s))
    {
      /* If C is an exact multiple of S, then its value will be reached before
	 the induction variable overflows (unless the loop is exited in some
	 other way before).  Note that the actual induction variable in the
	 loop (which ranges from base to final instead of from 0 to C) may
	 overflow, in which case BNDS.up will not be giving a correct upper
	 bound on C; thus, BNDS_U_VALID had to be computed in advance.  */
      no_overflow = true;
      exit_must_be_taken = true;
    }

  /* If the induction variable can overflow, the number of iterations is at
     most the period of the control variable (or infinite, but in that case
     the whole # of iterations analysis will fail).  */
  if (!no_overflow)
    {
      max = double_int_mask (TYPE_PRECISION (TREE_TYPE (c))
			     - tree_low_cst (num_ending_zeros (s), 1));
      mpz_set_double_int (bnd, max, true);
      return;
    }

  /* Now we know that the induction variable does not overflow, so the loop
     iterates at most (range of type / S) times.  */
  mpz_set_double_int (bnd, double_int_mask (TYPE_PRECISION (TREE_TYPE (c))),
		      true);

  /* If the induction variable is guaranteed to reach the value of C before
     overflow, ... */
  if (exit_must_be_taken)
    {
      /* ... then we can strenghten this to C / S, and possibly we can use
	 the upper bound on C given by BNDS.  */
      if (TREE_CODE (c) == INTEGER_CST)
	mpz_set_double_int (bnd, tree_to_double_int (c), true);
      else if (bnds_u_valid)
	mpz_set (bnd, bnds->up);
    }

  mpz_init (d);
  mpz_set_double_int (d, tree_to_double_int (s), true);
  mpz_fdiv_q (bnd, bnd, d);
  mpz_clear (d);
}

/* Determines number of iterations of loop whose ending condition
   is IV <> FINAL.  TYPE is the type of the iv.  The number of
   iterations is stored to NITER.  EXIT_MUST_BE_TAKEN is true if
   we know that the exit must be taken eventually, i.e., that the IV
   ever reaches the value FINAL (we derived this earlier, and possibly set
   NITER->assumptions to make sure this is the case).  BNDS contains the
   bounds on the difference FINAL - IV->base.  */

static bool
number_of_iterations_ne (tree type, affine_iv *iv, tree final,
			 struct tree_niter_desc *niter, bool exit_must_be_taken,
			 bounds *bnds)
{
  tree niter_type = unsigned_type_for (type);
  tree s, c, d, bits, assumption, tmp, bound;
  mpz_t max;

  niter->control = *iv;
  niter->bound = final;
  niter->cmp = NE_EXPR;

  /* Rearrange the terms so that we get inequality S * i <> C, with S
     positive.  Also cast everything to the unsigned type.  If IV does
     not overflow, BNDS bounds the value of C.  Also, this is the
     case if the computation |FINAL - IV->base| does not overflow, i.e.,
     if BNDS->below in the result is nonnegative.  */
  if (tree_int_cst_sign_bit (iv->step))
    {
      s = fold_convert (niter_type,
			fold_build1 (NEGATE_EXPR, type, iv->step));
      c = fold_build2 (MINUS_EXPR, niter_type,
		       fold_convert (niter_type, iv->base),
		       fold_convert (niter_type, final));
      bounds_negate (bnds);
    }
  else
    {
      s = fold_convert (niter_type, iv->step);
      c = fold_build2 (MINUS_EXPR, niter_type,
		       fold_convert (niter_type, final),
		       fold_convert (niter_type, iv->base));
    }

  mpz_init (max);
  number_of_iterations_ne_max (max, iv->no_overflow, c, s, bnds,
			       exit_must_be_taken);
  niter->max = mpz_get_double_int (niter_type, max, false);
  mpz_clear (max);

  /* First the trivial cases -- when the step is 1.  */
  if (integer_onep (s))
    {
      niter->niter = c;
      return true;
    }

  /* Let nsd (step, size of mode) = d.  If d does not divide c, the loop
     is infinite.  Otherwise, the number of iterations is
     (inverse(s/d) * (c/d)) mod (size of mode/d).  */
  bits = num_ending_zeros (s);
  bound = build_low_bits_mask (niter_type,
			       (TYPE_PRECISION (niter_type)
				- tree_low_cst (bits, 1)));

  d = fold_binary_to_constant (LSHIFT_EXPR, niter_type,
			       build_int_cst (niter_type, 1), bits);
  s = fold_binary_to_constant (RSHIFT_EXPR, niter_type, s, bits);

  if (!exit_must_be_taken)
    {
      /* If we cannot assume that the exit is taken eventually, record the
	 assumptions for divisibility of c.  */
      assumption = fold_build2 (FLOOR_MOD_EXPR, niter_type, c, d);
      assumption = fold_build2 (EQ_EXPR, boolean_type_node,
				assumption, build_int_cst (niter_type, 0));
      if (!integer_nonzerop (assumption))
	niter->assumptions = fold_build2 (TRUTH_AND_EXPR, boolean_type_node,
					  niter->assumptions, assumption);
    }

  c = fold_build2 (EXACT_DIV_EXPR, niter_type, c, d);
  tmp = fold_build2 (MULT_EXPR, niter_type, c, inverse (s, bound));
  niter->niter = fold_build2 (BIT_AND_EXPR, niter_type, tmp, bound);
  return true;
}

/* Checks whether we can determine the final value of the control variable
   of the loop with ending condition IV0 < IV1 (computed in TYPE).
   DELTA is the difference IV1->base - IV0->base, STEP is the absolute value
   of the step.  The assumptions necessary to ensure that the computation
   of the final value does not overflow are recorded in NITER.  If we
   find the final value, we adjust DELTA and return TRUE.  Otherwise
   we return false.  BNDS bounds the value of IV1->base - IV0->base,
   and will be updated by the same amount as DELTA.  EXIT_MUST_BE_TAKEN is
   true if we know that the exit must be taken eventually.  */

static bool
number_of_iterations_lt_to_ne (tree type, affine_iv *iv0, affine_iv *iv1,
			       struct tree_niter_desc *niter,
			       tree *delta, tree step,
			       bool exit_must_be_taken, bounds *bnds)
{
  tree niter_type = TREE_TYPE (step);
  tree mod = fold_build2 (FLOOR_MOD_EXPR, niter_type, *delta, step);
  tree tmod;
  mpz_t mmod;
  tree assumption = boolean_true_node, bound, noloop;
  bool ret = false, fv_comp_no_overflow;
  tree type1 = type;
  if (POINTER_TYPE_P (type))
    type1 = sizetype;

  if (TREE_CODE (mod) != INTEGER_CST)
    return false;
  if (integer_nonzerop (mod))
    mod = fold_build2 (MINUS_EXPR, niter_type, step, mod);
  tmod = fold_convert (type1, mod);

  mpz_init (mmod);
  mpz_set_double_int (mmod, tree_to_double_int (mod), true);
  mpz_neg (mmod, mmod);

  /* If the induction variable does not overflow and the exit is taken,
     then the computation of the final value does not overflow.  This is
     also obviously the case if the new final value is equal to the
     current one.  Finally, we postulate this for pointer type variables,
     as the code cannot rely on the object to that the pointer points being
     placed at the end of the address space (and more pragmatically,
     TYPE_{MIN,MAX}_VALUE is not defined for pointers).  */
  if (integer_zerop (mod) || POINTER_TYPE_P (type))
    fv_comp_no_overflow = true;
  else if (!exit_must_be_taken)
    fv_comp_no_overflow = false;
  else
    fv_comp_no_overflow =
	    (iv0->no_overflow && integer_nonzerop (iv0->step))
	    || (iv1->no_overflow && integer_nonzerop (iv1->step));

  if (integer_nonzerop (iv0->step))
    {
      /* The final value of the iv is iv1->base + MOD, assuming that this
	 computation does not overflow, and that
	 iv0->base <= iv1->base + MOD.  */
      if (!fv_comp_no_overflow)
	{
	  bound = fold_build2 (MINUS_EXPR, type1,
			       TYPE_MAX_VALUE (type1), tmod);
	  assumption = fold_build2 (LE_EXPR, boolean_type_node,
				    iv1->base, bound);
	  if (integer_zerop (assumption))
	    goto end;
	}
      if (mpz_cmp (mmod, bnds->below) < 0)
	noloop = boolean_false_node;
      else if (POINTER_TYPE_P (type))
	noloop = fold_build2 (GT_EXPR, boolean_type_node,
			      iv0->base,
<<<<<<< HEAD
			      fold_build2 (POINTER_PLUS_EXPR, type,
					   iv1->base, tmod));
=======
			      fold_build_pointer_plus (iv1->base, tmod));
>>>>>>> 3082eeb7
      else
	noloop = fold_build2 (GT_EXPR, boolean_type_node,
			      iv0->base,
			      fold_build2 (PLUS_EXPR, type1,
					   iv1->base, tmod));
    }
  else
    {
      /* The final value of the iv is iv0->base - MOD, assuming that this
	 computation does not overflow, and that
	 iv0->base - MOD <= iv1->base. */
      if (!fv_comp_no_overflow)
	{
	  bound = fold_build2 (PLUS_EXPR, type1,
			       TYPE_MIN_VALUE (type1), tmod);
	  assumption = fold_build2 (GE_EXPR, boolean_type_node,
				    iv0->base, bound);
	  if (integer_zerop (assumption))
	    goto end;
	}
      if (mpz_cmp (mmod, bnds->below) < 0)
	noloop = boolean_false_node;
      else if (POINTER_TYPE_P (type))
	noloop = fold_build2 (GT_EXPR, boolean_type_node,
<<<<<<< HEAD
			      fold_build2 (POINTER_PLUS_EXPR, type,
					   iv0->base,
					   fold_build1 (NEGATE_EXPR,
							type1, tmod)),
=======
			      fold_build_pointer_plus (iv0->base,
						       fold_build1 (NEGATE_EXPR,
								    type1, tmod)),
>>>>>>> 3082eeb7
			      iv1->base);
      else
	noloop = fold_build2 (GT_EXPR, boolean_type_node,
			      fold_build2 (MINUS_EXPR, type1,
					   iv0->base, tmod),
			      iv1->base);
    }

  if (!integer_nonzerop (assumption))
    niter->assumptions = fold_build2 (TRUTH_AND_EXPR, boolean_type_node,
				      niter->assumptions,
				      assumption);
  if (!integer_zerop (noloop))
    niter->may_be_zero = fold_build2 (TRUTH_OR_EXPR, boolean_type_node,
				      niter->may_be_zero,
				      noloop);
  bounds_add (bnds, tree_to_double_int (mod), type);
  *delta = fold_build2 (PLUS_EXPR, niter_type, *delta, mod);

  ret = true;
end:
  mpz_clear (mmod);
  return ret;
}

/* Add assertions to NITER that ensure that the control variable of the loop
   with ending condition IV0 < IV1 does not overflow.  Types of IV0 and IV1
   are TYPE.  Returns false if we can prove that there is an overflow, true
   otherwise.  STEP is the absolute value of the step.  */

static bool
assert_no_overflow_lt (tree type, affine_iv *iv0, affine_iv *iv1,
		       struct tree_niter_desc *niter, tree step)
{
  tree bound, d, assumption, diff;
  tree niter_type = TREE_TYPE (step);

  if (integer_nonzerop (iv0->step))
    {
      /* for (i = iv0->base; i < iv1->base; i += iv0->step) */
      if (iv0->no_overflow)
	return true;

      /* If iv0->base is a constant, we can determine the last value before
	 overflow precisely; otherwise we conservatively assume
	 MAX - STEP + 1.  */

      if (TREE_CODE (iv0->base) == INTEGER_CST)
	{
	  d = fold_build2 (MINUS_EXPR, niter_type,
			   fold_convert (niter_type, TYPE_MAX_VALUE (type)),
			   fold_convert (niter_type, iv0->base));
	  diff = fold_build2 (FLOOR_MOD_EXPR, niter_type, d, step);
	}
      else
	diff = fold_build2 (MINUS_EXPR, niter_type, step,
			    build_int_cst (niter_type, 1));
      bound = fold_build2 (MINUS_EXPR, type,
			   TYPE_MAX_VALUE (type), fold_convert (type, diff));
      assumption = fold_build2 (LE_EXPR, boolean_type_node,
				iv1->base, bound);
    }
  else
    {
      /* for (i = iv1->base; i > iv0->base; i += iv1->step) */
      if (iv1->no_overflow)
	return true;

      if (TREE_CODE (iv1->base) == INTEGER_CST)
	{
	  d = fold_build2 (MINUS_EXPR, niter_type,
			   fold_convert (niter_type, iv1->base),
			   fold_convert (niter_type, TYPE_MIN_VALUE (type)));
	  diff = fold_build2 (FLOOR_MOD_EXPR, niter_type, d, step);
	}
      else
	diff = fold_build2 (MINUS_EXPR, niter_type, step,
			    build_int_cst (niter_type, 1));
      bound = fold_build2 (PLUS_EXPR, type,
			   TYPE_MIN_VALUE (type), fold_convert (type, diff));
      assumption = fold_build2 (GE_EXPR, boolean_type_node,
				iv0->base, bound);
    }

  if (integer_zerop (assumption))
    return false;
  if (!integer_nonzerop (assumption))
    niter->assumptions = fold_build2 (TRUTH_AND_EXPR, boolean_type_node,
				      niter->assumptions, assumption);

  iv0->no_overflow = true;
  iv1->no_overflow = true;
  return true;
}

/* Add an assumption to NITER that a loop whose ending condition
   is IV0 < IV1 rolls.  TYPE is the type of the control iv.  BNDS
   bounds the value of IV1->base - IV0->base.  */

static void
assert_loop_rolls_lt (tree type, affine_iv *iv0, affine_iv *iv1,
		      struct tree_niter_desc *niter, bounds *bnds)
{
  tree assumption = boolean_true_node, bound, diff;
  tree mbz, mbzl, mbzr, type1;
  bool rolls_p, no_overflow_p;
  double_int dstep;
  mpz_t mstep, max;

  /* We are going to compute the number of iterations as
     (iv1->base - iv0->base + step - 1) / step, computed in the unsigned
     variant of TYPE.  This formula only works if

     -step + 1 <= (iv1->base - iv0->base) <= MAX - step + 1

     (where MAX is the maximum value of the unsigned variant of TYPE, and
     the computations in this formula are performed in full precision,
     i.e., without overflows).

     Usually, for loops with exit condition iv0->base + step * i < iv1->base,
     we have a condition of the form iv0->base - step < iv1->base before the loop,
     and for loops iv0->base < iv1->base - step * i the condition
     iv0->base < iv1->base + step, due to loop header copying, which enable us
     to prove the lower bound.

     The upper bound is more complicated.  Unless the expressions for initial
     and final value themselves contain enough information, we usually cannot
     derive it from the context.  */

  /* First check whether the answer does not follow from the bounds we gathered
     before.  */
  if (integer_nonzerop (iv0->step))
    dstep = tree_to_double_int (iv0->step);
  else
    {
      dstep = double_int_sext (tree_to_double_int (iv1->step),
			       TYPE_PRECISION (type));
      dstep = double_int_neg (dstep);
    }

  mpz_init (mstep);
  mpz_set_double_int (mstep, dstep, true);
  mpz_neg (mstep, mstep);
  mpz_add_ui (mstep, mstep, 1);

  rolls_p = mpz_cmp (mstep, bnds->below) <= 0;

  mpz_init (max);
  mpz_set_double_int (max, double_int_mask (TYPE_PRECISION (type)), true);
  mpz_add (max, max, mstep);
  no_overflow_p = (mpz_cmp (bnds->up, max) <= 0
		   /* For pointers, only values lying inside a single object
		      can be compared or manipulated by pointer arithmetics.
		      Gcc in general does not allow or handle objects larger
		      than half of the address space, hence the upper bound
		      is satisfied for pointers.  */
		   || POINTER_TYPE_P (type));
  mpz_clear (mstep);
  mpz_clear (max);

  if (rolls_p && no_overflow_p)
    return;

  type1 = type;
  if (POINTER_TYPE_P (type))
    type1 = sizetype;

  /* Now the hard part; we must formulate the assumption(s) as expressions, and
     we must be careful not to introduce overflow.  */

  if (integer_nonzerop (iv0->step))
    {
      diff = fold_build2 (MINUS_EXPR, type1,
			  iv0->step, build_int_cst (type1, 1));

      /* We need to know that iv0->base >= MIN + iv0->step - 1.  Since
	 0 address never belongs to any object, we can assume this for
	 pointers.  */
      if (!POINTER_TYPE_P (type))
	{
	  bound = fold_build2 (PLUS_EXPR, type1,
			       TYPE_MIN_VALUE (type), diff);
	  assumption = fold_build2 (GE_EXPR, boolean_type_node,
				    iv0->base, bound);
	}

      /* And then we can compute iv0->base - diff, and compare it with
	 iv1->base.  */
      mbzl = fold_build2 (MINUS_EXPR, type1,
			  fold_convert (type1, iv0->base), diff);
      mbzr = fold_convert (type1, iv1->base);
    }
  else
    {
      diff = fold_build2 (PLUS_EXPR, type1,
			  iv1->step, build_int_cst (type1, 1));

      if (!POINTER_TYPE_P (type))
	{
	  bound = fold_build2 (PLUS_EXPR, type1,
			       TYPE_MAX_VALUE (type), diff);
	  assumption = fold_build2 (LE_EXPR, boolean_type_node,
				    iv1->base, bound);
	}

      mbzl = fold_convert (type1, iv0->base);
      mbzr = fold_build2 (MINUS_EXPR, type1,
			  fold_convert (type1, iv1->base), diff);
    }

  if (!integer_nonzerop (assumption))
    niter->assumptions = fold_build2 (TRUTH_AND_EXPR, boolean_type_node,
				      niter->assumptions, assumption);
  if (!rolls_p)
    {
      mbz = fold_build2 (GT_EXPR, boolean_type_node, mbzl, mbzr);
      niter->may_be_zero = fold_build2 (TRUTH_OR_EXPR, boolean_type_node,
					niter->may_be_zero, mbz);
    }
}

/* Determines number of iterations of loop whose ending condition
   is IV0 < IV1.  TYPE is the type of the iv.  The number of
   iterations is stored to NITER.  BNDS bounds the difference
   IV1->base - IV0->base.  EXIT_MUST_BE_TAKEN is true if we know
   that the exit must be taken eventually.  */

static bool
number_of_iterations_lt (tree type, affine_iv *iv0, affine_iv *iv1,
			 struct tree_niter_desc *niter,
			 bool exit_must_be_taken, bounds *bnds)
{
  tree niter_type = unsigned_type_for (type);
  tree delta, step, s;
  mpz_t mstep, tmp;

  if (integer_nonzerop (iv0->step))
    {
      niter->control = *iv0;
      niter->cmp = LT_EXPR;
      niter->bound = iv1->base;
    }
  else
    {
      niter->control = *iv1;
      niter->cmp = GT_EXPR;
      niter->bound = iv0->base;
    }

  delta = fold_build2 (MINUS_EXPR, niter_type,
		       fold_convert (niter_type, iv1->base),
		       fold_convert (niter_type, iv0->base));

  /* First handle the special case that the step is +-1.  */
  if ((integer_onep (iv0->step) && integer_zerop (iv1->step))
      || (integer_all_onesp (iv1->step) && integer_zerop (iv0->step)))
    {
      /* for (i = iv0->base; i < iv1->base; i++)

	 or

	 for (i = iv1->base; i > iv0->base; i--).

	 In both cases # of iterations is iv1->base - iv0->base, assuming that
	 iv1->base >= iv0->base.

         First try to derive a lower bound on the value of
	 iv1->base - iv0->base, computed in full precision.  If the difference
	 is nonnegative, we are done, otherwise we must record the
	 condition.  */

      if (mpz_sgn (bnds->below) < 0)
	niter->may_be_zero = fold_build2 (LT_EXPR, boolean_type_node,
					  iv1->base, iv0->base);
      niter->niter = delta;
      niter->max = mpz_get_double_int (niter_type, bnds->up, false);
      return true;
    }

  if (integer_nonzerop (iv0->step))
    step = fold_convert (niter_type, iv0->step);
  else
    step = fold_convert (niter_type,
			 fold_build1 (NEGATE_EXPR, type, iv1->step));

  /* If we can determine the final value of the control iv exactly, we can
     transform the condition to != comparison.  In particular, this will be
     the case if DELTA is constant.  */
  if (number_of_iterations_lt_to_ne (type, iv0, iv1, niter, &delta, step,
				     exit_must_be_taken, bnds))
    {
      affine_iv zps;

      zps.base = build_int_cst (niter_type, 0);
      zps.step = step;
      /* number_of_iterations_lt_to_ne will add assumptions that ensure that
	 zps does not overflow.  */
      zps.no_overflow = true;

      return number_of_iterations_ne (type, &zps, delta, niter, true, bnds);
    }

  /* Make sure that the control iv does not overflow.  */
  if (!assert_no_overflow_lt (type, iv0, iv1, niter, step))
    return false;

  /* We determine the number of iterations as (delta + step - 1) / step.  For
     this to work, we must know that iv1->base >= iv0->base - step + 1,
     otherwise the loop does not roll.  */
  assert_loop_rolls_lt (type, iv0, iv1, niter, bnds);

  s = fold_build2 (MINUS_EXPR, niter_type,
		   step, build_int_cst (niter_type, 1));
  delta = fold_build2 (PLUS_EXPR, niter_type, delta, s);
  niter->niter = fold_build2 (FLOOR_DIV_EXPR, niter_type, delta, step);

  mpz_init (mstep);
  mpz_init (tmp);
  mpz_set_double_int (mstep, tree_to_double_int (step), true);
  mpz_add (tmp, bnds->up, mstep);
  mpz_sub_ui (tmp, tmp, 1);
  mpz_fdiv_q (tmp, tmp, mstep);
  niter->max = mpz_get_double_int (niter_type, tmp, false);
  mpz_clear (mstep);
  mpz_clear (tmp);

  return true;
}

/* Determines number of iterations of loop whose ending condition
   is IV0 <= IV1.  TYPE is the type of the iv.  The number of
   iterations is stored to NITER.  EXIT_MUST_BE_TAKEN is true if
   we know that this condition must eventually become false (we derived this
   earlier, and possibly set NITER->assumptions to make sure this
   is the case).  BNDS bounds the difference IV1->base - IV0->base.  */

static bool
number_of_iterations_le (tree type, affine_iv *iv0, affine_iv *iv1,
			 struct tree_niter_desc *niter, bool exit_must_be_taken,
			 bounds *bnds)
{
  tree assumption;
  tree type1 = type;
  if (POINTER_TYPE_P (type))
    type1 = sizetype;

  /* Say that IV0 is the control variable.  Then IV0 <= IV1 iff
     IV0 < IV1 + 1, assuming that IV1 is not equal to the greatest
     value of the type.  This we must know anyway, since if it is
     equal to this value, the loop rolls forever.  We do not check
     this condition for pointer type ivs, as the code cannot rely on
     the object to that the pointer points being placed at the end of
     the address space (and more pragmatically, TYPE_{MIN,MAX}_VALUE is
     not defined for pointers).  */

  if (!exit_must_be_taken && !POINTER_TYPE_P (type))
    {
      if (integer_nonzerop (iv0->step))
	assumption = fold_build2 (NE_EXPR, boolean_type_node,
				  iv1->base, TYPE_MAX_VALUE (type));
      else
	assumption = fold_build2 (NE_EXPR, boolean_type_node,
				  iv0->base, TYPE_MIN_VALUE (type));

      if (integer_zerop (assumption))
	return false;
      if (!integer_nonzerop (assumption))
	niter->assumptions = fold_build2 (TRUTH_AND_EXPR, boolean_type_node,
					  niter->assumptions, assumption);
    }

  if (integer_nonzerop (iv0->step))
    {
      if (POINTER_TYPE_P (type))
<<<<<<< HEAD
	iv1->base = fold_build2 (POINTER_PLUS_EXPR, type, iv1->base,
				 build_int_cst (type1, 1));
=======
	iv1->base = fold_build_pointer_plus_hwi (iv1->base, 1);
>>>>>>> 3082eeb7
      else
	iv1->base = fold_build2 (PLUS_EXPR, type1, iv1->base,
				 build_int_cst (type1, 1));
    }
  else if (POINTER_TYPE_P (type))
<<<<<<< HEAD
    iv0->base = fold_build2 (POINTER_PLUS_EXPR, type, iv0->base,
			     fold_build1 (NEGATE_EXPR, type1,
					  build_int_cst (type1, 1)));
=======
    iv0->base = fold_build_pointer_plus_hwi (iv0->base, -1);
>>>>>>> 3082eeb7
  else
    iv0->base = fold_build2 (MINUS_EXPR, type1,
			     iv0->base, build_int_cst (type1, 1));

  bounds_add (bnds, double_int_one, type1);

  return number_of_iterations_lt (type, iv0, iv1, niter, exit_must_be_taken,
				  bnds);
}

/* Dumps description of affine induction variable IV to FILE.  */

static void
dump_affine_iv (FILE *file, affine_iv *iv)
{
  if (!integer_zerop (iv->step))
    fprintf (file, "[");

  print_generic_expr (dump_file, iv->base, TDF_SLIM);

  if (!integer_zerop (iv->step))
    {
      fprintf (file, ", + , ");
      print_generic_expr (dump_file, iv->step, TDF_SLIM);
      fprintf (file, "]%s", iv->no_overflow ? "(no_overflow)" : "");
    }
}

/* Determine the number of iterations according to condition (for staying
   inside loop) which compares two induction variables using comparison
   operator CODE.  The induction variable on left side of the comparison
   is IV0, the right-hand side is IV1.  Both induction variables must have
   type TYPE, which must be an integer or pointer type.  The steps of the
   ivs must be constants (or NULL_TREE, which is interpreted as constant zero).

   LOOP is the loop whose number of iterations we are determining.

   ONLY_EXIT is true if we are sure this is the only way the loop could be
   exited (including possibly non-returning function calls, exceptions, etc.)
   -- in this case we can use the information whether the control induction
   variables can overflow or not in a more efficient way.

   The results (number of iterations and assumptions as described in
   comments at struct tree_niter_desc in tree-flow.h) are stored to NITER.
   Returns false if it fails to determine number of iterations, true if it
   was determined (possibly with some assumptions).  */

static bool
number_of_iterations_cond (struct loop *loop,
			   tree type, affine_iv *iv0, enum tree_code code,
			   affine_iv *iv1, struct tree_niter_desc *niter,
			   bool only_exit)
{
  bool exit_must_be_taken = false, ret;
  bounds bnds;

  /* The meaning of these assumptions is this:
     if !assumptions
       then the rest of information does not have to be valid
     if may_be_zero then the loop does not roll, even if
       niter != 0.  */
  niter->assumptions = boolean_true_node;
  niter->may_be_zero = boolean_false_node;
  niter->niter = NULL_TREE;
  niter->max = double_int_zero;

  niter->bound = NULL_TREE;
  niter->cmp = ERROR_MARK;

  /* Make < comparison from > ones, and for NE_EXPR comparisons, ensure that
     the control variable is on lhs.  */
  if (code == GE_EXPR || code == GT_EXPR
      || (code == NE_EXPR && integer_zerop (iv0->step)))
    {
      SWAP (iv0, iv1);
      code = swap_tree_comparison (code);
    }

  if (POINTER_TYPE_P (type))
    {
      /* Comparison of pointers is undefined unless both iv0 and iv1 point
	 to the same object.  If they do, the control variable cannot wrap
	 (as wrap around the bounds of memory will never return a pointer
	 that would be guaranteed to point to the same object, even if we
	 avoid undefined behavior by casting to size_t and back).  */
      iv0->no_overflow = true;
      iv1->no_overflow = true;
    }

  /* If the control induction variable does not overflow and the only exit
     from the loop is the one that we analyze, we know it must be taken
     eventually.  */
  if (only_exit)
    {
      if (!integer_zerop (iv0->step) && iv0->no_overflow)
	exit_must_be_taken = true;
      else if (!integer_zerop (iv1->step) && iv1->no_overflow)
	exit_must_be_taken = true;
    }

  /* We can handle the case when neither of the sides of the comparison is
     invariant, provided that the test is NE_EXPR.  This rarely occurs in
     practice, but it is simple enough to manage.  */
  if (!integer_zerop (iv0->step) && !integer_zerop (iv1->step))
    {
      if (code != NE_EXPR)
	return false;

      iv0->step = fold_binary_to_constant (MINUS_EXPR, type,
					   iv0->step, iv1->step);
      iv0->no_overflow = false;
      iv1->step = build_int_cst (type, 0);
      iv1->no_overflow = true;
    }

  /* If the result of the comparison is a constant,  the loop is weird.  More
     precise handling would be possible, but the situation is not common enough
     to waste time on it.  */
  if (integer_zerop (iv0->step) && integer_zerop (iv1->step))
    return false;

  /* Ignore loops of while (i-- < 10) type.  */
  if (code != NE_EXPR)
    {
      if (iv0->step && tree_int_cst_sign_bit (iv0->step))
	return false;

      if (!integer_zerop (iv1->step) && !tree_int_cst_sign_bit (iv1->step))
	return false;
    }

  /* If the loop exits immediately, there is nothing to do.  */
  if (integer_zerop (fold_build2 (code, boolean_type_node, iv0->base, iv1->base)))
    {
      niter->niter = build_int_cst (unsigned_type_for (type), 0);
      niter->max = double_int_zero;
      return true;
    }

  /* OK, now we know we have a senseful loop.  Handle several cases, depending
     on what comparison operator is used.  */
  bound_difference (loop, iv1->base, iv0->base, &bnds);

  if (dump_file && (dump_flags & TDF_DETAILS))
    {
      fprintf (dump_file,
	       "Analyzing # of iterations of loop %d\n", loop->num);

      fprintf (dump_file, "  exit condition ");
      dump_affine_iv (dump_file, iv0);
      fprintf (dump_file, " %s ",
	       code == NE_EXPR ? "!="
	       : code == LT_EXPR ? "<"
	       : "<=");
      dump_affine_iv (dump_file, iv1);
      fprintf (dump_file, "\n");

      fprintf (dump_file, "  bounds on difference of bases: ");
      mpz_out_str (dump_file, 10, bnds.below);
      fprintf (dump_file, " ... ");
      mpz_out_str (dump_file, 10, bnds.up);
      fprintf (dump_file, "\n");
    }

  switch (code)
    {
    case NE_EXPR:
      gcc_assert (integer_zerop (iv1->step));
      ret = number_of_iterations_ne (type, iv0, iv1->base, niter,
				     exit_must_be_taken, &bnds);
      break;

    case LT_EXPR:
      ret = number_of_iterations_lt (type, iv0, iv1, niter, exit_must_be_taken,
				     &bnds);
      break;

    case LE_EXPR:
      ret = number_of_iterations_le (type, iv0, iv1, niter, exit_must_be_taken,
				     &bnds);
      break;

    default:
      gcc_unreachable ();
    }

  mpz_clear (bnds.up);
  mpz_clear (bnds.below);

  if (dump_file && (dump_flags & TDF_DETAILS))
    {
      if (ret)
	{
	  fprintf (dump_file, "  result:\n");
	  if (!integer_nonzerop (niter->assumptions))
	    {
	      fprintf (dump_file, "    under assumptions ");
	      print_generic_expr (dump_file, niter->assumptions, TDF_SLIM);
	      fprintf (dump_file, "\n");
	    }

	  if (!integer_zerop (niter->may_be_zero))
	    {
	      fprintf (dump_file, "    zero if ");
	      print_generic_expr (dump_file, niter->may_be_zero, TDF_SLIM);
	      fprintf (dump_file, "\n");
	    }

	  fprintf (dump_file, "    # of iterations ");
	  print_generic_expr (dump_file, niter->niter, TDF_SLIM);
	  fprintf (dump_file, ", bounded by ");
	  dump_double_int (dump_file, niter->max, true);
	  fprintf (dump_file, "\n");
	}
      else
	fprintf (dump_file, "  failed\n\n");
    }
  return ret;
}

/* Substitute NEW for OLD in EXPR and fold the result.  */

static tree
simplify_replace_tree (tree expr, tree old, tree new_tree)
{
  unsigned i, n;
  tree ret = NULL_TREE, e, se;

  if (!expr)
    return NULL_TREE;

  /* Do not bother to replace constants.  */
  if (CONSTANT_CLASS_P (old))
    return expr;

  if (expr == old
      || operand_equal_p (expr, old, 0))
    return unshare_expr (new_tree);

  if (!EXPR_P (expr))
    return expr;

  n = TREE_OPERAND_LENGTH (expr);
  for (i = 0; i < n; i++)
    {
      e = TREE_OPERAND (expr, i);
      se = simplify_replace_tree (e, old, new_tree);
      if (e == se)
	continue;

      if (!ret)
	ret = copy_node (expr);

      TREE_OPERAND (ret, i) = se;
    }

  return (ret ? fold (ret) : expr);
}

/* Expand definitions of ssa names in EXPR as long as they are simple
   enough, and return the new expression.  */

tree
expand_simple_operations (tree expr)
{
  unsigned i, n;
  tree ret = NULL_TREE, e, ee, e1;
  enum tree_code code;
  gimple stmt;

  if (expr == NULL_TREE)
    return expr;

  if (is_gimple_min_invariant (expr))
    return expr;

  code = TREE_CODE (expr);
  if (IS_EXPR_CODE_CLASS (TREE_CODE_CLASS (code)))
    {
      n = TREE_OPERAND_LENGTH (expr);
      for (i = 0; i < n; i++)
	{
	  e = TREE_OPERAND (expr, i);
	  ee = expand_simple_operations (e);
	  if (e == ee)
	    continue;

	  if (!ret)
	    ret = copy_node (expr);

	  TREE_OPERAND (ret, i) = ee;
	}

      if (!ret)
	return expr;

      fold_defer_overflow_warnings ();
      ret = fold (ret);
      fold_undefer_and_ignore_overflow_warnings ();
      return ret;
    }

  if (TREE_CODE (expr) != SSA_NAME)
    return expr;

  stmt = SSA_NAME_DEF_STMT (expr);
  if (gimple_code (stmt) == GIMPLE_PHI)
    {
      basic_block src, dest;

      if (gimple_phi_num_args (stmt) != 1)
	return expr;
      e = PHI_ARG_DEF (stmt, 0);

      /* Avoid propagating through loop exit phi nodes, which
	 could break loop-closed SSA form restrictions.  */
      dest = gimple_bb (stmt);
      src = single_pred (dest);
      if (TREE_CODE (e) == SSA_NAME
	  && src->loop_father != dest->loop_father)
	return expr;

      return expand_simple_operations (e);
    }
  if (gimple_code (stmt) != GIMPLE_ASSIGN)
    return expr;

  e = gimple_assign_rhs1 (stmt);
  code = gimple_assign_rhs_code (stmt);
  if (get_gimple_rhs_class (code) == GIMPLE_SINGLE_RHS)
    {
      if (is_gimple_min_invariant (e))
	return e;

      if (code == SSA_NAME)
	return expand_simple_operations (e);

      return expr;
    }

  switch (code)
    {
    CASE_CONVERT:
      /* Casts are simple.  */
      ee = expand_simple_operations (e);
      return fold_build1 (code, TREE_TYPE (expr), ee);

    case PLUS_EXPR:
    case MINUS_EXPR:
    case POINTER_PLUS_EXPR:
      /* And increments and decrements by a constant are simple.  */
      e1 = gimple_assign_rhs2 (stmt);
      if (!is_gimple_min_invariant (e1))
	return expr;

      ee = expand_simple_operations (e);
      return fold_build2 (code, TREE_TYPE (expr), ee, e1);

    default:
      return expr;
    }
}

/* Tries to simplify EXPR using the condition COND.  Returns the simplified
   expression (or EXPR unchanged, if no simplification was possible).  */

static tree
tree_simplify_using_condition_1 (tree cond, tree expr)
{
  bool changed;
  tree e, te, e0, e1, e2, notcond;
  enum tree_code code = TREE_CODE (expr);

  if (code == INTEGER_CST)
    return expr;

  if (code == TRUTH_OR_EXPR
      || code == TRUTH_AND_EXPR
      || code == COND_EXPR)
    {
      changed = false;

      e0 = tree_simplify_using_condition_1 (cond, TREE_OPERAND (expr, 0));
      if (TREE_OPERAND (expr, 0) != e0)
	changed = true;

      e1 = tree_simplify_using_condition_1 (cond, TREE_OPERAND (expr, 1));
      if (TREE_OPERAND (expr, 1) != e1)
	changed = true;

      if (code == COND_EXPR)
	{
	  e2 = tree_simplify_using_condition_1 (cond, TREE_OPERAND (expr, 2));
	  if (TREE_OPERAND (expr, 2) != e2)
	    changed = true;
	}
      else
	e2 = NULL_TREE;

      if (changed)
	{
	  if (code == COND_EXPR)
	    expr = fold_build3 (code, boolean_type_node, e0, e1, e2);
	  else
	    expr = fold_build2 (code, boolean_type_node, e0, e1);
	}

      return expr;
    }

  /* In case COND is equality, we may be able to simplify EXPR by copy/constant
     propagation, and vice versa.  Fold does not handle this, since it is
     considered too expensive.  */
  if (TREE_CODE (cond) == EQ_EXPR)
    {
      e0 = TREE_OPERAND (cond, 0);
      e1 = TREE_OPERAND (cond, 1);

      /* We know that e0 == e1.  Check whether we cannot simplify expr
	 using this fact.  */
      e = simplify_replace_tree (expr, e0, e1);
      if (integer_zerop (e) || integer_nonzerop (e))
	return e;

      e = simplify_replace_tree (expr, e1, e0);
      if (integer_zerop (e) || integer_nonzerop (e))
	return e;
    }
  if (TREE_CODE (expr) == EQ_EXPR)
    {
      e0 = TREE_OPERAND (expr, 0);
      e1 = TREE_OPERAND (expr, 1);

      /* If e0 == e1 (EXPR) implies !COND, then EXPR cannot be true.  */
      e = simplify_replace_tree (cond, e0, e1);
      if (integer_zerop (e))
	return e;
      e = simplify_replace_tree (cond, e1, e0);
      if (integer_zerop (e))
	return e;
    }
  if (TREE_CODE (expr) == NE_EXPR)
    {
      e0 = TREE_OPERAND (expr, 0);
      e1 = TREE_OPERAND (expr, 1);

      /* If e0 == e1 (!EXPR) implies !COND, then EXPR must be true.  */
      e = simplify_replace_tree (cond, e0, e1);
      if (integer_zerop (e))
	return boolean_true_node;
      e = simplify_replace_tree (cond, e1, e0);
      if (integer_zerop (e))
	return boolean_true_node;
    }

  te = expand_simple_operations (expr);

  /* Check whether COND ==> EXPR.  */
  notcond = invert_truthvalue (cond);
  e = fold_binary (TRUTH_OR_EXPR, boolean_type_node, notcond, te);
  if (e && integer_nonzerop (e))
    return e;

  /* Check whether COND ==> not EXPR.  */
  e = fold_binary (TRUTH_AND_EXPR, boolean_type_node, cond, te);
  if (e && integer_zerop (e))
    return e;

  return expr;
}

/* Tries to simplify EXPR using the condition COND.  Returns the simplified
   expression (or EXPR unchanged, if no simplification was possible).
   Wrapper around tree_simplify_using_condition_1 that ensures that chains
   of simple operations in definitions of ssa names in COND are expanded,
   so that things like casts or incrementing the value of the bound before
   the loop do not cause us to fail.  */

static tree
tree_simplify_using_condition (tree cond, tree expr)
{
  cond = expand_simple_operations (cond);

  return tree_simplify_using_condition_1 (cond, expr);
}

/* Tries to simplify EXPR using the conditions on entry to LOOP.
   Returns the simplified expression (or EXPR unchanged, if no
   simplification was possible).*/

static tree
simplify_using_initial_conditions (struct loop *loop, tree expr)
{
  edge e;
  basic_block bb;
  gimple stmt;
  tree cond;
  int cnt = 0;

  if (TREE_CODE (expr) == INTEGER_CST)
    return expr;

  /* Limit walking the dominators to avoid quadraticness in
     the number of BBs times the number of loops in degenerate
     cases.  */
  for (bb = loop->header;
       bb != ENTRY_BLOCK_PTR && cnt < MAX_DOMINATORS_TO_WALK;
       bb = get_immediate_dominator (CDI_DOMINATORS, bb))
    {
      if (!single_pred_p (bb))
	continue;
      e = single_pred_edge (bb);

      if (!(e->flags & (EDGE_TRUE_VALUE | EDGE_FALSE_VALUE)))
	continue;

      stmt = last_stmt (e->src);
      cond = fold_build2 (gimple_cond_code (stmt),
			  boolean_type_node,
			  gimple_cond_lhs (stmt),
			  gimple_cond_rhs (stmt));
      if (e->flags & EDGE_FALSE_VALUE)
	cond = invert_truthvalue (cond);
      expr = tree_simplify_using_condition (cond, expr);
      ++cnt;
    }

  return expr;
}

/* Tries to simplify EXPR using the evolutions of the loop invariants
   in the superloops of LOOP.  Returns the simplified expression
   (or EXPR unchanged, if no simplification was possible).  */

static tree
simplify_using_outer_evolutions (struct loop *loop, tree expr)
{
  enum tree_code code = TREE_CODE (expr);
  bool changed;
  tree e, e0, e1, e2;

  if (is_gimple_min_invariant (expr))
    return expr;

  if (code == TRUTH_OR_EXPR
      || code == TRUTH_AND_EXPR
      || code == COND_EXPR)
    {
      changed = false;

      e0 = simplify_using_outer_evolutions (loop, TREE_OPERAND (expr, 0));
      if (TREE_OPERAND (expr, 0) != e0)
	changed = true;

      e1 = simplify_using_outer_evolutions (loop, TREE_OPERAND (expr, 1));
      if (TREE_OPERAND (expr, 1) != e1)
	changed = true;

      if (code == COND_EXPR)
	{
	  e2 = simplify_using_outer_evolutions (loop, TREE_OPERAND (expr, 2));
	  if (TREE_OPERAND (expr, 2) != e2)
	    changed = true;
	}
      else
	e2 = NULL_TREE;

      if (changed)
	{
	  if (code == COND_EXPR)
	    expr = fold_build3 (code, boolean_type_node, e0, e1, e2);
	  else
	    expr = fold_build2 (code, boolean_type_node, e0, e1);
	}

      return expr;
    }

  e = instantiate_parameters (loop, expr);
  if (is_gimple_min_invariant (e))
    return e;

  return expr;
}

/* Returns true if EXIT is the only possible exit from LOOP.  */

bool
loop_only_exit_p (const struct loop *loop, const_edge exit)
{
  basic_block *body;
  gimple_stmt_iterator bsi;
  unsigned i;
  gimple call;

  if (exit != single_exit (loop))
    return false;

  body = get_loop_body (loop);
  for (i = 0; i < loop->num_nodes; i++)
    {
      for (bsi = gsi_start_bb (body[i]); !gsi_end_p (bsi); gsi_next (&bsi))
	{
	  call = gsi_stmt (bsi);
	  if (gimple_code (call) != GIMPLE_CALL)
	    continue;

	  if (gimple_has_side_effects (call))
	    {
	      free (body);
	      return false;
	    }
	}
    }

  free (body);
  return true;
}

/* Stores description of number of iterations of LOOP derived from
   EXIT (an exit edge of the LOOP) in NITER.  Returns true if some
   useful information could be derived (and fields of NITER has
   meaning described in comments at struct tree_niter_desc
   declaration), false otherwise.  If WARN is true and
   -Wunsafe-loop-optimizations was given, warn if the optimizer is going to use
   potentially unsafe assumptions.  */

bool
number_of_iterations_exit (struct loop *loop, edge exit,
			   struct tree_niter_desc *niter,
			   bool warn)
{
  gimple stmt;
  tree type;
  tree op0, op1;
  enum tree_code code;
  affine_iv iv0, iv1;

  if (!dominated_by_p (CDI_DOMINATORS, loop->latch, exit->src))
    return false;

  niter->assumptions = boolean_false_node;
  stmt = last_stmt (exit->src);
  if (!stmt || gimple_code (stmt) != GIMPLE_COND)
    return false;

  /* We want the condition for staying inside loop.  */
  code = gimple_cond_code (stmt);
  if (exit->flags & EDGE_TRUE_VALUE)
    code = invert_tree_comparison (code, false);

  switch (code)
    {
    case GT_EXPR:
    case GE_EXPR:
    case NE_EXPR:
    case LT_EXPR:
    case LE_EXPR:
      break;

    default:
      return false;
    }

  op0 = gimple_cond_lhs (stmt);
  op1 = gimple_cond_rhs (stmt);
  type = TREE_TYPE (op0);

  if (TREE_CODE (type) != INTEGER_TYPE
      && !POINTER_TYPE_P (type))
    return false;

  if (!simple_iv (loop, loop_containing_stmt (stmt), op0, &iv0, false))
    return false;
  if (!simple_iv (loop, loop_containing_stmt (stmt), op1, &iv1, false))
    return false;

  /* We don't want to see undefined signed overflow warnings while
     computing the number of iterations.  */
  fold_defer_overflow_warnings ();

  iv0.base = expand_simple_operations (iv0.base);
  iv1.base = expand_simple_operations (iv1.base);
  if (!number_of_iterations_cond (loop, type, &iv0, code, &iv1, niter,
				  loop_only_exit_p (loop, exit)))
    {
      fold_undefer_and_ignore_overflow_warnings ();
      return false;
    }

  if (optimize >= 3)
    {
      niter->assumptions = simplify_using_outer_evolutions (loop,
							    niter->assumptions);
      niter->may_be_zero = simplify_using_outer_evolutions (loop,
							    niter->may_be_zero);
      niter->niter = simplify_using_outer_evolutions (loop, niter->niter);
    }

  niter->assumptions
	  = simplify_using_initial_conditions (loop,
					       niter->assumptions);
  niter->may_be_zero
	  = simplify_using_initial_conditions (loop,
					       niter->may_be_zero);

  fold_undefer_and_ignore_overflow_warnings ();

  if (integer_onep (niter->assumptions))
    return true;

  /* With -funsafe-loop-optimizations we assume that nothing bad can happen.
     But if we can prove that there is overflow or some other source of weird
     behavior, ignore the loop even with -funsafe-loop-optimizations.  */
  if (integer_zerop (niter->assumptions) || !single_exit (loop))
    return false;

  if (flag_unsafe_loop_optimizations)
    niter->assumptions = boolean_true_node;

  if (warn)
    {
      const char *wording;
      location_t loc = gimple_location (stmt);

      /* We can provide a more specific warning if one of the operator is
	 constant and the other advances by +1 or -1.  */
      if (!integer_zerop (iv1.step)
	  ? (integer_zerop (iv0.step)
	     && (integer_onep (iv1.step) || integer_all_onesp (iv1.step)))
	  : (integer_onep (iv0.step) || integer_all_onesp (iv0.step)))
        wording =
          flag_unsafe_loop_optimizations
          ? N_("assuming that the loop is not infinite")
          : N_("cannot optimize possibly infinite loops");
      else
	wording =
	  flag_unsafe_loop_optimizations
	  ? N_("assuming that the loop counter does not overflow")
	  : N_("cannot optimize loop, the loop counter may overflow");

      warning_at ((LOCATION_LINE (loc) > 0) ? loc : input_location,
		  OPT_Wunsafe_loop_optimizations, "%s", gettext (wording));
    }

  return flag_unsafe_loop_optimizations;
}

/* Try to determine the number of iterations of LOOP.  If we succeed,
   expression giving number of iterations is returned and *EXIT is
   set to the edge from that the information is obtained.  Otherwise
   chrec_dont_know is returned.  */

tree
find_loop_niter (struct loop *loop, edge *exit)
{
  unsigned i;
  VEC (edge, heap) *exits = get_loop_exit_edges (loop);
  edge ex;
  tree niter = NULL_TREE, aniter;
  struct tree_niter_desc desc;

  *exit = NULL;
  FOR_EACH_VEC_ELT (edge, exits, i, ex)
    {
      if (!just_once_each_iteration_p (loop, ex->src))
	continue;

      if (!number_of_iterations_exit (loop, ex, &desc, false))
	continue;

      if (integer_nonzerop (desc.may_be_zero))
	{
	  /* We exit in the first iteration through this exit.
	     We won't find anything better.  */
	  niter = build_int_cst (unsigned_type_node, 0);
	  *exit = ex;
	  break;
	}

      if (!integer_zerop (desc.may_be_zero))
	continue;

      aniter = desc.niter;

      if (!niter)
	{
	  /* Nothing recorded yet.  */
	  niter = aniter;
	  *exit = ex;
	  continue;
	}

      /* Prefer constants, the lower the better.  */
      if (TREE_CODE (aniter) != INTEGER_CST)
	continue;

      if (TREE_CODE (niter) != INTEGER_CST)
	{
	  niter = aniter;
	  *exit = ex;
	  continue;
	}

      if (tree_int_cst_lt (aniter, niter))
	{
	  niter = aniter;
	  *exit = ex;
	  continue;
	}
    }
  VEC_free (edge, heap, exits);

  return niter ? niter : chrec_dont_know;
}

/* Return true if loop is known to have bounded number of iterations.  */

bool
finite_loop_p (struct loop *loop)
{
  unsigned i;
  VEC (edge, heap) *exits;
  edge ex;
  struct tree_niter_desc desc;
  bool finite = false;
<<<<<<< HEAD

  if (flag_unsafe_loop_optimizations)
    return true;
  if ((TREE_READONLY (current_function_decl)
       || DECL_PURE_P (current_function_decl))
      && !DECL_LOOPING_CONST_OR_PURE_P (current_function_decl))
=======
  int flags;

  if (flag_unsafe_loop_optimizations)
    return true;
  flags = flags_from_decl_or_type (current_function_decl);
  if ((flags & (ECF_CONST|ECF_PURE)) && !(flags & ECF_LOOPING_CONST_OR_PURE))
>>>>>>> 3082eeb7
    {
      if (dump_file && (dump_flags & TDF_DETAILS))
	fprintf (dump_file, "Found loop %i to be finite: it is within pure or const function.\n",
		 loop->num);
      return true;
    }

  exits = get_loop_exit_edges (loop);
<<<<<<< HEAD
  for (i = 0; VEC_iterate (edge, exits, i, ex); i++)
=======
  FOR_EACH_VEC_ELT (edge, exits, i, ex)
>>>>>>> 3082eeb7
    {
      if (!just_once_each_iteration_p (loop, ex->src))
	continue;

      if (number_of_iterations_exit (loop, ex, &desc, false))
        {
	  if (dump_file && (dump_flags & TDF_DETAILS))
	    {
	      fprintf (dump_file, "Found loop %i to be finite: iterating ", loop->num);
	      print_generic_expr (dump_file, desc.niter, TDF_SLIM);
	      fprintf (dump_file, " times\n");
	    }
	  finite = true;
	  break;
	}
    }
  VEC_free (edge, heap, exits);
  return finite;
}

/*

   Analysis of a number of iterations of a loop by a brute-force evaluation.

*/

/* Bound on the number of iterations we try to evaluate.  */

#define MAX_ITERATIONS_TO_TRACK \
  ((unsigned) PARAM_VALUE (PARAM_MAX_ITERATIONS_TO_TRACK))

/* Returns the loop phi node of LOOP such that ssa name X is derived from its
   result by a chain of operations such that all but exactly one of their
   operands are constants.  */

static gimple
chain_of_csts_start (struct loop *loop, tree x)
{
  gimple stmt = SSA_NAME_DEF_STMT (x);
  tree use;
  basic_block bb = gimple_bb (stmt);
  enum tree_code code;

  if (!bb
      || !flow_bb_inside_loop_p (loop, bb))
    return NULL;

  if (gimple_code (stmt) == GIMPLE_PHI)
    {
      if (bb == loop->header)
	return stmt;

      return NULL;
    }

  if (gimple_code (stmt) != GIMPLE_ASSIGN)
    return NULL;

  code = gimple_assign_rhs_code (stmt);
  if (gimple_references_memory_p (stmt)
      || TREE_CODE_CLASS (code) == tcc_reference
      || (code == ADDR_EXPR
	  && !is_gimple_min_invariant (gimple_assign_rhs1 (stmt))))
    return NULL;

  use = SINGLE_SSA_TREE_OPERAND (stmt, SSA_OP_USE);
  if (use == NULL_TREE)
    return NULL;

  return chain_of_csts_start (loop, use);
}

/* Determines whether the expression X is derived from a result of a phi node
   in header of LOOP such that

   * the derivation of X consists only from operations with constants
   * the initial value of the phi node is constant
   * the value of the phi node in the next iteration can be derived from the
     value in the current iteration by a chain of operations with constants.

   If such phi node exists, it is returned, otherwise NULL is returned.  */

static gimple
get_base_for (struct loop *loop, tree x)
{
  gimple phi;
  tree init, next;

  if (is_gimple_min_invariant (x))
    return NULL;

  phi = chain_of_csts_start (loop, x);
  if (!phi)
    return NULL;

  init = PHI_ARG_DEF_FROM_EDGE (phi, loop_preheader_edge (loop));
  next = PHI_ARG_DEF_FROM_EDGE (phi, loop_latch_edge (loop));

  if (TREE_CODE (next) != SSA_NAME)
    return NULL;

  if (!is_gimple_min_invariant (init))
    return NULL;

  if (chain_of_csts_start (loop, next) != phi)
    return NULL;

  return phi;
}

/* Given an expression X, then

   * if X is NULL_TREE, we return the constant BASE.
   * otherwise X is a SSA name, whose value in the considered loop is derived
     by a chain of operations with constant from a result of a phi node in
     the header of the loop.  Then we return value of X when the value of the
     result of this phi node is given by the constant BASE.  */

static tree
get_val_for (tree x, tree base)
{
  gimple stmt;

  gcc_assert (is_gimple_min_invariant (base));

  if (!x)
    return base;

  stmt = SSA_NAME_DEF_STMT (x);
  if (gimple_code (stmt) == GIMPLE_PHI)
    return base;

  gcc_assert (is_gimple_assign (stmt));

  /* STMT must be either an assignment of a single SSA name or an
     expression involving an SSA name and a constant.  Try to fold that
     expression using the value for the SSA name.  */
  if (gimple_assign_ssa_name_copy_p (stmt))
    return get_val_for (gimple_assign_rhs1 (stmt), base);
  else if (gimple_assign_rhs_class (stmt) == GIMPLE_UNARY_RHS
	   && TREE_CODE (gimple_assign_rhs1 (stmt)) == SSA_NAME)
    {
      return fold_build1 (gimple_assign_rhs_code (stmt),
			  gimple_expr_type (stmt),
			  get_val_for (gimple_assign_rhs1 (stmt), base));
    }
  else if (gimple_assign_rhs_class (stmt) == GIMPLE_BINARY_RHS)
    {
      tree rhs1 = gimple_assign_rhs1 (stmt);
      tree rhs2 = gimple_assign_rhs2 (stmt);
      if (TREE_CODE (rhs1) == SSA_NAME)
	rhs1 = get_val_for (rhs1, base);
      else if (TREE_CODE (rhs2) == SSA_NAME)
	rhs2 = get_val_for (rhs2, base);
      else
	gcc_unreachable ();
      return fold_build2 (gimple_assign_rhs_code (stmt),
			  gimple_expr_type (stmt), rhs1, rhs2);
    }
  else
    gcc_unreachable ();
}


/* Tries to count the number of iterations of LOOP till it exits by EXIT
   by brute force -- i.e. by determining the value of the operands of the
   condition at EXIT in first few iterations of the loop (assuming that
   these values are constant) and determining the first one in that the
   condition is not satisfied.  Returns the constant giving the number
   of the iterations of LOOP if successful, chrec_dont_know otherwise.  */

tree
loop_niter_by_eval (struct loop *loop, edge exit)
{
  tree acnd;
  tree op[2], val[2], next[2], aval[2];
  gimple phi, cond;
  unsigned i, j;
  enum tree_code cmp;

  cond = last_stmt (exit->src);
  if (!cond || gimple_code (cond) != GIMPLE_COND)
    return chrec_dont_know;

  cmp = gimple_cond_code (cond);
  if (exit->flags & EDGE_TRUE_VALUE)
    cmp = invert_tree_comparison (cmp, false);

  switch (cmp)
    {
    case EQ_EXPR:
    case NE_EXPR:
    case GT_EXPR:
    case GE_EXPR:
    case LT_EXPR:
    case LE_EXPR:
      op[0] = gimple_cond_lhs (cond);
      op[1] = gimple_cond_rhs (cond);
      break;

    default:
      return chrec_dont_know;
    }

  for (j = 0; j < 2; j++)
    {
      if (is_gimple_min_invariant (op[j]))
	{
	  val[j] = op[j];
	  next[j] = NULL_TREE;
	  op[j] = NULL_TREE;
	}
      else
	{
	  phi = get_base_for (loop, op[j]);
	  if (!phi)
	    return chrec_dont_know;
	  val[j] = PHI_ARG_DEF_FROM_EDGE (phi, loop_preheader_edge (loop));
	  next[j] = PHI_ARG_DEF_FROM_EDGE (phi, loop_latch_edge (loop));
	}
    }

  /* Don't issue signed overflow warnings.  */
  fold_defer_overflow_warnings ();

  for (i = 0; i < MAX_ITERATIONS_TO_TRACK; i++)
    {
      for (j = 0; j < 2; j++)
	aval[j] = get_val_for (op[j], val[j]);

      acnd = fold_binary (cmp, boolean_type_node, aval[0], aval[1]);
      if (acnd && integer_zerop (acnd))
	{
	  fold_undefer_and_ignore_overflow_warnings ();
	  if (dump_file && (dump_flags & TDF_DETAILS))
	    fprintf (dump_file,
		     "Proved that loop %d iterates %d times using brute force.\n",
		     loop->num, i);
	  return build_int_cst (unsigned_type_node, i);
	}

      for (j = 0; j < 2; j++)
	{
	  val[j] = get_val_for (next[j], val[j]);
	  if (!is_gimple_min_invariant (val[j]))
	    {
	      fold_undefer_and_ignore_overflow_warnings ();
	      return chrec_dont_know;
	    }
	}
    }

  fold_undefer_and_ignore_overflow_warnings ();

  return chrec_dont_know;
}

/* Finds the exit of the LOOP by that the loop exits after a constant
   number of iterations and stores the exit edge to *EXIT.  The constant
   giving the number of iterations of LOOP is returned.  The number of
   iterations is determined using loop_niter_by_eval (i.e. by brute force
   evaluation).  If we are unable to find the exit for that loop_niter_by_eval
   determines the number of iterations, chrec_dont_know is returned.  */

tree
find_loop_niter_by_eval (struct loop *loop, edge *exit)
{
  unsigned i;
  VEC (edge, heap) *exits = get_loop_exit_edges (loop);
  edge ex;
  tree niter = NULL_TREE, aniter;

  *exit = NULL;

  /* Loops with multiple exits are expensive to handle and less important.  */
  if (!flag_expensive_optimizations
      && VEC_length (edge, exits) > 1)
    return chrec_dont_know;

<<<<<<< HEAD
  for (i = 0; VEC_iterate (edge, exits, i, ex); i++)
=======
  FOR_EACH_VEC_ELT (edge, exits, i, ex)
>>>>>>> 3082eeb7
    {
      if (!just_once_each_iteration_p (loop, ex->src))
	continue;

      aniter = loop_niter_by_eval (loop, ex);
      if (chrec_contains_undetermined (aniter))
	continue;

      if (niter
	  && !tree_int_cst_lt (aniter, niter))
	continue;

      niter = aniter;
      *exit = ex;
    }
  VEC_free (edge, heap, exits);

  return niter ? niter : chrec_dont_know;
}

/*

   Analysis of upper bounds on number of iterations of a loop.

*/

static double_int derive_constant_upper_bound_ops (tree, tree,
						   enum tree_code, tree);

/* Returns a constant upper bound on the value of the right-hand side of
   an assignment statement STMT.  */

static double_int
derive_constant_upper_bound_assign (gimple stmt)
{
  enum tree_code code = gimple_assign_rhs_code (stmt);
  tree op0 = gimple_assign_rhs1 (stmt);
  tree op1 = gimple_assign_rhs2 (stmt);

  return derive_constant_upper_bound_ops (TREE_TYPE (gimple_assign_lhs (stmt)),
					  op0, code, op1);
}

/* Returns a constant upper bound on the value of expression VAL.  VAL
   is considered to be unsigned.  If its type is signed, its value must
   be nonnegative.  */

static double_int
derive_constant_upper_bound (tree val)
{
  enum tree_code code;
  tree op0, op1;

  extract_ops_from_tree (val, &code, &op0, &op1);
  return derive_constant_upper_bound_ops (TREE_TYPE (val), op0, code, op1);
}

/* Returns a constant upper bound on the value of expression OP0 CODE OP1,
   whose type is TYPE.  The expression is considered to be unsigned.  If
   its type is signed, its value must be nonnegative.  */

static double_int
derive_constant_upper_bound_ops (tree type, tree op0,
				 enum tree_code code, tree op1)
{
  tree subtype, maxt;
  double_int bnd, max, mmax, cst;
  gimple stmt;

  if (INTEGRAL_TYPE_P (type))
    maxt = TYPE_MAX_VALUE (type);
  else
    maxt = upper_bound_in_type (type, type);

  max = tree_to_double_int (maxt);

  switch (code)
    {
    case INTEGER_CST:
      return tree_to_double_int (op0);

    CASE_CONVERT:
      subtype = TREE_TYPE (op0);
      if (!TYPE_UNSIGNED (subtype)
	  /* If TYPE is also signed, the fact that VAL is nonnegative implies
	     that OP0 is nonnegative.  */
	  && TYPE_UNSIGNED (type)
	  && !tree_expr_nonnegative_p (op0))
	{
	  /* If we cannot prove that the casted expression is nonnegative,
	     we cannot establish more useful upper bound than the precision
	     of the type gives us.  */
	  return max;
	}

      /* We now know that op0 is an nonnegative value.  Try deriving an upper
	 bound for it.  */
      bnd = derive_constant_upper_bound (op0);

      /* If the bound does not fit in TYPE, max. value of TYPE could be
	 attained.  */
      if (double_int_ucmp (max, bnd) < 0)
	return max;

      return bnd;

    case PLUS_EXPR:
    case POINTER_PLUS_EXPR:
    case MINUS_EXPR:
      if (TREE_CODE (op1) != INTEGER_CST
	  || !tree_expr_nonnegative_p (op0))
	return max;

      /* Canonicalize to OP0 - CST.  Consider CST to be signed, in order to
	 choose the most logical way how to treat this constant regardless
	 of the signedness of the type.  */
      cst = tree_to_double_int (op1);
      cst = double_int_sext (cst, TYPE_PRECISION (type));
      if (code != MINUS_EXPR)
	cst = double_int_neg (cst);

      bnd = derive_constant_upper_bound (op0);

      if (double_int_negative_p (cst))
	{
	  cst = double_int_neg (cst);
	  /* Avoid CST == 0x80000...  */
	  if (double_int_negative_p (cst))
	    return max;;

	  /* OP0 + CST.  We need to check that
	     BND <= MAX (type) - CST.  */

	  mmax = double_int_sub (max, cst);
	  if (double_int_ucmp (bnd, mmax) > 0)
	    return max;

	  return double_int_add (bnd, cst);
	}
      else
	{
	  /* OP0 - CST, where CST >= 0.

	     If TYPE is signed, we have already verified that OP0 >= 0, and we
	     know that the result is nonnegative.  This implies that
	     VAL <= BND - CST.

	     If TYPE is unsigned, we must additionally know that OP0 >= CST,
	     otherwise the operation underflows.
	   */

	  /* This should only happen if the type is unsigned; however, for
	     buggy programs that use overflowing signed arithmetics even with
	     -fno-wrapv, this condition may also be true for signed values.  */
	  if (double_int_ucmp (bnd, cst) < 0)
	    return max;

	  if (TYPE_UNSIGNED (type))
	    {
	      tree tem = fold_binary (GE_EXPR, boolean_type_node, op0,
				      double_int_to_tree (type, cst));
	      if (!tem || integer_nonzerop (tem))
		return max;
	    }

	  bnd = double_int_sub (bnd, cst);
	}

      return bnd;

    case FLOOR_DIV_EXPR:
    case EXACT_DIV_EXPR:
      if (TREE_CODE (op1) != INTEGER_CST
	  || tree_int_cst_sign_bit (op1))
	return max;

      bnd = derive_constant_upper_bound (op0);
      return double_int_udiv (bnd, tree_to_double_int (op1), FLOOR_DIV_EXPR);

    case BIT_AND_EXPR:
      if (TREE_CODE (op1) != INTEGER_CST
	  || tree_int_cst_sign_bit (op1))
	return max;
      return tree_to_double_int (op1);

    case SSA_NAME:
      stmt = SSA_NAME_DEF_STMT (op0);
      if (gimple_code (stmt) != GIMPLE_ASSIGN
	  || gimple_assign_lhs (stmt) != op0)
	return max;
      return derive_constant_upper_bound_assign (stmt);

    default:
      return max;
    }
}

/* Records that every statement in LOOP is executed I_BOUND times.
   REALISTIC is true if I_BOUND is expected to be close to the real number
   of iterations.  UPPER is true if we are sure the loop iterates at most
   I_BOUND times.  */

static void
record_niter_bound (struct loop *loop, double_int i_bound, bool realistic,
		    bool upper)
{
  /* Update the bounds only when there is no previous estimation, or when the current
     estimation is smaller.  */
  if (upper
      && (!loop->any_upper_bound
	  || double_int_ucmp (i_bound, loop->nb_iterations_upper_bound) < 0))
    {
      loop->any_upper_bound = true;
      loop->nb_iterations_upper_bound = i_bound;
    }
  if (realistic
      && (!loop->any_estimate
	  || double_int_ucmp (i_bound, loop->nb_iterations_estimate) < 0))
    {
      loop->any_estimate = true;
      loop->nb_iterations_estimate = i_bound;
    }
}

/* Records that AT_STMT is executed at most BOUND + 1 times in LOOP.  IS_EXIT
   is true if the loop is exited immediately after STMT, and this exit
   is taken at last when the STMT is executed BOUND + 1 times.
   REALISTIC is true if BOUND is expected to be close to the real number
   of iterations.  UPPER is true if we are sure the loop iterates at most
   BOUND times.  I_BOUND is an unsigned double_int upper estimate on BOUND.  */

static void
record_estimate (struct loop *loop, tree bound, double_int i_bound,
		 gimple at_stmt, bool is_exit, bool realistic, bool upper)
{
  double_int delta;
  edge exit;

  if (dump_file && (dump_flags & TDF_DETAILS))
    {
      fprintf (dump_file, "Statement %s", is_exit ? "(exit)" : "");
      print_gimple_stmt (dump_file, at_stmt, 0, TDF_SLIM);
      fprintf (dump_file, " is %sexecuted at most ",
	       upper ? "" : "probably ");
      print_generic_expr (dump_file, bound, TDF_SLIM);
      fprintf (dump_file, " (bounded by ");
      dump_double_int (dump_file, i_bound, true);
      fprintf (dump_file, ") + 1 times in loop %d.\n", loop->num);
    }

  /* If the I_BOUND is just an estimate of BOUND, it rarely is close to the
     real number of iterations.  */
  if (TREE_CODE (bound) != INTEGER_CST)
    realistic = false;
  if (!upper && !realistic)
    return;

  /* If we have a guaranteed upper bound, record it in the appropriate
     list.  */
  if (upper)
    {
      struct nb_iter_bound *elt = ggc_alloc_nb_iter_bound ();

      elt->bound = i_bound;
      elt->stmt = at_stmt;
      elt->is_exit = is_exit;
      elt->next = loop->bounds;
      loop->bounds = elt;
    }

  /* Update the number of iteration estimates according to the bound.
     If at_stmt is an exit or dominates the single exit from the loop,
     then the loop latch is executed at most BOUND times, otherwise
     it can be executed BOUND + 1 times.  */
  exit = single_exit (loop);
  if (is_exit
      || (exit != NULL
	  && dominated_by_p (CDI_DOMINATORS,
			     exit->src, gimple_bb (at_stmt))))
    delta = double_int_zero;
  else
    delta = double_int_one;
  i_bound = double_int_add (i_bound, delta);

  /* If an overflow occurred, ignore the result.  */
  if (double_int_ucmp (i_bound, delta) < 0)
    return;

  record_niter_bound (loop, i_bound, realistic, upper);
}

/* Record the estimate on number of iterations of LOOP based on the fact that
   the induction variable BASE + STEP * i evaluated in STMT does not wrap and
   its values belong to the range <LOW, HIGH>.  REALISTIC is true if the
   estimated number of iterations is expected to be close to the real one.
   UPPER is true if we are sure the induction variable does not wrap.  */

static void
record_nonwrapping_iv (struct loop *loop, tree base, tree step, gimple stmt,
		       tree low, tree high, bool realistic, bool upper)
{
  tree niter_bound, extreme, delta;
  tree type = TREE_TYPE (base), unsigned_type;
  double_int max;

  if (TREE_CODE (step) != INTEGER_CST || integer_zerop (step))
    return;

  if (dump_file && (dump_flags & TDF_DETAILS))
    {
      fprintf (dump_file, "Induction variable (");
      print_generic_expr (dump_file, TREE_TYPE (base), TDF_SLIM);
      fprintf (dump_file, ") ");
      print_generic_expr (dump_file, base, TDF_SLIM);
      fprintf (dump_file, " + ");
      print_generic_expr (dump_file, step, TDF_SLIM);
      fprintf (dump_file, " * iteration does not wrap in statement ");
      print_gimple_stmt (dump_file, stmt, 0, TDF_SLIM);
      fprintf (dump_file, " in loop %d.\n", loop->num);
    }

  unsigned_type = unsigned_type_for (type);
  base = fold_convert (unsigned_type, base);
  step = fold_convert (unsigned_type, step);

  if (tree_int_cst_sign_bit (step))
    {
      extreme = fold_convert (unsigned_type, low);
      if (TREE_CODE (base) != INTEGER_CST)
	base = fold_convert (unsigned_type, high);
      delta = fold_build2 (MINUS_EXPR, unsigned_type, base, extreme);
      step = fold_build1 (NEGATE_EXPR, unsigned_type, step);
    }
  else
    {
      extreme = fold_convert (unsigned_type, high);
      if (TREE_CODE (base) != INTEGER_CST)
	base = fold_convert (unsigned_type, low);
      delta = fold_build2 (MINUS_EXPR, unsigned_type, extreme, base);
    }

  /* STMT is executed at most NITER_BOUND + 1 times, since otherwise the value
     would get out of the range.  */
  niter_bound = fold_build2 (FLOOR_DIV_EXPR, unsigned_type, delta, step);
  max = derive_constant_upper_bound (niter_bound);
  record_estimate (loop, niter_bound, max, stmt, false, realistic, upper);
}

/* Returns true if REF is a reference to an array at the end of a dynamically
   allocated structure.  If this is the case, the array may be allocated larger
   than its upper bound implies.  */

bool
array_at_struct_end_p (tree ref)
{
  tree base = get_base_address (ref);
  tree parent, field;

  /* Unless the reference is through a pointer, the size of the array matches
     its declaration.  */
  if (!base || (!INDIRECT_REF_P (base) && TREE_CODE (base) != MEM_REF))
    return false;

  for (;handled_component_p (ref); ref = parent)
    {
      parent = TREE_OPERAND (ref, 0);

      if (TREE_CODE (ref) == COMPONENT_REF)
	{
	  /* All fields of a union are at its end.  */
	  if (TREE_CODE (TREE_TYPE (parent)) == UNION_TYPE)
	    continue;

	  /* Unless the field is at the end of the struct, we are done.  */
	  field = TREE_OPERAND (ref, 1);
	  if (DECL_CHAIN (field))
	    return false;
	}

      /* The other options are ARRAY_REF, ARRAY_RANGE_REF, VIEW_CONVERT_EXPR.
	 In all these cases, we might be accessing the last element, and
	 although in practice this will probably never happen, it is legal for
	 the indices of this last element to exceed the bounds of the array.
	 Therefore, continue checking.  */
    }

  return true;
}

/* Determine information about number of iterations a LOOP from the index
   IDX of a data reference accessed in STMT.  RELIABLE is true if STMT is
   guaranteed to be executed in every iteration of LOOP.  Callback for
   for_each_index.  */

struct ilb_data
{
  struct loop *loop;
  gimple stmt;
  bool reliable;
};

static bool
idx_infer_loop_bounds (tree base, tree *idx, void *dta)
{
  struct ilb_data *data = (struct ilb_data *) dta;
  tree ev, init, step;
  tree low, high, type, next;
  bool sign, upper = data->reliable, at_end = false;
  struct loop *loop = data->loop;

  if (TREE_CODE (base) != ARRAY_REF)
    return true;

  /* For arrays at the end of the structure, we are not guaranteed that they
     do not really extend over their declared size.  However, for arrays of
     size greater than one, this is unlikely to be intended.  */
  if (array_at_struct_end_p (base))
    {
      at_end = true;
      upper = false;
    }

  ev = instantiate_parameters (loop, analyze_scalar_evolution (loop, *idx));
  init = initial_condition (ev);
  step = evolution_part_in_loop_num (ev, loop->num);

  if (!init
      || !step
      || TREE_CODE (step) != INTEGER_CST
      || integer_zerop (step)
      || tree_contains_chrecs (init, NULL)
      || chrec_contains_symbols_defined_in_loop (init, loop->num))
    return true;

  low = array_ref_low_bound (base);
  high = array_ref_up_bound (base);

  /* The case of nonconstant bounds could be handled, but it would be
     complicated.  */
  if (TREE_CODE (low) != INTEGER_CST
      || !high
      || TREE_CODE (high) != INTEGER_CST)
    return true;
  sign = tree_int_cst_sign_bit (step);
  type = TREE_TYPE (step);

  /* The array of length 1 at the end of a structure most likely extends
     beyond its bounds.  */
  if (at_end
      && operand_equal_p (low, high, 0))
    return true;

  /* In case the relevant bound of the array does not fit in type, or
     it does, but bound + step (in type) still belongs into the range of the
     array, the index may wrap and still stay within the range of the array
     (consider e.g. if the array is indexed by the full range of
     unsigned char).

     To make things simpler, we require both bounds to fit into type, although
     there are cases where this would not be strictly necessary.  */
  if (!int_fits_type_p (high, type)
      || !int_fits_type_p (low, type))
    return true;
  low = fold_convert (type, low);
  high = fold_convert (type, high);

  if (sign)
    next = fold_binary (PLUS_EXPR, type, low, step);
  else
    next = fold_binary (PLUS_EXPR, type, high, step);

  if (tree_int_cst_compare (low, next) <= 0
      && tree_int_cst_compare (next, high) <= 0)
    return true;

  record_nonwrapping_iv (loop, init, step, data->stmt, low, high, true, upper);
  return true;
}

/* Determine information about number of iterations a LOOP from the bounds
   of arrays in the data reference REF accessed in STMT.  RELIABLE is true if
   STMT is guaranteed to be executed in every iteration of LOOP.*/

static void
infer_loop_bounds_from_ref (struct loop *loop, gimple stmt, tree ref,
			    bool reliable)
{
  struct ilb_data data;

  data.loop = loop;
  data.stmt = stmt;
  data.reliable = reliable;
  for_each_index (&ref, idx_infer_loop_bounds, &data);
}

/* Determine information about number of iterations of a LOOP from the way
   arrays are used in STMT.  RELIABLE is true if STMT is guaranteed to be
   executed in every iteration of LOOP.  */

static void
infer_loop_bounds_from_array (struct loop *loop, gimple stmt, bool reliable)
{
  if (is_gimple_assign (stmt))
    {
      tree op0 = gimple_assign_lhs (stmt);
      tree op1 = gimple_assign_rhs1 (stmt);

      /* For each memory access, analyze its access function
	 and record a bound on the loop iteration domain.  */
      if (REFERENCE_CLASS_P (op0))
	infer_loop_bounds_from_ref (loop, stmt, op0, reliable);

      if (REFERENCE_CLASS_P (op1))
	infer_loop_bounds_from_ref (loop, stmt, op1, reliable);
    }
  else if (is_gimple_call (stmt))
    {
      tree arg, lhs;
      unsigned i, n = gimple_call_num_args (stmt);

      lhs = gimple_call_lhs (stmt);
      if (lhs && REFERENCE_CLASS_P (lhs))
	infer_loop_bounds_from_ref (loop, stmt, lhs, reliable);

      for (i = 0; i < n; i++)
	{
	  arg = gimple_call_arg (stmt, i);
	  if (REFERENCE_CLASS_P (arg))
	    infer_loop_bounds_from_ref (loop, stmt, arg, reliable);
	}
    }
}

/* Determine information about number of iterations of a LOOP from the fact
   that pointer arithmetics in STMT does not overflow.  */

static void
infer_loop_bounds_from_pointer_arith (struct loop *loop, gimple stmt)
{
  tree def, base, step, scev, type, low, high;
  tree var, ptr;

  if (!is_gimple_assign (stmt)
      || gimple_assign_rhs_code (stmt) != POINTER_PLUS_EXPR)
    return;

  def = gimple_assign_lhs (stmt);
  if (TREE_CODE (def) != SSA_NAME)
    return;

  type = TREE_TYPE (def);
  if (!nowrap_type_p (type))
    return;

  ptr = gimple_assign_rhs1 (stmt);
  if (!expr_invariant_in_loop_p (loop, ptr))
    return;

  var = gimple_assign_rhs2 (stmt);
  if (TYPE_PRECISION (type) != TYPE_PRECISION (TREE_TYPE (var)))
    return;

  scev = instantiate_parameters (loop, analyze_scalar_evolution (loop, def));
  if (chrec_contains_undetermined (scev))
    return;

  base = initial_condition_in_loop_num (scev, loop->num);
  step = evolution_part_in_loop_num (scev, loop->num);

  if (!base || !step
      || TREE_CODE (step) != INTEGER_CST
      || tree_contains_chrecs (base, NULL)
      || chrec_contains_symbols_defined_in_loop (base, loop->num))
    return;

  low = lower_bound_in_type (type, type);
  high = upper_bound_in_type (type, type);

  /* In C, pointer arithmetic p + 1 cannot use a NULL pointer, and p - 1 cannot
     produce a NULL pointer.  The contrary would mean NULL points to an object,
     while NULL is supposed to compare unequal with the address of all objects.
     Furthermore, p + 1 cannot produce a NULL pointer and p - 1 cannot use a
     NULL pointer since that would mean wrapping, which we assume here not to
     happen.  So, we can exclude NULL from the valid range of pointer
     arithmetic.  */
  if (flag_delete_null_pointer_checks && int_cst_value (low) == 0)
    low = build_int_cstu (TREE_TYPE (low), TYPE_ALIGN_UNIT (TREE_TYPE (type)));

  record_nonwrapping_iv (loop, base, step, stmt, low, high, false, true);
}

/* Determine information about number of iterations of a LOOP from the fact
   that signed arithmetics in STMT does not overflow.  */

static void
infer_loop_bounds_from_signedness (struct loop *loop, gimple stmt)
{
  tree def, base, step, scev, type, low, high;

  if (gimple_code (stmt) != GIMPLE_ASSIGN)
    return;

  def = gimple_assign_lhs (stmt);

  if (TREE_CODE (def) != SSA_NAME)
    return;

  type = TREE_TYPE (def);
  if (!INTEGRAL_TYPE_P (type)
      || !TYPE_OVERFLOW_UNDEFINED (type))
    return;

  scev = instantiate_parameters (loop, analyze_scalar_evolution (loop, def));
  if (chrec_contains_undetermined (scev))
    return;

  base = initial_condition_in_loop_num (scev, loop->num);
  step = evolution_part_in_loop_num (scev, loop->num);

  if (!base || !step
      || TREE_CODE (step) != INTEGER_CST
      || tree_contains_chrecs (base, NULL)
      || chrec_contains_symbols_defined_in_loop (base, loop->num))
    return;

  low = lower_bound_in_type (type, type);
  high = upper_bound_in_type (type, type);

  record_nonwrapping_iv (loop, base, step, stmt, low, high, false, true);
}

/* The following analyzers are extracting informations on the bounds
   of LOOP from the following undefined behaviors:

   - data references should not access elements over the statically
     allocated size,

   - signed variables should not overflow when flag_wrapv is not set.
*/

static void
infer_loop_bounds_from_undefined (struct loop *loop)
{
  unsigned i;
  basic_block *bbs;
  gimple_stmt_iterator bsi;
  basic_block bb;
  bool reliable;

  bbs = get_loop_body (loop);

  for (i = 0; i < loop->num_nodes; i++)
    {
      bb = bbs[i];

      /* If BB is not executed in each iteration of the loop, we cannot
	 use the operations in it to infer reliable upper bound on the
	 # of iterations of the loop.  However, we can use it as a guess.  */
      reliable = dominated_by_p (CDI_DOMINATORS, loop->latch, bb);

      for (bsi = gsi_start_bb (bb); !gsi_end_p (bsi); gsi_next (&bsi))
	{
	  gimple stmt = gsi_stmt (bsi);

	  infer_loop_bounds_from_array (loop, stmt, reliable);

	  if (reliable)
            {
              infer_loop_bounds_from_signedness (loop, stmt);
              infer_loop_bounds_from_pointer_arith (loop, stmt);
            }
  	}

    }

  free (bbs);
}

/* Converts VAL to double_int.  */

static double_int
gcov_type_to_double_int (gcov_type val)
{
  double_int ret;

  ret.low = (unsigned HOST_WIDE_INT) val;
  /* If HOST_BITS_PER_WIDE_INT == HOST_BITS_PER_WIDEST_INT, avoid shifting by
     the size of type.  */
  val >>= HOST_BITS_PER_WIDE_INT - 1;
  val >>= 1;
  ret.high = (unsigned HOST_WIDE_INT) val;

  return ret;
}

/* Records estimates on numbers of iterations of LOOP.  If USE_UNDEFINED_P
   is true also use estimates derived from undefined behavior.  */

void
estimate_numbers_of_iterations_loop (struct loop *loop, bool use_undefined_p)
{
  VEC (edge, heap) *exits;
  tree niter, type;
  unsigned i;
  struct tree_niter_desc niter_desc;
  edge ex;
  double_int bound;

  /* Give up if we already have tried to compute an estimation.  */
  if (loop->estimate_state != EST_NOT_COMPUTED)
    return;
  loop->estimate_state = EST_AVAILABLE;
  loop->any_upper_bound = false;
  loop->any_estimate = false;

  exits = get_loop_exit_edges (loop);
  FOR_EACH_VEC_ELT (edge, exits, i, ex)
    {
      if (!number_of_iterations_exit (loop, ex, &niter_desc, false))
	continue;

      niter = niter_desc.niter;
      type = TREE_TYPE (niter);
      if (TREE_CODE (niter_desc.may_be_zero) != INTEGER_CST)
	niter = build3 (COND_EXPR, type, niter_desc.may_be_zero,
			build_int_cst (type, 0),
			niter);
      record_estimate (loop, niter, niter_desc.max,
		       last_stmt (ex->src),
		       true, true, true);
    }
  VEC_free (edge, heap, exits);

<<<<<<< HEAD
  infer_loop_bounds_from_undefined (loop);
=======
  if (use_undefined_p)
    infer_loop_bounds_from_undefined (loop);
>>>>>>> 3082eeb7

  /* If we have a measured profile, use it to estimate the number of
     iterations.  */
  if (loop->header->count != 0)
    {
      gcov_type nit = expected_loop_iterations_unbounded (loop) + 1;
      bound = gcov_type_to_double_int (nit);
      record_niter_bound (loop, bound, true, false);
    }

  /* If an upper bound is smaller than the realistic estimate of the
     number of iterations, use the upper bound instead.  */
  if (loop->any_upper_bound
      && loop->any_estimate
      && double_int_ucmp (loop->nb_iterations_upper_bound,
			  loop->nb_iterations_estimate) < 0)
    loop->nb_iterations_estimate = loop->nb_iterations_upper_bound;
}

/* Sets NIT to the estimated number of executions of the latch of the
   LOOP.  If CONSERVATIVE is true, we must be sure that NIT is at least as
   large as the number of iterations.  If we have no reliable estimate,
   the function returns false, otherwise returns true.  */

bool
estimated_loop_iterations (struct loop *loop, bool conservative,
			   double_int *nit)
{
  estimate_numbers_of_iterations_loop (loop, true);
  if (conservative)
    {
      if (!loop->any_upper_bound)
	return false;

      *nit = loop->nb_iterations_upper_bound;
    }
  else
    {
      if (!loop->any_estimate)
	return false;

      *nit = loop->nb_iterations_estimate;
    }

  return true;
}

/* Similar to estimated_loop_iterations, but returns the estimate only
   if it fits to HOST_WIDE_INT.  If this is not the case, or the estimate
   on the number of iterations of LOOP could not be derived, returns -1.  */

HOST_WIDE_INT
estimated_loop_iterations_int (struct loop *loop, bool conservative)
{
  double_int nit;
  HOST_WIDE_INT hwi_nit;

  if (!estimated_loop_iterations (loop, conservative, &nit))
    return -1;

  if (!double_int_fits_in_shwi_p (nit))
    return -1;
  hwi_nit = double_int_to_shwi (nit);

  return hwi_nit < 0 ? -1 : hwi_nit;
}

/* Returns an upper bound on the number of executions of statements
   in the LOOP.  For statements before the loop exit, this exceeds
   the number of execution of the latch by one.  */

HOST_WIDE_INT
max_stmt_executions_int (struct loop *loop, bool conservative)
{
  HOST_WIDE_INT nit = estimated_loop_iterations_int (loop, conservative);
  HOST_WIDE_INT snit;

  if (nit == -1)
    return -1;

  snit = (HOST_WIDE_INT) ((unsigned HOST_WIDE_INT) nit + 1);

  /* If the computation overflows, return -1.  */
  return snit < 0 ? -1 : snit;
}

/* Sets NIT to the estimated number of executions of the latch of the
   LOOP, plus one.  If CONSERVATIVE is true, we must be sure that NIT is at
   least as large as the number of iterations.  If we have no reliable
   estimate, the function returns false, otherwise returns true.  */

bool
max_stmt_executions (struct loop *loop, bool conservative, double_int *nit)
{
  double_int nit_minus_one;

  if (!estimated_loop_iterations (loop, conservative, nit))
    return false;

  nit_minus_one = *nit;

  *nit = double_int_add (*nit, double_int_one);

  return double_int_ucmp (*nit, nit_minus_one) > 0;
}

/* Records estimates on numbers of iterations of loops.  */

void
estimate_numbers_of_iterations (bool use_undefined_p)
{
  loop_iterator li;
  struct loop *loop;

  /* We don't want to issue signed overflow warnings while getting
     loop iteration estimates.  */
  fold_defer_overflow_warnings ();

  FOR_EACH_LOOP (li, loop, 0)
    {
      estimate_numbers_of_iterations_loop (loop, use_undefined_p);
    }

  fold_undefer_and_ignore_overflow_warnings ();
}

/* Returns true if statement S1 dominates statement S2.  */

bool
stmt_dominates_stmt_p (gimple s1, gimple s2)
{
  basic_block bb1 = gimple_bb (s1), bb2 = gimple_bb (s2);

  if (!bb1
      || s1 == s2)
    return true;

  if (bb1 == bb2)
    {
      gimple_stmt_iterator bsi;

      if (gimple_code (s2) == GIMPLE_PHI)
	return false;

      if (gimple_code (s1) == GIMPLE_PHI)
	return true;

      for (bsi = gsi_start_bb (bb1); gsi_stmt (bsi) != s2; gsi_next (&bsi))
	if (gsi_stmt (bsi) == s1)
	  return true;

      return false;
    }

  return dominated_by_p (CDI_DOMINATORS, bb2, bb1);
}

/* Returns true when we can prove that the number of executions of
   STMT in the loop is at most NITER, according to the bound on
   the number of executions of the statement NITER_BOUND->stmt recorded in
   NITER_BOUND.  If STMT is NULL, we must prove this bound for all
   statements in the loop.  */

static bool
n_of_executions_at_most (gimple stmt,
			 struct nb_iter_bound *niter_bound,
			 tree niter)
{
  double_int bound = niter_bound->bound;
  tree nit_type = TREE_TYPE (niter), e;
  enum tree_code cmp;

  gcc_assert (TYPE_UNSIGNED (nit_type));

  /* If the bound does not even fit into NIT_TYPE, it cannot tell us that
     the number of iterations is small.  */
  if (!double_int_fits_to_tree_p (nit_type, bound))
    return false;

  /* We know that NITER_BOUND->stmt is executed at most NITER_BOUND->bound + 1
     times.  This means that:

     -- if NITER_BOUND->is_exit is true, then everything before
        NITER_BOUND->stmt is executed at most NITER_BOUND->bound + 1
	times, and everything after it at most NITER_BOUND->bound times.

     -- If NITER_BOUND->is_exit is false, then if we can prove that when STMT
	is executed, then NITER_BOUND->stmt is executed as well in the same
	iteration (we conclude that if both statements belong to the same
	basic block, or if STMT is after NITER_BOUND->stmt), then STMT
	is executed at most NITER_BOUND->bound + 1 times.  Otherwise STMT is
	executed at most NITER_BOUND->bound + 2 times.  */

  if (niter_bound->is_exit)
    {
      if (stmt
	  && stmt != niter_bound->stmt
	  && stmt_dominates_stmt_p (niter_bound->stmt, stmt))
	cmp = GE_EXPR;
      else
	cmp = GT_EXPR;
    }
  else
    {
      if (!stmt
	  || (gimple_bb (stmt) != gimple_bb (niter_bound->stmt)
	      && !stmt_dominates_stmt_p (niter_bound->stmt, stmt)))
	{
	  bound = double_int_add (bound, double_int_one);
	  if (double_int_zero_p (bound)
	      || !double_int_fits_to_tree_p (nit_type, bound))
	    return false;
	}
      cmp = GT_EXPR;
    }

  e = fold_binary (cmp, boolean_type_node,
		   niter, double_int_to_tree (nit_type, bound));
  return e && integer_nonzerop (e);
}

/* Returns true if the arithmetics in TYPE can be assumed not to wrap.  */

bool
nowrap_type_p (tree type)
{
  if (INTEGRAL_TYPE_P (type)
      && TYPE_OVERFLOW_UNDEFINED (type))
    return true;

  if (POINTER_TYPE_P (type))
    return true;

  return false;
}

/* Return false only when the induction variable BASE + STEP * I is
   known to not overflow: i.e. when the number of iterations is small
   enough with respect to the step and initial condition in order to
   keep the evolution confined in TYPEs bounds.  Return true when the
   iv is known to overflow or when the property is not computable.

   USE_OVERFLOW_SEMANTICS is true if this function should assume that
   the rules for overflow of the given language apply (e.g., that signed
   arithmetics in C does not overflow).  */

bool
scev_probably_wraps_p (tree base, tree step,
		       gimple at_stmt, struct loop *loop,
		       bool use_overflow_semantics)
{
  struct nb_iter_bound *bound;
  tree delta, step_abs;
  tree unsigned_type, valid_niter;
  tree type = TREE_TYPE (step);

  /* FIXME: We really need something like
     http://gcc.gnu.org/ml/gcc-patches/2005-06/msg02025.html.

     We used to test for the following situation that frequently appears
     during address arithmetics:

       D.1621_13 = (long unsigned intD.4) D.1620_12;
       D.1622_14 = D.1621_13 * 8;
       D.1623_15 = (doubleD.29 *) D.1622_14;

     And derived that the sequence corresponding to D_14
     can be proved to not wrap because it is used for computing a
     memory access; however, this is not really the case -- for example,
     if D_12 = (unsigned char) [254,+,1], then D_14 has values
     2032, 2040, 0, 8, ..., but the code is still legal.  */

  if (chrec_contains_undetermined (base)
      || chrec_contains_undetermined (step))
    return true;

  if (integer_zerop (step))
    return false;

  /* If we can use the fact that signed and pointer arithmetics does not
     wrap, we are done.  */
  if (use_overflow_semantics && nowrap_type_p (TREE_TYPE (base)))
    return false;

  /* To be able to use estimates on number of iterations of the loop,
     we must have an upper bound on the absolute value of the step.  */
  if (TREE_CODE (step) != INTEGER_CST)
    return true;

  /* Don't issue signed overflow warnings.  */
  fold_defer_overflow_warnings ();

  /* Otherwise, compute the number of iterations before we reach the
     bound of the type, and verify that the loop is exited before this
     occurs.  */
  unsigned_type = unsigned_type_for (type);
  base = fold_convert (unsigned_type, base);

  if (tree_int_cst_sign_bit (step))
    {
      tree extreme = fold_convert (unsigned_type,
				   lower_bound_in_type (type, type));
      delta = fold_build2 (MINUS_EXPR, unsigned_type, base, extreme);
      step_abs = fold_build1 (NEGATE_EXPR, unsigned_type,
			      fold_convert (unsigned_type, step));
    }
  else
    {
      tree extreme = fold_convert (unsigned_type,
				   upper_bound_in_type (type, type));
      delta = fold_build2 (MINUS_EXPR, unsigned_type, extreme, base);
      step_abs = fold_convert (unsigned_type, step);
    }

  valid_niter = fold_build2 (FLOOR_DIV_EXPR, unsigned_type, delta, step_abs);

  estimate_numbers_of_iterations_loop (loop, true);
  for (bound = loop->bounds; bound; bound = bound->next)
    {
      if (n_of_executions_at_most (at_stmt, bound, valid_niter))
	{
	  fold_undefer_and_ignore_overflow_warnings ();
	  return false;
	}
    }

  fold_undefer_and_ignore_overflow_warnings ();

  /* At this point we still don't have a proof that the iv does not
     overflow: give up.  */
  return true;
}

/* Frees the information on upper bounds on numbers of iterations of LOOP.  */

void
free_numbers_of_iterations_estimates_loop (struct loop *loop)
{
  struct nb_iter_bound *bound, *next;

  loop->nb_iterations = NULL;
  loop->estimate_state = EST_NOT_COMPUTED;
  for (bound = loop->bounds; bound; bound = next)
    {
      next = bound->next;
      ggc_free (bound);
    }

  loop->bounds = NULL;
}

/* Frees the information on upper bounds on numbers of iterations of loops.  */

void
free_numbers_of_iterations_estimates (void)
{
  loop_iterator li;
  struct loop *loop;

  FOR_EACH_LOOP (li, loop, 0)
    {
      free_numbers_of_iterations_estimates_loop (loop);
    }
}

/* Substitute value VAL for ssa name NAME inside expressions held
   at LOOP.  */

void
substitute_in_loop_info (struct loop *loop, tree name, tree val)
{
  loop->nb_iterations = simplify_replace_tree (loop->nb_iterations, name, val);
}<|MERGE_RESOLUTION|>--- conflicted
+++ resolved
@@ -1,11 +1,6 @@
 /* Functions to determine/estimate number of iterations of a loop.
-<<<<<<< HEAD
-   Copyright (C) 2004, 2005, 2006, 2007, 2008 Free Software Foundation,
-   Inc.
-=======
    Copyright (C) 2004, 2005, 2006, 2007, 2008, 2009, 2010
    Free Software Foundation, Inc.
->>>>>>> 3082eeb7
 
 This file is part of GCC.
 
@@ -99,11 +94,6 @@
       *var = op0;
       /* Always sign extend the offset.  */
       off = tree_to_double_int (op1);
-<<<<<<< HEAD
-      if (negate)
-	off = double_int_neg (off);
-=======
->>>>>>> 3082eeb7
       off = double_int_sext (off, TYPE_PRECISION (type));
       mpz_set_double_int (offset, off, false);
       if (negate)
@@ -545,12 +535,6 @@
 }
 
 /* Derives the upper bound BND on the number of executions of loop with exit
-<<<<<<< HEAD
-   condition S * i <> C, assuming that this exit is taken.  If
-   NO_OVERFLOW is true, then the control variable of the loop does not
-   overflow.  If NO_OVERFLOW is true or BNDS.below >= 0, then BNDS.up
-   contains the upper bound on the value of C.  */
-=======
    condition S * i <> C.  If NO_OVERFLOW is true, then the control variable of
    the loop does not overflow.  EXIT_MUST_BE_TAKEN is true if we are guaranteed
    that the loop ends through this exit, i.e., the induction variable ever
@@ -565,7 +549,6 @@
    -- if the iv must reach its final value without overflow, i.e., if
       NO_OVERFLOW && EXIT_MUST_BE_TAKEN is true, or
    -- if final >= base, which we know to hold when BNDS.below >= 0.  */
->>>>>>> 3082eeb7
 
 static void
 number_of_iterations_ne_max (mpz_t bnd, bool no_overflow, tree c, tree s,
@@ -779,12 +762,7 @@
       else if (POINTER_TYPE_P (type))
 	noloop = fold_build2 (GT_EXPR, boolean_type_node,
 			      iv0->base,
-<<<<<<< HEAD
-			      fold_build2 (POINTER_PLUS_EXPR, type,
-					   iv1->base, tmod));
-=======
 			      fold_build_pointer_plus (iv1->base, tmod));
->>>>>>> 3082eeb7
       else
 	noloop = fold_build2 (GT_EXPR, boolean_type_node,
 			      iv0->base,
@@ -809,16 +787,9 @@
 	noloop = boolean_false_node;
       else if (POINTER_TYPE_P (type))
 	noloop = fold_build2 (GT_EXPR, boolean_type_node,
-<<<<<<< HEAD
-			      fold_build2 (POINTER_PLUS_EXPR, type,
-					   iv0->base,
-					   fold_build1 (NEGATE_EXPR,
-							type1, tmod)),
-=======
 			      fold_build_pointer_plus (iv0->base,
 						       fold_build1 (NEGATE_EXPR,
 								    type1, tmod)),
->>>>>>> 3082eeb7
 			      iv1->base);
       else
 	noloop = fold_build2 (GT_EXPR, boolean_type_node,
@@ -1193,24 +1164,13 @@
   if (integer_nonzerop (iv0->step))
     {
       if (POINTER_TYPE_P (type))
-<<<<<<< HEAD
-	iv1->base = fold_build2 (POINTER_PLUS_EXPR, type, iv1->base,
-				 build_int_cst (type1, 1));
-=======
 	iv1->base = fold_build_pointer_plus_hwi (iv1->base, 1);
->>>>>>> 3082eeb7
       else
 	iv1->base = fold_build2 (PLUS_EXPR, type1, iv1->base,
 				 build_int_cst (type1, 1));
     }
   else if (POINTER_TYPE_P (type))
-<<<<<<< HEAD
-    iv0->base = fold_build2 (POINTER_PLUS_EXPR, type, iv0->base,
-			     fold_build1 (NEGATE_EXPR, type1,
-					  build_int_cst (type1, 1)));
-=======
     iv0->base = fold_build_pointer_plus_hwi (iv0->base, -1);
->>>>>>> 3082eeb7
   else
     iv0->base = fold_build2 (MINUS_EXPR, type1,
 			     iv0->base, build_int_cst (type1, 1));
@@ -2037,21 +1997,12 @@
   edge ex;
   struct tree_niter_desc desc;
   bool finite = false;
-<<<<<<< HEAD
-
-  if (flag_unsafe_loop_optimizations)
-    return true;
-  if ((TREE_READONLY (current_function_decl)
-       || DECL_PURE_P (current_function_decl))
-      && !DECL_LOOPING_CONST_OR_PURE_P (current_function_decl))
-=======
   int flags;
 
   if (flag_unsafe_loop_optimizations)
     return true;
   flags = flags_from_decl_or_type (current_function_decl);
   if ((flags & (ECF_CONST|ECF_PURE)) && !(flags & ECF_LOOPING_CONST_OR_PURE))
->>>>>>> 3082eeb7
     {
       if (dump_file && (dump_flags & TDF_DETAILS))
 	fprintf (dump_file, "Found loop %i to be finite: it is within pure or const function.\n",
@@ -2060,11 +2011,7 @@
     }
 
   exits = get_loop_exit_edges (loop);
-<<<<<<< HEAD
-  for (i = 0; VEC_iterate (edge, exits, i, ex); i++)
-=======
   FOR_EACH_VEC_ELT (edge, exits, i, ex)
->>>>>>> 3082eeb7
     {
       if (!just_once_each_iteration_p (loop, ex->src))
 	continue;
@@ -2344,11 +2291,7 @@
       && VEC_length (edge, exits) > 1)
     return chrec_dont_know;
 
-<<<<<<< HEAD
-  for (i = 0; VEC_iterate (edge, exits, i, ex); i++)
-=======
   FOR_EACH_VEC_ELT (edge, exits, i, ex)
->>>>>>> 3082eeb7
     {
       if (!just_once_each_iteration_p (loop, ex->src))
 	continue;
@@ -3082,12 +3025,8 @@
     }
   VEC_free (edge, heap, exits);
 
-<<<<<<< HEAD
-  infer_loop_bounds_from_undefined (loop);
-=======
   if (use_undefined_p)
     infer_loop_bounds_from_undefined (loop);
->>>>>>> 3082eeb7
 
   /* If we have a measured profile, use it to estimate the number of
      iterations.  */
