--- conflicted
+++ resolved
@@ -701,10 +701,5 @@
 
 /* Get the personality libfunc for a function decl.  */
 rtx get_personality_function (tree);
-<<<<<<< HEAD
-
-extern int vector_mode_valid_p (enum machine_mode);
-=======
->>>>>>> 3bd7a983
 
 #endif /* GCC_EXPR_H */