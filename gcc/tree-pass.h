/* Definitions for describing one tree-ssa optimization pass.
   Copyright (C) 2004, 2005, 2006, 2007, 2008, 2009, 2010
   Free Software Foundation, Inc.
   Contributed by Richard Henderson <rth@redhat.com>

This file is part of GCC.

GCC is free software; you can redistribute it and/or modify
it under the terms of the GNU General Public License as published by
the Free Software Foundation; either version 3, or (at your option)
any later version.

GCC is distributed in the hope that it will be useful,
but WITHOUT ANY WARRANTY; without even the implied warranty of
MERCHANTABILITY or FITNESS FOR A PARTICULAR PURPOSE.  See the
GNU General Public License for more details.

You should have received a copy of the GNU General Public License
along with GCC; see the file COPYING3.  If not see
<http://www.gnu.org/licenses/>.  */


#ifndef GCC_TREE_PASS_H
#define GCC_TREE_PASS_H 1

#include "timevar.h"

/* Different tree dump places.  When you add new tree dump places,
   extend the DUMP_FILES array in tree-dump.c.  */
enum tree_dump_index
{
  TDI_none,			/* No dump */
  TDI_cgraph,                   /* dump function call graph.  */
  TDI_tu,			/* dump the whole translation unit.  */
  TDI_class,			/* dump class hierarchy.  */
  TDI_original,			/* dump each function before optimizing it */
  TDI_generic,			/* dump each function after genericizing it */
  TDI_nested,			/* dump each function after unnesting it */
  TDI_vcg,			/* create a VCG graph file for each
				   function's flowgraph.  */
  TDI_ada,                      /* dump declarations in Ada syntax.  */
  TDI_tree_all,                 /* enable all the GENERIC/GIMPLE dumps.  */
  TDI_rtl_all,                  /* enable all the RTL dumps.  */
  TDI_ipa_all,                  /* enable all the IPA dumps.  */

  TDI_end
};

/* Bit masks to control dumping. Not all values are applicable to
   all dumps. Add new ones at the end. When you define new
   values, extend the DUMP_OPTIONS array in tree-dump.c */
#define TDF_ADDRESS	(1 << 0)	/* dump node addresses */
#define TDF_SLIM	(1 << 1)	/* don't go wild following links */
#define TDF_RAW  	(1 << 2)	/* don't unparse the function */
#define TDF_DETAILS	(1 << 3)	/* show more detailed info about
					   each pass */
#define TDF_STATS	(1 << 4)	/* dump various statistics about
					   each pass */
#define TDF_BLOCKS	(1 << 5)	/* display basic block boundaries */
#define TDF_VOPS	(1 << 6)	/* display virtual operands */
#define TDF_LINENO	(1 << 7)	/* display statement line numbers */
#define TDF_UID		(1 << 8)	/* display decl UIDs */

#define TDF_TREE	(1 << 9)	/* is a tree dump */
#define TDF_RTL		(1 << 10)	/* is a RTL dump */
#define TDF_IPA		(1 << 11)	/* is an IPA dump */
#define TDF_STMTADDR	(1 << 12)	/* Address of stmt.  */

#define TDF_GRAPH	(1 << 13)	/* a graph dump is being emitted */
#define TDF_MEMSYMS	(1 << 14)	/* display memory symbols in expr.
                                           Implies TDF_VOPS.  */

#define TDF_DIAGNOSTIC	(1 << 15)	/* A dump to be put in a diagnostic
					   message.  */
#define TDF_VERBOSE     (1 << 16)       /* A dump that uses the full tree
					   dumper to print stmts.  */
#define TDF_RHS_ONLY	(1 << 17)	/* a flag to only print the RHS of
					   a gimple stmt.  */
#define TDF_ASMNAME	(1 << 18)	/* display asm names of decls  */
#define TDF_EH		(1 << 19)	/* display EH region number
					   holding this gimple statement.  */
#define TDF_NOUID	(1 << 20)	/* omit UIDs from dumps.  */
#define TDF_ALIAS	(1 << 21)	/* display alias information  */
#define TDF_ENUMERATE_LOCALS (1 << 22)	/* Enumerate locals by uid.  */


/* In tree-dump.c */

extern char *get_dump_file_name (int);
extern int dump_enabled_p (int);
extern int dump_initialized_p (int);
extern FILE *dump_begin (int, int *);
extern void dump_end (int, FILE *);
extern void dump_node (const_tree, int, FILE *);
extern int dump_switch_p (const char *);
extern const char *dump_flag_name (int);

/* Global variables used to communicate with passes.  */
extern FILE *dump_file;
extern int dump_flags;
extern const char *dump_file_name;

/* Return the dump_file_info for the given phase.  */
extern struct dump_file_info *get_dump_file_info (int);

/* Optimization pass type.  */
enum opt_pass_type
{
  GIMPLE_PASS,
  RTL_PASS,
  SIMPLE_IPA_PASS,
  IPA_PASS
};

/* Describe one pass; this is the common part shared across different pass
   types.  */
struct opt_pass
{
  /* Optimization pass type.  */
  enum opt_pass_type type;

  /* Terse name of the pass used as a fragment of the dump file
     name.  If the name starts with a star, no dump happens. */
  const char *name;

  /* If non-null, this pass and all sub-passes are executed only if
     the function returns true.  */
  bool (*gate) (void);

  /* This is the code to run.  If null, then there should be sub-passes
     otherwise this pass does nothing.  The return value contains
     TODOs to execute in addition to those in TODO_flags_finish.   */
  unsigned int (*execute) (void);

  /* A list of sub-passes to run, dependent on gate predicate.  */
  struct opt_pass *sub;

  /* Next in the list of passes to run, independent of gate predicate.  */
  struct opt_pass *next;

  /* Static pass number, used as a fragment of the dump file name.  */
  int static_pass_number;

  /* The timevar id associated with this pass.  */
  /* ??? Ideally would be dynamically assigned.  */
  timevar_id_t tv_id;

  /* Sets of properties input and output from this pass.  */
  unsigned int properties_required;
  unsigned int properties_provided;
  unsigned int properties_destroyed;

  /* Flags indicating common sets things to do before and after.  */
  unsigned int todo_flags_start;
  unsigned int todo_flags_finish;
};

/* Description of GIMPLE pass.  */
struct gimple_opt_pass
{
  struct opt_pass pass;
};

/* Description of RTL pass.  */
struct rtl_opt_pass
{
  struct opt_pass pass;
};

struct varpool_node;
struct cgraph_node;
struct cgraph_node_set_def;
struct varpool_node_set_def;

/* Description of IPA pass with generate summary, write, execute, read and
   transform stages.  */
struct ipa_opt_pass_d
{
  struct opt_pass pass;

  /* IPA passes can analyze function body and variable initializers
      using this hook and produce summary.  */
  void (*generate_summary) (void);

  /* This hook is used to serialize IPA summaries on disk.  */
  void (*write_summary) (struct cgraph_node_set_def *,
			 struct varpool_node_set_def *);

  /* This hook is used to deserialize IPA summaries from disk.  */
  void (*read_summary) (void);

  /* This hook is used to serialize IPA optimization summaries on disk.  */
  void (*write_optimization_summary) (struct cgraph_node_set_def *,
				      struct varpool_node_set_def *);

  /* This hook is used to deserialize IPA summaries from disk.  */
  void (*read_optimization_summary) (void);

  /* Hook to convert gimple stmt uids into true gimple statements.  The second
     parameter is an array of statements indexed by their uid. */
  void (*stmt_fixup) (struct cgraph_node *, gimple *);

  /* Results of interprocedural propagation of an IPA pass is applied to
     function body via this hook.  */
  unsigned int function_transform_todo_flags_start;
  unsigned int (*function_transform) (struct cgraph_node *);
  void (*variable_transform) (struct varpool_node *);
};

/* Description of simple IPA pass.  Simple IPA passes have just one execute
   hook.  */
struct simple_ipa_opt_pass
{
  struct opt_pass pass;
};

/* Define a tree dump switch.  */
struct dump_file_info
{
  const char *suffix;           /* suffix to give output file.  */
  const char *swtch;            /* command line switch */
  const char *glob;             /* command line glob  */
  int flags;                    /* user flags */
  int state;                    /* state of play */
  int num;                      /* dump file number */
};

/* Pass properties.  */
#define PROP_gimple_any		(1 << 0)	/* entire gimple grammar */
#define PROP_gimple_lcf		(1 << 1)	/* lowered control flow */
#define PROP_gimple_leh		(1 << 2)	/* lowered eh */
#define PROP_cfg		(1 << 3)
#define PROP_referenced_vars	(1 << 4)
#define PROP_ssa		(1 << 5)
#define PROP_no_crit_edges      (1 << 6)
#define PROP_rtl		(1 << 7)
#define PROP_gimple_lomp	(1 << 8)	/* lowered OpenMP directives */
#define PROP_cfglayout	 	(1 << 9)	/* cfglayout mode on RTL */
#define PROP_gimple_lcx		(1 << 10)       /* lowered complex */

#define PROP_trees \
  (PROP_gimple_any | PROP_gimple_lcf | PROP_gimple_leh | PROP_gimple_lomp)

/* To-do flags.  */
#define TODO_dump_func			(1 << 0)
#define TODO_ggc_collect		(1 << 1)
#define TODO_verify_ssa			(1 << 2)
#define TODO_verify_flow		(1 << 3)
#define TODO_verify_stmts		(1 << 4)
#define TODO_cleanup_cfg        	(1 << 5)
#define TODO_dump_cgraph		(1 << 7)
#define TODO_remove_functions		(1 << 8)
#define TODO_rebuild_frequencies	(1 << 9)
#define TODO_verify_rtl_sharing         (1 << 10)

/* To-do flags for calls to update_ssa.  */

/* Update the SSA form inserting PHI nodes for newly exposed symbols
   and virtual names marked for updating.  When updating real names,
   only insert PHI nodes for a real name O_j in blocks reached by all
   the new and old definitions for O_j.  If the iterated dominance
   frontier for O_j is not pruned, we may end up inserting PHI nodes
   in blocks that have one or more edges with no incoming definition
   for O_j.  This would lead to uninitialized warnings for O_j's
   symbol.  */
#define TODO_update_ssa			(1 << 11)

/* Update the SSA form without inserting any new PHI nodes at all.
   This is used by passes that have either inserted all the PHI nodes
   themselves or passes that need only to patch use-def and def-def
   chains for virtuals (e.g., DCE).  */
#define TODO_update_ssa_no_phi		(1 << 12)

/* Insert PHI nodes everywhere they are needed.  No pruning of the
   IDF is done.  This is used by passes that need the PHI nodes for
   O_j even if it means that some arguments will come from the default
   definition of O_j's symbol (e.g., pass_linear_transform).

   WARNING: If you need to use this flag, chances are that your pass
   may be doing something wrong.  Inserting PHI nodes for an old name
   where not all edges carry a new replacement may lead to silent
   codegen errors or spurious uninitialized warnings.  */
#define TODO_update_ssa_full_phi	(1 << 13)

/* Passes that update the SSA form on their own may want to delegate
   the updating of virtual names to the generic updater.  Since FUD
   chains are easier to maintain, this simplifies the work they need
   to do.  NOTE: If this flag is used, any OLD->NEW mappings for real
   names are explicitly destroyed and only the symbols marked for
   renaming are processed.  */
#define TODO_update_ssa_only_virtuals	(1 << 14)

/* Some passes leave unused local variables that can be removed from
   cfun->local_decls.  This reduces the size of dump files
   and the memory footprint for VAR_DECLs.  */
#define TODO_remove_unused_locals	(1 << 15)

/* Call df_finish at the end of the pass.  This is done after all of
   the dumpers have been allowed to run so that they have access to
   the instance before it is destroyed.  */
#define TODO_df_finish                  (1 << 17)

/* Call df_verify at the end of the pass if checking is enabled.  */
#define TODO_df_verify                  (1 << 18)

/* Internally used for the first instance of a pass.  */
#define TODO_mark_first_instance	(1 << 19)

/* Rebuild aliasing info.  */
#define TODO_rebuild_alias              (1 << 20)

/* Rebuild the addressable-vars bitmap and do register promotion.  */
#define TODO_update_address_taken	(1 << 21)

/* Internally used in execute_function_todo().  */
#define TODO_update_ssa_any		\
    (TODO_update_ssa			\
     | TODO_update_ssa_no_phi		\
     | TODO_update_ssa_full_phi		\
     | TODO_update_ssa_only_virtuals)

#define TODO_verify_all \
  (TODO_verify_ssa | TODO_verify_flow | TODO_verify_stmts)


/* Register pass info. */

enum pass_positioning_ops
{
  PASS_POS_INSERT_AFTER,  /* Insert after the reference pass.  */
  PASS_POS_INSERT_BEFORE, /* Insert before the reference pass.  */
  PASS_POS_REPLACE        /* Replace the reference pass.  */
};

struct register_pass_info
{
  struct opt_pass *pass;            /* New pass to register.  */
  const char *reference_pass_name;  /* Name of the reference pass for hooking
                                       up the new pass.  */
  int ref_pass_instance_number;     /* Insert the pass at the specified
                                       instance number of the reference pass.
                                       Do it for every instance if it is 0.  */
  enum pass_positioning_ops pos_op; /* how to insert the new pass.  */
};

extern void tree_lowering_passes (tree decl);

extern struct gimple_opt_pass pass_mudflap_1;
extern struct gimple_opt_pass pass_mudflap_2;
extern struct gimple_opt_pass pass_lower_cf;
extern struct gimple_opt_pass pass_refactor_eh;
extern struct gimple_opt_pass pass_lower_eh;
extern struct gimple_opt_pass pass_lower_eh_dispatch;
extern struct gimple_opt_pass pass_lower_resx;
extern struct gimple_opt_pass pass_build_cfg;
extern struct gimple_opt_pass pass_tree_profile;
extern struct gimple_opt_pass pass_early_tree_profile;
extern struct gimple_opt_pass pass_cleanup_cfg;
extern struct gimple_opt_pass pass_referenced_vars;
extern struct gimple_opt_pass pass_cleanup_eh;
extern struct gimple_opt_pass pass_fixup_cfg;
extern struct gimple_opt_pass pass_sra;
extern struct gimple_opt_pass pass_sra_early;
extern struct gimple_opt_pass pass_early_ipa_sra;
extern struct gimple_opt_pass pass_tail_recursion;
extern struct gimple_opt_pass pass_tail_calls;
extern struct gimple_opt_pass pass_tree_loop;
extern struct gimple_opt_pass pass_tree_loop_init;
extern struct gimple_opt_pass pass_lim;
extern struct gimple_opt_pass pass_tree_unswitch;
extern struct gimple_opt_pass pass_predcom;
extern struct gimple_opt_pass pass_iv_canon;
extern struct gimple_opt_pass pass_scev_cprop;
extern struct gimple_opt_pass pass_empty_loop;
extern struct gimple_opt_pass pass_record_bounds;
extern struct gimple_opt_pass pass_graphite;
extern struct gimple_opt_pass pass_graphite_transforms;
extern struct gimple_opt_pass pass_if_conversion;
extern struct gimple_opt_pass pass_loop_distribution;
extern struct gimple_opt_pass pass_vectorize;
extern struct gimple_opt_pass pass_slp_vectorize;
extern struct gimple_opt_pass pass_complete_unroll;
extern struct gimple_opt_pass pass_complete_unrolli;
extern struct gimple_opt_pass pass_parallelize_loops;
extern struct gimple_opt_pass pass_loop_prefetch;
extern struct gimple_opt_pass pass_iv_optimize;
extern struct gimple_opt_pass pass_tree_loop_done;
extern struct gimple_opt_pass pass_ch;
extern struct gimple_opt_pass pass_ccp;
extern struct gimple_opt_pass pass_phi_only_cprop;
extern struct gimple_opt_pass pass_build_ssa;
extern struct gimple_opt_pass pass_build_alias;
extern struct gimple_opt_pass pass_build_ealias;
extern struct gimple_opt_pass pass_dominator;
extern struct gimple_opt_pass pass_dce;
extern struct gimple_opt_pass pass_dce_loop;
extern struct gimple_opt_pass pass_cd_dce;
extern struct gimple_opt_pass pass_call_cdce;
extern struct gimple_opt_pass pass_merge_phi;
extern struct gimple_opt_pass pass_split_crit_edges;
extern struct gimple_opt_pass pass_pre;
extern struct gimple_opt_pass pass_profile;
extern struct gimple_opt_pass pass_strip_predict_hints;
extern struct gimple_opt_pass pass_lower_complex_O0;
extern struct gimple_opt_pass pass_lower_complex;
extern struct gimple_opt_pass pass_lower_vector;
extern struct gimple_opt_pass pass_lower_vector_ssa;
extern struct gimple_opt_pass pass_lower_omp;
extern struct gimple_opt_pass pass_diagnose_omp_blocks;
extern struct gimple_opt_pass pass_expand_omp;
extern struct gimple_opt_pass pass_expand_omp_ssa;
extern struct gimple_opt_pass pass_object_sizes;
extern struct gimple_opt_pass pass_fold_builtins;
extern struct gimple_opt_pass pass_stdarg;
extern struct gimple_opt_pass pass_early_warn_uninitialized;
extern struct gimple_opt_pass pass_late_warn_uninitialized;
extern struct gimple_opt_pass pass_cse_reciprocals;
extern struct gimple_opt_pass pass_cse_sincos;
extern struct gimple_opt_pass pass_optimize_bswap;
extern struct gimple_opt_pass pass_optimize_widening_mul;
extern struct gimple_opt_pass pass_warn_function_return;
extern struct gimple_opt_pass pass_warn_function_noreturn;
extern struct gimple_opt_pass pass_cselim;
extern struct gimple_opt_pass pass_phiopt;
extern struct gimple_opt_pass pass_forwprop;
extern struct gimple_opt_pass pass_phiprop;
extern struct gimple_opt_pass pass_tree_ifcombine;
extern struct gimple_opt_pass pass_dse;
extern struct gimple_opt_pass pass_nrv;
extern struct gimple_opt_pass pass_rename_ssa_copies;
extern struct gimple_opt_pass pass_rest_of_compilation;
extern struct gimple_opt_pass pass_sink_code;
extern struct gimple_opt_pass pass_fre;
extern struct gimple_opt_pass pass_linear_transform;
extern struct gimple_opt_pass pass_check_data_deps;
extern struct gimple_opt_pass pass_copy_prop;
extern struct gimple_opt_pass pass_vrp;
extern struct gimple_opt_pass pass_uncprop;
extern struct gimple_opt_pass pass_return_slot;
extern struct gimple_opt_pass pass_reassoc;
extern struct gimple_opt_pass pass_rebuild_cgraph_edges;
extern struct gimple_opt_pass pass_remove_cgraph_callee_edges;
extern struct gimple_opt_pass pass_build_cgraph_edges;
extern struct gimple_opt_pass pass_local_pure_const;
extern struct gimple_opt_pass pass_tracer;
extern struct gimple_opt_pass pass_warn_unused_result;
extern struct gimple_opt_pass pass_split_functions;

/* IPA Passes */
<<<<<<< HEAD
=======
extern struct simple_ipa_opt_pass pass_ipa_lower_emutls;
>>>>>>> 779871ac
extern struct simple_ipa_opt_pass pass_ipa_function_and_variable_visibility;
extern struct simple_ipa_opt_pass pass_ipa_early_inline;

extern struct simple_ipa_opt_pass pass_early_local_passes;

extern struct ipa_opt_pass_d pass_ipa_whole_program_visibility;
extern struct ipa_opt_pass_d pass_ipa_lto_gimple_out;
extern struct simple_ipa_opt_pass pass_ipa_increase_alignment;
extern struct simple_ipa_opt_pass pass_ipa_matrix_reorg;
extern struct ipa_opt_pass_d pass_ipa_inline;
extern struct simple_ipa_opt_pass pass_ipa_free_lang_data;
extern struct ipa_opt_pass_d pass_ipa_cp;
extern struct ipa_opt_pass_d pass_ipa_reference;
extern struct ipa_opt_pass_d pass_ipa_pure_const;
extern struct simple_ipa_opt_pass pass_ipa_type_escape;
extern struct simple_ipa_opt_pass pass_ipa_pta;
extern struct simple_ipa_opt_pass pass_ipa_struct_reorg;
extern struct ipa_opt_pass_d pass_ipa_lto_wpa_fixup;
extern struct ipa_opt_pass_d pass_ipa_lto_finish_out;
<<<<<<< HEAD
=======
extern struct ipa_opt_pass_d pass_ipa_profile;
extern struct ipa_opt_pass_d pass_ipa_cdtor_merge;
>>>>>>> 779871ac

extern struct gimple_opt_pass pass_all_optimizations;
extern struct gimple_opt_pass pass_cleanup_cfg_post_optimizing;
extern struct gimple_opt_pass pass_init_datastructures;
extern struct gimple_opt_pass pass_fixup_cfg;

extern struct rtl_opt_pass pass_expand;
extern struct rtl_opt_pass pass_init_function;
extern struct rtl_opt_pass pass_jump;
extern struct rtl_opt_pass pass_rtl_eh;
extern struct rtl_opt_pass pass_initial_value_sets;
extern struct rtl_opt_pass pass_unshare_all_rtl;
extern struct rtl_opt_pass pass_instantiate_virtual_regs;
extern struct rtl_opt_pass pass_rtl_fwprop;
extern struct rtl_opt_pass pass_rtl_fwprop_addr;
extern struct rtl_opt_pass pass_jump2;
extern struct rtl_opt_pass pass_lower_subreg;
extern struct rtl_opt_pass pass_cse;
extern struct rtl_opt_pass pass_fast_rtl_dce;
extern struct rtl_opt_pass pass_ud_rtl_dce;
extern struct rtl_opt_pass pass_rtl_dce;
extern struct rtl_opt_pass pass_rtl_dse1;
extern struct rtl_opt_pass pass_rtl_dse2;
extern struct rtl_opt_pass pass_rtl_dse3;
extern struct rtl_opt_pass pass_rtl_cprop;
extern struct rtl_opt_pass pass_rtl_pre;
extern struct rtl_opt_pass pass_rtl_hoist;
extern struct rtl_opt_pass pass_rtl_store_motion;
extern struct rtl_opt_pass pass_cse_after_global_opts;
extern struct rtl_opt_pass pass_rtl_ifcvt;

extern struct rtl_opt_pass pass_into_cfg_layout_mode;
extern struct rtl_opt_pass pass_outof_cfg_layout_mode;

extern struct rtl_opt_pass pass_loop2;
extern struct rtl_opt_pass pass_rtl_loop_init;
extern struct rtl_opt_pass pass_rtl_move_loop_invariants;
extern struct rtl_opt_pass pass_rtl_unswitch;
extern struct rtl_opt_pass pass_rtl_unroll_and_peel_loops;
extern struct rtl_opt_pass pass_rtl_doloop;
extern struct rtl_opt_pass pass_rtl_loop_done;

extern struct rtl_opt_pass pass_web;
extern struct rtl_opt_pass pass_cse2;
extern struct rtl_opt_pass pass_df_initialize_opt;
extern struct rtl_opt_pass pass_df_initialize_no_opt;
extern struct rtl_opt_pass pass_reginfo_init;
extern struct rtl_opt_pass pass_inc_dec;
extern struct rtl_opt_pass pass_stack_ptr_mod;
extern struct rtl_opt_pass pass_initialize_regs;
extern struct rtl_opt_pass pass_combine;
extern struct rtl_opt_pass pass_if_after_combine;
extern struct rtl_opt_pass pass_implicit_zee;
extern struct rtl_opt_pass pass_partition_blocks;
extern struct rtl_opt_pass pass_match_asm_constraints;
extern struct rtl_opt_pass pass_regmove;
extern struct rtl_opt_pass pass_split_all_insns;
extern struct rtl_opt_pass pass_fast_rtl_byte_dce;
extern struct rtl_opt_pass pass_lower_subreg2;
extern struct rtl_opt_pass pass_mode_switching;
extern struct rtl_opt_pass pass_sms;
extern struct rtl_opt_pass pass_sched;
extern struct rtl_opt_pass pass_ira;
extern struct rtl_opt_pass pass_postreload;
extern struct rtl_opt_pass pass_clean_state;
extern struct rtl_opt_pass pass_branch_prob;
extern struct rtl_opt_pass pass_value_profile_transformations;
extern struct rtl_opt_pass pass_postreload_cse;
extern struct rtl_opt_pass pass_gcse2;
extern struct rtl_opt_pass pass_split_after_reload;
extern struct rtl_opt_pass pass_branch_target_load_optimize1;
extern struct rtl_opt_pass pass_thread_prologue_and_epilogue;
extern struct rtl_opt_pass pass_stack_adjustments;
extern struct rtl_opt_pass pass_peephole2;
extern struct rtl_opt_pass pass_if_after_reload;
extern struct rtl_opt_pass pass_regrename;
extern struct rtl_opt_pass pass_cprop_hardreg;
extern struct rtl_opt_pass pass_reorder_blocks;
extern struct rtl_opt_pass pass_branch_target_load_optimize2;
extern struct rtl_opt_pass pass_leaf_regs;
extern struct rtl_opt_pass pass_split_before_sched2;
extern struct rtl_opt_pass pass_sched2;
extern struct rtl_opt_pass pass_stack_regs;
extern struct rtl_opt_pass pass_stack_regs_run;
extern struct rtl_opt_pass pass_df_finish;
extern struct rtl_opt_pass pass_compute_alignments;
extern struct rtl_opt_pass pass_duplicate_computed_gotos;
extern struct rtl_opt_pass pass_variable_tracking;
extern struct rtl_opt_pass pass_free_cfg;
extern struct rtl_opt_pass pass_machine_reorg;
extern struct rtl_opt_pass pass_cleanup_barriers;
extern struct rtl_opt_pass pass_delay_slots;
extern struct rtl_opt_pass pass_split_for_shorten_branches;
extern struct rtl_opt_pass pass_split_before_regstack;
extern struct rtl_opt_pass pass_convert_to_eh_region_ranges;
extern struct rtl_opt_pass pass_shorten_branches;
extern struct rtl_opt_pass pass_set_nothrow_function_flags;
extern struct rtl_opt_pass pass_final;
extern struct rtl_opt_pass pass_rtl_seqabstr;
extern struct gimple_opt_pass pass_release_ssa_names;
extern struct gimple_opt_pass pass_early_inline;
extern struct gimple_opt_pass pass_inline_parameters;
extern struct gimple_opt_pass pass_all_early_optimizations;
extern struct gimple_opt_pass pass_update_address_taken;
extern struct gimple_opt_pass pass_convert_switch;

/* The root of the compilation pass tree, once constructed.  */
extern struct opt_pass *all_passes, *all_small_ipa_passes, *all_lowering_passes,
                       *all_regular_ipa_passes, *all_lto_gen_passes;
<<<<<<< HEAD
=======

/* Define a list of pass lists so that both passes.c and plugins can easily
   find all the pass lists.  */
#define GCC_PASS_LISTS \
  DEF_PASS_LIST (all_lowering_passes) \
  DEF_PASS_LIST (all_small_ipa_passes) \
  DEF_PASS_LIST (all_regular_ipa_passes) \
  DEF_PASS_LIST (all_lto_gen_passes) \
  DEF_PASS_LIST (all_passes)

#define DEF_PASS_LIST(LIST) PASS_LIST_NO_##LIST,
enum
{
  GCC_PASS_LISTS
  PASS_LIST_NUM
};
#undef DEF_PASS_LIST

/* This is used by plugins, and should also be used in
   passes.c:register_pass.  */
extern struct opt_pass **gcc_pass_lists[];
>>>>>>> 779871ac

/* Current optimization pass.  */
extern struct opt_pass *current_pass;

extern struct opt_pass * get_pass_for_id (int);
extern bool execute_one_pass (struct opt_pass *);
extern void execute_pass_list (struct opt_pass *);
extern void execute_ipa_pass_list (struct opt_pass *);
extern void execute_ipa_summary_passes (struct ipa_opt_pass_d *);
extern void execute_all_ipa_transforms (void);
<<<<<<< HEAD

extern void print_current_pass (FILE *);
extern void debug_pass (void);
extern void ipa_write_summaries (void);
extern void ipa_write_summaries_of_cgraph_node_set (
	      struct cgraph_node_set_def *);
extern void ipa_read_summaries (void);
=======
extern void execute_all_ipa_stmt_fixups (struct cgraph_node *, gimple *);
extern bool pass_init_dump_file (struct opt_pass *);
extern void pass_fini_dump_file (struct opt_pass *);

extern const char *get_current_pass_name (void);
extern void print_current_pass (FILE *);
extern void debug_pass (void);
extern void ipa_write_summaries (void);
extern void ipa_write_optimization_summaries (struct cgraph_node_set_def *,
					      struct varpool_node_set_def *);
extern void ipa_read_summaries (void);
extern void ipa_read_optimization_summaries (void);
>>>>>>> 779871ac
extern void register_one_dump_file (struct opt_pass *);
extern bool function_called_by_processed_nodes_p (void);
extern void register_pass (struct register_pass_info *);

/* Set to true if the pass is called the first time during compilation of the
   current function.  Note that using this information in the optimization
   passes is considered not to be clean, and it should be avoided if possible.
   This flag is currently used to prevent loops from being peeled repeatedly
   in jump threading; it will be removed once we preserve loop structures
   throughout the compilation -- we will be able to mark the affected loops
   directly in jump threading, and avoid peeling them next time.  */
extern bool first_pass_instance;

/* Declare for plugins.  */
extern void do_per_function_toporder (void (*) (void *), void *);

#endif /* GCC_TREE_PASS_H */<|MERGE_RESOLUTION|>--- conflicted
+++ resolved
@@ -447,10 +447,7 @@
 extern struct gimple_opt_pass pass_split_functions;
 
 /* IPA Passes */
-<<<<<<< HEAD
-=======
 extern struct simple_ipa_opt_pass pass_ipa_lower_emutls;
->>>>>>> 779871ac
 extern struct simple_ipa_opt_pass pass_ipa_function_and_variable_visibility;
 extern struct simple_ipa_opt_pass pass_ipa_early_inline;
 
@@ -470,11 +467,8 @@
 extern struct simple_ipa_opt_pass pass_ipa_struct_reorg;
 extern struct ipa_opt_pass_d pass_ipa_lto_wpa_fixup;
 extern struct ipa_opt_pass_d pass_ipa_lto_finish_out;
-<<<<<<< HEAD
-=======
 extern struct ipa_opt_pass_d pass_ipa_profile;
 extern struct ipa_opt_pass_d pass_ipa_cdtor_merge;
->>>>>>> 779871ac
 
 extern struct gimple_opt_pass pass_all_optimizations;
 extern struct gimple_opt_pass pass_cleanup_cfg_post_optimizing;
@@ -584,8 +578,6 @@
 /* The root of the compilation pass tree, once constructed.  */
 extern struct opt_pass *all_passes, *all_small_ipa_passes, *all_lowering_passes,
                        *all_regular_ipa_passes, *all_lto_gen_passes;
-<<<<<<< HEAD
-=======
 
 /* Define a list of pass lists so that both passes.c and plugins can easily
    find all the pass lists.  */
@@ -607,7 +599,6 @@
 /* This is used by plugins, and should also be used in
    passes.c:register_pass.  */
 extern struct opt_pass **gcc_pass_lists[];
->>>>>>> 779871ac
 
 /* Current optimization pass.  */
 extern struct opt_pass *current_pass;
@@ -618,15 +609,6 @@
 extern void execute_ipa_pass_list (struct opt_pass *);
 extern void execute_ipa_summary_passes (struct ipa_opt_pass_d *);
 extern void execute_all_ipa_transforms (void);
-<<<<<<< HEAD
-
-extern void print_current_pass (FILE *);
-extern void debug_pass (void);
-extern void ipa_write_summaries (void);
-extern void ipa_write_summaries_of_cgraph_node_set (
-	      struct cgraph_node_set_def *);
-extern void ipa_read_summaries (void);
-=======
 extern void execute_all_ipa_stmt_fixups (struct cgraph_node *, gimple *);
 extern bool pass_init_dump_file (struct opt_pass *);
 extern void pass_fini_dump_file (struct opt_pass *);
@@ -639,7 +621,6 @@
 					      struct varpool_node_set_def *);
 extern void ipa_read_summaries (void);
 extern void ipa_read_optimization_summaries (void);
->>>>>>> 779871ac
 extern void register_one_dump_file (struct opt_pass *);
 extern bool function_called_by_processed_nodes_p (void);
 extern void register_pass (struct register_pass_info *);
