--- conflicted
+++ resolved
@@ -6,11 +6,7 @@
 --                                                                          --
 --                                 S p e c                                  --
 --                                                                          --
-<<<<<<< HEAD
---          Copyright (C) 1992-2009, Free Software Foundation, Inc.         --
-=======
 --          Copyright (C) 1992-2011, Free Software Foundation, Inc.         --
->>>>>>> 3082eeb7
 --                                                                          --
 -- GNAT is free software;  you can  redistribute it  and/or modify it under --
 -- terms of the  GNU General Public License as published  by the Free Soft- --
@@ -99,13 +95,10 @@
    function Get_Strict_Alignment return Nat;
    pragma Import (C, Get_Strict_Alignment, "get_target_strict_alignment");
 
-<<<<<<< HEAD
-=======
    function Get_System_Allocator_Alignment return Nat;
    pragma Import (C, Get_System_Allocator_Alignment,
                   "get_target_system_allocator_alignment");
 
->>>>>>> 3082eeb7
    function Get_Double_Float_Alignment return Nat;
    pragma Import (C, Get_Double_Float_Alignment,
                   "get_target_double_float_alignment");
