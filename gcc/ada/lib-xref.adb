------------------------------------------------------------------------------
--                                                                          --
--                         GNAT COMPILER COMPONENTS                         --
--                                                                          --
--                             L I B . X R E F                              --
--                                                                          --
--                                 B o d y                                  --
--                                                                          --
<<<<<<< HEAD
--          Copyright (C) 1998-2009, Free Software Foundation, Inc.         --
=======
--          Copyright (C) 1998-2011, Free Software Foundation, Inc.         --
>>>>>>> 3082eeb7
--                                                                          --
-- GNAT is free software;  you can  redistribute it  and/or modify it under --
-- terms of the  GNU General Public License as published  by the Free Soft- --
-- ware  Foundation;  either version 3,  or (at your option) any later ver- --
-- sion.  GNAT is distributed in the hope that it will be useful, but WITH- --
-- OUT ANY WARRANTY;  without even the  implied warranty of MERCHANTABILITY --
-- or FITNESS FOR A PARTICULAR PURPOSE.  See the GNU General Public License --
-- for  more details.  You should have  received  a copy of the GNU General --
-- Public License  distributed with GNAT; see file COPYING3.  If not, go to --
-- http://www.gnu.org/licenses for a complete copy of the license.          --
--                                                                          --
-- GNAT was originally developed  by the GNAT team at  New York University. --
-- Extensive contributions were provided by Ada Core Technologies Inc.      --
--                                                                          --
------------------------------------------------------------------------------

with Atree;    use Atree;
with Csets;    use Csets;
with Elists;   use Elists;
with Errout;   use Errout;
with Nlists;   use Nlists;
with Opt;      use Opt;
with Restrict; use Restrict;
with Rident;   use Rident;
with Sem;      use Sem;
with Sem_Aux;  use Sem_Aux;
with Sem_Prag; use Sem_Prag;
with Sem_Util; use Sem_Util;
with Sem_Warn; use Sem_Warn;
with Sinfo;    use Sinfo;
with Sinput;   use Sinput;
with Snames;   use Snames;
with Stringt;  use Stringt;
with Stand;    use Stand;
with Table;    use Table;

with GNAT.Heap_Sort_G;
with GNAT.HTable;

package body Lib.Xref is

   ------------------
   -- Declarations --
   ------------------

   --  The Xref table is used to record references. The Loc field is set
   --  to No_Location for a definition entry.

   subtype Xref_Entry_Number is Int;

   type Xref_Key is record
      --  These are the components of Xref_Entry that participate in hash
      --  lookups.

      Ent : Entity_Id;
      --  Entity referenced (E parameter to Generate_Reference)

      Loc : Source_Ptr;
      --  Location of reference (Original_Location (Sloc field of N parameter
      --  to Generate_Reference). Set to No_Location for the case of a
      --  defining occurrence.

      Typ : Character;
      --  Reference type (Typ param to Generate_Reference)

      Eun : Unit_Number_Type;
      --  Unit number corresponding to Ent

      Lun : Unit_Number_Type;
      --  Unit number corresponding to Loc. Value is undefined and not
      --  referenced if Loc is set to No_Location.

      --  The following components are only used for Alfa cross-references

      Ref_Scope : Entity_Id;
      --  Entity of the closest subprogram or package enclosing the reference

      Ent_Scope : Entity_Id;
      --  Entity of the closest subprogram or package enclosing the definition,
      --  which should be located in the same file as the definition itself.
   end record;

   type Xref_Entry is record
      Key : Xref_Key;

      Ent_Scope_File : Unit_Number_Type;
      --  File for entity Ent_Scope

      Def : Source_Ptr;
      --  Original source location for entity being referenced. Note that these
      --  values are used only during the output process, they are not set when
      --  the entries are originally built. This is because private entities
      --  can be swapped when the initial call is made.

      HTable_Next : Xref_Entry_Number;
      --  For use only by Static_HTable
   end record;

   package Xrefs is new Table.Table (
     Table_Component_Type => Xref_Entry,
     Table_Index_Type     => Xref_Entry_Number,
     Table_Low_Bound      => 1,
     Table_Initial        => Alloc.Xrefs_Initial,
     Table_Increment      => Alloc.Xrefs_Increment,
     Table_Name           => "Xrefs");

<<<<<<< HEAD
=======
   --------------
   -- Xref_Set --
   --------------

   --  We keep a set of xref entries, in order to avoid inserting duplicate
   --  entries into the above Xrefs table. An entry is in Xref_Set if and only
   --  if it is in Xrefs.

   Num_Buckets : constant := 2**16;

   subtype Header_Num is Integer range 0 .. Num_Buckets - 1;
   type Null_Type is null record;
   pragma Unreferenced (Null_Type);

   function Hash (F : Xref_Entry_Number) return Header_Num;

   function Equal (F1, F2 : Xref_Entry_Number) return Boolean;

   procedure HT_Set_Next (E : Xref_Entry_Number; Next : Xref_Entry_Number);

   function  HT_Next (E : Xref_Entry_Number) return Xref_Entry_Number;

   function Get_Key (E : Xref_Entry_Number) return Xref_Entry_Number;

   pragma Inline (Hash, Equal, HT_Set_Next, HT_Next, Get_Key);

   package Xref_Set is new GNAT.HTable.Static_HTable (
     Header_Num,
     Element    => Xref_Entry,
     Elmt_Ptr   => Xref_Entry_Number,
     Null_Ptr   => 0,
     Set_Next   => HT_Set_Next,
     Next       => HT_Next,
     Key        => Xref_Entry_Number,
     Get_Key    => Get_Key,
     Hash       => Hash,
     Equal      => Equal);

   ----------------------
   -- Alfa Information --
   ----------------------

   package body Alfa is separate;

>>>>>>> 3082eeb7
   ------------------------
   --  Local Subprograms --
   ------------------------

   procedure Generate_Prim_Op_References (Typ : Entity_Id);
   --  For a tagged type, generate implicit references to its primitive
   --  operations, for source navigation. This is done right before emitting
   --  cross-reference information rather than at the freeze point of the type
   --  in order to handle late bodies that are primitive operations.

<<<<<<< HEAD
=======
   function Lt (T1, T2 : Xref_Entry) return Boolean;
   --  Order cross-references

   procedure Add_Entry (Key : Xref_Key; Ent_Scope_File : Unit_Number_Type);
   --  Add an entry to the tables of Xref_Entries, avoiding duplicates

   ---------------
   -- Add_Entry --
   ---------------

   procedure Add_Entry (Key : Xref_Key; Ent_Scope_File : Unit_Number_Type) is
   begin
      Xrefs.Increment_Last; -- tentative
      Xrefs.Table (Xrefs.Last).Key := Key;

      --  Set the entry in Xref_Set, and if newly set, keep the above
      --  tentative increment.

      if Xref_Set.Set_If_Not_Present (Xrefs.Last) then
         Xrefs.Table (Xrefs.Last).Ent_Scope_File := Ent_Scope_File;
         --  Leave Def and HTable_Next uninitialized

         Set_Has_Xref_Entry (Key.Ent);

      --  It was already in Xref_Set, so throw away the tentatively-added
      --  entry

      else
         Xrefs.Decrement_Last;
      end if;
   end Add_Entry;

   -----------
   -- Equal --
   -----------

   function Equal (F1, F2 : Xref_Entry_Number) return Boolean is
      Result : constant Boolean :=
                 Xrefs.Table (F1).Key = Xrefs.Table (F2).Key;
   begin
      return Result;
   end Equal;

>>>>>>> 3082eeb7
   -------------------------
   -- Generate_Definition --
   -------------------------

   procedure Generate_Definition (E : Entity_Id) is
   begin
      pragma Assert (Nkind (E) in N_Entity);

      --  Note that we do not test Xref_Entity_Letters here. It is too early
      --  to do so, since we are often called before the entity is fully
      --  constructed, so that the Ekind is still E_Void.

      if Opt.Xref_Active

         --  Definition must come from source

         --  We make an exception for subprogram child units that have no spec.
         --  For these we generate a subprogram declaration for library use,
         --  and the corresponding entity does not come from source.
         --  Nevertheless, all references will be attached to it and we have
         --  to treat is as coming from user code.

         and then (Comes_From_Source (E) or else Is_Child_Unit (E))

         --  And must have a reasonable source location that is not
         --  within an instance (all entities in instances are ignored)

         and then Sloc (E) > No_Location
         and then Instantiation_Location (Sloc (E)) = No_Location

         --  And must be a non-internal name from the main source unit

         and then In_Extended_Main_Source_Unit (E)
         and then not Is_Internal_Name (Chars (E))
      then
         Add_Entry
           ((Ent => E,
             Loc => No_Location,
             Typ => ' ',
             Eun => Get_Source_Unit (Original_Location (Sloc (E))),
             Lun => No_Unit,
             Ref_Scope => Empty,
             Ent_Scope => Empty),
            Ent_Scope_File => No_Unit);

         if In_Inlined_Body then
            Set_Referenced (E);
         end if;
      end if;
   end Generate_Definition;

   ---------------------------------
   -- Generate_Operator_Reference --
   ---------------------------------

   procedure Generate_Operator_Reference
     (N : Node_Id;
      T : Entity_Id)
   is
   begin
      if not In_Extended_Main_Source_Unit (N) then
         return;
      end if;

      --  If the operator is not a Standard operator, then we generate a real
      --  reference to the user defined operator.

      if Sloc (Entity (N)) /= Standard_Location then
         Generate_Reference (Entity (N), N);

         --  A reference to an implicit inequality operator is also a reference
         --  to the user-defined equality.

         if Nkind (N) = N_Op_Ne
           and then not Comes_From_Source (Entity (N))
           and then Present (Corresponding_Equality (Entity (N)))
         then
            Generate_Reference (Corresponding_Equality (Entity (N)), N);
         end if;

      --  For the case of Standard operators, we mark the result type as
      --  referenced. This ensures that in the case where we are using a
      --  derived operator, we mark an entity of the unit that implicitly
      --  defines this operator as used. Otherwise we may think that no entity
      --  of the unit is used. The actual entity marked as referenced is the
      --  first subtype, which is the relevant user defined entity.

      --  Note: we only do this for operators that come from source. The
      --  generated code sometimes reaches for entities that do not need to be
      --  explicitly visible (for example, when we expand the code for
      --  comparing two record objects, the fields of the record may not be
      --  visible).

      elsif Comes_From_Source (N) then
         Set_Referenced (First_Subtype (T));
      end if;
   end Generate_Operator_Reference;

   ---------------------------------
   -- Generate_Prim_Op_References --
   ---------------------------------

   procedure Generate_Prim_Op_References (Typ : Entity_Id) is
      Base_T    : Entity_Id;
      Prim      : Elmt_Id;
      Prim_List : Elist_Id;
<<<<<<< HEAD
      Ent       : Entity_Id;
=======
>>>>>>> 3082eeb7

   begin
      --  Handle subtypes of synchronized types

      if Ekind (Typ) = E_Protected_Subtype
        or else Ekind (Typ) = E_Task_Subtype
      then
         Base_T := Etype (Typ);
      else
         Base_T := Typ;
      end if;

      --  References to primitive operations are only relevant for tagged types

      if not Is_Tagged_Type (Base_T)
        or else Is_Class_Wide_Type (Base_T)
      then
         return;
      end if;

<<<<<<< HEAD
      --  Ada 2005 (AI-345): For synchronized types generate reference
      --  to the wrapper that allow us to dispatch calls through their
      --  implemented abstract interface types.

      --  The check for Present here is to protect against previously
      --  reported critical errors.

      if Is_Concurrent_Type (Base_T)
        and then Present (Corresponding_Record_Type (Base_T))
      then
         Prim_List := Primitive_Operations
                       (Corresponding_Record_Type (Base_T));
      else
         Prim_List := Primitive_Operations (Base_T);
      end if;
=======
      --  Ada 2005 (AI-345): For synchronized types generate reference to the
      --  wrapper that allow us to dispatch calls through their implemented
      --  abstract interface types.

      --  The check for Present here is to protect against previously reported
      --  critical errors.

      Prim_List := Primitive_Operations (Base_T);
>>>>>>> 3082eeb7

      if No (Prim_List) then
         return;
      end if;

      Prim := First_Elmt (Prim_List);
      while Present (Prim) loop

         --  If the operation is derived, get the original for cross-reference
         --  reference purposes (it is the original for which we want the xref
         --  and for which the comes_from_source test must be performed).

<<<<<<< HEAD
         Ent := Node (Prim);
         while Present (Alias (Ent)) loop
            Ent := Alias (Ent);
         end loop;

         Generate_Reference (Typ, Ent, 'p', Set_Ref => False);
=======
         Generate_Reference
           (Typ, Ultimate_Alias (Node (Prim)), 'p', Set_Ref => False);
>>>>>>> 3082eeb7
         Next_Elmt (Prim);
      end loop;
   end Generate_Prim_Op_References;

   ------------------------
   -- Generate_Reference --
   ------------------------

   procedure Generate_Reference
     (E       : Entity_Id;
      N       : Node_Id;
      Typ     : Character := 'r';
      Set_Ref : Boolean   := True;
      Force   : Boolean   := False)
   is
      Nod : Node_Id;
      Ref : Source_Ptr;
      Def : Source_Ptr;
      Ent : Entity_Id;

      Actual_Typ : Character := Typ;

      Ref_Scope      : Entity_Id;
      Ent_Scope      : Entity_Id;
      Ent_Scope_File : Unit_Number_Type;

      Call   : Node_Id;
      Formal : Entity_Id;
      --  Used for call to Find_Actual

      Kind : Entity_Kind;
      --  If Formal is non-Empty, then its Ekind, otherwise E_Void

      function Is_On_LHS (Node : Node_Id) return Boolean;
      --  Used to check if a node is on the left hand side of an assignment.
      --  The following cases are handled:
      --
      --   Variable    Node is a direct descendant of left hand side of an
      --               assignment statement.
      --
      --   Prefix      Of an indexed or selected component that is present in
      --               a subtree rooted by an assignment statement. There is
      --               no restriction of nesting of components, thus cases
      --               such as A.B (C).D are handled properly. However a prefix
      --               of a dereference (either implicit or explicit) is never
      --               considered as on a LHS.
      --
      --   Out param   Same as above cases, but OUT parameter

      function OK_To_Set_Referenced return Boolean;
      --  Returns True if the Referenced flag can be set. There are a few
      --  exceptions where we do not want to set this flag, see body for
      --  details of these exceptional cases.

      ---------------
      -- Is_On_LHS --
      ---------------

      --  ??? There are several routines here and there that perform a similar
      --      (but subtly different) computation, which should be factored:

      --      Sem_Util.May_Be_Lvalue
      --      Sem_Util.Known_To_Be_Assigned
      --      Exp_Ch2.Expand_Entry_Parameter.In_Assignment_Context
      --      Exp_Smem.Is_Out_Actual

      function Is_On_LHS (Node : Node_Id) return Boolean is
         N : Node_Id;
         P : Node_Id;
         K : Node_Kind;

      begin
         --  Only identifiers are considered, is this necessary???

         if Nkind (Node) /= N_Identifier then
            return False;
         end if;

         --  Immediate return if appeared as OUT parameter

         if Kind = E_Out_Parameter then
            return True;
         end if;

         --  Search for assignment statement subtree root

         N := Node;
         loop
            P := Parent (N);
            K := Nkind (P);

            if K = N_Assignment_Statement then
               return Name (P) = N;

            --  Check whether the parent is a component and the current node is
            --  its prefix, but return False if the current node has an access
            --  type, as in that case the selected or indexed component is an
            --  implicit dereference, and the LHS is the designated object, not
            --  the access object.

            --  ??? case of a slice assignment?

            --  ??? Note that in some cases this is called too early
            --  (see comments in Sem_Ch8.Find_Direct_Name), at a point where
            --  the tree is not fully typed yet. In that case we may lack
            --  an Etype for N, and we must disable the check for an implicit
            --  dereference. If the dereference is on an LHS, this causes a
            --  false positive.

            elsif (K = N_Selected_Component or else K = N_Indexed_Component)
              and then Prefix (P) = N
              and then not (Present (Etype (N))
                              and then
                            Is_Access_Type (Etype (N)))
            then
               N := P;

            --  All other cases, definitely not on left side

            else
               return False;
            end if;
         end loop;
      end Is_On_LHS;

      ---------------------------
      -- OK_To_Set_Referenced --
      ---------------------------

      function OK_To_Set_Referenced return Boolean is
         P : Node_Id;

      begin
         --  A reference from a pragma Unreferenced or pragma Unmodified or
         --  pragma Warnings does not cause the Referenced flag to be set.
         --  This avoids silly warnings about things being referenced and
         --  not assigned when the only reference is from the pragma.

         if Nkind (N) = N_Identifier then
            P := Parent (N);

            if Nkind (P) = N_Pragma_Argument_Association then
               P := Parent (P);

               if Nkind (P) = N_Pragma then
                  if Pragma_Name (P) = Name_Warnings
                       or else
                     Pragma_Name (P) = Name_Unmodified
                       or else
                     Pragma_Name (P) = Name_Unreferenced
                  then
                     return False;
                  end if;
               end if;

            --  A reference to a formal in a named parameter association does
            --  not make the formal referenced. Formals that are unused in the
            --  subprogram body are properly flagged as such, even if calls
            --  elsewhere use named notation.

            elsif Nkind (P) = N_Parameter_Association
              and then N = Selector_Name (P)
            then
               return False;
            end if;
         end if;

         return True;
      end OK_To_Set_Referenced;

   --  Start of processing for Generate_Reference

   begin
      pragma Assert (Nkind (E) in N_Entity);
      Find_Actual (N, Formal, Call);

      if Present (Formal) then
         Kind := Ekind (Formal);
      else
         Kind := E_Void;
      end if;

      --  Check for obsolescent reference to package ASCII. GNAT treats this
      --  element of annex J specially since in practice, programs make a lot
      --  of use of this feature, so we don't include it in the set of features
      --  diagnosed when Warn_On_Obsolescent_Features mode is set. However we
      --  are required to note it as a violation of the RM defined restriction.

      if E = Standard_ASCII then
         Check_Restriction (No_Obsolescent_Features, N);
      end if;

      --  Check for reference to entity marked with Is_Obsolescent

      --  Note that we always allow obsolescent references in the compiler
      --  itself and the run time, since we assume that we know what we are
      --  doing in such cases. For example the calls in Ada.Characters.Handling
      --  to its own obsolescent subprograms are just fine.

      --  In any case we do not generate warnings within the extended source
      --  unit of the entity in question, since we assume the source unit
      --  itself knows what is going on (and for sure we do not want silly
      --  warnings, e.g. on the end line of an obsolescent procedure body).

      if Is_Obsolescent (E)
        and then not GNAT_Mode
        and then not In_Extended_Main_Source_Unit (E)
      then
         Check_Restriction (No_Obsolescent_Features, N);

         if Warn_On_Obsolescent_Feature then
            Output_Obsolescent_Entity_Warnings (N, E);
         end if;
      end if;

      --  Warn if reference to Ada 2005 entity not in Ada 2005 mode. We only
      --  detect real explicit references (modifications and references).

      if Comes_From_Source (N)
        and then Is_Ada_2005_Only (E)
        and then Ada_Version < Ada_2005
        and then Warn_On_Ada_2005_Compatibility
        and then (Typ = 'm' or else Typ = 'r' or else Typ = 's')
      then
         Error_Msg_NE ("& is only defined in Ada 2005?", N, E);
      end if;

      --  Warn if reference to Ada 2012 entity not in Ada 2012 mode. We only
      --  detect real explicit references (modifications and references).

      if Comes_From_Source (N)
        and then Is_Ada_2012_Only (E)
        and then Ada_Version < Ada_2012
        and then Warn_On_Ada_2012_Compatibility
        and then (Typ = 'm' or else Typ = 'r')
      then
         Error_Msg_NE ("& is only defined in Ada 2012?", N, E);
      end if;

      --  Never collect references if not in main source unit. However, we omit
      --  this test if Typ is 'e' or 'k', since these entries are structural,
      --  and it is useful to have them in units that reference packages as
      --  well as units that define packages. We also omit the test for the
      --  case of 'p' since we want to include inherited primitive operations
      --  from other packages.

      --  We also omit this test is this is a body reference for a subprogram
      --  instantiation. In this case the reference is to the generic body,
      --  which clearly need not be in the main unit containing the instance.
      --  For the same reason we accept an implicit reference generated for
      --  a default in an instance.

      if not In_Extended_Main_Source_Unit (N) then
         if Typ = 'e'
           or else Typ = 'I'
           or else Typ = 'p'
           or else Typ = 'i'
           or else Typ = 'k'
           or else (Typ = 'b' and then Is_Generic_Instance (E))
         then
            null;
         else
            return;
         end if;
      end if;

      --  For reference type p, the entity must be in main source unit

      if Typ = 'p' and then not In_Extended_Main_Source_Unit (E) then
         return;
      end if;

      --  Unless the reference is forced, we ignore references where the
      --  reference itself does not come from source.

      if not Force and then not Comes_From_Source (N) then
         return;
      end if;

      --  Deal with setting entity as referenced, unless suppressed. Note that
      --  we still do Set_Referenced on entities that do not come from source.
      --  This situation arises when we have a source reference to a derived
      --  operation, where the derived operation itself does not come from
      --  source, but we still want to mark it as referenced, since we really
      --  are referencing an entity in the corresponding package (this avoids
      --  wrong complaints that the package contains no referenced entities).

      if Set_Ref then

         --  Assignable object appearing on left side of assignment or as
         --  an out parameter.

         if Is_Assignable (E)
           and then Is_On_LHS (N)
           and then Ekind (E) /= E_In_Out_Parameter
         then
            --  For objects that are renamings, just set as simply referenced
            --  we do not try to do assignment type tracking in this case.

            if Present (Renamed_Object (E)) then
               Set_Referenced (E);

            --  Out parameter case

            elsif Kind = E_Out_Parameter then

               --  If warning mode for all out parameters is set, or this is
               --  the only warning parameter, then we want to mark this for
               --  later warning logic by setting Referenced_As_Out_Parameter

               if Warn_On_Modified_As_Out_Parameter (Formal) then
                  Set_Referenced_As_Out_Parameter (E, True);
                  Set_Referenced_As_LHS (E, False);

               --  For OUT parameter not covered by the above cases, we simply
               --  regard it as a normal reference (in this case we do not
               --  want any of the warning machinery for out parameters).

               else
                  Set_Referenced (E);
               end if;

            --  For the left hand of an assignment case, we do nothing here.
            --  The processing for Analyze_Assignment_Statement will set the
            --  Referenced_As_LHS flag.

            else
               null;
            end if;

         --  Check for a reference in a pragma that should not count as a
         --  making the variable referenced for warning purposes.

         elsif Is_Non_Significant_Pragma_Reference (N) then
            null;

         --  A reference in an attribute definition clause does not count as a
         --  reference except for the case of Address. The reason that 'Address
         --  is an exception is that it creates an alias through which the
         --  variable may be referenced.

         elsif Nkind (Parent (N)) = N_Attribute_Definition_Clause
           and then Chars (Parent (N)) /= Name_Address
           and then N = Name (Parent (N))
         then
            null;

         --  Constant completion does not count as a reference

         elsif Typ = 'c'
           and then Ekind (E) = E_Constant
         then
            null;

         --  Record representation clause does not count as a reference

         elsif Nkind (N) = N_Identifier
           and then Nkind (Parent (N)) = N_Record_Representation_Clause
         then
            null;

         --  Discriminants do not need to produce a reference to record type

         elsif Typ = 'd'
           and then Nkind (Parent (N)) = N_Discriminant_Specification
         then
            null;

         --  All other cases

         else
            --  Special processing for IN OUT parameters, where we have an
            --  implicit assignment to a simple variable.

            if Kind = E_In_Out_Parameter
              and then Is_Assignable (E)
            then
               --  For sure this counts as a normal read reference

               Set_Referenced (E);
               Set_Last_Assignment (E, Empty);

               --  We count it as being referenced as an out parameter if the
               --  option is set to warn on all out parameters, except that we
               --  have a special exclusion for an intrinsic subprogram, which
               --  is most likely an instantiation of Unchecked_Deallocation
               --  which we do not want to consider as an assignment since it
               --  generates false positives. We also exclude the case of an
               --  IN OUT parameter if the name of the procedure is Free,
               --  since we suspect similar semantics.

               if Warn_On_All_Unread_Out_Parameters
                 and then Is_Entity_Name (Name (Call))
                 and then not Is_Intrinsic_Subprogram (Entity (Name (Call)))
                 and then Chars (Name (Call)) /= Name_Free
               then
                  Set_Referenced_As_Out_Parameter (E, True);
                  Set_Referenced_As_LHS (E, False);
               end if;

            --  Don't count a recursive reference within a subprogram as a
            --  reference (that allows detection of a recursive subprogram
            --  whose only references are recursive calls as unreferenced).

            elsif Is_Subprogram (E)
              and then E = Nearest_Dynamic_Scope (Current_Scope)
            then
               null;

            --  Any other occurrence counts as referencing the entity

            elsif OK_To_Set_Referenced then
               Set_Referenced (E);

               --  If variable, this is an OK reference after an assignment
               --  so we can clear the Last_Assignment indication.

               if Is_Assignable (E) then
                  Set_Last_Assignment (E, Empty);
               end if;
            end if;
         end if;

         --  Check for pragma Unreferenced given and reference is within
         --  this source unit (occasion for possible warning to be issued).

         if Has_Unreferenced (E)
           and then In_Same_Extended_Unit (E, N)
         then
            --  A reference as a named parameter in a call does not count
            --  as a violation of pragma Unreferenced for this purpose...

            if Nkind (N) = N_Identifier
              and then Nkind (Parent (N)) = N_Parameter_Association
              and then Selector_Name (Parent (N)) = N
            then
               null;

            --  ... Neither does a reference to a variable on the left side
            --  of an assignment.

            elsif Is_On_LHS (N) then
               null;

            --  For entry formals, we want to place the warning message on the
            --  corresponding entity in the accept statement. The current scope
            --  is the body of the accept, so we find the formal whose name
            --  matches that of the entry formal (there is no link between the
            --  two entities, and the one in the accept statement is only used
            --  for conformance checking).

            elsif Ekind (Scope (E)) = E_Entry then
               declare
                  BE : Entity_Id;

               begin
                  BE := First_Entity (Current_Scope);
                  while Present (BE) loop
                     if Chars (BE) = Chars (E) then
                        Error_Msg_NE -- CODEFIX
                          ("?pragma Unreferenced given for&!", N, BE);
                        exit;
                     end if;

                     Next_Entity (BE);
                  end loop;
               end;

            --  Here we issue the warning, since this is a real reference

            else
               Error_Msg_NE -- CODEFIX
                 ("?pragma Unreferenced given for&!", N, E);
            end if;
         end if;

         --  If this is a subprogram instance, mark as well the internal
         --  subprogram in the wrapper package, which may be a visible
         --  compilation unit.

         if Is_Overloadable (E)
           and then Is_Generic_Instance (E)
           and then Present (Alias (E))
         then
            Set_Referenced (Alias (E));
         end if;
      end if;

      --  Generate reference if all conditions are met:

      if
         --  Cross referencing must be active

         Opt.Xref_Active

         --  The entity must be one for which we collect references

         and then Xref_Entity_Letters (Ekind (E)) /= ' '

         --  Both Sloc values must be set to something sensible

         and then Sloc (E) > No_Location
         and then Sloc (N) > No_Location

         --  We ignore references from within an instance, except for default
         --  subprograms, for which we generate an implicit reference.

         and then
           (Instantiation_Location (Sloc (N)) = No_Location or else Typ = 'i')

         --  Ignore dummy references

        and then Typ /= ' '
      then
         if Nkind (N) = N_Identifier
              or else
            Nkind (N) = N_Defining_Identifier
              or else
            Nkind (N) in N_Op
              or else
            Nkind (N) = N_Defining_Operator_Symbol
              or else
            Nkind (N) = N_Operator_Symbol
              or else
            (Nkind (N) = N_Character_Literal
              and then Sloc (Entity (N)) /= Standard_Location)
              or else
            Nkind (N) = N_Defining_Character_Literal
         then
            Nod := N;

         elsif Nkind (N) = N_Expanded_Name
                 or else
               Nkind (N) = N_Selected_Component
         then
            Nod := Selector_Name (N);

         else
            return;
         end if;

         --  Normal case of source entity comes from source

         if Comes_From_Source (E) then
            Ent := E;

         --  Entity does not come from source, but is a derived subprogram and
         --  the derived subprogram comes from source (after one or more
         --  derivations) in which case the reference is to parent subprogram.

         elsif Is_Overloadable (E)
           and then Present (Alias (E))
         then
            Ent := Alias (E);
            while not Comes_From_Source (Ent) loop
               if No (Alias (Ent)) then
                  return;
               end if;

               Ent := Alias (Ent);
            end loop;

         --  The internally created defining entity for a child subprogram
         --  that has no previous spec has valid references.

         elsif Is_Overloadable (E)
           and then Is_Child_Unit (E)
         then
            Ent := E;

         --  Record components of discriminated subtypes or derived types must
         --  be treated as references to the original component.

         elsif Ekind (E) = E_Component
           and then Comes_From_Source (Original_Record_Component (E))
         then
            Ent := Original_Record_Component (E);

         --  If this is an expanded reference to a discriminant, recover the
         --  original discriminant, which gets the reference.

         elsif Ekind (E) = E_In_Parameter
           and then  Present (Discriminal_Link (E))
         then
            Ent := Discriminal_Link (E);
            Set_Referenced (Ent);

         --  Ignore reference to any other entity that is not from source

         else
            return;
         end if;

         --  Record reference to entity

         Ref := Original_Location (Sloc (Nod));
         Def := Original_Location (Sloc (Ent));

         if Actual_Typ = 'p'
           and then Is_Subprogram (N)
           and then Present (Overridden_Operation (N))
         then
            Actual_Typ := 'P';
         end if;

         if Alfa_Mode then
            Ref_Scope := Alfa.Enclosing_Subprogram_Or_Package (N);
            Ent_Scope := Alfa.Enclosing_Subprogram_Or_Package (Ent);
            Ent_Scope_File := Get_Source_Unit (Ent_Scope);

         else
            Ref_Scope := Empty;
            Ent_Scope := Empty;
            Ent_Scope_File := No_Unit;
         end if;

         Add_Entry
           ((Ent => Ent,
             Loc => Ref,
             Typ => Actual_Typ,
             Eun => Get_Source_Unit (Def),
             Lun => Get_Source_Unit (Ref),
             Ref_Scope => Ref_Scope,
             Ent_Scope => Ent_Scope),
            Ent_Scope_File => Ent_Scope_File);
      end if;
   end Generate_Reference;

   -----------------------------------
   -- Generate_Reference_To_Formals --
   -----------------------------------

   procedure Generate_Reference_To_Formals (E : Entity_Id) is
      Formal : Entity_Id;

   begin
      if Is_Generic_Subprogram (E) then
         Formal := First_Entity (E);

         while Present (Formal)
           and then not Is_Formal (Formal)
         loop
            Next_Entity (Formal);
         end loop;

      else
         Formal := First_Formal (E);
      end if;

      while Present (Formal) loop
         if Ekind (Formal) = E_In_Parameter then

            if Nkind (Parameter_Type (Parent (Formal)))
              = N_Access_Definition
            then
               Generate_Reference (E, Formal, '^', False);
            else
               Generate_Reference (E, Formal, '>', False);
            end if;

         elsif Ekind (Formal) = E_In_Out_Parameter then
            Generate_Reference (E, Formal, '=', False);

         else
            Generate_Reference (E, Formal, '<', False);
         end if;

         Next_Formal (Formal);
      end loop;
   end Generate_Reference_To_Formals;

   -------------------------------------------
   -- Generate_Reference_To_Generic_Formals --
   -------------------------------------------

   procedure Generate_Reference_To_Generic_Formals (E : Entity_Id) is
      Formal : Entity_Id;

   begin
      Formal := First_Entity (E);
      while Present (Formal) loop
         if Comes_From_Source (Formal) then
            Generate_Reference (E, Formal, 'z', False);
         end if;

         Next_Entity (Formal);
      end loop;
   end Generate_Reference_To_Generic_Formals;

   -------------
   -- Get_Key --
   -------------

   function Get_Key (E : Xref_Entry_Number) return Xref_Entry_Number is
   begin
      return E;
   end Get_Key;

   ----------
   -- Hash --
   ----------

   function Hash (F : Xref_Entry_Number) return Header_Num is
      --  It is unlikely to have two references to the same entity at the same
      --  source location, so the hash function depends only on the Ent and Loc
      --  fields.

      XE : Xref_Entry renames Xrefs.Table (F);
      type M is mod 2**32;

      H : constant M := M (XE.Key.Ent) + 2 ** 7 * M (abs XE.Key.Loc);
      --  It would be more natural to write:
      --
      --    H : constant M := M'Mod (XE.Key.Ent) + 2**7 * M'Mod (XE.Key.Loc);
      --
      --  But we can't use M'Mod, because it prevents bootstrapping with older
      --  compilers. Loc can be negative, so we do "abs" before converting.
      --  One day this can be cleaned up ???

   begin
      return Header_Num (H mod Num_Buckets);
   end Hash;

   -----------------
   -- HT_Set_Next --
   -----------------

   procedure HT_Set_Next (E : Xref_Entry_Number; Next : Xref_Entry_Number) is
   begin
      Xrefs.Table (E).HTable_Next := Next;
   end HT_Set_Next;

   -------------
   -- HT_Next --
   -------------

   function HT_Next (E : Xref_Entry_Number) return Xref_Entry_Number is
   begin
      return Xrefs.Table (E).HTable_Next;
   end HT_Next;

   ----------------
   -- Initialize --
   ----------------

   procedure Initialize is
   begin
      Xrefs.Init;
   end Initialize;

   --------
   -- Lt --
   --------

   function Lt (T1, T2 : Xref_Entry) return Boolean is
   begin
      --  First test: if entity is in different unit, sort by unit

      if T1.Key.Eun /= T2.Key.Eun then
         return Dependency_Num (T1.Key.Eun) < Dependency_Num (T2.Key.Eun);

      --  Second test: within same unit, sort by entity Sloc

      elsif T1.Def /= T2.Def then
         return T1.Def < T2.Def;

      --  Third test: sort definitions ahead of references

      elsif T1.Key.Loc = No_Location then
         return True;

      elsif T2.Key.Loc = No_Location then
         return False;

      --  Fourth test: for same entity, sort by reference location unit

      elsif T1.Key.Lun /= T2.Key.Lun then
         return Dependency_Num (T1.Key.Lun) < Dependency_Num (T2.Key.Lun);

      --  Fifth test: order of location within referencing unit

      elsif T1.Key.Loc /= T2.Key.Loc then
         return T1.Key.Loc < T2.Key.Loc;

      --  Finally, for two locations at the same address, we prefer
      --  the one that does NOT have the type 'r' so that a modification
      --  or extension takes preference, when there are more than one
      --  reference at the same location. As a result, in the case of
      --  entities that are in-out actuals, the read reference follows
      --  the modify reference.

      else
         return T2.Key.Typ = 'r';
      end if;
   end Lt;

   -----------------------
   -- Output_References --
   -----------------------

   procedure Output_References is

      procedure Get_Type_Reference
        (Ent   : Entity_Id;
         Tref  : out Entity_Id;
         Left  : out Character;
         Right : out Character);
      --  Given an Entity_Id Ent, determines whether a type reference is
      --  required. If so, Tref is set to the entity for the type reference
      --  and Left and Right are set to the left/right brackets to be output
      --  for the reference. If no type reference is required, then Tref is
      --  set to Empty, and Left/Right are set to space.

      procedure Output_Import_Export_Info (Ent : Entity_Id);
      --  Output language and external name information for an interfaced
      --  entity, using the format <language, external_name>.

      ------------------------
      -- Get_Type_Reference --
      ------------------------

      procedure Get_Type_Reference
        (Ent   : Entity_Id;
         Tref  : out Entity_Id;
         Left  : out Character;
         Right : out Character)
      is
         Sav : Entity_Id;

      begin
         --  See if we have a type reference

         Tref := Ent;
         Left := '{';
         Right := '}';

         loop
            Sav := Tref;

            --  Processing for types

            if Is_Type (Tref) then

               --  Case of base type

               if Base_Type (Tref) = Tref then

                  --  If derived, then get first subtype

                  if Tref /= Etype (Tref) then
                     Tref := First_Subtype (Etype (Tref));

                     --  Set brackets for derived type, but don't override
                     --  pointer case since the fact that something is a
                     --  pointer is more important.

                     if Left /= '(' then
                        Left := '<';
                        Right := '>';
                     end if;

                  --  If non-derived ptr, get directly designated type.
                  --  If the type has a full view, all references are on the
                  --  partial view, that is seen first.

                  elsif Is_Access_Type (Tref) then
                     Tref := Directly_Designated_Type (Tref);
                     Left := '(';
                     Right := ')';

                  elsif Is_Private_Type (Tref)
                    and then Present (Full_View (Tref))
                  then
                     if Is_Access_Type (Full_View (Tref)) then
                        Tref := Directly_Designated_Type (Full_View (Tref));
                        Left := '(';
                        Right := ')';

                     --  If the full view is an array type, we also retrieve
                     --  the corresponding component type, because the ali
                     --  entry already indicates that this is an array.

                     elsif Is_Array_Type (Full_View (Tref)) then
                        Tref := Component_Type (Full_View (Tref));
                        Left := '(';
                        Right := ')';
                     end if;

                  --  If non-derived array, get component type. Skip component
                  --  type for case of String or Wide_String, saves worthwhile
                  --  space.

                  elsif Is_Array_Type (Tref)
                    and then Tref /= Standard_String
                    and then Tref /= Standard_Wide_String
                  then
                     Tref := Component_Type (Tref);
                     Left := '(';
                     Right := ')';

                  --  For other non-derived base types, nothing

                  else
                     exit;
                  end if;

               --  For a subtype, go to ancestor subtype

               else
                  Tref := Ancestor_Subtype (Tref);

                  --  If no ancestor subtype, go to base type

                  if No (Tref) then
                     Tref := Base_Type (Sav);
                  end if;
               end if;

            --  For objects, functions, enum literals, just get type from
            --  Etype field.

            elsif Is_Object (Tref)
              or else Ekind (Tref) = E_Enumeration_Literal
              or else Ekind (Tref) = E_Function
              or else Ekind (Tref) = E_Operator
            then
               Tref := Etype (Tref);

            --  For anything else, exit

            else
               exit;
            end if;

            --  Exit if no type reference, or we are stuck in some loop trying
            --  to find the type reference, or if the type is standard void
            --  type (the latter is an implementation artifact that should not
            --  show up in the generated cross-references).

            exit when No (Tref)
              or else Tref = Sav
              or else Tref = Standard_Void_Type;

            --  If we have a usable type reference, return, otherwise keep
            --  looking for something useful (we are looking for something
            --  that either comes from source or standard)

            if Sloc (Tref) = Standard_Location
              or else Comes_From_Source (Tref)
            then
               --  If the reference is a subtype created for a generic actual,
               --  go actual directly, the inner subtype is not user visible.

               if Nkind (Parent (Tref)) = N_Subtype_Declaration
                 and then not Comes_From_Source (Parent (Tref))
                 and then
                  (Is_Wrapper_Package (Scope (Tref))
                     or else Is_Generic_Instance (Scope (Tref)))
               then
                  Tref := First_Subtype (Base_Type (Tref));
               end if;

               return;
            end if;
         end loop;

         --  If we fall through the loop, no type reference

         Tref := Empty;
         Left := ' ';
         Right := ' ';
      end Get_Type_Reference;

      -------------------------------
      -- Output_Import_Export_Info --
      -------------------------------

      procedure Output_Import_Export_Info (Ent : Entity_Id) is
         Language_Name : Name_Id;
         Conv          : constant Convention_Id := Convention (Ent);

      begin
         --  Generate language name from convention

         if Conv  = Convention_C then
            Language_Name := Name_C;

         elsif Conv = Convention_CPP then
            Language_Name := Name_CPP;

         elsif Conv = Convention_Ada then
            Language_Name := Name_Ada;

         else
            --  For the moment we ignore all other cases ???

            return;
         end if;

         Write_Info_Char ('<');
         Get_Unqualified_Name_String (Language_Name);

         for J in 1 .. Name_Len loop
            Write_Info_Char (Name_Buffer (J));
         end loop;

         if Present (Interface_Name (Ent)) then
            Write_Info_Char (',');
            String_To_Name_Buffer (Strval (Interface_Name (Ent)));

            for J in 1 .. Name_Len loop
               Write_Info_Char (Name_Buffer (J));
            end loop;
         end if;

         Write_Info_Char ('>');
      end Output_Import_Export_Info;

   --  Start of processing for Output_References

   begin
      --  First we add references to the primitive operations of tagged types
      --  declared in the main unit.

      Handle_Prim_Ops : declare
         Ent  : Entity_Id;

      begin
         for J in 1 .. Xrefs.Last loop
            Ent := Xrefs.Table (J).Key.Ent;

            if Is_Type (Ent)
              and then Is_Tagged_Type (Ent)
              and then Is_Base_Type (Ent)
              and then In_Extended_Main_Source_Unit (Ent)
            then
               Generate_Prim_Op_References (Ent);
            end if;
         end loop;
      end Handle_Prim_Ops;

      --  First we add references to the primitive operations of tagged
      --  types declared in the main unit.

      Handle_Prim_Ops : declare
         Ent  : Entity_Id;

      begin
         for J in 1 .. Xrefs.Last loop
            Ent := Xrefs.Table (J).Ent;

            if Is_Type (Ent)
              and then Is_Tagged_Type (Ent)
              and then Ent = Base_Type (Ent)
              and then In_Extended_Main_Source_Unit (Ent)
            then
               Generate_Prim_Op_References (Ent);
            end if;
         end loop;
      end Handle_Prim_Ops;

      --  Before we go ahead and output the references we have a problem
      --  that needs dealing with. So far we have captured things that are
      --  definitely referenced by the main unit, or defined in the main
      --  unit. That's because we don't want to clutter up the ali file
      --  for this unit with definition lines for entities in other units
      --  that are not referenced.

      --  But there is a glitch. We may reference an entity in another unit,
      --  and it may have a type reference to an entity that is not directly
      --  referenced in the main unit, which may mean that there is no xref
      --  entry for this entity yet in the list of references.

      --  If we don't do something about this, we will end with an orphan type
      --  reference, i.e. it will point to an entity that does not appear
      --  within the generated references in the ali file. That is not good for
      --  tools using the xref information.

      --  To fix this, we go through the references adding definition entries
      --  for any unreferenced entities that can be referenced in a type
      --  reference. There is a recursion problem here, and that is dealt with
      --  by making sure that this traversal also traverses any entries that
      --  get added by the traversal.

      Handle_Orphan_Type_References : declare
         J    : Nat;
         Tref : Entity_Id;
         Ent  : Entity_Id;

         L, R : Character;
         pragma Warnings (Off, L);
         pragma Warnings (Off, R);

         procedure New_Entry (E : Entity_Id);
         --  Make an additional entry into the Xref table for a type entity
         --  that is related to the current entity (parent, type ancestor,
         --  progenitor, etc.).

         ----------------
         -- New_Entry --
         ----------------

         procedure New_Entry (E : Entity_Id) is
         begin
            pragma Assert (Present (E));

            if not Has_Xref_Entry (Implementation_Base_Type (E))
              and then Sloc (E) > No_Location
            then
               Add_Entry
                 ((Ent => E,
                   Loc => No_Location,
                   Typ => Character'First,
                   Eun => Get_Source_Unit (Original_Location (Sloc (E))),
                   Lun => No_Unit,
                   Ref_Scope => Empty,
                   Ent_Scope => Empty),
                  Ent_Scope_File => No_Unit);
            end if;
         end New_Entry;

      --  Start of processing for Handle_Orphan_Type_References

      begin
         --  Note that this is not a for loop for a very good reason. The
         --  processing of items in the table can add new items to the table,
         --  and they must be processed as well.

         J := 1;
         while J <= Xrefs.Last loop
            Ent := Xrefs.Table (J).Key.Ent;
            Get_Type_Reference (Ent, Tref, L, R);

            if Present (Tref)
              and then not Has_Xref_Entry (Tref)
              and then Sloc (Tref) > No_Location
            then
               New_Entry (Tref);

               if Is_Record_Type (Ent)
                 and then Present (Interfaces (Ent))
               then
                  --  Add an entry for each one of the given interfaces
                  --  implemented by type Ent.

                  declare
                     Elmt : Elmt_Id := First_Elmt (Interfaces (Ent));
                  begin
                     while Present (Elmt) loop
                        New_Entry (Node (Elmt));
                        Next_Elmt (Elmt);
                     end loop;
                  end;
               end if;
            end if;

            --  Collect inherited primitive operations that may be declared in
            --  another unit and have no visible reference in the current one.

            if Is_Type (Ent)
              and then Is_Tagged_Type (Ent)
              and then Is_Derived_Type (Ent)
              and then Is_Base_Type (Ent)
              and then In_Extended_Main_Source_Unit (Ent)
            then
               declare
                  Op_List : constant Elist_Id := Primitive_Operations (Ent);
                  Op      : Elmt_Id;
                  Prim    : Entity_Id;

                  function Parent_Op (E : Entity_Id) return Entity_Id;
                  --  Find original operation, which may be inherited through
                  --  several derivations.

                  function Parent_Op (E : Entity_Id) return Entity_Id is
                     Orig_Op : constant Entity_Id := Alias (E);

                  begin
                     if No (Orig_Op) then
                        return Empty;

                     elsif not Comes_From_Source (E)
                       and then not Has_Xref_Entry (Orig_Op)
                       and then Comes_From_Source (Orig_Op)
                     then
                        return Orig_Op;
                     else
                        return Parent_Op (Orig_Op);
                     end if;
                  end Parent_Op;

               begin
                  Op := First_Elmt (Op_List);
                  while Present (Op) loop
                     Prim := Parent_Op (Node (Op));

                     if Present (Prim) then
                        Add_Entry
                          ((Ent => Prim,
                            Loc => No_Location,
                            Typ => Character'First,
                            Eun => Get_Source_Unit (Sloc (Prim)),
                            Lun => No_Unit,
                            Ref_Scope => Empty,
                            Ent_Scope => Empty),
                           Ent_Scope_File => No_Unit);
                     end if;

                     Next_Elmt (Op);
                  end loop;
               end;
            end if;

            J := J + 1;
         end loop;
      end Handle_Orphan_Type_References;

      --  Now we have all the references, including those for any embedded
      --  type references, so we can sort them, and output them.

      Output_Refs : declare

         Nrefs : constant Nat := Xrefs.Last;
         --  Number of references in table

         Rnums : array (0 .. Nrefs) of Nat;
         --  This array contains numbers of references in the Xrefs table.
         --  This list is sorted in output order. The extra 0'th entry is
         --  convenient for the call to sort. When we sort the table, we
         --  move the entries in Rnums around, but we do not move the
         --  original table entries.

         Curxu : Unit_Number_Type;
         --  Current xref unit

         Curru : Unit_Number_Type;
         --  Current reference unit for one entity

         Curent : Entity_Id;
         --  Current entity

         Curnam : String (1 .. Name_Buffer'Length);
         Curlen : Natural;
         --  Simple name and length of current entity

         Curdef : Source_Ptr;
         --  Original source location for current entity

         Crloc : Source_Ptr;
         --  Current reference location

         Ctyp : Character;
         --  Entity type character

         Prevt : Character;
         --  reference kind of previous reference

         Tref : Entity_Id;
         --  Type reference

         Rref : Node_Id;
         --  Renaming reference

         Trunit : Unit_Number_Type;
         --  Unit number for type reference

         function Lt (Op1, Op2 : Natural) return Boolean;
         --  Comparison function for Sort call

         function Name_Change (X : Entity_Id) return Boolean;
         --  Determines if entity X has a different simple name from Curent

         procedure Move (From : Natural; To : Natural);
         --  Move procedure for Sort call

         package Sorting is new GNAT.Heap_Sort_G (Move, Lt);

         --------
         -- Lt --
         --------

         function Lt (Op1, Op2 : Natural) return Boolean is
            T1 : Xref_Entry renames Xrefs.Table (Rnums (Nat (Op1)));
            T2 : Xref_Entry renames Xrefs.Table (Rnums (Nat (Op2)));

         begin
            return Lt (T1, T2);
         end Lt;

         ----------
         -- Move --
         ----------

         procedure Move (From : Natural; To : Natural) is
         begin
            Rnums (Nat (To)) := Rnums (Nat (From));
         end Move;

         -----------------
         -- Name_Change --
         -----------------

         --  Why a string comparison here??? Why not compare Name_Id values???

         function Name_Change (X : Entity_Id) return Boolean is
         begin
            Get_Unqualified_Name_String (Chars (X));

            if Name_Len /= Curlen then
               return True;
            else
               return Name_Buffer (1 .. Curlen) /= Curnam (1 .. Curlen);
            end if;
         end Name_Change;

      --  Start of processing for Output_Refs

      begin
         --  Capture the definition Sloc values. We delay doing this till now,
         --  since at the time the reference or definition is made, private
         --  types may be swapped, and the Sloc value may be incorrect. We
         --  also set up the pointer vector for the sort.

         for J in 1 .. Nrefs loop
            Rnums (J) := J;
            Xrefs.Table (J).Def :=
              Original_Location (Sloc (Xrefs.Table (J).Key.Ent));
         end loop;

         --  Sort the references

         Sorting.Sort (Integer (Nrefs));

         --  Initialize loop through references

         Curxu  := No_Unit;
         Curent := Empty;
         Curdef := No_Location;
         Curru  := No_Unit;
         Crloc  := No_Location;
         Prevt  := 'm';

         --  Loop to output references

         for Refno in 1 .. Nrefs loop
            Output_One_Ref : declare
               Ent : Entity_Id;

               XE : Xref_Entry renames Xrefs.Table (Rnums (Refno));
               --  The current entry to be accessed

               Left  : Character;
               Right : Character;
               --  Used for {} or <> or () for type reference

               procedure Check_Type_Reference
                 (Ent            : Entity_Id;
                  List_Interface : Boolean);
               --  Find whether there is a meaningful type reference for
               --  Ent, and display it accordingly. If List_Interface is
               --  true, then Ent is a progenitor interface of the current
               --  type entity being listed. In that case list it as is,
               --  without looking for a type reference for it.

               procedure Output_Instantiation_Refs (Loc : Source_Ptr);
               --  Recursive procedure to output instantiation references for
               --  the given source ptr in [file|line[...]] form. No output
               --  if the given location is not a generic template reference.

               procedure Output_Overridden_Op (Old_E : Entity_Id);
               --  For a subprogram that is overriding, display information
               --  about the inherited operation that it overrides.

               --------------------------
               -- Check_Type_Reference --
               --------------------------

               procedure Check_Type_Reference
                 (Ent            : Entity_Id;
                  List_Interface : Boolean)
               is
               begin
                  if List_Interface then

                     --  This is a progenitor interface of the type for which
                     --  xref information is being generated.

                     Tref  := Ent;
                     Left  := '<';
                     Right := '>';

                  else
                     Get_Type_Reference (Ent, Tref, Left, Right);
                  end if;

                  if Present (Tref) then

                     --  Case of standard entity, output name

                     if Sloc (Tref) = Standard_Location then
                        Write_Info_Char (Left);
                        Write_Info_Name (Chars (Tref));
                        Write_Info_Char (Right);

                     --  Case of source entity, output location

                     else
                        Write_Info_Char (Left);
                        Trunit := Get_Source_Unit (Sloc (Tref));

                        if Trunit /= Curxu then
                           Write_Info_Nat (Dependency_Num (Trunit));
                           Write_Info_Char ('|');
                        end if;

                        Write_Info_Nat
                          (Int (Get_Logical_Line_Number (Sloc (Tref))));

                        declare
                           Ent  : Entity_Id;
                           Ctyp : Character;

                        begin
                           Ent := Tref;
                           Ctyp := Xref_Entity_Letters (Ekind (Ent));

                           if Ctyp = '+'
                             and then Present (Full_View (Ent))
                           then
                              Ent := Underlying_Type (Ent);

                              if Present (Ent) then
                                 Ctyp := Xref_Entity_Letters (Ekind (Ent));
                              end if;
                           end if;

                           Write_Info_Char (Ctyp);
                        end;

                        Write_Info_Nat
                          (Int (Get_Column_Number (Sloc (Tref))));

                        --  If the type comes from an instantiation, add the
                        --  corresponding info.

                        Output_Instantiation_Refs (Sloc (Tref));
                        Write_Info_Char (Right);
                     end if;
                  end if;
               end Check_Type_Reference;

               -------------------------------
               -- Output_Instantiation_Refs --
               -------------------------------

               procedure Output_Instantiation_Refs (Loc : Source_Ptr) is
                  Iloc : constant Source_Ptr := Instantiation_Location (Loc);
                  Lun  : Unit_Number_Type;
                  Cu   : constant Unit_Number_Type := Curru;

               begin
                  --  Nothing to do if this is not an instantiation

                  if Iloc = No_Location then
                     return;
                  end if;

                  --  Output instantiation reference

                  Write_Info_Char ('[');
                  Lun := Get_Source_Unit (Iloc);

                  if Lun /= Curru then
                     Curru := Lun;
                     Write_Info_Nat (Dependency_Num (Curru));
                     Write_Info_Char ('|');
                  end if;

                  Write_Info_Nat (Int (Get_Logical_Line_Number (Iloc)));

                  --  Recursive call to get nested instantiations

                  Output_Instantiation_Refs (Iloc);

                  --  Output final ] after call to get proper nesting

                  Write_Info_Char (']');
                  Curru := Cu;
                  return;
               end Output_Instantiation_Refs;

               --------------------------
               -- Output_Overridden_Op --
               --------------------------

               procedure Output_Overridden_Op (Old_E : Entity_Id) is
                  Op : Entity_Id;

               begin
                  --  The overridden operation has an implicit declaration
                  --  at the point of derivation. What we want to display
                  --  is the original operation, which has the actual body
                  --  (or abstract declaration) that is being overridden.
                  --  The overridden operation is not always set, e.g. when
                  --  it is a predefined operator.

                  if No (Old_E) then
                     return;

                  --  Follow alias chain if one is present

                  elsif Present (Alias (Old_E)) then

                     --  The subprogram may have been implicitly inherited
                     --  through several levels of derivation, so find the
                     --  ultimate (source) ancestor.

<<<<<<< HEAD
                     Op := Alias (Old_E);
                     while Present (Alias (Op)) loop
                        Op := Alias (Op);
                     end loop;
=======
                     Op := Ultimate_Alias (Old_E);
>>>>>>> 3082eeb7

                  --  Normal case of no alias present

                  else
                     Op := Old_E;
                  end if;

                  if Present (Op)
                    and then Sloc (Op) /= Standard_Location
                  then
                     declare
                        Loc      : constant Source_Ptr := Sloc (Op);
                        Par_Unit : constant Unit_Number_Type :=
                                     Get_Source_Unit (Loc);

                     begin
                        Write_Info_Char ('<');

                        if Par_Unit /= Curxu then
                           Write_Info_Nat (Dependency_Num (Par_Unit));
                           Write_Info_Char ('|');
                        end if;

                        Write_Info_Nat (Int (Get_Logical_Line_Number (Loc)));
                        Write_Info_Char ('p');
                        Write_Info_Nat (Int (Get_Column_Number (Loc)));
                        Write_Info_Char ('>');
                     end;
                  end if;
               end Output_Overridden_Op;

            --  Start of processing for Output_One_Ref

            begin
               Ent := XE.Key.Ent;
               Ctyp := Xref_Entity_Letters (Ekind (Ent));

               --  Skip reference if it is the only reference to an entity,
               --  and it is an END line reference, and the entity is not in
               --  the current extended source. This prevents junk entries
               --  consisting only of packages with END lines, where no
               --  entity from the package is actually referenced.

               if XE.Key.Typ = 'e'
                 and then Ent /= Curent
                 and then (Refno = Nrefs
                            or else
                              Ent /= Xrefs.Table (Rnums (Refno + 1)).Key.Ent)
                 and then not In_Extended_Main_Source_Unit (Ent)
               then
                  goto Continue;
               end if;

               --  For private type, get full view type

               if Ctyp = '+'
                 and then Present (Full_View (XE.Key.Ent))
               then
                  Ent := Underlying_Type (Ent);

                  if Present (Ent) then
                     Ctyp := Xref_Entity_Letters (Ekind (Ent));
                  end if;
               end if;

               --  Special exception for Boolean

               if Ctyp = 'E' and then Is_Boolean_Type (Ent) then
                  Ctyp := 'B';
               end if;

               --  For variable reference, get corresponding type

               if Ctyp = '*' then
                  Ent := Etype (XE.Key.Ent);
                  Ctyp := Fold_Lower (Xref_Entity_Letters (Ekind (Ent)));

                  --  If variable is private type, get full view type

                  if Ctyp = '+'
                    and then Present (Full_View (Etype (XE.Key.Ent)))
                  then
                     Ent := Underlying_Type (Etype (XE.Key.Ent));

                     if Present (Ent) then
                        Ctyp := Fold_Lower (Xref_Entity_Letters (Ekind (Ent)));
                     end if;

                  elsif Is_Generic_Type (Ent) then

                     --  If the type of the entity is a generic private type,
                     --  there is no usable full view, so retain the indication
                     --  that this is an object.

                     Ctyp := '*';
                  end if;

                  --  Special handling for access parameters and objects of
                  --  an anonymous access type.

                  if Ekind_In (Etype (XE.Key.Ent),
                               E_Anonymous_Access_Type,
                               E_Anonymous_Access_Subprogram_Type,
                               E_Anonymous_Access_Protected_Subprogram_Type)
                  then
                     if Is_Formal (XE.Key.Ent)
                       or else Ekind_In (XE.Key.Ent, E_Variable, E_Constant)
                     then
                        Ctyp := 'p';
                     end if;

                     --  Special handling for Boolean

                  elsif Ctyp = 'e' and then Is_Boolean_Type (Ent) then
                     Ctyp := 'b';
                  end if;
               end if;

               --  Special handling for abstract types and operations

               if Is_Overloadable (XE.Key.Ent)
                 and then Is_Abstract_Subprogram (XE.Key.Ent)
               then
                  if Ctyp = 'U' then
                     Ctyp := 'x';            --  Abstract procedure

                  elsif Ctyp = 'V' then
                     Ctyp := 'y';            --  Abstract function
                  end if;

               elsif Is_Type (XE.Key.Ent)
                 and then Is_Abstract_Type (XE.Key.Ent)
               then
                  if Is_Interface (XE.Key.Ent) then
                     Ctyp := 'h';

                  elsif Ctyp = 'R' then
                     Ctyp := 'H';            --  Abstract type
                  end if;
               end if;

               --  Only output reference if interesting type of entity

               if Ctyp = ' '

               --  Suppress references to object definitions, used for local
               --  references.

                 or else XE.Key.Typ = 'D'
                 or else XE.Key.Typ = 'I'

               --  Suppress self references, except for bodies that act as
               --  specs.

                 or else (XE.Key.Loc = XE.Def
                           and then
                             (XE.Key.Typ /= 'b'
                               or else not Is_Subprogram (XE.Key.Ent)))

               --  Also suppress definitions of body formals (we only
               --  treat these as references, and the references were
               --  separately recorded).

                 or else (Is_Formal (XE.Key.Ent)
                           and then Present (Spec_Entity (XE.Key.Ent)))
               then
                  null;

               else
                  --  Start new Xref section if new xref unit

                  if XE.Key.Eun /= Curxu then
                     if Write_Info_Col > 1 then
                        Write_Info_EOL;
                     end if;

                     Curxu := XE.Key.Eun;

                     Write_Info_Initiate ('X');
                     Write_Info_Char (' ');
                     Write_Info_Nat (Dependency_Num (XE.Key.Eun));
                     Write_Info_Char (' ');
                     Write_Info_Name
                       (Reference_Name (Source_Index (XE.Key.Eun)));
                  end if;

                  --  Start new Entity line if new entity. Note that we
                  --  consider two entities the same if they have the same
                  --  name and source location. This causes entities in
                  --  instantiations to be treated as though they referred
                  --  to the template.

                  if No (Curent)
                    or else
                      (XE.Key.Ent /= Curent
                         and then
                           (Name_Change (XE.Key.Ent) or else XE.Def /= Curdef))
                  then
                     Curent := XE.Key.Ent;
                     Curdef := XE.Def;

                     Get_Unqualified_Name_String (Chars (XE.Key.Ent));
                     Curlen := Name_Len;
                     Curnam (1 .. Curlen) := Name_Buffer (1 .. Curlen);

                     if Write_Info_Col > 1 then
                        Write_Info_EOL;
                     end if;

                     --  Write column number information

                     Write_Info_Nat (Int (Get_Logical_Line_Number (XE.Def)));
                     Write_Info_Char (Ctyp);
                     Write_Info_Nat (Int (Get_Column_Number (XE.Def)));

                     --  Write level information

                     Write_Level_Info : declare
                        function Is_Visible_Generic_Entity
                          (E : Entity_Id) return Boolean;
                        --  Check whether E is declared in the visible part
                        --  of a generic package. For source navigation
                        --  purposes, treat this as a visible entity.

                        function Is_Private_Record_Component
                          (E : Entity_Id) return Boolean;
                        --  Check whether E is a non-inherited component of a
                        --  private extension. Even if the enclosing record is
                        --  public, we want to treat the component as private
                        --  for navigation purposes.

                        ---------------------------------
                        -- Is_Private_Record_Component --
                        ---------------------------------

                        function Is_Private_Record_Component
                          (E : Entity_Id) return Boolean
                        is
                           S : constant Entity_Id := Scope (E);
                        begin
                           return
                             Ekind (E) = E_Component
                               and then Nkind (Declaration_Node (S)) =
                                 N_Private_Extension_Declaration
                               and then Original_Record_Component (E) = E;
                        end Is_Private_Record_Component;

                        -------------------------------
                        -- Is_Visible_Generic_Entity --
                        -------------------------------

                        function Is_Visible_Generic_Entity
                          (E : Entity_Id) return Boolean
                        is
                           Par : Node_Id;

                        begin
                           --  The Present check here is an error defense

                           if Present (Scope (E))
                             and then Ekind (Scope (E)) /= E_Generic_Package
                           then
                              return False;
                           end if;

                           Par := Parent (E);
                           while Present (Par) loop
                              if
                                Nkind (Par) = N_Generic_Package_Declaration
                              then
                                 --  Entity is a generic formal

                                 return False;

                              elsif
                                Nkind (Parent (Par)) = N_Package_Specification
                              then
                                 return
                                   Is_List_Member (Par)
                                     and then List_Containing (Par) =
                                       Visible_Declarations (Parent (Par));
                              else
                                 Par := Parent (Par);
                              end if;
                           end loop;

                           return False;
                        end Is_Visible_Generic_Entity;

                     --  Start of processing for Write_Level_Info

                     begin
                        if Is_Hidden (Curent)
                          or else Is_Private_Record_Component (Curent)
                        then
                           Write_Info_Char (' ');

                        elsif
                           Is_Public (Curent)
                             or else Is_Visible_Generic_Entity (Curent)
                        then
                           Write_Info_Char ('*');

                        else
                           Write_Info_Char (' ');
                        end if;
                     end Write_Level_Info;

                     --  Output entity name. We use the occurrence from the
                     --  actual source program at the definition point.

                     declare
                        Ent_Name : constant String :=
                                     Exact_Source_Name (Sloc (XE.Key.Ent));
                     begin
                        for C in Ent_Name'Range loop
                           Write_Info_Char (Ent_Name (C));
                        end loop;
                     end;

                     --  See if we have a renaming reference

                     if Is_Object (XE.Key.Ent)
                       and then Present (Renamed_Object (XE.Key.Ent))
                     then
                        Rref := Renamed_Object (XE.Key.Ent);

                     elsif Is_Overloadable (XE.Key.Ent)
                       and then Nkind (Parent (Declaration_Node (XE.Key.Ent)))
                                           = N_Subprogram_Renaming_Declaration
                     then
                        Rref := Name (Parent (Declaration_Node (XE.Key.Ent)));

                     elsif Ekind (XE.Key.Ent) = E_Package
                       and then Nkind (Declaration_Node (XE.Key.Ent)) =
                                         N_Package_Renaming_Declaration
                     then
                        Rref := Name (Declaration_Node (XE.Key.Ent));

                     else
                        Rref := Empty;
                     end if;

                     if Present (Rref) then
                        if Nkind (Rref) = N_Expanded_Name then
                           Rref := Selector_Name (Rref);
                        end if;

                        if Nkind (Rref) = N_Identifier
                          or else Nkind (Rref) = N_Operator_Symbol
                        then
                           null;

                        --  For renamed array components, use the array name
                        --  for the renamed entity, which reflect the fact that
                        --  in general the whole array is aliased.

                        elsif Nkind (Rref) = N_Indexed_Component then
                           if Nkind (Prefix (Rref)) = N_Identifier then
                              Rref := Prefix (Rref);
                           elsif Nkind (Prefix (Rref)) = N_Expanded_Name then
                              Rref := Selector_Name (Prefix (Rref));
                           else
                              Rref := Empty;
                           end if;

                        else
                           Rref := Empty;
                        end if;
                     end if;

                     --  Write out renaming reference if we have one

                     if Present (Rref) then
                        Write_Info_Char ('=');
                        Write_Info_Nat
                          (Int (Get_Logical_Line_Number (Sloc (Rref))));
                        Write_Info_Char (':');
                        Write_Info_Nat
                          (Int (Get_Column_Number (Sloc (Rref))));
                     end if;

                     --  Indicate that the entity is in the unit of the current
                     --  xref section.

                     Curru := Curxu;

                     --  Write out information about generic parent, if entity
                     --  is an instance.

                     if  Is_Generic_Instance (XE.Key.Ent) then
                        declare
                           Gen_Par : constant Entity_Id :=
                                       Generic_Parent
                                         (Specification
                                            (Unit_Declaration_Node
                                               (XE.Key.Ent)));
                           Loc     : constant Source_Ptr := Sloc (Gen_Par);
                           Gen_U   : constant Unit_Number_Type :=
                                       Get_Source_Unit (Loc);

                        begin
                           Write_Info_Char ('[');

                           if Curru /= Gen_U then
                              Write_Info_Nat (Dependency_Num (Gen_U));
                              Write_Info_Char ('|');
                           end if;

                           Write_Info_Nat
                             (Int (Get_Logical_Line_Number (Loc)));
                           Write_Info_Char (']');
                        end;
                     end if;

                     --  See if we have a type reference and if so output

                     Check_Type_Reference (XE.Key.Ent, False);

                     --  Additional information for types with progenitors

                     if Is_Record_Type (XE.Key.Ent)
                       and then Present (Interfaces (XE.Key.Ent))
                     then
                        declare
                           Elmt : Elmt_Id :=
                                    First_Elmt (Interfaces (XE.Key.Ent));
                        begin
                           while Present (Elmt) loop
                              Check_Type_Reference (Node (Elmt), True);
                              Next_Elmt (Elmt);
                           end loop;
                        end;

                     --  For array types, list index types as well. (This is
                     --  not C, indexes have distinct types).

                     elsif Is_Array_Type (XE.Key.Ent) then
                        declare
                           Indx : Node_Id;
                        begin
                           Indx := First_Index (XE.Key.Ent);
                           while Present (Indx) loop
                              Check_Type_Reference
                                (First_Subtype (Etype (Indx)), True);
                              Next_Index (Indx);
                           end loop;
                        end;
                     end if;

                     --  If the entity is an overriding operation, write info
                     --  on operation that was overridden.

                     if Is_Subprogram (XE.Key.Ent)
                       and then Present (Overridden_Operation (XE.Key.Ent))
                     then
                        Output_Overridden_Op
                          (Overridden_Operation (XE.Key.Ent));
                     end if;

                     --  End of processing for entity output

                     Crloc := No_Location;
                  end if;

                  --  Output the reference if it is not as the same location
                  --  as the previous one, or it is a read-reference that
                  --  indicates that the entity is an in-out actual in a call.

                  if XE.Key.Loc /= No_Location
                    and then
                      (XE.Key.Loc /= Crloc
                        or else (Prevt = 'm' and then  XE.Key.Typ = 'r'))
                  then
                     Crloc := XE.Key.Loc;
                     Prevt := XE.Key.Typ;

                     --  Start continuation if line full, else blank

                     if Write_Info_Col > 72 then
                        Write_Info_EOL;
                        Write_Info_Initiate ('.');
                     end if;

                     Write_Info_Char (' ');

                     --  Output file number if changed

                     if XE.Key.Lun /= Curru then
                        Curru := XE.Key.Lun;
                        Write_Info_Nat (Dependency_Num (Curru));
                        Write_Info_Char ('|');
                     end if;

                     Write_Info_Nat
                       (Int (Get_Logical_Line_Number (XE.Key.Loc)));
                     Write_Info_Char (XE.Key.Typ);

                     if Is_Overloadable (XE.Key.Ent)
                       and then Is_Imported (XE.Key.Ent)
                       and then XE.Key.Typ = 'b'
                     then
                        Output_Import_Export_Info (XE.Key.Ent);
                     end if;

<<<<<<< HEAD
                     Write_Info_Nat (Int (Get_Column_Number (XE.Loc)));
=======
                     Write_Info_Nat (Int (Get_Column_Number (XE.Key.Loc)));
>>>>>>> 3082eeb7

                     Output_Instantiation_Refs (Sloc (XE.Key.Ent));
                  end if;
               end if;
            end Output_One_Ref;

         <<Continue>>
            null;
         end loop;

         Write_Info_EOL;
      end Output_Refs;
   end Output_References;

begin
   --  Reset is necessary because Elmt_Ptr does not default to Null_Ptr,
   --  because it's not an access type.

   Xref_Set.Reset;
end Lib.Xref;<|MERGE_RESOLUTION|>--- conflicted
+++ resolved
@@ -6,11 +6,7 @@
 --                                                                          --
 --                                 B o d y                                  --
 --                                                                          --
-<<<<<<< HEAD
---          Copyright (C) 1998-2009, Free Software Foundation, Inc.         --
-=======
 --          Copyright (C) 1998-2011, Free Software Foundation, Inc.         --
->>>>>>> 3082eeb7
 --                                                                          --
 -- GNAT is free software;  you can  redistribute it  and/or modify it under --
 -- terms of the  GNU General Public License as published  by the Free Soft- --
@@ -117,8 +113,6 @@
      Table_Increment      => Alloc.Xrefs_Increment,
      Table_Name           => "Xrefs");
 
-<<<<<<< HEAD
-=======
    --------------
    -- Xref_Set --
    --------------
@@ -163,7 +157,6 @@
 
    package body Alfa is separate;
 
->>>>>>> 3082eeb7
    ------------------------
    --  Local Subprograms --
    ------------------------
@@ -174,8 +167,6 @@
    --  cross-reference information rather than at the freeze point of the type
    --  in order to handle late bodies that are primitive operations.
 
-<<<<<<< HEAD
-=======
    function Lt (T1, T2 : Xref_Entry) return Boolean;
    --  Order cross-references
 
@@ -219,7 +210,6 @@
       return Result;
    end Equal;
 
->>>>>>> 3082eeb7
    -------------------------
    -- Generate_Definition --
    -------------------------
@@ -326,10 +316,6 @@
       Base_T    : Entity_Id;
       Prim      : Elmt_Id;
       Prim_List : Elist_Id;
-<<<<<<< HEAD
-      Ent       : Entity_Id;
-=======
->>>>>>> 3082eeb7
 
    begin
       --  Handle subtypes of synchronized types
@@ -350,23 +336,6 @@
          return;
       end if;
 
-<<<<<<< HEAD
-      --  Ada 2005 (AI-345): For synchronized types generate reference
-      --  to the wrapper that allow us to dispatch calls through their
-      --  implemented abstract interface types.
-
-      --  The check for Present here is to protect against previously
-      --  reported critical errors.
-
-      if Is_Concurrent_Type (Base_T)
-        and then Present (Corresponding_Record_Type (Base_T))
-      then
-         Prim_List := Primitive_Operations
-                       (Corresponding_Record_Type (Base_T));
-      else
-         Prim_List := Primitive_Operations (Base_T);
-      end if;
-=======
       --  Ada 2005 (AI-345): For synchronized types generate reference to the
       --  wrapper that allow us to dispatch calls through their implemented
       --  abstract interface types.
@@ -375,7 +344,6 @@
       --  critical errors.
 
       Prim_List := Primitive_Operations (Base_T);
->>>>>>> 3082eeb7
 
       if No (Prim_List) then
          return;
@@ -388,17 +356,8 @@
          --  reference purposes (it is the original for which we want the xref
          --  and for which the comes_from_source test must be performed).
 
-<<<<<<< HEAD
-         Ent := Node (Prim);
-         while Present (Alias (Ent)) loop
-            Ent := Alias (Ent);
-         end loop;
-
-         Generate_Reference (Typ, Ent, 'p', Set_Ref => False);
-=======
          Generate_Reference
            (Typ, Ultimate_Alias (Node (Prim)), 'p', Set_Ref => False);
->>>>>>> 3082eeb7
          Next_Elmt (Prim);
       end loop;
    end Generate_Prim_Op_References;
@@ -1440,26 +1399,6 @@
          end loop;
       end Handle_Prim_Ops;
 
-      --  First we add references to the primitive operations of tagged
-      --  types declared in the main unit.
-
-      Handle_Prim_Ops : declare
-         Ent  : Entity_Id;
-
-      begin
-         for J in 1 .. Xrefs.Last loop
-            Ent := Xrefs.Table (J).Ent;
-
-            if Is_Type (Ent)
-              and then Is_Tagged_Type (Ent)
-              and then Ent = Base_Type (Ent)
-              and then In_Extended_Main_Source_Unit (Ent)
-            then
-               Generate_Prim_Op_References (Ent);
-            end if;
-         end loop;
-      end Handle_Prim_Ops;
-
       --  Before we go ahead and output the references we have a problem
       --  that needs dealing with. So far we have captured things that are
       --  definitely referenced by the main unit, or defined in the main
@@ -1916,14 +1855,7 @@
                      --  through several levels of derivation, so find the
                      --  ultimate (source) ancestor.
 
-<<<<<<< HEAD
-                     Op := Alias (Old_E);
-                     while Present (Alias (Op)) loop
-                        Op := Alias (Op);
-                     end loop;
-=======
                      Op := Ultimate_Alias (Old_E);
->>>>>>> 3082eeb7
 
                   --  Normal case of no alias present
 
@@ -2429,11 +2361,7 @@
                         Output_Import_Export_Info (XE.Key.Ent);
                      end if;
 
-<<<<<<< HEAD
-                     Write_Info_Nat (Int (Get_Column_Number (XE.Loc)));
-=======
                      Write_Info_Nat (Int (Get_Column_Number (XE.Key.Loc)));
->>>>>>> 3082eeb7
 
                      Output_Instantiation_Refs (Sloc (XE.Key.Ent));
                   end if;
