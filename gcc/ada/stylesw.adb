--- conflicted
+++ resolved
@@ -6,11 +6,7 @@
 --                                                                          --
 --                                 B o d y                                  --
 --                                                                          --
-<<<<<<< HEAD
---          Copyright (C) 1992-2009, Free Software Foundation, Inc.         --
-=======
 --          Copyright (C) 1992-2010, Free Software Foundation, Inc.         --
->>>>>>> b56a5220
 --                                                                          --
 -- GNAT is free software;  you can  redistribute it  and/or modify it under --
 -- terms of the  GNU General Public License as published  by the Free Soft- --
@@ -63,14 +59,11 @@
                      "u" &  -- check no unnecessary blank lines
                      "x";   -- check extra parentheses around conditionals
 
-<<<<<<< HEAD
-=======
    --  Note: we intend GNAT_Style to also include the following, but we do
    --  not yet have the whole tool suite clean with respect to this.
 
    --                "B" &  -- check boolean operators
 
->>>>>>> b56a5220
    -------------------------------
    -- Reset_Style_Check_Options --
    -------------------------------
