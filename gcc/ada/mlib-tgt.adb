------------------------------------------------------------------------------
--                                                                          --
--                         GNAT COMPILER COMPONENTS                         --
--                                                                          --
--                             M L I B . T G T                              --
--                                                                          --
--                                 B o d y                                  --
--                                                                          --
<<<<<<< HEAD
--                     Copyright (C) 2001-2009, AdaCore                     --
=======
--                     Copyright (C) 2001-2010, AdaCore                     --
>>>>>>> b56a5220
--                                                                          --
-- GNAT is free software;  you can  redistribute it  and/or modify it under --
-- terms of the  GNU General Public License as published  by the Free Soft- --
-- ware  Foundation;  either version 3,  or (at your option) any later ver- --
-- sion.  GNAT is distributed in the hope that it will be useful, but WITH- --
-- OUT ANY WARRANTY;  without even the  implied warranty of MERCHANTABILITY --
-- or FITNESS FOR A PARTICULAR PURPOSE.  See the GNU General Public License --
-- for  more details.  You should have  received  a copy of the GNU General --
-- Public License  distributed with GNAT; see file COPYING3.  If not, go to --
-- http://www.gnu.org/licenses for a complete copy of the license.          --
--                                                                          --
-- GNAT was originally developed  by the GNAT team at  New York University. --
-- Extensive contributions were provided by Ada Core Technologies Inc.      --
--                                                                          --
------------------------------------------------------------------------------

with MLib.Fil;
with Prj.Com;

with MLib.Tgt.Specific;
pragma Warnings (Off, MLib.Tgt.Specific);
--  MLib.Tgt.Specific is with'ed only for elaboration purposes

package body MLib.Tgt is

   ---------------------
   -- Archive_Builder --
   ---------------------

   function Archive_Builder return String is
   begin
      return Archive_Builder_Ptr.all;
   end Archive_Builder;

   -----------------------------
   -- Archive_Builder_Default --
   -----------------------------

   function Archive_Builder_Default return String is
   begin
      return "ar";
   end Archive_Builder_Default;

   -----------------------------
   -- Archive_Builder_Options --
   -----------------------------

   function Archive_Builder_Options return String_List_Access is
   begin
      return Archive_Builder_Options_Ptr.all;
   end Archive_Builder_Options;

   -------------------------------------
   -- Archive_Builder_Options_Default --
   -------------------------------------

   function Archive_Builder_Options_Default return String_List_Access is
   begin
      return new String_List'(1 => new String'("cr"));
   end Archive_Builder_Options_Default;

   ------------------------------------
   -- Archive_Builder_Append_Options --
   ------------------------------------

   function Archive_Builder_Append_Options return String_List_Access is
   begin
      return Archive_Builder_Append_Options_Ptr.all;
   end Archive_Builder_Append_Options;

   --------------------------------------------
   -- Archive_Builder_Append_Options_Default --
   --------------------------------------------

   function Archive_Builder_Append_Options_Default return String_List_Access is
   begin
      return new String_List'(1 => new String'("q"));
   end Archive_Builder_Append_Options_Default;

   -----------------
   -- Archive_Ext --
   -----------------

   function Archive_Ext return String is
   begin
      return Archive_Ext_Ptr.all;
   end Archive_Ext;

   -------------------------
   -- Archive_Ext_Default --
   -------------------------

   function Archive_Ext_Default return String is
   begin
      return "a";
   end Archive_Ext_Default;

   ---------------------
   -- Archive_Indexer --
   ---------------------

   function Archive_Indexer return String is
   begin
      return Archive_Indexer_Ptr.all;
   end Archive_Indexer;

   -----------------------------
   -- Archive_Indexer_Default --
   -----------------------------

   function Archive_Indexer_Default return String is
   begin
      return "ranlib";
   end Archive_Indexer_Default;

   -----------------------------
   -- Archive_Indexer_Options --
   -----------------------------

   function Archive_Indexer_Options return String_List_Access is
   begin
      return Archive_Indexer_Options_Ptr.all;
   end Archive_Indexer_Options;

   -------------------------------------
   -- Archive_Indexer_Options_Default --
   -------------------------------------

   function Archive_Indexer_Options_Default return String_List_Access is
   begin
      return new String_List (1 .. 0);
   end Archive_Indexer_Options_Default;

   ---------------------------
   -- Build_Dynamic_Library --
   ---------------------------

   procedure Build_Dynamic_Library
     (Ofiles       : Argument_List;
      Options      : Argument_List;
      Interfaces   : Argument_List;
      Lib_Filename : String;
      Lib_Dir      : String;
      Symbol_Data  : Symbol_Record;
      Driver_Name  : Name_Id := No_Name;
      Lib_Version  : String  := "";
      Auto_Init    : Boolean := False)
   is
   begin
      Build_Dynamic_Library_Ptr
        (Ofiles,
         Options,
         Interfaces,
         Lib_Filename,
         Lib_Dir,
         Symbol_Data,
         Driver_Name,
         Lib_Version,
         Auto_Init);
   end Build_Dynamic_Library;

   ------------------------------
   -- Default_Symbol_File_Name --
   ------------------------------

   function Default_Symbol_File_Name return String is
   begin
      return Default_Symbol_File_Name_Ptr.all;
   end Default_Symbol_File_Name;

   --------------------------------------
   -- Default_Symbol_File_Name_Default --
   --------------------------------------

   function Default_Symbol_File_Name_Default return String is
   begin
      return "";
   end Default_Symbol_File_Name_Default;

   -------------
   -- DLL_Ext --
   -------------

   function DLL_Ext return String is
   begin
      return DLL_Ext_Ptr.all;
   end DLL_Ext;

   ---------------------
   -- DLL_Ext_Default --
   ---------------------

   function DLL_Ext_Default return String is
   begin
      return "so";
   end DLL_Ext_Default;

   ----------------
   -- DLL_Prefix --
   ----------------

   function DLL_Prefix return String is
   begin
      return DLL_Prefix_Ptr.all;
   end DLL_Prefix;

   ------------------------
   -- DLL_Prefix_Default --
   ------------------------

   function DLL_Prefix_Default return String is
   begin
      return "lib";
   end DLL_Prefix_Default;

   --------------------
   -- Dynamic_Option --
   --------------------

   function Dynamic_Option return String is
   begin
      return Dynamic_Option_Ptr.all;
   end Dynamic_Option;

   ----------------------------
   -- Dynamic_Option_Default --
   ----------------------------

   function Dynamic_Option_Default return String is
   begin
      return "-shared";
   end Dynamic_Option_Default;

   -------------------
   -- Is_Object_Ext --
   -------------------

   function Is_Object_Ext (Ext : String) return Boolean is
   begin
      return Is_Object_Ext_Ptr (Ext);
   end Is_Object_Ext;

   ---------------------------
   -- Is_Object_Ext_Default --
   ---------------------------

   function Is_Object_Ext_Default (Ext : String) return Boolean is
   begin
      return Ext = ".o";
   end Is_Object_Ext_Default;

   --------------
   -- Is_C_Ext --
   --------------

   function Is_C_Ext (Ext : String) return Boolean is
   begin
      return Is_C_Ext_Ptr (Ext);
   end Is_C_Ext;

   ----------------------
   -- Is_C_Ext_Default --
   ----------------------

   function Is_C_Ext_Default (Ext : String) return Boolean is
   begin
      return Ext = ".c";
   end Is_C_Ext_Default;

   --------------------
   -- Is_Archive_Ext --
   --------------------

   function Is_Archive_Ext (Ext : String) return Boolean is
   begin
      return Is_Archive_Ext_Ptr (Ext);
   end Is_Archive_Ext;

   ----------------------------
   -- Is_Archive_Ext_Default --
   ----------------------------

   function Is_Archive_Ext_Default (Ext : String) return Boolean is
   begin
      return Ext = ".a";
   end Is_Archive_Ext_Default;

   -------------
   -- Libgnat --
   -------------

   function Libgnat return String is
   begin
      return Libgnat_Ptr.all;
   end Libgnat;

   ---------------------
   -- Libgnat_Default --
   ---------------------

   function Libgnat_Default return String is
   begin
      return "libgnat.a";
   end Libgnat_Default;

   ------------------------
   -- Library_Exists_For --
   ------------------------

   function Library_Exists_For
     (Project : Project_Id;
      In_Tree : Project_Tree_Ref) return Boolean
   is
   begin
      return Library_Exists_For_Ptr (Project, In_Tree);
   end Library_Exists_For;

   --------------------------------
   -- Library_Exists_For_Default --
   --------------------------------

   function Library_Exists_For_Default
     (Project : Project_Id;
      In_Tree : Project_Tree_Ref) return Boolean
   is
      pragma Unreferenced (In_Tree);

   begin
      if not Project.Library then
         Prj.Com.Fail ("INTERNAL ERROR: Library_Exists_For called " &
                       "for non library project");
         return False;

      else
         declare
            Lib_Dir  : constant String :=
<<<<<<< HEAD
                         Get_Name_String (Project.Library_Dir.Name);
=======
                         Get_Name_String (Project.Library_Dir.Display_Name);
>>>>>>> b56a5220
            Lib_Name : constant String :=
                         Get_Name_String (Project.Library_Name);

         begin
            if Project.Library_Kind = Static then
               return Is_Regular_File
                 (Lib_Dir & Directory_Separator & "lib" &
                  Fil.Append_To (Lib_Name, Archive_Ext));

            else
               return Is_Regular_File
                 (Lib_Dir & Directory_Separator & DLL_Prefix &
                  Fil.Append_To (Lib_Name, DLL_Ext));
            end if;
         end;
      end if;
   end Library_Exists_For_Default;

   ---------------------------
   -- Library_File_Name_For --
   ---------------------------

   function Library_File_Name_For
     (Project : Project_Id;
      In_Tree : Project_Tree_Ref) return File_Name_Type
   is
   begin
      return Library_File_Name_For_Ptr (Project, In_Tree);
   end Library_File_Name_For;

   -----------------------------------
   -- Library_File_Name_For_Default --
   -----------------------------------

   function Library_File_Name_For_Default
     (Project : Project_Id;
      In_Tree : Project_Tree_Ref) return File_Name_Type
   is
      pragma Unreferenced (In_Tree);
   begin
      if not Project.Library then
         Prj.Com.Fail ("INTERNAL ERROR: Library_File_Name_For called " &
                       "for non library project");
         return No_File;

      else
         declare
            Lib_Name : constant String :=
                         Get_Name_String (Project.Library_Name);

         begin
            if Project.Library_Kind =
                 Static
            then
               Name_Len := 3;
               Name_Buffer (1 .. Name_Len) := "lib";
               Add_Str_To_Name_Buffer (Fil.Append_To (Lib_Name, Archive_Ext));
            else
               Name_Len := 0;
               Add_Str_To_Name_Buffer (DLL_Prefix);
               Add_Str_To_Name_Buffer (Fil.Append_To (Lib_Name, DLL_Ext));
            end if;

            return Name_Find;
         end;
      end if;
   end Library_File_Name_For_Default;

   --------------------------------------
   -- Library_Major_Minor_Id_Supported --
   --------------------------------------

   function Library_Major_Minor_Id_Supported return Boolean is
   begin
      return Library_Major_Minor_Id_Supported_Ptr.all;
   end Library_Major_Minor_Id_Supported;

   ----------------------------------------------
   -- Library_Major_Minor_Id_Supported_Default --
   ----------------------------------------------

   function Library_Major_Minor_Id_Supported_Default return Boolean is
   begin
      return True;
   end Library_Major_Minor_Id_Supported_Default;

   ----------------
   -- Object_Ext --
   ----------------

   function Object_Ext return String is
   begin
      return Object_Ext_Ptr.all;
   end Object_Ext;

   ------------------------
   -- Object_Ext_Default --
   ------------------------

   function Object_Ext_Default return String is
   begin
      return "o";
   end Object_Ext_Default;

   ----------------
   -- PIC_Option --
   ----------------

   function PIC_Option return String is
   begin
      return PIC_Option_Ptr.all;
   end PIC_Option;

   ------------------------
   -- PIC_Option_Default --
   ------------------------

   function PIC_Option_Default return String is
   begin
      return "-fPIC";
   end PIC_Option_Default;

   -----------------------------------------------
   -- Standalone_Library_Auto_Init_Is_Supported --
   -----------------------------------------------

   function Standalone_Library_Auto_Init_Is_Supported return Boolean is
   begin
      return Standalone_Library_Auto_Init_Is_Supported_Ptr.all;
   end Standalone_Library_Auto_Init_Is_Supported;

   -------------------------------------------------------
   -- Standalone_Library_Auto_Init_Is_Supported_Default --
   -------------------------------------------------------

   function Standalone_Library_Auto_Init_Is_Supported_Default return Boolean is
   begin
      return True;
   end Standalone_Library_Auto_Init_Is_Supported_Default;

   ---------------------------
   -- Support_For_Libraries --
   ---------------------------

   function Support_For_Libraries return Library_Support is
   begin
      return Support_For_Libraries_Ptr.all;
   end Support_For_Libraries;

   -----------------------------------
   -- Support_For_Libraries_Default --
   -----------------------------------

   function Support_For_Libraries_Default return Library_Support is
   begin
      return Full;
   end Support_For_Libraries_Default;

end MLib.Tgt;<|MERGE_RESOLUTION|>--- conflicted
+++ resolved
@@ -6,11 +6,7 @@
 --                                                                          --
 --                                 B o d y                                  --
 --                                                                          --
-<<<<<<< HEAD
---                     Copyright (C) 2001-2009, AdaCore                     --
-=======
 --                     Copyright (C) 2001-2010, AdaCore                     --
->>>>>>> b56a5220
 --                                                                          --
 -- GNAT is free software;  you can  redistribute it  and/or modify it under --
 -- terms of the  GNU General Public License as published  by the Free Soft- --
@@ -347,11 +343,7 @@
       else
          declare
             Lib_Dir  : constant String :=
-<<<<<<< HEAD
-                         Get_Name_String (Project.Library_Dir.Name);
-=======
                          Get_Name_String (Project.Library_Dir.Display_Name);
->>>>>>> b56a5220
             Lib_Name : constant String :=
                          Get_Name_String (Project.Library_Name);
 
