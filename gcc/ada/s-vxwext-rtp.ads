------------------------------------------------------------------------------
--                                                                          --
--                  GNAT RUN-TIME LIBRARY (GNARL) COMPONENTS                --
--                                                                          --
--                     S Y S T E M . V X W O R K S . E X T                  --
--                                                                          --
--                                   S p e c                                --
--                                                                          --
<<<<<<< HEAD
--            Copyright (C) 2008-2009, Free Software Foundation, Inc.       --
=======
--            Copyright (C) 2008-2011, Free Software Foundation, Inc.       --
>>>>>>> 3082eeb7
--                                                                          --
-- GNARL is free software;  you can redistribute it  and/or modify it under --
-- terms of the  GNU General Public License as published  by the Free Soft- --
-- ware  Foundation;  either version 3,  or (at your option) any later ver- --
-- sion.  GNAT is distributed in the hope that it will be useful, but WITH- --
-- OUT ANY WARRANTY;  without even the  implied warranty of MERCHANTABILITY --
-- or FITNESS FOR A PARTICULAR PURPOSE.                                     --
--                                                                          --
-- As a special exception under Section 7 of GPL version 3, you are granted --
-- additional permissions described in the GCC Runtime Library Exception,   --
-- version 3.1, as published by the Free Software Foundation.               --
--                                                                          --
-- You should have received a copy of the GNU General Public License and    --
-- a copy of the GCC Runtime Library Exception along with this program;     --
-- see the files COPYING3 and COPYING.RUNTIME respectively.  If not, see    --
-- <http://www.gnu.org/licenses/>.                                          --
--                                                                          --
------------------------------------------------------------------------------

--  This package provides vxworks specific support functions needed
--  by System.OS_Interface.

--  This is the VxWorks 6 RTP version of this package

with Interfaces.C;

package System.VxWorks.Ext is
   pragma Preelaborate;

   subtype SEM_ID is Long_Integer;
   --  typedef struct semaphore *SEM_ID;

<<<<<<< HEAD
=======
   type sigset_t is mod 2 ** Long_Long_Integer'Size;

>>>>>>> 3082eeb7
   type t_id is new Long_Integer;
   subtype int is Interfaces.C.int;
   subtype unsigned is Interfaces.C.unsigned;

   type Interrupt_Handler is access procedure (parameter : System.Address);
   pragma Convention (C, Interrupt_Handler);

   type Interrupt_Vector is new System.Address;

   function Int_Lock return int;
   pragma Inline (Int_Lock);

   function Int_Unlock return int;
   pragma Inline (Int_Unlock);

   function Interrupt_Connect
     (Vector    : Interrupt_Vector;
      Handler   : Interrupt_Handler;
      Parameter : System.Address := System.Null_Address) return int;
   pragma Convention (C, Interrupt_Connect);

<<<<<<< HEAD
=======
   function Interrupt_Context return int;
   pragma Convention (C, Interrupt_Context);

>>>>>>> 3082eeb7
   function Interrupt_Number_To_Vector
     (intNum : int) return Interrupt_Vector;
   pragma Convention (C, Interrupt_Number_To_Vector);

   function semDelete (Sem : SEM_ID) return int;
<<<<<<< HEAD
   pragma Import (C, semDelete, "semDelete");
=======
   pragma Convention (C, semDelete);
>>>>>>> 3082eeb7

   function Task_Cont (tid : t_id) return int;
   pragma Import (C, Task_Cont, "taskResume");

   function Task_Stop (tid : t_id) return int;
   pragma Import (C, Task_Stop, "taskSuspend");

   function kill (pid : t_id; sig : int) return int;
   pragma Import (C, kill, "taskKill");

   function getpid return t_id;
   pragma Import (C, getpid, "getpid");

   function Set_Time_Slice (ticks : int) return int;
   pragma Inline (Set_Time_Slice);

   --------------------------------
   -- Processor Affinity for SMP --
   --------------------------------

   function taskCpuAffinitySet (tid : t_id; CPU : int) return int;
   pragma Convention (C, taskCpuAffinitySet);
   --  For SMP run-times set the CPU affinity.
   --  For uniprocessor systems return ERROR status.
<<<<<<< HEAD
=======

   function taskMaskAffinitySet (tid : t_id; CPU_Set : unsigned) return int;
   pragma Convention (C, taskMaskAffinitySet);
   --  For SMP run-times set the CPU mask affinity.
   --  For uniprocessor systems return ERROR status.
>>>>>>> 3082eeb7

end System.VxWorks.Ext;<|MERGE_RESOLUTION|>--- conflicted
+++ resolved
@@ -6,11 +6,7 @@
 --                                                                          --
 --                                   S p e c                                --
 --                                                                          --
-<<<<<<< HEAD
---            Copyright (C) 2008-2009, Free Software Foundation, Inc.       --
-=======
 --            Copyright (C) 2008-2011, Free Software Foundation, Inc.       --
->>>>>>> 3082eeb7
 --                                                                          --
 -- GNARL is free software;  you can redistribute it  and/or modify it under --
 -- terms of the  GNU General Public License as published  by the Free Soft- --
@@ -43,11 +39,8 @@
    subtype SEM_ID is Long_Integer;
    --  typedef struct semaphore *SEM_ID;
 
-<<<<<<< HEAD
-=======
    type sigset_t is mod 2 ** Long_Long_Integer'Size;
 
->>>>>>> 3082eeb7
    type t_id is new Long_Integer;
    subtype int is Interfaces.C.int;
    subtype unsigned is Interfaces.C.unsigned;
@@ -69,22 +62,15 @@
       Parameter : System.Address := System.Null_Address) return int;
    pragma Convention (C, Interrupt_Connect);
 
-<<<<<<< HEAD
-=======
    function Interrupt_Context return int;
    pragma Convention (C, Interrupt_Context);
 
->>>>>>> 3082eeb7
    function Interrupt_Number_To_Vector
      (intNum : int) return Interrupt_Vector;
    pragma Convention (C, Interrupt_Number_To_Vector);
 
    function semDelete (Sem : SEM_ID) return int;
-<<<<<<< HEAD
-   pragma Import (C, semDelete, "semDelete");
-=======
    pragma Convention (C, semDelete);
->>>>>>> 3082eeb7
 
    function Task_Cont (tid : t_id) return int;
    pragma Import (C, Task_Cont, "taskResume");
@@ -109,13 +95,10 @@
    pragma Convention (C, taskCpuAffinitySet);
    --  For SMP run-times set the CPU affinity.
    --  For uniprocessor systems return ERROR status.
-<<<<<<< HEAD
-=======
 
    function taskMaskAffinitySet (tid : t_id; CPU_Set : unsigned) return int;
    pragma Convention (C, taskMaskAffinitySet);
    --  For SMP run-times set the CPU mask affinity.
    --  For uniprocessor systems return ERROR status.
->>>>>>> 3082eeb7
 
 end System.VxWorks.Ext;