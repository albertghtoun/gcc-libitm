--- conflicted
+++ resolved
@@ -6,11 +6,7 @@
 --                                                                          --
 --                                 B o d y                                  --
 --                                                                          --
-<<<<<<< HEAD
---          Copyright (C) 1992-2009, Free Software Foundation, Inc.         --
-=======
 --          Copyright (C) 1992-2011, Free Software Foundation, Inc.         --
->>>>>>> 3082eeb7
 --                                                                          --
 -- GNAT is free software;  you can  redistribute it  and/or modify it under --
 -- terms of the  GNU General Public License as published  by the Free Soft- --
@@ -48,10 +44,6 @@
 
    use ASCII;
 
-   Obsolescent_Check_Flag : Boolean := True;
-   --  Obsolescent check activation. Set to False during integrated
-   --  preprocessing.
-
    Used_As_Identifier : array (Token_Type) of Boolean;
    --  Flags set True if a given keyword is used as an identifier (used to
    --  make sure that we only post an error message for incorrect use of a
@@ -344,26 +336,6 @@
       end loop;
    end Initialize_Scanner;
 
-<<<<<<< HEAD
-   -----------------------
-   -- Obsolescent_Check --
-   -----------------------
-
-   procedure Obsolescent_Check (S : Source_Ptr) is
-   begin
-      if Obsolescent_Check_Flag then
-         --  This is a pain in the neck case, since we normally need a node to
-         --  call Check_Restrictions, and all we have is a source pointer. The
-         --  easiest thing is to construct a dummy node. A bit kludgy, but this
-         --  is a marginal case. It's not worth trying to do things more
-         --  cleanly.
-
-         Check_Restriction (No_Obsolescent_Features, New_Node (N_Empty, S));
-      end if;
-   end Obsolescent_Check;
-
-=======
->>>>>>> 3082eeb7
    ---------------
    -- Post_Scan --
    ---------------
@@ -510,13 +482,4 @@
       Set_Chars (Token_Node, Token_Name);
    end Scan_Reserved_Identifier;
 
-   ---------------------------
-   -- Set_Obsolescent_Check --
-   ---------------------------
-
-   procedure Set_Obsolescent_Check (Value : Boolean) is
-   begin
-      Obsolescent_Check_Flag := Value;
-   end Set_Obsolescent_Check;
-
 end Scn;