--- conflicted
+++ resolved
@@ -64,11 +64,7 @@
    --  is not available in older base compilers.
 
    --  We need to deal with integer values that can be signed or unsigned, so
-<<<<<<< HEAD
-   --  we need to accomodate the maximum range of both cases.
-=======
    --  we need to accommodate the maximum range of both cases.
->>>>>>> 3082eeb7
 
    type Int_Value_Type is record
       Positive  : Boolean;
