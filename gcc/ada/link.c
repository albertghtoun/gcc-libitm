--- conflicted
+++ resolved
@@ -6,11 +6,7 @@
  *                                                                          *
  *                          C Implementation File                           *
  *                                                                          *
-<<<<<<< HEAD
- *          Copyright (C) 1992-2009, Free Software Foundation, Inc.         *
-=======
  *          Copyright (C) 1992-2011, Free Software Foundation, Inc.         *
->>>>>>> 3082eeb7
  *                                                                          *
  * GNAT is free software;  you can  redistribute it  and/or modify it under *
  * terms of the  GNU General Public License as published  by the Free Soft- *
@@ -74,11 +70,7 @@
 /*  be used by default for linking libgnat (shared or static)               */
 
 /*  shared_libgcc_default gives the system dependent link method that       */
-<<<<<<< HEAD
-/*  be used by default for linking libgcc (shared or statis)                */
-=======
 /*  be used by default for linking libgcc (shared or static)                */
->>>>>>> 3082eeb7
 
 /*  using_gnu_linker is set to 1 when the GNU linker is used under this     */
 /*  target.                                                                 */
@@ -177,17 +169,10 @@
 const char *__gnat_run_path_option = "-Wl,-rpath,";
 char __gnat_shared_libgnat_default = STATIC;
 char __gnat_shared_libgcc_default = STATIC;
-<<<<<<< HEAD
-int __gnat_link_max = 2147483647;
-unsigned char __gnat_objlist_file_supported = 0;
-unsigned char __gnat_using_gnu_linker = 0;
-const char *__gnat_object_library_extension = ".olb";
-=======
 int __gnat_link_max = 8192;
 unsigned char __gnat_objlist_file_supported = 1;
 unsigned char __gnat_using_gnu_linker = 1;
 const char *__gnat_object_library_extension = ".a";
->>>>>>> 3082eeb7
 unsigned char __gnat_separate_run_path_options = 0;
 const char *__gnat_default_libgcc_subdir = "lib";
 
@@ -195,7 +180,61 @@
 const char *__gnat_object_file_option = "-Wl,-filelist,";
 const char *__gnat_run_path_option = "-Wl,-rpath,";
 char __gnat_shared_libgnat_default = STATIC;
-<<<<<<< HEAD
+char __gnat_shared_libgcc_default = SHARED;
+int __gnat_link_max = 262144;
+unsigned char __gnat_objlist_file_supported = 1;
+unsigned char __gnat_using_gnu_linker = 0;
+const char *__gnat_object_library_extension = ".a";
+unsigned char __gnat_separate_run_path_options = 1;
+const char *__gnat_default_libgcc_subdir = "lib";
+
+#elif defined (linux) || defined(__GLIBC__)
+const char *__gnat_object_file_option = "";
+const char *__gnat_run_path_option = "-Wl,-rpath,";
+char __gnat_shared_libgnat_default = STATIC;
+char __gnat_shared_libgcc_default = STATIC;
+int __gnat_link_max = 8192;
+unsigned char __gnat_objlist_file_supported = 1;
+unsigned char __gnat_using_gnu_linker = 1;
+const char *__gnat_object_library_extension = ".a";
+unsigned char __gnat_separate_run_path_options = 0;
+#if defined (__x86_64)
+const char *__gnat_default_libgcc_subdir = "lib64";
+#else
+const char *__gnat_default_libgcc_subdir = "lib";
+#endif
+
+#elif (HAVE_GNU_LD)
+/*  These are the settings for all systems that use gnu ld. GNU style response
+    file is supported, the shared library default is STATIC.  */
+
+const char *__gnat_run_path_option = "";
+const char *__gnat_object_file_option = "";
+char __gnat_shared_libgnat_default = STATIC;
+char __gnat_shared_libgcc_default = STATIC;
+int __gnat_link_max = 8192;
+unsigned char __gnat_objlist_file_supported = 1;
+unsigned char __gnat_using_gnu_linker = 1;
+const char *__gnat_object_library_extension = ".a";
+unsigned char __gnat_separate_run_path_options = 0;
+const char *__gnat_default_libgcc_subdir = "lib";
+
+#elif defined (VMS)
+const char *__gnat_object_file_option = "";
+const char *__gnat_run_path_option = "";
+char __gnat_shared_libgnat_default = STATIC;
+char __gnat_shared_libgcc_default = STATIC;
+int __gnat_link_max = 2147483647;
+unsigned char __gnat_objlist_file_supported = 0;
+unsigned char __gnat_using_gnu_linker = 0;
+const char *__gnat_object_library_extension = ".olb";
+unsigned char __gnat_separate_run_path_options = 0;
+const char *__gnat_default_libgcc_subdir = "lib";
+
+#elif defined (sun)
+const char *__gnat_object_file_option = "";
+const char *__gnat_run_path_option = "-Wl,-R";
+char __gnat_shared_libgnat_default = STATIC;
 char __gnat_shared_libgcc_default = STATIC;
 int __gnat_link_max = 2147483647;
 unsigned char __gnat_objlist_file_supported = 0;
@@ -209,97 +248,6 @@
 #else
 const char *__gnat_default_libgcc_subdir = "lib";
 #endif
-=======
-char __gnat_shared_libgcc_default = SHARED;
-int __gnat_link_max = 262144;
-unsigned char __gnat_objlist_file_supported = 1;
-unsigned char __gnat_using_gnu_linker = 0;
-const char *__gnat_object_library_extension = ".a";
-unsigned char __gnat_separate_run_path_options = 1;
-const char *__gnat_default_libgcc_subdir = "lib";
->>>>>>> 3082eeb7
-
-#elif defined (linux) || defined(__GLIBC__)
-const char *__gnat_object_file_option = "";
-const char *__gnat_run_path_option = "-Wl,-rpath,";
-char __gnat_shared_libgnat_default = STATIC;
-char __gnat_shared_libgcc_default = STATIC;
-int __gnat_link_max = 8192;
-unsigned char __gnat_objlist_file_supported = 1;
-unsigned char __gnat_using_gnu_linker = 1;
-const char *__gnat_object_library_extension = ".a";
-unsigned char __gnat_separate_run_path_options = 0;
-<<<<<<< HEAD
-const char *__gnat_default_libgcc_subdir = "lib";
-
-#elif defined (__APPLE__)
-const char *__gnat_object_file_option = "-Wl,-filelist,";
-const char *__gnat_run_path_option = "-Wl,-rpath,";
-char __gnat_shared_libgnat_default = STATIC;
-char __gnat_shared_libgcc_default = SHARED;
-int __gnat_link_max = 262144;
-unsigned char __gnat_objlist_file_supported = 1;
-unsigned char __gnat_using_gnu_linker = 0;
-const char *__gnat_object_library_extension = ".a";
-unsigned char __gnat_separate_run_path_options = 1;
-const char *__gnat_default_libgcc_subdir = "lib";
-=======
-#if defined (__x86_64)
-const char *__gnat_default_libgcc_subdir = "lib64";
-#else
-const char *__gnat_default_libgcc_subdir = "lib";
-#endif
->>>>>>> 3082eeb7
-
-#elif (HAVE_GNU_LD)
-/*  These are the settings for all systems that use gnu ld. GNU style response
-    file is supported, the shared library default is STATIC.  */
-
-const char *__gnat_run_path_option = "";
-const char *__gnat_object_file_option = "";
-char __gnat_shared_libgnat_default = STATIC;
-char __gnat_shared_libgcc_default = STATIC;
-int __gnat_link_max = 8192;
-unsigned char __gnat_objlist_file_supported = 1;
-unsigned char __gnat_using_gnu_linker = 1;
-const char *__gnat_object_library_extension = ".a";
-unsigned char __gnat_separate_run_path_options = 0;
-<<<<<<< HEAD
-#if defined (__x86_64)
-const char *__gnat_default_libgcc_subdir = "lib64";
-=======
-const char *__gnat_default_libgcc_subdir = "lib";
-
-#elif defined (VMS)
-const char *__gnat_object_file_option = "";
-const char *__gnat_run_path_option = "";
-char __gnat_shared_libgnat_default = STATIC;
-char __gnat_shared_libgcc_default = STATIC;
-int __gnat_link_max = 2147483647;
-unsigned char __gnat_objlist_file_supported = 0;
-unsigned char __gnat_using_gnu_linker = 0;
-const char *__gnat_object_library_extension = ".olb";
-unsigned char __gnat_separate_run_path_options = 0;
-const char *__gnat_default_libgcc_subdir = "lib";
-
-#elif defined (sun)
-const char *__gnat_object_file_option = "";
-const char *__gnat_run_path_option = "-Wl,-R";
-char __gnat_shared_libgnat_default = STATIC;
-char __gnat_shared_libgcc_default = STATIC;
-int __gnat_link_max = 2147483647;
-unsigned char __gnat_objlist_file_supported = 0;
-unsigned char __gnat_using_gnu_linker = 0;
-const char *__gnat_object_library_extension = ".a";
-unsigned char __gnat_separate_run_path_options = 0;
-#if defined (__sparc_v9__) || defined (__sparcv9)
-const char *__gnat_default_libgcc_subdir = "lib/sparcv9";
-#elif defined (__x86_64)
-const char *__gnat_default_libgcc_subdir = "lib/amd64";
->>>>>>> 3082eeb7
-#else
-const char *__gnat_default_libgcc_subdir = "lib";
-#endif
 
 #elif defined (__svr4__) && defined (i386)
 const char *__gnat_object_file_option = "";
@@ -327,11 +275,8 @@
 const char *__gnat_object_library_extension = ".a";
 unsigned char __gnat_separate_run_path_options = 0;
 const char *__gnat_default_libgcc_subdir = "lib";
-<<<<<<< HEAD
-=======
 #endif
 
 #ifdef __cplusplus
 }
->>>>>>> 3082eeb7
 #endif