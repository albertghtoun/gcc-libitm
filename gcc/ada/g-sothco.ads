------------------------------------------------------------------------------
--                                                                          --
--                         GNAT COMPILER COMPONENTS                         --
--                                                                          --
--              G N A T . S O C K E T S . T H I N _ C O M M O N             --
--                                                                          --
--                                 S p e c                                  --
--                                                                          --
<<<<<<< HEAD
--                     Copyright (C) 2008-2009, AdaCore                     --
=======
--                     Copyright (C) 2008-2010, AdaCore                     --
>>>>>>> b56a5220
--                                                                          --
-- GNAT is free software;  you can  redistribute it  and/or modify it under --
-- terms of the  GNU General Public License as published  by the Free Soft- --
-- ware  Foundation;  either version 2,  or (at your option) any later ver- --
-- sion.  GNAT is distributed in the hope that it will be useful, but WITH- --
-- OUT ANY WARRANTY;  without even the  implied warranty of MERCHANTABILITY --
-- or FITNESS FOR A PARTICULAR PURPOSE.  See the GNU General Public License --
-- for  more details.  You should have  received  a copy of the GNU General --
-- Public License  distributed with GNAT;  see file COPYING.  If not, write --
-- to  the  Free Software Foundation,  51  Franklin  Street,  Fifth  Floor, --
-- Boston, MA 02110-1301, USA.                                              --
--                                                                          --
-- As a special exception,  if other files  instantiate  generics from this --
-- unit, or you link  this unit with other files  to produce an executable, --
-- this  unit  does not  by itself cause  the resulting  executable  to  be --
-- covered  by the  GNU  General  Public  License.  This exception does not --
-- however invalidate  any other reasons why  the executable file  might be --
-- covered by the  GNU Public License.                                      --
--                                                                          --
-- GNAT was originally developed  by the GNAT team at  New York University. --
-- Extensive contributions were provided by Ada Core Technologies Inc.      --
--                                                                          --
------------------------------------------------------------------------------

--  This is the target-independent part of the thin sockets mapping.
--  This package should not be directly with'ed by an applications program.

with Ada.Unchecked_Conversion;

with Interfaces.C;
with Interfaces.C.Pointers;

package GNAT.Sockets.Thin_Common is

   package C renames Interfaces.C;

   use type C.int;
   --  This is so we can declare the Failure constant below

   Success : constant C.int :=  0;
   Failure : constant C.int := -1;

   type time_t is
     range -2 ** (8 * SOSC.SIZEOF_tv_sec - 1)
         .. 2 ** (8 * SOSC.SIZEOF_tv_sec - 1) - 1;
   for time_t'Size use 8 * SOSC.SIZEOF_tv_sec;
   pragma Convention (C, time_t);

   type suseconds_t is
     range -2 ** (8 * SOSC.SIZEOF_tv_usec - 1)
         .. 2 ** (8 * SOSC.SIZEOF_tv_usec - 1) - 1;
   for suseconds_t'Size use 8 * SOSC.SIZEOF_tv_usec;
   pragma Convention (C, suseconds_t);

   type Timeval is record
      Tv_Sec  : time_t;
      Tv_Usec : suseconds_t;
   end record;
   pragma Convention (C, Timeval);

   type Timeval_Access is access all Timeval;
   pragma Convention (C, Timeval_Access);

   Immediat : constant Timeval := (0, 0);

   -------------------------------------------
   -- Mapping tables to low level constants --
   -------------------------------------------

   Families : constant array (Family_Type) of C.int :=
                (Family_Inet  => SOSC.AF_INET,
                 Family_Inet6 => SOSC.AF_INET6);

   Lengths  : constant array (Family_Type) of C.unsigned_char :=
                (Family_Inet  => SOSC.SIZEOF_sockaddr_in,
                 Family_Inet6 => SOSC.SIZEOF_sockaddr_in6);

   ----------------------------
   -- Generic socket address --
   ----------------------------

   --  Common header

   --  All socket address types (struct sockaddr, struct sockaddr_storage,
   --  and protocol specific address types) start with the same 2-byte header,
   --  which is either a length and a family (one byte each) or just a two-byte
   --  family. The following unchecked union describes the two possible layouts
   --  and is meant to be constrained with SOSC.Have_Sockaddr_Len.

   type Sockaddr_Length_And_Family
     (Has_Sockaddr_Len : Boolean := False)
   is record
      case Has_Sockaddr_Len is
         when True =>
            Length      : C.unsigned_char;
            Char_Family : C.unsigned_char;

         when False =>
            Short_Family : C.unsigned_short;
      end case;
   end record;
   pragma Unchecked_Union (Sockaddr_Length_And_Family);
   pragma Convention (C, Sockaddr_Length_And_Family);

   procedure Set_Family
     (Length_And_Family : out Sockaddr_Length_And_Family;
      Family            : Family_Type);
   --  Set the family component to the appropriate value for Family, and also
   --  set Length accordingly if applicable on this platform.

   type Sockaddr is record
      Sa_Family : Sockaddr_Length_And_Family;
      --  Address family (and address length on some platforms)

      Sa_Data : C.char_array (1 .. 14) := (others => C.nul);
      --  Family-specific data
      --  Note that some platforms require that all unused (reserved) bytes
      --  in addresses be initialized to 0 (e.g. VxWorks).
   end record;
   pragma Convention (C, Sockaddr);
   --  Generic socket address

   type Sockaddr_Access is access all Sockaddr;
   pragma Convention (C, Sockaddr_Access);
   --  Access to socket address

   ----------------------------
   -- AF_INET socket address --
   ----------------------------

   type In_Addr is record
      S_B1, S_B2, S_B3, S_B4 : C.unsigned_char;
   end record;
   for In_Addr'Alignment use C.int'Alignment;
   pragma Convention (C, In_Addr);
   --  IPv4 address, represented as a network-order C.int. Note that the
   --  underlying operating system may assume that values of this type have
   --  C.int alignment, so we need to provide a suitable alignment clause here.

   function To_In_Addr is new Ada.Unchecked_Conversion (C.int, In_Addr);
   function To_Int     is new Ada.Unchecked_Conversion (In_Addr, C.int);

   type In_Addr_Access is access all In_Addr;
   pragma Convention (C, In_Addr_Access);
   --  Access to internet address

   Inaddr_Any : aliased constant In_Addr := (others => 0);
   --  Any internet address (all the interfaces)

   type In_Addr_Access_Array is array (C.size_t range <>)
     of aliased In_Addr_Access;
   pragma Convention (C, In_Addr_Access_Array);

   package In_Addr_Access_Pointers is new C.Pointers
     (C.size_t, In_Addr_Access, In_Addr_Access_Array, null);
   --  Array of internet addresses

   type Sockaddr_In is record
      Sin_Family : Sockaddr_Length_And_Family;
      --  Address family (and address length on some platforms)

      Sin_Port : C.unsigned_short;
      --  Port in network byte order

      Sin_Addr : In_Addr;
      --  IPv4 address

      Sin_Zero : C.char_array (1 .. 8) := (others => C.nul);
      --  Padding
      --
      --  Note that some platforms require that all unused (reserved) bytes
      --  in addresses be initialized to 0 (e.g. VxWorks).
   end record;
   pragma Convention (C, Sockaddr_In);
   --  Internet socket address

   type Sockaddr_In_Access is access all Sockaddr_In;
   pragma Convention (C, Sockaddr_In_Access);
   --  Access to internet socket address

   procedure Set_Port
     (Sin  : Sockaddr_In_Access;
      Port : C.unsigned_short);
   pragma Inline (Set_Port);
   --  Set Sin.Sin_Port to Port

   procedure Set_Address
     (Sin     : Sockaddr_In_Access;
      Address : In_Addr);
   pragma Inline (Set_Address);
   --  Set Sin.Sin_Addr to Address

   ------------------
   -- Host entries --
   ------------------

   type Hostent is new
     System.Storage_Elements.Storage_Array (1 .. SOSC.SIZEOF_struct_hostent);
   for Hostent'Alignment use 8;
   --  Host entry. This is an opaque type used only via the following
   --  accessor functions, because 'struct hostent' has different layouts on
   --  different platforms.

   type Hostent_Access is access all Hostent;
   pragma Convention (C, Hostent_Access);
   --  Access to host entry

   --  Note: the hostent and servent accessors that return char*
   --  values are compiled with GCC, and on VMS they always return
   --  64-bit pointers, so we can't use C.Strings.chars_ptr, which
   --  on VMS is 32 bits.

   function Hostent_H_Name
     (E : Hostent_Access) return System.Address;

   function Hostent_H_Alias
     (E : Hostent_Access; I : C.int) return System.Address;

   function Hostent_H_Addrtype
     (E : Hostent_Access) return C.int;

   function Hostent_H_Length
     (E : Hostent_Access) return C.int;

   function Hostent_H_Addr
     (E : Hostent_Access; Index : C.int) return System.Address;

   ---------------------
   -- Service entries --
   ---------------------

<<<<<<< HEAD
   type Chars_Ptr_Array is array (C.size_t range <>) of
     aliased C.Strings.chars_ptr;

   package Chars_Ptr_Pointers is
      new C.Pointers (C.size_t, C.Strings.chars_ptr, Chars_Ptr_Array,
                      C.Strings.Null_Ptr);
   --  Arrays of C (char *)

=======
>>>>>>> b56a5220
   type Servent is new
     System.Storage_Elements.Storage_Array (1 .. SOSC.SIZEOF_struct_servent);
   for Servent'Alignment use 8;
   --  Service entry. This is an opaque type used only via the following
   --  accessor functions, because 'struct servent' has different layouts on
   --  different platforms.

   type Servent_Access is access all Servent;
   pragma Convention (C, Servent_Access);
   --  Access to service entry

   function Servent_S_Name
<<<<<<< HEAD
     (E : Servent_Access) return C.Strings.chars_ptr;

   function Servent_S_Aliases
     (E : Servent_Access) return Chars_Ptr_Pointers.Pointer;

   function Servent_S_Port
     (E : Servent_Access) return C.int;

   function Servent_S_Proto
     (E : Servent_Access) return C.Strings.chars_ptr;

   procedure Servent_Set_S_Name
     (E      : Servent_Access;
      S_Name : C.Strings.chars_ptr);

   procedure Servent_Set_S_Aliases
     (E         : Servent_Access;
      S_Aliases : Chars_Ptr_Pointers.Pointer);

   procedure Servent_Set_S_Port
     (E      : Servent_Access;
      S_Port : C.int);

   procedure Servent_Set_S_Proto
     (E       : Servent_Access;
      S_Proto : C.Strings.chars_ptr);
=======
     (E : Servent_Access) return System.Address;

   function Servent_S_Alias
     (E : Servent_Access; Index : C.int) return System.Address;

   function Servent_S_Port
     (E : Servent_Access) return C.unsigned_short;

   function Servent_S_Proto
     (E : Servent_Access) return System.Address;
>>>>>>> b56a5220

   ------------------
   -- NetDB access --
   ------------------

   --  There are three possible situations for the following NetDB access
   --  functions:
   --    - inherently thread safe (case of data returned in a thread specific
   --      buffer);
   --    - thread safe using user-provided buffer;
   --    - thread unsafe.
   --
   --  In the first and third cases, the Buf and Buflen are ignored. In the
   --  second case, the caller must provide a buffer large enough to
   --  accommodate the returned data. In the third case, the caller must ensure
   --  that these functions are called within a critical section.

   function C_Gethostbyname
     (Name     : C.char_array;
      Ret      : not null access Hostent;
      Buf      : System.Address;
      Buflen   : C.int;
      H_Errnop : not null access C.int) return C.int;

   function C_Gethostbyaddr
     (Addr      : System.Address;
      Addr_Len  : C.int;
      Addr_Type : C.int;
      Ret       : not null access Hostent;
      Buf       : System.Address;
      Buflen    : C.int;
      H_Errnop  : not null access C.int) return C.int;

   function C_Getservbyname
     (Name   : C.char_array;
      Proto  : C.char_array;
      Ret    : not null access Servent;
      Buf    : System.Address;
      Buflen : C.int) return C.int;

   function C_Getservbyport
     (Port   : C.int;
      Proto  : C.char_array;
      Ret    : not null access Servent;
      Buf    : System.Address;
      Buflen : C.int) return C.int;

   ------------------------------------
   -- Scatter/gather vector handling --
   ------------------------------------

   type Msghdr is record
      Msg_Name       : System.Address;
      Msg_Namelen    : C.unsigned;
      Msg_Iov        : System.Address;
      Msg_Iovlen     : SOSC.Msg_Iovlen_T;
      Msg_Control    : System.Address;
      Msg_Controllen : C.size_t;
      Msg_Flags      : C.int;
   end record;
   pragma Convention (C, Msghdr);

   ------------------------------------
   -- Scatter/gather vector handling --
   ------------------------------------

   type Msghdr is record
      Msg_Name       : System.Address;
      Msg_Namelen    : C.unsigned;
      Msg_Iov        : System.Address;
      Msg_Iovlen     : SOSC.Msg_Iovlen_T;
      Msg_Control    : System.Address;
      Msg_Controllen : C.size_t;
      Msg_Flags      : C.int;
   end record;
   pragma Convention (C, Msghdr);

   ----------------------------
   -- Socket sets management --
   ----------------------------

   procedure Get_Socket_From_Set
     (Set    : access Fd_Set;
      Last   : access C.int;
      Socket : access C.int);
   --  Get last socket in Socket and remove it from the socket set. The
   --  parameter Last is a maximum value of the largest socket. This hint is
   --  used to avoid scanning very large socket sets. After a call to
   --  Get_Socket_From_Set, Last is set back to the real largest socket in the
   --  socket set.

   procedure Insert_Socket_In_Set
     (Set    : access Fd_Set;
      Socket : C.int);
   --  Insert socket in the socket set

   function  Is_Socket_In_Set
     (Set    : access constant Fd_Set;
      Socket : C.int) return C.int;
   --  Check whether Socket is in the socket set, return a non-zero
   --  value if it is, zero if it is not.

   procedure Last_Socket_In_Set
     (Set  : access Fd_Set;
      Last : access C.int);
   --  Find the largest socket in the socket set. This is needed for select().
   --  When Last_Socket_In_Set is called, parameter Last is a maximum value of
   --  the largest socket. This hint is used to avoid scanning very large
   --  socket sets. After the call, Last is set back to the real largest socket
   --  in the socket set.

   procedure Remove_Socket_From_Set (Set : access Fd_Set; Socket : C.int);
   --  Remove socket from the socket set

   procedure Reset_Socket_Set (Set : access Fd_Set);
   --  Make Set empty

   ------------------------------------------
   -- Pairs of signalling file descriptors --
   ------------------------------------------

   type Two_Ints is array (0 .. 1) of C.int;
   pragma Convention (C, Two_Ints);
   --  Container for two int values

   subtype Fd_Pair is Two_Ints;
   --  Two_Ints as used for Create_Signalling_Fds: a pair of connected file
   --  descriptors, one of which (the "read end" of the connection) being used
   --  for reading, the other one (the "write end") being used for writing.

   Read_End  : constant := 0;
   Write_End : constant := 1;
   --  Indexes into an Fd_Pair value providing access to each of the connected
   --  file descriptors.

   function Inet_Pton
     (Af  : C.int;
      Cp  : System.Address;
      Inp : System.Address) return C.int;

   function C_Ioctl
     (Fd  : C.int;
      Req : C.int;
      Arg : access C.int) return C.int;

private
   pragma Import (C, Get_Socket_From_Set, "__gnat_get_socket_from_set");
   pragma Import (C, Is_Socket_In_Set, "__gnat_is_socket_in_set");
   pragma Import (C, Last_Socket_In_Set, "__gnat_last_socket_in_set");
   pragma Import (C, Insert_Socket_In_Set, "__gnat_insert_socket_in_set");
   pragma Import (C, Remove_Socket_From_Set, "__gnat_remove_socket_from_set");
   pragma Import (C, Reset_Socket_Set, "__gnat_reset_socket_set");
   pragma Import (C, C_Ioctl, "__gnat_socket_ioctl");
   pragma Import (C, Inet_Pton, SOSC.Inet_Pton_Linkname);

<<<<<<< HEAD
   pragma Import (C, Servent_S_Name, "__gnat_servent_s_name");
   pragma Import (C, Servent_S_Aliases, "__gnat_servent_s_aliases");
   pragma Import (C, Servent_S_Port, "__gnat_servent_s_port");
   pragma Import (C, Servent_S_Proto, "__gnat_servent_s_proto");
   pragma Import (C, Servent_Set_S_Name, "__gnat_servent_set_s_name");
   pragma Import (C, Servent_Set_S_Aliases, "__gnat_servent_set_s_aliases");
   pragma Import (C, Servent_Set_S_Port, "__gnat_servent_set_s_port");
   pragma Import (C, Servent_Set_S_Proto, "__gnat_servent_set_s_proto");
=======
   pragma Import (C, C_Gethostbyname, "__gnat_gethostbyname");
   pragma Import (C, C_Gethostbyaddr, "__gnat_gethostbyaddr");
   pragma Import (C, C_Getservbyname, "__gnat_getservbyname");
   pragma Import (C, C_Getservbyport, "__gnat_getservbyport");

   pragma Import (C, Servent_S_Name,  "__gnat_servent_s_name");
   pragma Import (C, Servent_S_Alias, "__gnat_servent_s_alias");
   pragma Import (C, Servent_S_Port,  "__gnat_servent_s_port");
   pragma Import (C, Servent_S_Proto, "__gnat_servent_s_proto");

   pragma Import (C, Hostent_H_Name,     "__gnat_hostent_h_name");
   pragma Import (C, Hostent_H_Alias,    "__gnat_hostent_h_alias");
   pragma Import (C, Hostent_H_Addrtype, "__gnat_hostent_h_addrtype");
   pragma Import (C, Hostent_H_Length,   "__gnat_hostent_h_length");
   pragma Import (C, Hostent_H_Addr,     "__gnat_hostent_h_addr");

>>>>>>> b56a5220
end GNAT.Sockets.Thin_Common;<|MERGE_RESOLUTION|>--- conflicted
+++ resolved
@@ -6,11 +6,7 @@
 --                                                                          --
 --                                 S p e c                                  --
 --                                                                          --
-<<<<<<< HEAD
---                     Copyright (C) 2008-2009, AdaCore                     --
-=======
 --                     Copyright (C) 2008-2010, AdaCore                     --
->>>>>>> b56a5220
 --                                                                          --
 -- GNAT is free software;  you can  redistribute it  and/or modify it under --
 -- terms of the  GNU General Public License as published  by the Free Soft- --
@@ -242,17 +238,6 @@
    -- Service entries --
    ---------------------
 
-<<<<<<< HEAD
-   type Chars_Ptr_Array is array (C.size_t range <>) of
-     aliased C.Strings.chars_ptr;
-
-   package Chars_Ptr_Pointers is
-      new C.Pointers (C.size_t, C.Strings.chars_ptr, Chars_Ptr_Array,
-                      C.Strings.Null_Ptr);
-   --  Arrays of C (char *)
-
-=======
->>>>>>> b56a5220
    type Servent is new
      System.Storage_Elements.Storage_Array (1 .. SOSC.SIZEOF_struct_servent);
    for Servent'Alignment use 8;
@@ -265,34 +250,6 @@
    --  Access to service entry
 
    function Servent_S_Name
-<<<<<<< HEAD
-     (E : Servent_Access) return C.Strings.chars_ptr;
-
-   function Servent_S_Aliases
-     (E : Servent_Access) return Chars_Ptr_Pointers.Pointer;
-
-   function Servent_S_Port
-     (E : Servent_Access) return C.int;
-
-   function Servent_S_Proto
-     (E : Servent_Access) return C.Strings.chars_ptr;
-
-   procedure Servent_Set_S_Name
-     (E      : Servent_Access;
-      S_Name : C.Strings.chars_ptr);
-
-   procedure Servent_Set_S_Aliases
-     (E         : Servent_Access;
-      S_Aliases : Chars_Ptr_Pointers.Pointer);
-
-   procedure Servent_Set_S_Port
-     (E      : Servent_Access;
-      S_Port : C.int);
-
-   procedure Servent_Set_S_Proto
-     (E       : Servent_Access;
-      S_Proto : C.Strings.chars_ptr);
-=======
      (E : Servent_Access) return System.Address;
 
    function Servent_S_Alias
@@ -303,7 +260,6 @@
 
    function Servent_S_Proto
      (E : Servent_Access) return System.Address;
->>>>>>> b56a5220
 
    ------------------
    -- NetDB access --
@@ -366,21 +322,6 @@
    end record;
    pragma Convention (C, Msghdr);
 
-   ------------------------------------
-   -- Scatter/gather vector handling --
-   ------------------------------------
-
-   type Msghdr is record
-      Msg_Name       : System.Address;
-      Msg_Namelen    : C.unsigned;
-      Msg_Iov        : System.Address;
-      Msg_Iovlen     : SOSC.Msg_Iovlen_T;
-      Msg_Control    : System.Address;
-      Msg_Controllen : C.size_t;
-      Msg_Flags      : C.int;
-   end record;
-   pragma Convention (C, Msghdr);
-
    ----------------------------
    -- Socket sets management --
    ----------------------------
@@ -459,16 +400,6 @@
    pragma Import (C, C_Ioctl, "__gnat_socket_ioctl");
    pragma Import (C, Inet_Pton, SOSC.Inet_Pton_Linkname);
 
-<<<<<<< HEAD
-   pragma Import (C, Servent_S_Name, "__gnat_servent_s_name");
-   pragma Import (C, Servent_S_Aliases, "__gnat_servent_s_aliases");
-   pragma Import (C, Servent_S_Port, "__gnat_servent_s_port");
-   pragma Import (C, Servent_S_Proto, "__gnat_servent_s_proto");
-   pragma Import (C, Servent_Set_S_Name, "__gnat_servent_set_s_name");
-   pragma Import (C, Servent_Set_S_Aliases, "__gnat_servent_set_s_aliases");
-   pragma Import (C, Servent_Set_S_Port, "__gnat_servent_set_s_port");
-   pragma Import (C, Servent_Set_S_Proto, "__gnat_servent_set_s_proto");
-=======
    pragma Import (C, C_Gethostbyname, "__gnat_gethostbyname");
    pragma Import (C, C_Gethostbyaddr, "__gnat_gethostbyaddr");
    pragma Import (C, C_Getservbyname, "__gnat_getservbyname");
@@ -485,5 +416,4 @@
    pragma Import (C, Hostent_H_Length,   "__gnat_hostent_h_length");
    pragma Import (C, Hostent_H_Addr,     "__gnat_hostent_h_addr");
 
->>>>>>> b56a5220
 end GNAT.Sockets.Thin_Common;