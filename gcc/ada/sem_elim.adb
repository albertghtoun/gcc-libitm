--- conflicted
+++ resolved
@@ -6,11 +6,7 @@
 --                                                                          --
 --                                 B o d y                                  --
 --                                                                          --
-<<<<<<< HEAD
---          Copyright (C) 1997-2009, Free Software Foundation, Inc.         --
-=======
 --          Copyright (C) 1997-2010, Free Software Foundation, Inc.         --
->>>>>>> b56a5220
 --                                                                          --
 -- GNAT is free software;  you can  redistribute it  and/or modify it under --
 -- terms of the  GNU General Public License as published  by the Free Soft- --
@@ -240,10 +236,7 @@
       Elmt : Access_Elim_Data;
       Scop : Entity_Id;
       Form : Entity_Id;
-<<<<<<< HEAD
-=======
       Up   : Nat;
->>>>>>> b56a5220
 
    begin
       if No_Elimination then
@@ -296,11 +289,6 @@
                goto Continue;
             end if;
 
-<<<<<<< HEAD
-            --  Find enclosing unit
-
-            Scop := Cunit_Entity (Current_Sem_Unit);
-=======
             --  Find enclosing unit, and verify that its name and those of its
             --  parents match.
 
@@ -333,7 +321,6 @@
                         goto Continue;
                      end if;
                   end if;
->>>>>>> b56a5220
 
                   Par := Parent (Par);
                end loop;
@@ -780,13 +767,9 @@
       --  Otherwise should not fall through, entry should be in table
 
       else
-<<<<<<< HEAD
-         raise Program_Error;
-=======
          Error_Msg_NE
            ("subprogram& is called but its alias is eliminated", N, E);
          --  raise Program_Error;
->>>>>>> b56a5220
       end if;
    end Eliminate_Error_Msg;
 
