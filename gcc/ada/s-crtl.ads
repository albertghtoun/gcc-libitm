------------------------------------------------------------------------------
--                                                                          --
--                        GNAT RUN-TIME COMPONENTS                          --
--                                                                          --
--                          S Y S T E M . C R T L                           --
--                                                                          --
--                                 S p e c                                  --
--                                                                          --
--          Copyright (C) 2003-2009, Free Software Foundation, Inc.         --
--                                                                          --
-- GNAT is free software;  you can  redistribute it  and/or modify it under --
-- terms of the  GNU General Public License as published  by the Free Soft- --
-- ware  Foundation;  either version 3,  or (at your option) any later ver- --
-- sion.  GNAT is distributed in the hope that it will be useful, but WITH- --
-- OUT ANY WARRANTY;  without even the  implied warranty of MERCHANTABILITY --
-- or FITNESS FOR A PARTICULAR PURPOSE.                                     --
--                                                                          --
-- As a special exception under Section 7 of GPL version 3, you are granted --
-- additional permissions described in the GCC Runtime Library Exception,   --
-- version 3.1, as published by the Free Software Foundation.               --
--                                                                          --
-- You should have received a copy of the GNU General Public License and    --
-- a copy of the GCC Runtime Library Exception along with this program;     --
-- see the files COPYING3 and COPYING.RUNTIME respectively.  If not, see    --
-- <http://www.gnu.org/licenses/>.                                          --
--                                                                          --
-- GNAT was originally developed  by the GNAT team at  New York University. --
-- Extensive contributions were provided by Ada Core Technologies Inc.      --
--                                                                          --
------------------------------------------------------------------------------

--  This package provides the low level interface to the C runtime library

pragma Compiler_Unit;

with System.Parameters;

package System.CRTL is
   pragma Preelaborate;

   subtype chars is System.Address;
   --  Pointer to null-terminated array of characters
   --  Should use Interfaces.C.Strings types instead, but this causes bootstrap
   --  issues as i-c contains Ada 2005 specific features, not compatible with
   --  older, Ada 95-only base compilers???

   subtype DIRs is System.Address;
   --  Corresponds to the C type DIR*

   subtype FILEs is System.Address;
   --  Corresponds to the C type FILE*

   subtype int is Integer;

   type long is range -(2 ** (System.Parameters.long_bits - 1))
                   .. +(2 ** (System.Parameters.long_bits - 1)) - 1;

   subtype off_t is Long_Integer;

   type size_t is mod 2 ** Standard'Address_Size;

<<<<<<< HEAD
=======
   type ssize_t is range -(2 ** (Standard'Address_Size - 1))
                      .. +(2 ** (Standard'Address_Size - 1)) - 1;

>>>>>>> 3082eeb7
   type Filename_Encoding is (UTF8, ASCII_8bits, Unspecified);
   for Filename_Encoding use (UTF8 => 0, ASCII_8bits => 1, Unspecified => 2);
   pragma Convention (C, Filename_Encoding);
   --  Describes the filename's encoding

   function atoi (A : System.Address) return Integer;
   pragma Import (C, atoi, "atoi");

   procedure clearerr (stream : FILEs);
   pragma Import (C, clearerr, "clearerr");

   function dup  (handle : int) return int;
   pragma Import (C, dup, "dup");

   function dup2 (from, to : int) return int;
   pragma Import (C, dup2, "dup2");

   function fclose (stream : FILEs) return int;
   pragma Import (C, fclose, "fclose");

   function fdopen (handle : int; mode : chars) return FILEs;
   pragma Import (C, fdopen, "fdopen");

   function fflush (stream : FILEs) return int;
   pragma Import (C, fflush, "fflush");

   function fgetc (stream : FILEs) return int;
   pragma Import (C, fgetc, "fgetc");

   function fgets (strng : chars; n : int; stream : FILEs) return chars;
   pragma Import (C, fgets, "fgets");

   function fopen
     (filename : chars;
      mode     : chars;
      encoding : Filename_Encoding := Unspecified) return FILEs;
   pragma Import (C, fopen, "__gnat_fopen");

   function fputc (C : int; stream : FILEs) return int;
   pragma Import (C, fputc, "fputc");

   function fputs (Strng : chars; Stream : FILEs) return int;
   pragma Import (C, fputs, "fputs");

   procedure free (Ptr : System.Address);
   pragma Import (C, free, "free");

   function freopen
     (filename : chars;
      mode     : chars;
      stream   : FILEs;
      encoding : Filename_Encoding := Unspecified) return FILEs;
   pragma Import (C, freopen, "__gnat_freopen");

   function fseek
     (stream : FILEs;
      offset : long;
      origin : int) return int;
   pragma Import (C, fseek, "fseek");

   function ftell (stream : FILEs) return long;
   pragma Import (C, ftell, "ftell");

   function getenv (S : String) return System.Address;
   pragma Import (C, getenv, "getenv");

   function isatty (handle : int) return int;
   pragma Import (C, isatty, "isatty");

   function lseek (fd : int; offset : off_t; direction : int) return off_t;
   pragma Import (C, lseek, "lseek");

   function malloc (Size : size_t) return System.Address;
   pragma Import (C, malloc, "malloc");

   procedure memcpy (S1 : System.Address; S2 : System.Address; N : size_t);
   pragma Import (C, memcpy, "memcpy");

   procedure memmove (S1 : System.Address; S2 : System.Address; N : size_t);
   pragma Import (C, memmove, "memmove");

   procedure mktemp (template : chars);
   pragma Import (C, mktemp, "mktemp");

   function pclose (stream : System.Address) return int;
   pragma Import (C, pclose, "pclose");

   function popen (command, mode : System.Address) return System.Address;
   pragma Import (C, popen, "popen");

   function realloc
     (Ptr : System.Address; Size : size_t) return System.Address;
   pragma Import (C, realloc, "realloc");

   procedure rewind (stream : FILEs);
   pragma Import (C, rewind, "rewind");

   function rmdir (dir_name : String) return int;
   pragma Import (C, rmdir, "__gnat_rmdir");

   function chdir (dir_name : String) return int;
   pragma Import (C, chdir, "__gnat_chdir");

   function setvbuf
     (stream : FILEs;
      buffer : chars;
      mode   : int;
      size   : size_t) return int;
   pragma Import (C, setvbuf, "setvbuf");

   procedure tmpnam (string : chars);
   pragma Import (C, tmpnam, "tmpnam");

   function tmpfile return FILEs;
   pragma Import (C, tmpfile, "tmpfile");

   function ungetc (c : int; stream : FILEs) return int;
   pragma Import (C, ungetc, "ungetc");

   function unlink (filename : chars) return int;
   pragma Import (C, unlink, "__gnat_unlink");

   function open (filename : chars; oflag : int) return int;
   pragma Import (C, open, "open");

   function close (fd : int) return int;
   pragma Import (C, close, "close");

   function read (fd : int; buffer : chars; count : size_t) return ssize_t;
   pragma Import (C, read, "read");

   function write (fd : int; buffer : chars; count : size_t) return ssize_t;
   pragma Import (C, write, "write");

end System.CRTL;<|MERGE_RESOLUTION|>--- conflicted
+++ resolved
@@ -59,12 +59,9 @@
 
    type size_t is mod 2 ** Standard'Address_Size;
 
-<<<<<<< HEAD
-=======
    type ssize_t is range -(2 ** (Standard'Address_Size - 1))
                       .. +(2 ** (Standard'Address_Size - 1)) - 1;
 
->>>>>>> 3082eeb7
    type Filename_Encoding is (UTF8, ASCII_8bits, Unspecified);
    for Filename_Encoding use (UTF8 => 0, ASCII_8bits => 1, Unspecified => 2);
    pragma Convention (C, Filename_Encoding);
