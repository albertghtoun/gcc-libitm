--- conflicted
+++ resolved
@@ -6,11 +6,7 @@
 --                                                                          --
 --                                 S p e c                                  --
 --                                                                          --
-<<<<<<< HEAD
---          Copyright (C) 2001-2009, Free Software Foundation, Inc.         --
-=======
 --          Copyright (C) 2001-2011, Free Software Foundation, Inc.         --
->>>>>>> 3082eeb7
 --                                                                          --
 -- GNAT is free software;  you can  redistribute it  and/or modify it under --
 -- terms of the  GNU General Public License as published  by the Free Soft- --
@@ -813,12 +809,8 @@
    pragma Inline (Set_Expression_Kind_Of);
    --  Only valid for N_Literal_String, N_Attribute_Declaration,
    --  N_Variable_Declaration, N_Typed_Variable_Declaration, N_Expression,
-<<<<<<< HEAD
-   --  N_Term, N_Variable_Reference or N_Attribute_Reference nodes.
-=======
    --  N_Term, N_Variable_Reference, N_Attribute_Reference or N_External_Value
    --  nodes.
->>>>>>> 3082eeb7
 
    procedure Set_Is_Extending_All
      (Node    : Project_Node_Id;
@@ -873,11 +865,7 @@
       To      : Int);
    pragma Inline (Set_Source_Index_Of);
    --  Only valid for N_Literal_String and N_Attribute_Declaration nodes. For
-<<<<<<< HEAD
-   --  N_Literal_String, set the source index of the litteral string. For
-=======
    --  N_Literal_String, set the source index of the literal string. For
->>>>>>> 3082eeb7
    --  N_Attribute_Declaration, set the source index of the index of the
    --  associative array element.
 
@@ -1514,43 +1502,14 @@
 
    end Tree_Private_Part;
 
-   package Name_To_Name_HTable is new GNAT.Dynamic_HTables.Simple_HTable
-     (Header_Num => Header_Num,
-      Element    => Name_Id,
-      No_Element => No_Name,
-      Key        => Name_Id,
-      Hash       => Hash,
-      Equal      => "=");
-   --  General type for htables associating name_id to name_id. This is in
-   --  particular used to store the values of external references.
-
    type Project_Node_Tree_Data is record
       Project_Nodes : Tree_Private_Part.Project_Node_Table.Instance;
       Projects_HT   : Tree_Private_Part.Projects_Htable.Instance;
 
-<<<<<<< HEAD
-      External_References : Name_To_Name_HTable.Instance;
-      --  External references are stored in this hash table (and manipulated
-      --  through subprogrames in prj-ext.ads). External references are
-      --  project-tree specific so that one can load the same tree twice but
-      --  have two views of it, for instance.
-
-      Project_Path : String_Access;
-      --  The project path, manipulated through subprograms in prj-ext.ads.
-      --  As a special case, if the first character is '#:" or this variable is
-      --  unset, this means that the PATH has not been fully initialized yet
-      --  (although subprograms prj-ext.ads will properly take care of that).
-      --
-      --  The project path is tree specific, since we might want to load
-      --  simultaneously multiple projects, each with its own search path, in
-      --  particular when using different compilers with different default
-      --  search directories.
-=======
       Incomplete_With : Boolean := False;
       --  Set to True if the projects were loaded with the flag
       --  Ignore_Missing_With set to True, and there were indeed some with
       --  statements that could not be resolved
->>>>>>> 3082eeb7
    end record;
 
    procedure Free (Proj : in out Project_Node_Tree_Ref);
