--- conflicted
+++ resolved
@@ -6,11 +6,7 @@
 --                                                                          --
 --                                 S p e c                                  --
 --                                                                          --
-<<<<<<< HEAD
---          Copyright (C) 1992-2009, Free Software Foundation, Inc.         --
-=======
 --          Copyright (C) 1992-2011, Free Software Foundation, Inc.         --
->>>>>>> 3082eeb7
 --                                                                          --
 -- GNAT is free software;  you can  redistribute it  and/or modify it under --
 -- terms of the  GNU General Public License as published  by the Free Soft- --
@@ -512,8 +508,6 @@
    --  False otherwise. True for an empty list. It is an error to call this
    --  routine with No_List as the argument.
 
-<<<<<<< HEAD
-=======
    function Is_Finalizable_Transient
      (Decl     : Node_Id;
       Rel_Node : Node_Id) return Boolean;
@@ -522,7 +516,6 @@
    --  transient are controlled, they may act as renamings of other objects or
    --  function calls.
 
->>>>>>> 3082eeb7
    function Is_Fully_Repped_Tagged_Type (T : Entity_Id) return Boolean;
    --  Tests given type T, and returns True if T is a non-discriminated tagged
    --  type which has a record representation clause that specifies the layout
