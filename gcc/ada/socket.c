--- conflicted
+++ resolved
@@ -37,28 +37,12 @@
 /*
  * For VMS, gsocket.h can't include sockets-related DEC C header files
  * when building the runtime (because these files are in a DEC C text library
-<<<<<<< HEAD
- * (DECC$RTLDEF.TLB) not accessable to GCC). So, we generate a separate header
-=======
  * (DECC$RTLDEF.TLB) not accessible to GCC). So, we generate a separate header
->>>>>>> b56a5220
  * file along with s-oscons.ads and include it here.
  */
 # include "s-oscons.h"
 
 /*
-<<<<<<< HEAD
- * We also need the declaration of struct servent, which s-oscons can't
- * provide, so we copy it manually here. This needs to be kept in synch
- * with the definition of that structure in the DEC C headers, which
- * hopefully won't change frequently.
- */
-struct servent {
-  char *s_name;     /* official service name */
-  char **s_aliases; /* alias list */
-  int  s_port;      /* port # */
-  char *s_proto;    /* protocol to use */
-=======
  * We also need the declaration of struct hostent/servent, which s-oscons
  * can't provide, so we copy it manually here. This needs to be kept in synch
  * with the definition of that structure in the DEC C headers, which
@@ -80,7 +64,6 @@
   __netdb_char_ptr_ptr s_aliases;
   int                  s_port;
   __netdb_char_ptr     s_proto;
->>>>>>> b56a5220
 };
 #endif
 
@@ -116,17 +99,6 @@
 extern void __gnat_reset_socket_set (fd_set *);
 extern int  __gnat_get_h_errno (void);
 extern int  __gnat_socket_ioctl (int, int, int *);
-<<<<<<< HEAD
-extern char * __gnat_servent_s_name (struct servent *);
-extern char ** __gnat_servent_s_aliases (struct servent *);
-extern int __gnat_servent_s_port (struct servent *);
-extern char * __gnat_servent_s_proto (struct servent *);
-extern void __gnat_servent_set_s_name (struct servent *, char *);
-extern void __gnat_servent_set_s_aliases (struct servent *, char **);
-extern void __gnat_servent_set_s_port (struct servent *, int);
-extern void __gnat_servent_set_s_proto (struct servent *, char *);
-#if defined (__vxworks) || defined (_WIN32)
-=======
 
 extern char * __gnat_servent_s_name (struct servent *);
 extern char * __gnat_servent_s_alias (struct servent *, int index);
@@ -140,7 +112,6 @@
 extern char * __gnat_hostent_h_addr (struct hostent *, int);
 
 #ifndef HAVE_INET_PTON
->>>>>>> b56a5220
 extern int  __gnat_inet_pton (int, const char *, void *);
 #endif
 @@ -565,15 +536,12 @@
 __gnat_socket_ioctl (int fd, int req, int *arg) {
 #if defined (_WIN32)
   return ioctlsocket (fd, req, arg);
-<<<<<<< HEAD
-=======
 #elif defined (__APPLE__)
   /*
    * On Darwin, req is an unsigned long, and we want to convert without sign
    * extension to get the proper bit pattern in the case of a 64 bit kernel.
    */
   return ioctl (fd, (unsigned int) req, arg);
->>>>>>> b56a5220
 #else
   return ioctl (fd, req, arg);
 #endif
@@ -647,8 +615,6 @@
 #endif
 
 /*
-<<<<<<< HEAD
-=======
  * Accessor functions for struct hostent.
  */
 
@@ -673,7 +639,6 @@
 }
 
 /*
->>>>>>> b56a5220
  * Accessor functions for struct servent.
  *
  * These are needed because servent has different representations on different
@@ -703,26 +668,12 @@
  *   };
  */
 
-<<<<<<< HEAD
-/* Getters */
-
-=======
->>>>>>> b56a5220
 char *
 __gnat_servent_s_name (struct servent * s)
 {
   return s->s_name;
 }
 
-<<<<<<< HEAD
-char **
-__gnat_servent_s_aliases (struct servent * s)
-{
-  return s->s_aliases;
-}
-
-int
-=======
 char *
 __gnat_servent_s_alias (struct servent * s, int index)
 {
@@ -730,7 +681,6 @@
 }
 
 unsigned short
->>>>>>> b56a5220
 __gnat_servent_s_port (struct servent * s)
 {
   return s->s_port;
@@ -742,35 +692,6 @@
   return s->s_proto;
 }
 
-<<<<<<< HEAD
-/* Setters */
-
-void
-__gnat_servent_set_s_name (struct servent * s, char * s_name)
-{
-  s->s_name = s_name;
-}
-
-void
-__gnat_servent_set_s_aliases (struct servent * s, char ** s_aliases)
-{
-  s->s_aliases = s_aliases;
-}
-
-void
-__gnat_servent_set_s_port (struct servent * s, int s_port)
-{
-  s->s_port = s_port;
-}
-
-void
-__gnat_servent_set_s_proto (struct servent * s, char * s_proto)
-{
-  s->s_proto = s_proto;
-}
-
-=======
->>>>>>> b56a5220
 #else
 # warning Sockets are not supported on this platform
 #endif /* defined(HAVE_SOCKETS) */