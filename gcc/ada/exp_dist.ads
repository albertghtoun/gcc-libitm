--- conflicted
+++ resolved
@@ -6,11 +6,7 @@
 --                                                                          --
 --                                 S p e c                                  --
 --                                                                          --
-<<<<<<< HEAD
---          Copyright (C) 1992-2009, Free Software Foundation, Inc.         --
-=======
 --          Copyright (C) 1992-2010, Free Software Foundation, Inc.         --
->>>>>>> b56a5220
 --                                                                          --
 -- GNAT is free software;  you can  redistribute it  and/or modify it under --
 -- terms of the  GNU General Public License as published  by the Free Soft- --
@@ -39,11 +35,7 @@
    PCS_Version_Number : constant array (PCS_Names) of Int :=
                           (Name_No_DSA      => 1,
                            Name_GARLIC_DSA  => 1,
-<<<<<<< HEAD
-                           Name_PolyORB_DSA => 3);
-=======
                            Name_PolyORB_DSA => 4);
->>>>>>> b56a5220
    --  PCS interface version. This is used to check for consistency between the
    --  compiler used to generate distribution stubs and the PCS implementation.
    --  It must be incremented whenever a change is made to the generated code
