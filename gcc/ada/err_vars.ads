------------------------------------------------------------------------------
--                                                                          --
--                         GNAT COMPILER COMPONENTS                         --
--                                                                          --
--                             E R R _ V A R S                              --
--                                                                          --
--                                 S p e c                                  --
--                                                                          --
--          Copyright (C) 1992-2009, Free Software Foundation, Inc.         --
--                                                                          --
-- GNAT is free software;  you can  redistribute it  and/or modify it under --
-- terms of the  GNU General Public License as published  by the Free Soft- --
-- ware  Foundation;  either version 3,  or (at your option) any later ver- --
-- sion.  GNAT is distributed in the hope that it will be useful, but WITH- --
-- OUT ANY WARRANTY;  without even the  implied warranty of MERCHANTABILITY --
-- or FITNESS FOR A PARTICULAR PURPOSE.  See the GNU General Public License --
-- for  more details.  You should have  received  a copy of the GNU General --
-- Public License  distributed with GNAT; see file COPYING3.  If not, go to --
-- http://www.gnu.org/licenses for a complete copy of the license.          --
--                                                                          --
-- GNAT was originally developed  by the GNAT team at  New York University. --
-- Extensive contributions were provided by Ada Core Technologies Inc.      --
--                                                                          --
------------------------------------------------------------------------------

--  This package contains variables common to error reporting packages
--  including Errout and Prj.Err.

with Namet; use Namet;
with Types; use Types;
with Uintp; use Uintp;

package Err_Vars is

   --  All of these variables are set when needed, so they do not need to be
   --  initialized. However, there is code that saves and restores existing
   --  values, which may malfunction in -gnatVa mode if the variable has never
<<<<<<< HEAD
   --  been iniitalized, so we initialize some variables to avoid exceptions
=======
   --  been initialized, so we initialize some variables to avoid exceptions
>>>>>>> b56a5220
   --  from invalid values in such cases.

   ------------------
   -- Error Counts --
   ------------------

   Serious_Errors_Detected : Nat := 0;
   --  This is a count of errors that are serious enough to stop expansion,
   --  and hence to prevent generation of an object file even if the
   --  switch -gnatQ is set. Initialized to zero at the start of compilation.
   --  Initialized for -gnatVa use, see comment above.

   Total_Errors_Detected : Nat := 0;
   --  Number of errors detected so far. Includes count of serious errors and
   --  non-serious errors, so this value is always greater than or equal to the
   --  Serious_Errors_Detected value. Initialized to zero at the start of
   --  compilation. Initialized for -gnatVa use, see comment above.

   Warnings_Detected : Nat := 0;
   --  Number of warnings detected. Initialized to zero at the start of
   --  compilation. Initialized for -gnatVa use, see comment above.

   ----------------------------------
   -- Error Message Mode Variables --
   ----------------------------------

   --  These variables control special error message modes. The initialized
   --  values below give the normal default behavior, but they can be reset
   --  by the caller to get different behavior as noted in the comments. These
   --  variables are not reset by calls to the error message routines, so the
   --  caller is responsible for resetting the default behavior after use.

   Error_Msg_Qual_Level : Int;
   --  Number of levels of qualification required for type name (see the
   --  description of the } insertion character. Note that this value does
   --  note get reset by any Error_Msg call, so the caller is responsible
   --  for resetting it.

   Warn_On_Instance : Boolean := False;
   --  Normally if a warning is generated in a generic template from the
   --  analysis of the template, then the warning really belongs in the
   --  template, and the default value of False for this Boolean achieves
   --  that effect. If Warn_On_Instance is set True, then the warnings are
   --  generated on the instantiation (referring to the template) rather
   --  than on the template itself.

   Raise_Exception_On_Error : Nat := 0;
   --  If this value is non-zero, then any attempt to generate an error
   --  message raises the exception Error_Msg_Exception, and the error
   --  message is not output. This is used for defending against junk
   --  resulting from illegalities, and also for substitution of more
   --  appropriate error messages from higher semantic levels. It is
   --  a counter so that the increment/decrement protocol nests neatly.
   --  Initialized for -gnatVa use, see comment above.

   Error_Msg_Exception : exception;
   --  Exception raised if Raise_Exception_On_Error is true

   Current_Error_Source_File : Source_File_Index := Internal_Source_File;
   --  Id of current messages. Used to post file name when unit changes. This
   --  is initialized to Main_Source_File at the start of a compilation, which
   --  means that no file names will be output unless there are errors in units
   --  other than the main unit. However, if the main unit has a pragma
   --  Source_Reference line, then this is initialized to No_Source_File,
   --  to force an initial reference to the real source file name.

   ----------------------------------------
   -- Error Message Insertion Parameters --
   ----------------------------------------

   --  The error message routines work with strings that contain insertion
   --  sequences that result in the insertion of variable data. The following
   --  variables contain the required data. The procedure is to set one or more
   --  of the following global variables to appropriate values before making a
   --  call to one of the error message routines with a string containing the
   --  insertion character to get the value inserted in an appropriate format.

   Error_Msg_Col : Column_Number;
   --  Column for @ insertion character in message

   Error_Msg_Uint_1 : Uint;
   Error_Msg_Uint_2 : Uint;
   --  Uint values for ^ insertion characters in message

   Error_Msg_Sloc : Source_Ptr;
   --  Source location for # insertion character in message

   Error_Msg_Name_1 : Name_Id;
   Error_Msg_Name_2 : Name_Id;
   Error_Msg_Name_3 : Name_Id;
   --  Name_Id values for % insertion characters in message

   Error_Msg_File_1 : File_Name_Type;
   Error_Msg_File_2 : File_Name_Type;
   Error_Msg_File_3 : File_Name_Type;
   --  File_Name_Type values for { insertion characters in message

   Error_Msg_Unit_1 : Unit_Name_Type;
   Error_Msg_Unit_2 : Unit_Name_Type;
   --  Unit_Name_Type values for $ insertion characters in message

   Error_Msg_Node_1 : Node_Id;
   Error_Msg_Node_2 : Node_Id;
   --  Node_Id values for & insertion characters in message

   Error_Msg_Warn : Boolean;
   --  Used if current message contains a < insertion character to indicate
   --  if the current message is a warning message.

   Error_Msg_String : String (1 .. 4096);
   Error_Msg_Strlen : Natural;
   --  Used if current message contains a ~ insertion character to indicate
   --  insertion of the string Error_Msg_String (1 .. Error_Msg_Strlen).

end Err_Vars;<|MERGE_RESOLUTION|>--- conflicted
+++ resolved
@@ -35,11 +35,7 @@
    --  All of these variables are set when needed, so they do not need to be
    --  initialized. However, there is code that saves and restores existing
    --  values, which may malfunction in -gnatVa mode if the variable has never
-<<<<<<< HEAD
-   --  been iniitalized, so we initialize some variables to avoid exceptions
-=======
    --  been initialized, so we initialize some variables to avoid exceptions
->>>>>>> b56a5220
    --  from invalid values in such cases.
 
    ------------------
