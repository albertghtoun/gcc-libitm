------------------------------------------------------------------------------
--                                                                          --
--                GNU ADA RUN-TIME LIBRARY (GNARL) COMPONENTS               --
--                                                                          --
--                          S Y S T E M .  L I N U X                        --
--                                                                          --
--                                  S p e c                                 --
--                                                                          --
<<<<<<< HEAD
--          Copyright (C) 2008-2009, Free Software Foundation, Inc.         --
=======
--          Copyright (C) 2008-2011, Free Software Foundation, Inc.         --
>>>>>>> 3082eeb7
--                                                                          --
-- GNARL is free software; you can  redistribute it  and/or modify it under --
-- terms of the  GNU General Public License as published  by the Free Soft- --
-- ware  Foundation;  either version 3,  or (at your option) any later ver- --
-- sion.  GNAT is distributed in the hope that it will be useful, but WITH- --
-- OUT ANY WARRANTY;  without even the  implied warranty of MERCHANTABILITY --
-- or FITNESS FOR A PARTICULAR PURPOSE.                                     --
--                                                                          --
-- As a special exception under Section 7 of GPL version 3, you are granted --
-- additional permissions described in the GCC Runtime Library Exception,   --
-- version 3.1, as published by the Free Software Foundation.               --
--                                                                          --
-- You should have received a copy of the GNU General Public License and    --
-- a copy of the GCC Runtime Library Exception along with this program;     --
-- see the files COPYING3 and COPYING.RUNTIME respectively.  If not, see    --
-- <http://www.gnu.org/licenses/>.                                          --
--                                                                          --
--                                                                          --
------------------------------------------------------------------------------

--  This is the hppa version of this package

--  This package encapsulates cpu specific differences between implementations
--  of GNU/Linux, in order to share s-osinte-linux.ads.

--  PLEASE DO NOT add any with-clauses to this package or remove the pragma
--  Preelaborate. This package is designed to be a bottom-level (leaf) package.

package System.Linux is
   pragma Preelaborate;

   -----------
   -- Errno --
   -----------

   EAGAIN    : constant := 11;
   EINTR     : constant := 4;
   EINVAL    : constant := 22;
   ENOMEM    : constant := 12;
   EPERM     : constant := 1;
   ETIMEDOUT : constant := 238;

   -------------
   -- Signals --
   -------------

   SIGHUP     : constant := 1; --  hangup
   SIGINT     : constant := 2; --  interrupt (rubout)
   SIGQUIT    : constant := 3; --  quit (ASCD FS)
   SIGILL     : constant := 4; --  illegal instruction (not reset)
   SIGTRAP    : constant := 5; --  trace trap (not reset)
   SIGIOT     : constant := 6; --  IOT instruction
   SIGABRT    : constant := 6; --  used by abort, replace SIGIOT in the  future
   SIGEMT     : constant := 7; --  EMT
   SIGFPE     : constant := 8; --  floating point exception
   SIGKILL    : constant := 9; --  kill (cannot be caught or ignored)
   SIGBUS     : constant := 10; --  bus error
   SIGSEGV    : constant := 11; --  segmentation violation
   SIGSYS     : constant := 12; --  bad system call
   SIGPIPE    : constant := 13; --  write on a pipe with no one to read it
   SIGALRM    : constant := 14; --  alarm clock
   SIGTERM    : constant := 15; --  software termination signal from kill
   SIGUSR1    : constant := 16; --  user defined signal 1
   SIGUSR2    : constant := 17; --  user defined signal 2
   SIGCLD     : constant := 18; --  alias for SIGCHLD
   SIGCHLD    : constant := 18; --  child status change
   SIGPWR     : constant := 19; --  power-fail restart
   SIGVTALRM  : constant := 20; --  virtual timer expired
   SIGPROF    : constant := 21; --  profiling timer expired
   SIGPOLL    : constant := 22; --  pollable event occurred
   SIGIO      : constant := 22; --  I/O now possible (4.2 BSD)
   SIGWINCH   : constant := 23; --  window size change
   SIGSTOP    : constant := 24; --  stop (cannot be caught or ignored)
   SIGTSTP    : constant := 25; --  user stop requested from tty
   SIGCONT    : constant := 26; --  stopped process has been continued
   SIGTTIN    : constant := 27; --  background tty read attempted
   SIGTTOU    : constant := 28; --  background tty write attempted
   SIGURG     : constant := 29; --  urgent condition on IO channel
   SIGLOST    : constant := 30; --  File lock lost
   SIGUNUSED  : constant := 31; --  unused signal (GNU/Linux)
   SIGXCPU    : constant := 33; --  CPU time limit exceeded
   SIGXFSZ    : constant := 34; --  filesize limit exceeded
   SIGSTKFLT  : constant := 36; --  coprocessor stack fault (Linux)
   SIGLTHRRES : constant := 37; --  GNU/LinuxThreads restart signal
   SIGLTHRCAN : constant := 38; --  GNU/LinuxThreads cancel signal
   SIGLTHRDBG : constant := 39; --  GNU/LinuxThreads debugger signal

   --  struct_sigaction offsets

   sa_handler_pos : constant := 0;
   sa_flags_pos   : constant := Standard'Address_Size / 8;
   sa_mask_pos    : constant := sa_flags_pos * 2;

   SA_SIGINFO : constant := 16#10#;
   SA_ONSTACK : constant := 16#01#;

end System.Linux;<|MERGE_RESOLUTION|>--- conflicted
+++ resolved
@@ -6,11 +6,7 @@
 --                                                                          --
 --                                  S p e c                                 --
 --                                                                          --
-<<<<<<< HEAD
---          Copyright (C) 2008-2009, Free Software Foundation, Inc.         --
-=======
 --          Copyright (C) 2008-2011, Free Software Foundation, Inc.         --
->>>>>>> 3082eeb7
 --                                                                          --
 -- GNARL is free software; you can  redistribute it  and/or modify it under --
 -- terms of the  GNU General Public License as published  by the Free Soft- --
