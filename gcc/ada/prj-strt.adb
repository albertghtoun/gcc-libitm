--- conflicted
+++ resolved
@@ -6,11 +6,7 @@
 --                                                                          --
 --                                 B o d y                                  --
 --                                                                          --
-<<<<<<< HEAD
---          Copyright (C) 2001-2009, Free Software Foundation, Inc.         --
-=======
 --          Copyright (C) 2001-2010, Free Software Foundation, Inc.         --
->>>>>>> 3082eeb7
 --                                                                          --
 -- GNAT is free software;  you can  redistribute it  and/or modify it under --
 -- terms of the  GNU General Public License as published  by the Free Soft- --
@@ -113,10 +109,7 @@
       Current_Project : Project_Node_Id;
       Current_Package : Project_Node_Id;
       External_Value  : out Project_Node_Id;
-<<<<<<< HEAD
-=======
       Expr_Kind       : in out Variable_Kind;
->>>>>>> 3082eeb7
       Flags           : Processing_Flags);
    --  Parse an external reference. Current token is "external"
 
@@ -376,10 +369,7 @@
       Current_Project : Project_Node_Id;
       Current_Package : Project_Node_Id;
       External_Value  : out Project_Node_Id;
-<<<<<<< HEAD
-=======
       Expr_Kind       : in out Variable_Kind;
->>>>>>> 3082eeb7
       Flags           : Processing_Flags)
    is
       Field_Id : Project_Node_Id := Empty_Node;
@@ -478,15 +468,11 @@
                end if;
 
             when others =>
-<<<<<<< HEAD
-               Error_Msg (Flags, "`,` or `)` expected", Token_Ptr);
-=======
                if Ext_List then
                   Error_Msg (Flags, "`,` expected", Token_Ptr);
                else
                   Error_Msg (Flags, "`,` or `)` expected", Token_Ptr);
                end if;
->>>>>>> 3082eeb7
          end case;
       end if;
    end External_Reference;
