--- conflicted
+++ resolved
@@ -30,13 +30,6 @@
 #include "input.h"
 #include "intl.h"
 #include "diagnostic.h"
-<<<<<<< HEAD
-#include "langhooks.h"
-#include "langhooks-def.h"
-#include "opts.h"
-#include "plugin.h"
-=======
->>>>>>> 3082eeb7
 
 #define pedantic_warning_kind(DC)			\
   ((DC)->pedantic_errors ? DK_ERROR : DK_WARNING)
@@ -200,11 +193,7 @@
   return
     (s.file == NULL
      ? build_message_string ("%s: %s", progname, text)
-<<<<<<< HEAD
-     : flag_show_column
-=======
      : context->show_column
->>>>>>> 3082eeb7
      ? build_message_string ("%s:%d:%d: %s", s.file, s.line, s.column, text)
      : build_message_string ("%s:%d: %s", s.file, s.line, text));
 }
@@ -231,8 +220,6 @@
 	{
 	  fnotice (stderr, "compilation terminated due to -Wfatal-errors.\n");
 	  diagnostic_finish (context);
-<<<<<<< HEAD
-=======
 	  exit (FATAL_EXIT_CODE);
 	}
       if (context->max_errors != 0
@@ -244,7 +231,6 @@
 		   "compilation terminated due to -fmax-errors=%u.\n",
 		   context->max_errors);
 	  diagnostic_finish (context);
->>>>>>> 3082eeb7
 	  exit (FATAL_EXIT_CODE);
 	}
       break;
@@ -291,11 +277,7 @@
       if (! MAIN_FILE_P (map))
 	{
 	  map = INCLUDED_FROM (line_table, map);
-<<<<<<< HEAD
-	  if (flag_show_column)
-=======
 	  if (context->show_column)
->>>>>>> 3082eeb7
 	    pp_verbatim (context->printer,
 			 "In file included from %s:%d:%d",
 			 map->to_file,
@@ -441,19 +423,6 @@
   if (diagnostic->kind == DK_NOTE && context->inhibit_notes_p)
     return false;
 
-<<<<<<< HEAD
-  if (diagnostic->kind == DK_PEDWARN)
-    {
-      diagnostic->kind = pedantic_warning_kind ();
-      /* We do this to avoid giving the message for -pedantic-errors.  */
-      orig_diag_kind = diagnostic->kind;
-    }
- 
-  if (diagnostic->kind == DK_NOTE && context->inhibit_notes_p)
-    return false;
-
-=======
->>>>>>> 3082eeb7
   if (context->lock > 0)
     {
       /* If we're reporting an ICE in the middle of some other error,
@@ -527,17 +496,6 @@
 
   context->lock++;
 
-<<<<<<< HEAD
-  if (diagnostic->kind == DK_ICE && plugins_active_p ())
-    {
-      fnotice (stderr, "*** WARNING *** there are active plugins, do not report"
-	       " this as a bug unless you can reproduce it without enabling"
-	       " any plugins.\n");
-      dump_active_plugins (stderr);
-    }
-
-=======
->>>>>>> 3082eeb7
   if (diagnostic->kind == DK_ICE)
     {
 #ifndef ENABLE_CHECKING
@@ -562,13 +520,6 @@
   ++diagnostic_kind_count (context, diagnostic->kind);
 
   saved_format_spec = diagnostic->message.format_spec;
-<<<<<<< HEAD
-  if (context->show_option_requested && diagnostic->option_index)
-    diagnostic->message.format_spec
-      = ACONCAT ((diagnostic->message.format_spec,
-                  " [", cl_options[diagnostic->option_index].opt_text, "]", NULL));
-
-=======
   if (context->show_option_requested)
     {
       char *option_text;
@@ -586,7 +537,6 @@
 	  free (option_text);
 	}
     }
->>>>>>> 3082eeb7
   diagnostic->message.locus = &diagnostic->location;
   diagnostic->message.x_data = &diagnostic->x_data;
   diagnostic->x_data = NULL;
