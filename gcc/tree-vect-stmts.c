--- conflicted
+++ resolved
@@ -4299,11 +4299,10 @@
 	}
     }
 
-<<<<<<< HEAD
   /* Return false if unaligned vector loads are expensive.  */
   if (is_vector_load_store_slow (stmt_info, strided_load))
     return false;
-=======
+
   if (STMT_VINFO_GATHER_P (stmt_info))
     {
       gimple def_stmt;
@@ -4320,7 +4319,6 @@
 	  return false;
 	}
     }
->>>>>>> 51440c2f
 
   if (!vec_stmt) /* transformation not required.  */
     {
