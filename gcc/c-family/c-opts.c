--- conflicted
+++ resolved
@@ -1179,18 +1179,16 @@
       && flag_preprocess_only && !flag_no_line_commands)
     pp_dir_change (parse_in, get_src_pwd ());
 
-<<<<<<< HEAD
   /* FIXME pph.  Add support for streaming macro line maps.  */
   if (cpp_opts->track_macro_expansion && pph_out_file != NULL)
     sorry ("-ftrack-macro-expansion not yet supported with pre-parsed headers");
-=======
+
   /* Disable LTO output when outputting a precompiled header.  */
   if (pch_file && flag_lto)
     {
       flag_lto = 0;
       flag_generate_lto = 0;
     }
->>>>>>> ec458c01
 
   return flag_preprocess_only;
 }
