--- conflicted
+++ resolved
@@ -3071,24 +3071,8 @@
   build_scop_scattering (scop);
   build_scop_drs (scop);
 
-<<<<<<< HEAD
-  return true;
-}
-
-/* Always return false.  Exercise the scop_to_clast function.  */
-
-void
-check_poly_representation (scop_p scop ATTRIBUTE_UNUSED)
-{
-#ifdef ENABLE_CHECKING
-  cloog_prog_clast pc = scop_to_clast (scop);
-  cloog_clast_free (pc.stmt);
-  cloog_program_free (pc.prog);
-#endif
-=======
   /* This SCoP has been translated to the polyhedral
      representation.  */
   POLY_SCOP_P (scop) = true;
->>>>>>> 779871ac
 }
 #endif