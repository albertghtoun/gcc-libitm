/* Forward propagation of expressions for single use variables.
<<<<<<< HEAD
   Copyright (C) 2004, 2005, 2007, 2008, 2009 Free Software Foundation, Inc.
=======
   Copyright (C) 2004, 2005, 2007, 2008, 2009, 2010, 2011
   Free Software Foundation, Inc.
>>>>>>> 3082eeb7

This file is part of GCC.

GCC is free software; you can redistribute it and/or modify
it under the terms of the GNU General Public License as published by
the Free Software Foundation; either version 3, or (at your option)
any later version.

GCC is distributed in the hope that it will be useful,
but WITHOUT ANY WARRANTY; without even the implied warranty of
MERCHANTABILITY or FITNESS FOR A PARTICULAR PURPOSE.  See the
GNU General Public License for more details.

You should have received a copy of the GNU General Public License
along with GCC; see the file COPYING3.  If not see
<http://www.gnu.org/licenses/>.  */

#include "config.h"
#include "system.h"
#include "coretypes.h"
#include "tm.h"
#include "tree.h"
#include "tm_p.h"
#include "basic-block.h"
#include "timevar.h"
#include "gimple-pretty-print.h"
#include "tree-flow.h"
#include "tree-pass.h"
#include "tree-dump.h"
#include "langhooks.h"
#include "flags.h"
#include "gimple.h"
#include "expr.h"

/* This pass propagates the RHS of assignment statements into use
   sites of the LHS of the assignment.  It's basically a specialized
   form of tree combination.   It is hoped all of this can disappear
   when we have a generalized tree combiner.

   One class of common cases we handle is forward propagating a single use
   variable into a COND_EXPR.

     bb0:
       x = a COND b;
       if (x) goto ... else goto ...

   Will be transformed into:

     bb0:
       if (a COND b) goto ... else goto ...

   Similarly for the tests (x == 0), (x != 0), (x == 1) and (x != 1).

   Or (assuming c1 and c2 are constants):

     bb0:
       x = a + c1;
       if (x EQ/NEQ c2) goto ... else goto ...

   Will be transformed into:

     bb0:
        if (a EQ/NEQ (c2 - c1)) goto ... else goto ...

   Similarly for x = a - c1.

   Or

     bb0:
       x = !a
       if (x) goto ... else goto ...

   Will be transformed into:

     bb0:
        if (a == 0) goto ... else goto ...

   Similarly for the tests (x == 0), (x != 0), (x == 1) and (x != 1).
   For these cases, we propagate A into all, possibly more than one,
   COND_EXPRs that use X.

   Or

     bb0:
       x = (typecast) a
       if (x) goto ... else goto ...

   Will be transformed into:

     bb0:
        if (a != 0) goto ... else goto ...

   (Assuming a is an integral type and x is a boolean or x is an
    integral and a is a boolean.)

   Similarly for the tests (x == 0), (x != 0), (x == 1) and (x != 1).
   For these cases, we propagate A into all, possibly more than one,
   COND_EXPRs that use X.

   In addition to eliminating the variable and the statement which assigns
   a value to the variable, we may be able to later thread the jump without
   adding insane complexity in the dominator optimizer.

   Also note these transformations can cascade.  We handle this by having
   a worklist of COND_EXPR statements to examine.  As we make a change to
   a statement, we put it back on the worklist to examine on the next
   iteration of the main loop.

   A second class of propagation opportunities arises for ADDR_EXPR
   nodes.

     ptr = &x->y->z;
     res = *ptr;

   Will get turned into

     res = x->y->z;

   Or
     ptr = (type1*)&type2var;
     res = *ptr

   Will get turned into (if type1 and type2 are the same size
   and neither have volatile on them):
     res = VIEW_CONVERT_EXPR<type1>(type2var)

   Or

     ptr = &x[0];
     ptr2 = ptr + <constant>;

   Will get turned into

     ptr2 = &x[constant/elementsize];

  Or

     ptr = &x[0];
     offset = index * element_size;
     offset_p = (pointer) offset;
     ptr2 = ptr + offset_p

  Will get turned into:

     ptr2 = &x[index];

  Or
    ssa = (int) decl
    res = ssa & 1

  Provided that decl has known alignment >= 2, will get turned into

    res = 0

  We also propagate casts into SWITCH_EXPR and COND_EXPR conditions to
  allow us to remove the cast and {NOT_EXPR,NEG_EXPR} into a subsequent
  {NOT_EXPR,NEG_EXPR}.

   This will (of course) be extended as other needs arise.  */

static bool forward_propagate_addr_expr (tree name, tree rhs);

/* Set to true if we delete EH edges during the optimization.  */
static bool cfg_changed;

static tree rhs_to_tree (tree type, gimple stmt);

/* Get the next statement we can propagate NAME's value into skipping
   trivial copies.  Returns the statement that is suitable as a
   propagation destination or NULL_TREE if there is no such one.
   This only returns destinations in a single-use chain.  FINAL_NAME_P
   if non-NULL is written to the ssa name that represents the use.  */

static gimple
get_prop_dest_stmt (tree name, tree *final_name_p)
{
  use_operand_p use;
  gimple use_stmt;

  do {
    /* If name has multiple uses, bail out.  */
    if (!single_imm_use (name, &use, &use_stmt))
      return NULL;

    /* If this is not a trivial copy, we found it.  */
    if (!gimple_assign_ssa_name_copy_p (use_stmt)
	|| gimple_assign_rhs1 (use_stmt) != name)
      break;

    /* Continue searching uses of the copy destination.  */
    name = gimple_assign_lhs (use_stmt);
  } while (1);

  if (final_name_p)
    *final_name_p = name;

  return use_stmt;
}

/* Get the statement we can propagate from into NAME skipping
   trivial copies.  Returns the statement which defines the
   propagation source or NULL_TREE if there is no such one.
   If SINGLE_USE_ONLY is set considers only sources which have
   a single use chain up to NAME.  If SINGLE_USE_P is non-null,
   it is set to whether the chain to NAME is a single use chain
   or not.  SINGLE_USE_P is not written to if SINGLE_USE_ONLY is set.  */

static gimple
get_prop_source_stmt (tree name, bool single_use_only, bool *single_use_p)
{
  bool single_use = true;

  do {
    gimple def_stmt = SSA_NAME_DEF_STMT (name);

    if (!has_single_use (name))
      {
	single_use = false;
	if (single_use_only)
	  return NULL;
      }

    /* If name is defined by a PHI node or is the default def, bail out.  */
    if (!is_gimple_assign (def_stmt))
      return NULL;

    /* If def_stmt is not a simple copy, we possibly found it.  */
    if (!gimple_assign_ssa_name_copy_p (def_stmt))
      {
	tree rhs;

	if (!single_use_only && single_use_p)
	  *single_use_p = single_use;

	/* We can look through pointer conversions in the search
	   for a useful stmt for the comparison folding.  */
	rhs = gimple_assign_rhs1 (def_stmt);
	if (CONVERT_EXPR_CODE_P (gimple_assign_rhs_code (def_stmt))
	    && TREE_CODE (rhs) == SSA_NAME
	    && POINTER_TYPE_P (TREE_TYPE (gimple_assign_lhs (def_stmt)))
	    && POINTER_TYPE_P (TREE_TYPE (rhs)))
	  name = rhs;
	else
	  return def_stmt;
      }
    else
      {
	/* Continue searching the def of the copy source name.  */
	name = gimple_assign_rhs1 (def_stmt);
      }
  } while (1);
}

/* Checks if the destination ssa name in DEF_STMT can be used as
   propagation source.  Returns true if so, otherwise false.  */

static bool
can_propagate_from (gimple def_stmt)
{
  gcc_assert (is_gimple_assign (def_stmt));

  /* If the rhs has side-effects we cannot propagate from it.  */
  if (gimple_has_volatile_ops (def_stmt))
    return false;

  /* If the rhs is a load we cannot propagate from it.  */
  if (TREE_CODE_CLASS (gimple_assign_rhs_code (def_stmt)) == tcc_reference
      || TREE_CODE_CLASS (gimple_assign_rhs_code (def_stmt)) == tcc_declaration)
    return false;

  /* Constants can be always propagated.  */
  if (gimple_assign_single_p (def_stmt)
      && is_gimple_min_invariant (gimple_assign_rhs1 (def_stmt)))
    return true;

  /* We cannot propagate ssa names that occur in abnormal phi nodes.  */
  if (stmt_references_abnormal_ssa_name (def_stmt))
    return false;

  /* If the definition is a conversion of a pointer to a function type,
     then we can not apply optimizations as some targets require
     function pointers to be canonicalized and in this case this
     optimization could eliminate a necessary canonicalization.  */
  if (CONVERT_EXPR_CODE_P (gimple_assign_rhs_code (def_stmt)))
    {
      tree rhs = gimple_assign_rhs1 (def_stmt);
      if (POINTER_TYPE_P (TREE_TYPE (rhs))
          && TREE_CODE (TREE_TYPE (TREE_TYPE (rhs))) == FUNCTION_TYPE)
        return false;
    }

  return true;
}

/* Remove a chain of dead statements starting at the definition of
   NAME.  The chain is linked via the first operand of the defining statements.
   If NAME was replaced in its only use then this function can be used
   to clean up dead stmts.  The function handles already released SSA
   names gracefully.
   Returns true if cleanup-cfg has to run.  */

static bool
remove_prop_source_from_use (tree name)
{
  gimple_stmt_iterator gsi;
  gimple stmt;
  bool cfg_changed = false;

  do {
    basic_block bb;

    if (SSA_NAME_IN_FREE_LIST (name)
	|| SSA_NAME_IS_DEFAULT_DEF (name)
	|| !has_zero_uses (name))
      return cfg_changed;

    stmt = SSA_NAME_DEF_STMT (name);
    if (gimple_code (stmt) == GIMPLE_PHI
	|| gimple_has_side_effects (stmt))
      return cfg_changed;

    bb = gimple_bb (stmt);
    gsi = gsi_for_stmt (stmt);
    unlink_stmt_vdef (stmt);
    gsi_remove (&gsi, true);
    release_defs (stmt);
    cfg_changed |= gimple_purge_dead_eh_edges (bb);

    name = is_gimple_assign (stmt) ? gimple_assign_rhs1 (stmt) : NULL_TREE;
  } while (name && TREE_CODE (name) == SSA_NAME);

  return cfg_changed;
}

/* Return the rhs of a gimple_assign STMT in a form of a single tree,
   converted to type TYPE.

   This should disappear, but is needed so we can combine expressions and use
   the fold() interfaces. Long term, we need to develop folding and combine
   routines that deal with gimple exclusively . */

static tree
rhs_to_tree (tree type, gimple stmt)
{
  location_t loc = gimple_location (stmt);
  enum tree_code code = gimple_assign_rhs_code (stmt);
<<<<<<< HEAD
  if (get_gimple_rhs_class (code) == GIMPLE_BINARY_RHS)
=======
  if (get_gimple_rhs_class (code) == GIMPLE_TERNARY_RHS)
    return fold_build3_loc (loc, code, type, gimple_assign_rhs1 (stmt),
			    gimple_assign_rhs2 (stmt),
			    gimple_assign_rhs3 (stmt));
  else if (get_gimple_rhs_class (code) == GIMPLE_BINARY_RHS)
>>>>>>> 3082eeb7
    return fold_build2_loc (loc, code, type, gimple_assign_rhs1 (stmt),
			gimple_assign_rhs2 (stmt));
  else if (get_gimple_rhs_class (code) == GIMPLE_UNARY_RHS)
    return build1 (code, type, gimple_assign_rhs1 (stmt));
  else if (get_gimple_rhs_class (code) == GIMPLE_SINGLE_RHS)
    return gimple_assign_rhs1 (stmt);
  else
    gcc_unreachable ();
}

/* Combine OP0 CODE OP1 in the context of a COND_EXPR.  Returns
   the folded result in a form suitable for COND_EXPR_COND or
   NULL_TREE, if there is no suitable simplified form.  If
   INVARIANT_ONLY is true only gimple_min_invariant results are
   considered simplified.  */

static tree
<<<<<<< HEAD
combine_cond_expr_cond (location_t loc, enum tree_code code, tree type,
=======
combine_cond_expr_cond (gimple stmt, enum tree_code code, tree type,
>>>>>>> 3082eeb7
			tree op0, tree op1, bool invariant_only)
{
  tree t;

  gcc_assert (TREE_CODE_CLASS (code) == tcc_comparison);

<<<<<<< HEAD
  t = fold_binary_loc (loc, code, type, op0, op1);
=======
  fold_defer_overflow_warnings ();
  t = fold_binary_loc (gimple_location (stmt), code, type, op0, op1);
>>>>>>> 3082eeb7
  if (!t)
    {
      fold_undefer_overflow_warnings (false, NULL, 0);
      return NULL_TREE;
    }

  /* Require that we got a boolean type out if we put one in.  */
  gcc_assert (TREE_CODE (TREE_TYPE (t)) == TREE_CODE (type));

  /* Canonicalize the combined condition for use in a COND_EXPR.  */
  t = canonicalize_cond_expr_cond (t);

  /* Bail out if we required an invariant but didn't get one.  */
  if (!t || (invariant_only && !is_gimple_min_invariant (t)))
    {
      fold_undefer_overflow_warnings (false, NULL, 0);
      return NULL_TREE;
    }

  fold_undefer_overflow_warnings (!gimple_no_warning_p (stmt), stmt, 0);

  return t;
}

<<<<<<< HEAD
/* Propagate from the ssa name definition statements of COND_EXPR
   in GIMPLE_COND statement STMT into the conditional if that simplifies it.
   Returns zero if no statement was changed, one if there were
   changes and two if cfg_cleanup needs to run.

   This must be kept in sync with forward_propagate_into_cond.  */
=======
/* Combine the comparison OP0 CODE OP1 at LOC with the defining statements
   of its operand.  Return a new comparison tree or NULL_TREE if there
   were no simplifying combines.  */
>>>>>>> 3082eeb7

static tree
forward_propagate_into_comparison_1 (gimple stmt,
				     enum tree_code code, tree type,
				     tree op0, tree op1)
{
<<<<<<< HEAD
  int did_something = 0;
  location_t loc = gimple_location (stmt);

  do {
    tree tmp = NULL_TREE;
    tree name = NULL_TREE, rhs0 = NULL_TREE, rhs1 = NULL_TREE;
    gimple def_stmt;
    bool single_use0_p = false, single_use1_p = false;
    enum tree_code code = gimple_cond_code (stmt);

    /* We can do tree combining on SSA_NAME and comparison expressions.  */
    if (TREE_CODE_CLASS (gimple_cond_code (stmt)) == tcc_comparison)
      {
	/* For comparisons use the first operand, that is likely to
	   simplify comparisons against constants.  */
	if (TREE_CODE (gimple_cond_lhs (stmt)) == SSA_NAME)
	  {
	    name = gimple_cond_lhs (stmt);
	    def_stmt = get_prop_source_stmt (name, false, &single_use0_p);
	    if (def_stmt && can_propagate_from (def_stmt))
	      {
		tree op1 = gimple_cond_rhs (stmt);
		rhs0 = rhs_to_tree (TREE_TYPE (op1), def_stmt);
		tmp = combine_cond_expr_cond (loc, code, boolean_type_node,
					      rhs0, op1, !single_use0_p);
	      }
	  }
	/* If that wasn't successful, try the second operand.  */
	if (tmp == NULL_TREE
	    && TREE_CODE (gimple_cond_rhs (stmt)) == SSA_NAME)
	  {
	    tree op0 = gimple_cond_lhs (stmt);
	    name = gimple_cond_rhs (stmt);
	    def_stmt = get_prop_source_stmt (name, false, &single_use1_p);
	    if (!def_stmt || !can_propagate_from (def_stmt))
	      return did_something;

	    rhs1 = rhs_to_tree (TREE_TYPE (op0), def_stmt);
	    tmp = combine_cond_expr_cond (loc, code, boolean_type_node, op0,
					  rhs1, !single_use1_p);
	  }
	/* If that wasn't successful either, try both operands.  */
	if (tmp == NULL_TREE
	    && rhs0 != NULL_TREE
	    && rhs1 != NULL_TREE)
	  tmp = combine_cond_expr_cond (loc, code, boolean_type_node, rhs0,
					fold_convert_loc (loc,
							  TREE_TYPE (rhs0),
							  rhs1),
					!(single_use0_p && single_use1_p));
      }
=======
  tree tmp = NULL_TREE;
  tree rhs0 = NULL_TREE, rhs1 = NULL_TREE;
  bool single_use0_p = false, single_use1_p = false;
>>>>>>> 3082eeb7

  /* For comparisons use the first operand, that is likely to
     simplify comparisons against constants.  */
  if (TREE_CODE (op0) == SSA_NAME)
    {
      gimple def_stmt = get_prop_source_stmt (op0, false, &single_use0_p);
      if (def_stmt && can_propagate_from (def_stmt))
	{
	  rhs0 = rhs_to_tree (TREE_TYPE (op1), def_stmt);
	  tmp = combine_cond_expr_cond (stmt, code, type,
					rhs0, op1, !single_use0_p);
	  if (tmp)
	    return tmp;
	}
    }

  /* If that wasn't successful, try the second operand.  */
  if (TREE_CODE (op1) == SSA_NAME)
    {
      gimple def_stmt = get_prop_source_stmt (op1, false, &single_use1_p);
      if (def_stmt && can_propagate_from (def_stmt))
	{
	  rhs1 = rhs_to_tree (TREE_TYPE (op0), def_stmt);
	  tmp = combine_cond_expr_cond (stmt, code, type,
					op0, rhs1, !single_use1_p);
	  if (tmp)
	    return tmp;
	}
    }

  /* If that wasn't successful either, try both operands.  */
  if (rhs0 != NULL_TREE
      && rhs1 != NULL_TREE)
    tmp = combine_cond_expr_cond (stmt, code, type,
				  rhs0, rhs1,
				  !(single_use0_p && single_use1_p));

  return tmp;
}

/* Propagate from the ssa name definition statements of the assignment
   from a comparison at *GSI into the conditional if that simplifies it.
   Returns 1 if the stmt was modified and 2 if the CFG needs cleanup,
   otherwise returns 0.  */

static int 
forward_propagate_into_comparison (gimple_stmt_iterator *gsi)
{
  gimple stmt = gsi_stmt (*gsi);
  tree tmp;
  bool cfg_changed = false;
  tree rhs1 = gimple_assign_rhs1 (stmt);
  tree rhs2 = gimple_assign_rhs2 (stmt);

  /* Combine the comparison with defining statements.  */
  tmp = forward_propagate_into_comparison_1 (stmt,
					     gimple_assign_rhs_code (stmt),
					     TREE_TYPE
					       (gimple_assign_lhs (stmt)),
					     rhs1, rhs2);
  if (tmp)
    {
      gimple_assign_set_rhs_from_tree (gsi, tmp);
      fold_stmt_inplace (stmt);
      update_stmt (stmt);

      if (TREE_CODE (rhs1) == SSA_NAME)
	cfg_changed |= remove_prop_source_from_use (rhs1);
      if (TREE_CODE (rhs2) == SSA_NAME)
	cfg_changed |= remove_prop_source_from_use (rhs2);
      return cfg_changed ? 2 : 1;
    }

  return 0;
}

/* Propagate from the ssa name definition statements of COND_EXPR
   in GIMPLE_COND statement STMT into the conditional if that simplifies it.
   Returns zero if no statement was changed, one if there were
   changes and two if cfg_cleanup needs to run.

   This must be kept in sync with forward_propagate_into_cond.  */

static int
forward_propagate_into_gimple_cond (gimple stmt)
{
<<<<<<< HEAD
  gimple stmt = gsi_stmt (*gsi_p);
  location_t loc = gimple_location (stmt);
  int did_something = 0;

  do {
    tree tmp = NULL_TREE;
    tree cond = gimple_assign_rhs1 (stmt);
    tree name, rhs0 = NULL_TREE, rhs1 = NULL_TREE;
    gimple def_stmt;
    bool single_use0_p = false, single_use1_p = false;

    /* We can do tree combining on SSA_NAME and comparison expressions.  */
    if (COMPARISON_CLASS_P (cond)
	&& TREE_CODE (TREE_OPERAND (cond, 0)) == SSA_NAME)
      {
	/* For comparisons use the first operand, that is likely to
	   simplify comparisons against constants.  */
	name = TREE_OPERAND (cond, 0);
	def_stmt = get_prop_source_stmt (name, false, &single_use0_p);
	if (def_stmt && can_propagate_from (def_stmt))
	  {
	    tree op1 = TREE_OPERAND (cond, 1);
	    rhs0 = rhs_to_tree (TREE_TYPE (op1), def_stmt);
	    tmp = combine_cond_expr_cond (loc, TREE_CODE (cond),
					  boolean_type_node,
					  rhs0, op1, !single_use0_p);
	  }
	/* If that wasn't successful, try the second operand.  */
	if (tmp == NULL_TREE
	    && TREE_CODE (TREE_OPERAND (cond, 1)) == SSA_NAME)
	  {
	    tree op0 = TREE_OPERAND (cond, 0);
	    name = TREE_OPERAND (cond, 1);
	    def_stmt = get_prop_source_stmt (name, false, &single_use1_p);
	    if (!def_stmt || !can_propagate_from (def_stmt))
	      return did_something;

	    rhs1 = rhs_to_tree (TREE_TYPE (op0), def_stmt);
	    tmp = combine_cond_expr_cond (loc, TREE_CODE (cond),
					  boolean_type_node,
					  op0, rhs1, !single_use1_p);
	  }
	/* If that wasn't successful either, try both operands.  */
	if (tmp == NULL_TREE
	    && rhs0 != NULL_TREE
	    && rhs1 != NULL_TREE)
	  tmp = combine_cond_expr_cond (loc, TREE_CODE (cond),
					boolean_type_node,
					rhs0,
					fold_convert_loc (loc,
							  TREE_TYPE (rhs0),
							  rhs1),
					!(single_use0_p && single_use1_p));
      }
    else if (TREE_CODE (cond) == SSA_NAME)
      {
	name = cond;
	def_stmt = get_prop_source_stmt (name, true, NULL);
	if (def_stmt || !can_propagate_from (def_stmt))
	  return did_something;

	rhs0 = gimple_assign_rhs1 (def_stmt);
	tmp = combine_cond_expr_cond (loc, NE_EXPR, boolean_type_node, rhs0,
				      build_int_cst (TREE_TYPE (rhs0), 0),
				      false);
      }
=======
  tree tmp;
  enum tree_code code = gimple_cond_code (stmt);
  bool cfg_changed = false;
  tree rhs1 = gimple_cond_lhs (stmt);
  tree rhs2 = gimple_cond_rhs (stmt);

  /* We can do tree combining on SSA_NAME and comparison expressions.  */
  if (TREE_CODE_CLASS (gimple_cond_code (stmt)) != tcc_comparison)
    return 0;

  tmp = forward_propagate_into_comparison_1 (stmt, code,
					     boolean_type_node,
					     rhs1, rhs2);
  if (tmp)
    {
      if (dump_file && tmp)
	{
	  fprintf (dump_file, "  Replaced '");
	  print_gimple_expr (dump_file, stmt, 0, 0);
	  fprintf (dump_file, "' with '");
	  print_generic_expr (dump_file, tmp, 0);
	  fprintf (dump_file, "'\n");
	}

      gimple_cond_set_condition_from_tree (stmt, unshare_expr (tmp));
      update_stmt (stmt);
>>>>>>> 3082eeb7

      if (TREE_CODE (rhs1) == SSA_NAME)
	cfg_changed |= remove_prop_source_from_use (rhs1);
      if (TREE_CODE (rhs2) == SSA_NAME)
	cfg_changed |= remove_prop_source_from_use (rhs2);
      return (cfg_changed || is_gimple_min_invariant (tmp)) ? 2 : 1;
    }

  return 0;
}


/* Propagate from the ssa name definition statements of COND_EXPR
   in the rhs of statement STMT into the conditional if that simplifies it.
   Returns true zero if the stmt was changed.  */

static bool
forward_propagate_into_cond (gimple_stmt_iterator *gsi_p)
{
  gimple stmt = gsi_stmt (*gsi_p);
  tree tmp = NULL_TREE;
  tree cond = gimple_assign_rhs1 (stmt);

  /* We can do tree combining on SSA_NAME and comparison expressions.  */
  if (COMPARISON_CLASS_P (cond))
    tmp = forward_propagate_into_comparison_1 (stmt, TREE_CODE (cond),
					       boolean_type_node,
					       TREE_OPERAND (cond, 0),
					       TREE_OPERAND (cond, 1));
  else if (TREE_CODE (cond) == SSA_NAME)
    {
      tree name = cond;
      gimple def_stmt = get_prop_source_stmt (name, true, NULL);
      if (!def_stmt || !can_propagate_from (def_stmt))
	return 0;

      if (TREE_CODE_CLASS (gimple_assign_rhs_code (def_stmt)) == tcc_comparison)
	tmp = fold_build2_loc (gimple_location (def_stmt),
			       gimple_assign_rhs_code (def_stmt),
			       boolean_type_node,
			       gimple_assign_rhs1 (def_stmt),
			       gimple_assign_rhs2 (def_stmt));
    }

  if (tmp)
    {
      if (dump_file && tmp)
	{
	  fprintf (dump_file, "  Replaced '");
	  print_generic_expr (dump_file, cond, 0);
	  fprintf (dump_file, "' with '");
	  print_generic_expr (dump_file, tmp, 0);
	  fprintf (dump_file, "'\n");
	}

      if (integer_onep (tmp))
	gimple_assign_set_rhs_from_tree (gsi_p, gimple_assign_rhs2 (stmt));
      else if (integer_zerop (tmp))
	gimple_assign_set_rhs_from_tree (gsi_p, gimple_assign_rhs3 (stmt));
      else
	gimple_assign_set_rhs1 (stmt, unshare_expr (tmp));
      stmt = gsi_stmt (*gsi_p);
      update_stmt (stmt);

      return true;
    }

  return 0;
}

/* We've just substituted an ADDR_EXPR into stmt.  Update all the
   relevant data structures to match.  */

static void
tidy_after_forward_propagate_addr (gimple stmt)
{
  /* We may have turned a trapping insn into a non-trapping insn.  */
  if (maybe_clean_or_replace_eh_stmt (stmt, stmt)
      && gimple_purge_dead_eh_edges (gimple_bb (stmt)))
    cfg_changed = true;

  if (TREE_CODE (gimple_assign_rhs1 (stmt)) == ADDR_EXPR)
     recompute_tree_invariant_for_addr_expr (gimple_assign_rhs1 (stmt));
}

/* DEF_RHS contains the address of the 0th element in an array.
   USE_STMT uses type of DEF_RHS to compute the address of an
   arbitrary element within the array.  The (variable) byte offset
   of the element is contained in OFFSET.

   We walk back through the use-def chains of OFFSET to verify that
   it is indeed computing the offset of an element within the array
   and extract the index corresponding to the given byte offset.

   We then try to fold the entire address expression into a form
   &array[index].

   If we are successful, we replace the right hand side of USE_STMT
   with the new address computation.  */

static bool
forward_propagate_addr_into_variable_array_index (tree offset,
						  tree def_rhs,
						  gimple_stmt_iterator *use_stmt_gsi)
{
  tree index, tunit;
  gimple offset_def, use_stmt = gsi_stmt (*use_stmt_gsi);
<<<<<<< HEAD
  tree tmp;

  tunit = TYPE_SIZE_UNIT (TREE_TYPE (TREE_TYPE (def_rhs)));
=======
  tree new_rhs, tmp;

  if (TREE_CODE (TREE_OPERAND (def_rhs, 0)) == ARRAY_REF)
    tunit = TYPE_SIZE_UNIT (TREE_TYPE (TREE_TYPE (def_rhs)));
  else if (TREE_CODE (TREE_TYPE (TREE_OPERAND (def_rhs, 0))) == ARRAY_TYPE)
    tunit = TYPE_SIZE_UNIT (TREE_TYPE (TREE_TYPE (TREE_TYPE (def_rhs))));
  else
    return false;
>>>>>>> 3082eeb7
  if (!host_integerp (tunit, 1))
    return false;

  /* Get the offset's defining statement.  */
  offset_def = SSA_NAME_DEF_STMT (offset);

  /* Try to find an expression for a proper index.  This is either a
     multiplication expression by the element size or just the ssa name we came
     along in case the element size is one. In that case, however, we do not
     allow multiplications because they can be computing index to a higher
     level dimension (PR 37861). */
  if (integer_onep (tunit))
    {
      if (is_gimple_assign (offset_def)
	  && gimple_assign_rhs_code (offset_def) == MULT_EXPR)
	return false;

      index = offset;
    }
  else
    {
      /* The statement which defines OFFSET before type conversion
         must be a simple GIMPLE_ASSIGN.  */
      if (!is_gimple_assign (offset_def))
	return false;

      /* The RHS of the statement which defines OFFSET must be a
	 multiplication of an object by the size of the array elements.
	 This implicitly verifies that the size of the array elements
	 is constant.  */
     if (gimple_assign_rhs_code (offset_def) == MULT_EXPR
	 && TREE_CODE (gimple_assign_rhs2 (offset_def)) == INTEGER_CST
	 && tree_int_cst_equal (gimple_assign_rhs2 (offset_def), tunit))
       {
	 /* The first operand to the MULT_EXPR is the desired index.  */
	 index = gimple_assign_rhs1 (offset_def);
       }
     /* If we have idx * tunit + CST * tunit re-associate that.  */
     else if ((gimple_assign_rhs_code (offset_def) == PLUS_EXPR
	       || gimple_assign_rhs_code (offset_def) == MINUS_EXPR)
	      && TREE_CODE (gimple_assign_rhs1 (offset_def)) == SSA_NAME
	      && TREE_CODE (gimple_assign_rhs2 (offset_def)) == INTEGER_CST
	      && (tmp = div_if_zero_remainder (EXACT_DIV_EXPR,
					       gimple_assign_rhs2 (offset_def),
					       tunit)) != NULL_TREE)
       {
	 gimple offset_def2 = SSA_NAME_DEF_STMT (gimple_assign_rhs1 (offset_def));
	 if (is_gimple_assign (offset_def2)
	     && gimple_assign_rhs_code (offset_def2) == MULT_EXPR
	     && TREE_CODE (gimple_assign_rhs2 (offset_def2)) == INTEGER_CST
	     && tree_int_cst_equal (gimple_assign_rhs2 (offset_def2), tunit))
	   {
	     index = fold_build2 (gimple_assign_rhs_code (offset_def),
				  TREE_TYPE (offset),
				  gimple_assign_rhs1 (offset_def2), tmp);
	   }
	 else
	   return false;
       }
     else
	return false;
    }

  /* Replace the pointer addition with array indexing.  */
  index = force_gimple_operand_gsi (use_stmt_gsi, index, true, NULL_TREE,
				    true, GSI_SAME_STMT);
<<<<<<< HEAD
  gimple_assign_set_rhs_from_tree (use_stmt_gsi, unshare_expr (def_rhs));
=======
  if (TREE_CODE (TREE_OPERAND (def_rhs, 0)) == ARRAY_REF)
    {
      new_rhs = unshare_expr (def_rhs);
      TREE_OPERAND (TREE_OPERAND (new_rhs, 0), 1) = index;
    }
  else
    {
      new_rhs = build4 (ARRAY_REF, TREE_TYPE (TREE_TYPE (TREE_TYPE (def_rhs))),
			unshare_expr (TREE_OPERAND (def_rhs, 0)),
			index, integer_zero_node, NULL_TREE);
      new_rhs = build_fold_addr_expr (new_rhs);
      if (!useless_type_conversion_p (TREE_TYPE (gimple_assign_lhs (use_stmt)),
				      TREE_TYPE (new_rhs)))
	{
	  new_rhs = force_gimple_operand_gsi (use_stmt_gsi, new_rhs, true,
					      NULL_TREE, true, GSI_SAME_STMT);
	  new_rhs = fold_convert (TREE_TYPE (gimple_assign_lhs (use_stmt)),
				  new_rhs);
	}
    }
  gimple_assign_set_rhs_from_tree (use_stmt_gsi, new_rhs);
>>>>>>> 3082eeb7
  use_stmt = gsi_stmt (*use_stmt_gsi);

  /* That should have created gimple, so there is no need to
     record information to undo the propagation.  */
  fold_stmt_inplace (use_stmt);
  tidy_after_forward_propagate_addr (use_stmt);
  return true;
}

/* NAME is a SSA_NAME representing DEF_RHS which is of the form
   ADDR_EXPR <whatever>.

   Try to forward propagate the ADDR_EXPR into the use USE_STMT.
   Often this will allow for removal of an ADDR_EXPR and INDIRECT_REF
   node or for recovery of array indexing from pointer arithmetic.

   Return true if the propagation was successful (the propagation can
   be not totally successful, yet things may have been changed).  */

static bool
forward_propagate_addr_expr_1 (tree name, tree def_rhs,
			       gimple_stmt_iterator *use_stmt_gsi,
			       bool single_use_p)
{
  tree lhs, rhs, rhs2, array_ref;
  gimple use_stmt = gsi_stmt (*use_stmt_gsi);
  enum tree_code rhs_code;
  bool res = true;

  gcc_assert (TREE_CODE (def_rhs) == ADDR_EXPR);

  lhs = gimple_assign_lhs (use_stmt);
  rhs_code = gimple_assign_rhs_code (use_stmt);
  rhs = gimple_assign_rhs1 (use_stmt);

  /* Trivial cases.  The use statement could be a trivial copy or a
     useless conversion.  Recurse to the uses of the lhs as copyprop does
     not copy through different variant pointers and FRE does not catch
     all useless conversions.  Treat the case of a single-use name and
     a conversion to def_rhs type separate, though.  */
  if (TREE_CODE (lhs) == SSA_NAME
      && ((rhs_code == SSA_NAME && rhs == name)
	  || CONVERT_EXPR_CODE_P (rhs_code)))
    {
      /* Only recurse if we don't deal with a single use or we cannot
	 do the propagation to the current statement.  In particular
	 we can end up with a conversion needed for a non-invariant
	 address which we cannot do in a single statement.  */
      if (!single_use_p
	  || (!useless_type_conversion_p (TREE_TYPE (lhs), TREE_TYPE (def_rhs))
	      && (!is_gimple_min_invariant (def_rhs)
		  || (INTEGRAL_TYPE_P (TREE_TYPE (lhs))
		      && POINTER_TYPE_P (TREE_TYPE (def_rhs))
		      && (TYPE_PRECISION (TREE_TYPE (lhs))
			  > TYPE_PRECISION (TREE_TYPE (def_rhs)))))))
	return forward_propagate_addr_expr (lhs, def_rhs);

      gimple_assign_set_rhs1 (use_stmt, unshare_expr (def_rhs));
      if (useless_type_conversion_p (TREE_TYPE (lhs), TREE_TYPE (def_rhs)))
	gimple_assign_set_rhs_code (use_stmt, TREE_CODE (def_rhs));
      else
	gimple_assign_set_rhs_code (use_stmt, NOP_EXPR);
      return true;
    }

<<<<<<< HEAD
=======
  /* Propagate through constant pointer adjustments.  */
  if (TREE_CODE (lhs) == SSA_NAME
      && rhs_code == POINTER_PLUS_EXPR
      && rhs == name
      && TREE_CODE (gimple_assign_rhs2 (use_stmt)) == INTEGER_CST)
    {
      tree new_def_rhs;
      /* As we come here with non-invariant addresses in def_rhs we need
         to make sure we can build a valid constant offsetted address
	 for further propagation.  Simply rely on fold building that
	 and check after the fact.  */
      new_def_rhs = fold_build2 (MEM_REF, TREE_TYPE (TREE_TYPE (rhs)),
				 def_rhs,
				 fold_convert (ptr_type_node,
					       gimple_assign_rhs2 (use_stmt)));
      if (TREE_CODE (new_def_rhs) == MEM_REF
	  && !is_gimple_mem_ref_addr (TREE_OPERAND (new_def_rhs, 0)))
	return false;
      new_def_rhs = build_fold_addr_expr_with_type (new_def_rhs,
						    TREE_TYPE (rhs));

      /* Recurse.  If we could propagate into all uses of lhs do not
	 bother to replace into the current use but just pretend we did.  */
      if (TREE_CODE (new_def_rhs) == ADDR_EXPR
	  && forward_propagate_addr_expr (lhs, new_def_rhs))
	return true;

      if (useless_type_conversion_p (TREE_TYPE (lhs), TREE_TYPE (new_def_rhs)))
	gimple_assign_set_rhs_with_ops (use_stmt_gsi, TREE_CODE (new_def_rhs),
					new_def_rhs, NULL_TREE);
      else if (is_gimple_min_invariant (new_def_rhs))
	gimple_assign_set_rhs_with_ops (use_stmt_gsi, NOP_EXPR,
					new_def_rhs, NULL_TREE);
      else
	return false;
      gcc_assert (gsi_stmt (*use_stmt_gsi) == use_stmt);
      update_stmt (use_stmt);
      return true;
    }

>>>>>>> 3082eeb7
  /* Now strip away any outer COMPONENT_REF/ARRAY_REF nodes from the LHS.
     ADDR_EXPR will not appear on the LHS.  */
  lhs = gimple_assign_lhs (use_stmt);
  while (handled_component_p (lhs))
    lhs = TREE_OPERAND (lhs, 0);

<<<<<<< HEAD
  /* Now see if the LHS node is an INDIRECT_REF using NAME.  If so,
     propagate the ADDR_EXPR into the use of NAME and fold the result.  */
  if (TREE_CODE (lhs) == INDIRECT_REF
      && TREE_OPERAND (lhs, 0) == name)
    {
      if (may_propagate_address_into_dereference (def_rhs, lhs)
	  && (lhsp != gimple_assign_lhs_ptr (use_stmt)
	      || useless_type_conversion_p
	           (TREE_TYPE (TREE_OPERAND (def_rhs, 0)), TREE_TYPE (rhs))))
	{
	  *lhsp = unshare_expr (TREE_OPERAND (def_rhs, 0));
	  fold_stmt_inplace (use_stmt);
	  tidy_after_forward_propagate_addr (use_stmt);

=======
  /* Now see if the LHS node is a MEM_REF using NAME.  If so,
     propagate the ADDR_EXPR into the use of NAME and fold the result.  */
  if (TREE_CODE (lhs) == MEM_REF
      && TREE_OPERAND (lhs, 0) == name)
    {
      tree def_rhs_base;
      HOST_WIDE_INT def_rhs_offset;
      /* If the address is invariant we can always fold it.  */
      if ((def_rhs_base = get_addr_base_and_unit_offset (TREE_OPERAND (def_rhs, 0),
							 &def_rhs_offset)))
	{
	  double_int off = mem_ref_offset (lhs);
	  tree new_ptr;
	  off = double_int_add (off,
				shwi_to_double_int (def_rhs_offset));
	  if (TREE_CODE (def_rhs_base) == MEM_REF)
	    {
	      off = double_int_add (off, mem_ref_offset (def_rhs_base));
	      new_ptr = TREE_OPERAND (def_rhs_base, 0);
	    }
	  else
	    new_ptr = build_fold_addr_expr (def_rhs_base);
	  TREE_OPERAND (lhs, 0) = new_ptr;
	  TREE_OPERAND (lhs, 1)
	    = double_int_to_tree (TREE_TYPE (TREE_OPERAND (lhs, 1)), off);
	  tidy_after_forward_propagate_addr (use_stmt);
>>>>>>> 3082eeb7
	  /* Continue propagating into the RHS if this was not the only use.  */
	  if (single_use_p)
	    return true;
	}
<<<<<<< HEAD
=======
      /* If the LHS is a plain dereference and the value type is the same as
         that of the pointed-to type of the address we can put the
	 dereferenced address on the LHS preserving the original alias-type.  */
      else if (gimple_assign_lhs (use_stmt) == lhs
	       && useless_type_conversion_p
	            (TREE_TYPE (TREE_OPERAND (def_rhs, 0)),
		     TREE_TYPE (gimple_assign_rhs1 (use_stmt))))
	{
	  tree *def_rhs_basep = &TREE_OPERAND (def_rhs, 0);
	  tree new_offset, new_base, saved;
	  while (handled_component_p (*def_rhs_basep))
	    def_rhs_basep = &TREE_OPERAND (*def_rhs_basep, 0);
	  saved = *def_rhs_basep;
	  if (TREE_CODE (*def_rhs_basep) == MEM_REF)
	    {
	      new_base = TREE_OPERAND (*def_rhs_basep, 0);
	      new_offset
		= int_const_binop (PLUS_EXPR, TREE_OPERAND (lhs, 1),
				   TREE_OPERAND (*def_rhs_basep, 1));
	    }
	  else
	    {
	      new_base = build_fold_addr_expr (*def_rhs_basep);
	      new_offset = TREE_OPERAND (lhs, 1);
	    }
	  *def_rhs_basep = build2 (MEM_REF, TREE_TYPE (*def_rhs_basep),
				   new_base, new_offset);
	  TREE_THIS_VOLATILE (*def_rhs_basep) = TREE_THIS_VOLATILE (lhs);
	  TREE_THIS_NOTRAP (*def_rhs_basep) = TREE_THIS_NOTRAP (lhs);
	  gimple_assign_set_lhs (use_stmt,
				 unshare_expr (TREE_OPERAND (def_rhs, 0)));
	  *def_rhs_basep = saved;
	  tidy_after_forward_propagate_addr (use_stmt);
	  /* Continue propagating into the RHS if this was not the
	     only use.  */
	  if (single_use_p)
	    return true;
	}
>>>>>>> 3082eeb7
      else
	/* We can have a struct assignment dereferencing our name twice.
	   Note that we didn't propagate into the lhs to not falsely
	   claim we did when propagating into the rhs.  */
	res = false;
    }

  /* Strip away any outer COMPONENT_REF, ARRAY_REF or ADDR_EXPR
     nodes from the RHS.  */
  rhs = gimple_assign_rhs1 (use_stmt);
  if (TREE_CODE (rhs) == ADDR_EXPR)
    rhs = TREE_OPERAND (rhs, 0);
  while (handled_component_p (rhs))
    rhs = TREE_OPERAND (rhs, 0);

  /* Now see if the RHS node is a MEM_REF using NAME.  If so,
     propagate the ADDR_EXPR into the use of NAME and fold the result.  */
<<<<<<< HEAD
  if (TREE_CODE (rhs) == INDIRECT_REF
      && TREE_OPERAND (rhs, 0) == name
      && may_propagate_address_into_dereference (def_rhs, rhs))
    {
      *rhsp = unshare_expr (TREE_OPERAND (def_rhs, 0));
      fold_stmt_inplace (use_stmt);
      tidy_after_forward_propagate_addr (use_stmt);
      return res;
    }

  /* Now see if the RHS node is an INDIRECT_REF using NAME.  If so,
     propagate the ADDR_EXPR into the use of NAME and try to
     create a VCE and fold the result.  */
  if (TREE_CODE (rhs) == INDIRECT_REF
      && TREE_OPERAND (rhs, 0) == name
      && TYPE_SIZE (TREE_TYPE (rhs))
      && TYPE_SIZE (TREE_TYPE (TREE_OPERAND (def_rhs, 0)))
      /* Function decls should not be used for VCE either as it could be a
         function descriptor that we want and not the actual function code.  */
      && TREE_CODE (TREE_OPERAND (def_rhs, 0)) != FUNCTION_DECL
      /* We should not convert volatile loads to non volatile loads. */
      && !TYPE_VOLATILE (TREE_TYPE (rhs))
      && !TYPE_VOLATILE (TREE_TYPE (TREE_OPERAND (def_rhs, 0)))
      && operand_equal_p (TYPE_SIZE (TREE_TYPE (rhs)),
			  TYPE_SIZE (TREE_TYPE (TREE_OPERAND (def_rhs, 0))), 0)
      /* Make sure we only do TBAA compatible replacements.  */
      && get_alias_set (TREE_OPERAND (def_rhs, 0)) == get_alias_set (rhs))
   {
     tree def_rhs_base, new_rhs = unshare_expr (TREE_OPERAND (def_rhs, 0));
     new_rhs = fold_build1 (VIEW_CONVERT_EXPR, TREE_TYPE (rhs), new_rhs);
     if (TREE_CODE (new_rhs) != VIEW_CONVERT_EXPR)
       {
	 /* If we have folded the VIEW_CONVERT_EXPR then the result is only
	    valid if we can replace the whole rhs of the use statement.  */
	 if (rhs != gimple_assign_rhs1 (use_stmt))
	   return false;
	 new_rhs = force_gimple_operand_gsi (use_stmt_gsi, new_rhs, true, NULL,
					     true, GSI_NEW_STMT);
	 gimple_assign_set_rhs1 (use_stmt, new_rhs);
	 tidy_after_forward_propagate_addr (use_stmt);
	 return res;
       }
     /* If the defining rhs comes from an indirect reference, then do not
        convert into a VIEW_CONVERT_EXPR.  */
     def_rhs_base = TREE_OPERAND (def_rhs, 0);
     while (handled_component_p (def_rhs_base))
       def_rhs_base = TREE_OPERAND (def_rhs_base, 0);
     if (!INDIRECT_REF_P (def_rhs_base))
       {
	 /* We may have arbitrary VIEW_CONVERT_EXPRs in a nested component
	    reference.  Place it there and fold the thing.  */
	 *rhsp = new_rhs;
	 fold_stmt_inplace (use_stmt);
	 tidy_after_forward_propagate_addr (use_stmt);
	 return res;
       }
   }
=======
  if (TREE_CODE (rhs) == MEM_REF
      && TREE_OPERAND (rhs, 0) == name)
    {
      tree def_rhs_base;
      HOST_WIDE_INT def_rhs_offset;
      if ((def_rhs_base = get_addr_base_and_unit_offset (TREE_OPERAND (def_rhs, 0),
							 &def_rhs_offset)))
	{
	  double_int off = mem_ref_offset (rhs);
	  tree new_ptr;
	  off = double_int_add (off,
				shwi_to_double_int (def_rhs_offset));
	  if (TREE_CODE (def_rhs_base) == MEM_REF)
	    {
	      off = double_int_add (off, mem_ref_offset (def_rhs_base));
	      new_ptr = TREE_OPERAND (def_rhs_base, 0);
	    }
	  else
	    new_ptr = build_fold_addr_expr (def_rhs_base);
	  TREE_OPERAND (rhs, 0) = new_ptr;
	  TREE_OPERAND (rhs, 1)
	    = double_int_to_tree (TREE_TYPE (TREE_OPERAND (rhs, 1)), off);
	  fold_stmt_inplace (use_stmt);
	  tidy_after_forward_propagate_addr (use_stmt);
	  return res;
	}
      /* If the RHS is a plain dereference and the value type is the same as
         that of the pointed-to type of the address we can put the
	 dereferenced address on the RHS preserving the original alias-type.  */
      else if (gimple_assign_rhs1 (use_stmt) == rhs
	       && useless_type_conversion_p
		    (TREE_TYPE (gimple_assign_lhs (use_stmt)),
		     TREE_TYPE (TREE_OPERAND (def_rhs, 0))))
	{
	  tree *def_rhs_basep = &TREE_OPERAND (def_rhs, 0);
	  tree new_offset, new_base, saved;
	  while (handled_component_p (*def_rhs_basep))
	    def_rhs_basep = &TREE_OPERAND (*def_rhs_basep, 0);
	  saved = *def_rhs_basep;
	  if (TREE_CODE (*def_rhs_basep) == MEM_REF)
	    {
	      new_base = TREE_OPERAND (*def_rhs_basep, 0);
	      new_offset
		= int_const_binop (PLUS_EXPR, TREE_OPERAND (rhs, 1),
				   TREE_OPERAND (*def_rhs_basep, 1));
	    }
	  else
	    {
	      new_base = build_fold_addr_expr (*def_rhs_basep);
	      new_offset = TREE_OPERAND (rhs, 1);
	    }
	  *def_rhs_basep = build2 (MEM_REF, TREE_TYPE (*def_rhs_basep),
				   new_base, new_offset);
	  TREE_THIS_VOLATILE (*def_rhs_basep) = TREE_THIS_VOLATILE (rhs);
	  TREE_THIS_NOTRAP (*def_rhs_basep) = TREE_THIS_NOTRAP (rhs);
	  gimple_assign_set_rhs1 (use_stmt,
				  unshare_expr (TREE_OPERAND (def_rhs, 0)));
	  *def_rhs_basep = saved;
	  fold_stmt_inplace (use_stmt);
	  tidy_after_forward_propagate_addr (use_stmt);
	  return res;
	}
    }
>>>>>>> 3082eeb7

  /* If the use of the ADDR_EXPR is not a POINTER_PLUS_EXPR, there
     is nothing to do. */
  if (gimple_assign_rhs_code (use_stmt) != POINTER_PLUS_EXPR
      || gimple_assign_rhs1 (use_stmt) != name)
    return false;

  /* The remaining cases are all for turning pointer arithmetic into
     array indexing.  They only apply when we have the address of
     element zero in an array.  If that is not the case then there
     is nothing to do.  */
  array_ref = TREE_OPERAND (def_rhs, 0);
<<<<<<< HEAD
  if (TREE_CODE (array_ref) != ARRAY_REF
      || TREE_CODE (TREE_TYPE (TREE_OPERAND (array_ref, 0))) != ARRAY_TYPE
      || TREE_CODE (TREE_OPERAND (array_ref, 1)) != INTEGER_CST)
    return false;

  rhs2 = gimple_assign_rhs2 (use_stmt);
  /* Try to optimize &x[C1] p+ C2 where C2 is a multiple of the size
     of the elements in X into &x[C1 + C2/element size].  */
  if (TREE_CODE (rhs2) == INTEGER_CST)
    {
      tree new_rhs = maybe_fold_stmt_addition (gimple_location (use_stmt),
	  				       TREE_TYPE (def_rhs),
					       def_rhs, rhs2);
      if (new_rhs)
	{
	  tree type = TREE_TYPE (gimple_assign_lhs (use_stmt));
	  new_rhs = unshare_expr (new_rhs);
	  if (!useless_type_conversion_p (type, TREE_TYPE (new_rhs)))
	    {
	      if (!is_gimple_min_invariant (new_rhs))
		new_rhs = force_gimple_operand_gsi (use_stmt_gsi, new_rhs,
						    true, NULL_TREE,
						    true, GSI_SAME_STMT);
	      new_rhs = fold_convert (type, new_rhs);
	    }
	  gimple_assign_set_rhs_from_tree (use_stmt_gsi, new_rhs);
	  use_stmt = gsi_stmt (*use_stmt_gsi);
	  update_stmt (use_stmt);
	  tidy_after_forward_propagate_addr (use_stmt);
	  return true;
	}
=======
  if ((TREE_CODE (array_ref) != ARRAY_REF
       || TREE_CODE (TREE_TYPE (TREE_OPERAND (array_ref, 0))) != ARRAY_TYPE
       || TREE_CODE (TREE_OPERAND (array_ref, 1)) != INTEGER_CST)
      && TREE_CODE (TREE_TYPE (array_ref)) != ARRAY_TYPE)
    return false;

  rhs2 = gimple_assign_rhs2 (use_stmt);
  /* Optimize &x[C1] p+ C2 to  &x p+ C3 with C3 = C1 * element_size + C2.  */
  if (TREE_CODE (rhs2) == INTEGER_CST)
    {
      tree new_rhs = build1_loc (gimple_location (use_stmt),
				 ADDR_EXPR, TREE_TYPE (def_rhs),
				 fold_build2 (MEM_REF,
					      TREE_TYPE (TREE_TYPE (def_rhs)),
					      unshare_expr (def_rhs),
					      fold_convert (ptr_type_node,
							    rhs2)));
      gimple_assign_set_rhs_from_tree (use_stmt_gsi, new_rhs);
      use_stmt = gsi_stmt (*use_stmt_gsi);
      update_stmt (use_stmt);
      tidy_after_forward_propagate_addr (use_stmt);
      return true;
>>>>>>> 3082eeb7
    }

  /* Try to optimize &x[0] p+ OFFSET where OFFSET is defined by
     converting a multiplication of an index by the size of the
     array elements, then the result is converted into the proper
     type for the arithmetic.  */
  if (TREE_CODE (rhs2) == SSA_NAME
<<<<<<< HEAD
      && integer_zerop (TREE_OPERAND (array_ref, 1))
=======
      && (TREE_CODE (array_ref) != ARRAY_REF
	  || integer_zerop (TREE_OPERAND (array_ref, 1)))
>>>>>>> 3082eeb7
      && useless_type_conversion_p (TREE_TYPE (name), TREE_TYPE (def_rhs))
      /* Avoid problems with IVopts creating PLUS_EXPRs with a
	 different type than their operands.  */
      && useless_type_conversion_p (TREE_TYPE (lhs), TREE_TYPE (def_rhs)))
    return forward_propagate_addr_into_variable_array_index (rhs2, def_rhs,
							     use_stmt_gsi);
  return false;
}

/* STMT is a statement of the form SSA_NAME = ADDR_EXPR <whatever>.

   Try to forward propagate the ADDR_EXPR into all uses of the SSA_NAME.
   Often this will allow for removal of an ADDR_EXPR and INDIRECT_REF
   node or for recovery of array indexing from pointer arithmetic.
   Returns true, if all uses have been propagated into.  */

static bool
forward_propagate_addr_expr (tree name, tree rhs)
{
  int stmt_loop_depth = gimple_bb (SSA_NAME_DEF_STMT (name))->loop_depth;
  imm_use_iterator iter;
  gimple use_stmt;
  bool all = true;
  bool single_use_p = has_single_use (name);

  FOR_EACH_IMM_USE_STMT (use_stmt, iter, name)
    {
      bool result;
      tree use_rhs;

      /* If the use is not in a simple assignment statement, then
	 there is nothing we can do.  */
      if (gimple_code (use_stmt) != GIMPLE_ASSIGN)
	{
	  if (!is_gimple_debug (use_stmt))
	    all = false;
	  continue;
	}

      /* If the use is in a deeper loop nest, then we do not want
	 to propagate non-invariant ADDR_EXPRs into the loop as that
	 is likely adding expression evaluations into the loop.  */
      if (gimple_bb (use_stmt)->loop_depth > stmt_loop_depth
	  && !is_gimple_min_invariant (rhs))
	{
	  all = false;
	  continue;
	}

      {
	gimple_stmt_iterator gsi = gsi_for_stmt (use_stmt);
	result = forward_propagate_addr_expr_1 (name, rhs, &gsi,
						single_use_p);
	/* If the use has moved to a different statement adjust
	   the update machinery for the old statement too.  */
	if (use_stmt != gsi_stmt (gsi))
	  {
	    update_stmt (use_stmt);
	    use_stmt = gsi_stmt (gsi);
	  }

	update_stmt (use_stmt);
      }
      all &= result;

      /* Remove intermediate now unused copy and conversion chains.  */
      use_rhs = gimple_assign_rhs1 (use_stmt);
      if (result
	  && TREE_CODE (gimple_assign_lhs (use_stmt)) == SSA_NAME
	  && TREE_CODE (use_rhs) == SSA_NAME
	  && has_zero_uses (gimple_assign_lhs (use_stmt)))
	{
	  gimple_stmt_iterator gsi = gsi_for_stmt (use_stmt);
	  release_defs (use_stmt);
	  gsi_remove (&gsi, true);
	}
    }

  return all && has_zero_uses (name);
}


/* Forward propagate the comparison defined in STMT like
   cond_1 = x CMP y to uses of the form
     a_1 = (T')cond_1
     a_1 = !cond_1
     a_1 = cond_1 != 0
   Returns true if stmt is now unused.  */

static bool
forward_propagate_comparison (gimple stmt)
{
  tree name = gimple_assign_lhs (stmt);
  gimple use_stmt;
  tree tmp = NULL_TREE;
  gimple_stmt_iterator gsi;
  enum tree_code code;
  tree lhs;

  /* Don't propagate ssa names that occur in abnormal phis.  */
  if ((TREE_CODE (gimple_assign_rhs1 (stmt)) == SSA_NAME
       && SSA_NAME_OCCURS_IN_ABNORMAL_PHI (gimple_assign_rhs1 (stmt)))
      || (TREE_CODE (gimple_assign_rhs2 (stmt)) == SSA_NAME
        && SSA_NAME_OCCURS_IN_ABNORMAL_PHI (gimple_assign_rhs2 (stmt))))
    return false;

  /* Do not un-cse comparisons.  But propagate through copies.  */
  use_stmt = get_prop_dest_stmt (name, &name);
  if (!use_stmt
      || !is_gimple_assign (use_stmt))
    return false;

<<<<<<< HEAD
  /* Conversion of the condition result to another integral type.  */
  if (is_gimple_assign (use_stmt)
      && (CONVERT_EXPR_CODE_P (gimple_assign_rhs_code (use_stmt))
	  || TREE_CODE_CLASS (gimple_assign_rhs_code (use_stmt))
	     == tcc_comparison
          || gimple_assign_rhs_code (use_stmt) == TRUTH_NOT_EXPR)
      && INTEGRAL_TYPE_P (TREE_TYPE (gimple_assign_lhs (use_stmt))))
    {
      tree lhs = gimple_assign_lhs (use_stmt);

      /* We can propagate the condition into a conversion.  */
      if (CONVERT_EXPR_CODE_P (gimple_assign_rhs_code (use_stmt)))
	{
	  /* Avoid using fold here as that may create a COND_EXPR with
	     non-boolean condition as canonical form.  */
	  tmp = build2 (gimple_assign_rhs_code (stmt), TREE_TYPE (lhs),
                        gimple_assign_rhs1 (stmt), gimple_assign_rhs2 (stmt));
	}
      /* We can propagate the condition into X op CST where op
	 is EQ_EXPR or NE_EXPR and CST is either one or zero.  */
      else if (TREE_CODE_CLASS (gimple_assign_rhs_code (use_stmt))
              == tcc_comparison
             && TREE_CODE (gimple_assign_rhs1 (use_stmt)) == SSA_NAME
             && TREE_CODE (gimple_assign_rhs2 (use_stmt)) == INTEGER_CST)
      {
        enum tree_code code = gimple_assign_rhs_code (use_stmt);
        tree cst = gimple_assign_rhs2 (use_stmt);
	tree cond;

	cond = build2 (gimple_assign_rhs_code (stmt),
		       TREE_TYPE (cst),
		       gimple_assign_rhs1 (stmt),
		       gimple_assign_rhs2 (stmt));

        tmp = combine_cond_expr_cond (gimple_location (use_stmt),
				      code, TREE_TYPE (lhs),
				      cond, cst, false);
        if (tmp == NULL_TREE)
          return false;
      }
      /* We can propagate the condition into a statement that
	 computes the logical negation of the comparison result.  */
      else if (gimple_assign_rhs_code (use_stmt) == TRUTH_NOT_EXPR)
	{
	  tree type = TREE_TYPE (gimple_assign_rhs1 (stmt));
	  bool nans = HONOR_NANS (TYPE_MODE (type));
	  enum tree_code code;
	  code = invert_tree_comparison (gimple_assign_rhs_code (stmt), nans);
	  if (code == ERROR_MARK)
	    return false;
=======
  code = gimple_assign_rhs_code (use_stmt);
  lhs = gimple_assign_lhs (use_stmt);
  if (!INTEGRAL_TYPE_P (TREE_TYPE (lhs)))
    return false;
>>>>>>> 3082eeb7

  /* We can propagate the condition into a statement that
     computes the logical negation of the comparison result.  */
  if ((code == BIT_NOT_EXPR
       && TYPE_PRECISION (TREE_TYPE (lhs)) == 1)
      || (code == BIT_XOR_EXPR
	  && integer_onep (gimple_assign_rhs2 (use_stmt))))
    {
      tree type = TREE_TYPE (gimple_assign_rhs1 (stmt));
      bool nans = HONOR_NANS (TYPE_MODE (type));
      enum tree_code inv_code;
      inv_code = invert_tree_comparison (gimple_assign_rhs_code (stmt), nans);
      if (inv_code == ERROR_MARK)
	return false;

      tmp = build2 (inv_code, TREE_TYPE (lhs), gimple_assign_rhs1 (stmt),
		    gimple_assign_rhs2 (stmt));
    }
  else
    return false;

  gsi = gsi_for_stmt (use_stmt);
  gimple_assign_set_rhs_from_tree (&gsi, unshare_expr (tmp));
  use_stmt = gsi_stmt (gsi);
  update_stmt (use_stmt);

  if (dump_file && (dump_flags & TDF_DETAILS))
    {
      fprintf (dump_file, "  Replaced '");
      print_gimple_expr (dump_file, stmt, 0, dump_flags);
      fprintf (dump_file, "' with '");
      print_gimple_expr (dump_file, use_stmt, 0, dump_flags);
      fprintf (dump_file, "'\n");
    }

  /* Remove defining statements.  */
  return remove_prop_source_from_use (name);
}


/* If we have lhs = ~x (STMT), look and see if earlier we had x = ~y.
   If so, we can change STMT into lhs = y which can later be copy
   propagated.  Similarly for negation.

   This could trivially be formulated as a forward propagation
   to immediate uses.  However, we already had an implementation
   from DOM which used backward propagation via the use-def links.

   It turns out that backward propagation is actually faster as
   there's less work to do for each NOT/NEG expression we find.
   Backwards propagation needs to look at the statement in a single
   backlink.  Forward propagation needs to look at potentially more
   than one forward link.

   Returns true when the statement was changed.  */

static bool 
simplify_not_neg_expr (gimple_stmt_iterator *gsi_p)
{
  gimple stmt = gsi_stmt (*gsi_p);
  tree rhs = gimple_assign_rhs1 (stmt);
  gimple rhs_def_stmt = SSA_NAME_DEF_STMT (rhs);

  /* See if the RHS_DEF_STMT has the same form as our statement.  */
  if (is_gimple_assign (rhs_def_stmt)
      && gimple_assign_rhs_code (rhs_def_stmt) == gimple_assign_rhs_code (stmt))
    {
      tree rhs_def_operand = gimple_assign_rhs1 (rhs_def_stmt);

      /* Verify that RHS_DEF_OPERAND is a suitable SSA_NAME.  */
      if (TREE_CODE (rhs_def_operand) == SSA_NAME
	  && ! SSA_NAME_OCCURS_IN_ABNORMAL_PHI (rhs_def_operand))
	{
	  gimple_assign_set_rhs_from_tree (gsi_p, rhs_def_operand);
	  stmt = gsi_stmt (*gsi_p);
	  update_stmt (stmt);
	  return true;
	}
    }

  return false;
}

/* STMT is a SWITCH_EXPR for which we attempt to find equivalent forms of
   the condition which we may be able to optimize better.  */

static bool
simplify_gimple_switch (gimple stmt)
{
  tree cond = gimple_switch_index (stmt);
  tree def, to, ti;
  gimple def_stmt;

  /* The optimization that we really care about is removing unnecessary
     casts.  That will let us do much better in propagating the inferred
     constant at the switch target.  */
  if (TREE_CODE (cond) == SSA_NAME)
    {
      def_stmt = SSA_NAME_DEF_STMT (cond);
      if (is_gimple_assign (def_stmt))
	{
	  if (gimple_assign_rhs_code (def_stmt) == NOP_EXPR)
	    {
	      int need_precision;
	      bool fail;

	      def = gimple_assign_rhs1 (def_stmt);

	      /* ??? Why was Jeff testing this?  We are gimple...  */
	      gcc_checking_assert (is_gimple_val (def));

	      to = TREE_TYPE (cond);
	      ti = TREE_TYPE (def);

	      /* If we have an extension that preserves value, then we
		 can copy the source value into the switch.  */

	      need_precision = TYPE_PRECISION (ti);
	      fail = false;
	      if (! INTEGRAL_TYPE_P (ti))
		fail = true;
	      else if (TYPE_UNSIGNED (to) && !TYPE_UNSIGNED (ti))
		fail = true;
	      else if (!TYPE_UNSIGNED (to) && TYPE_UNSIGNED (ti))
		need_precision += 1;
	      if (TYPE_PRECISION (to) < need_precision)
		fail = true;

	      if (!fail)
		{
		  gimple_switch_set_index (stmt, def);
		  update_stmt (stmt);
		  return true;
		}
	    }
	}
    }

  return false;
}

<<<<<<< HEAD
/* Run bitwise and assignments throug the folder.  If the first argument is an
   ssa name that is itself a result of a typecast of an ADDR_EXPR to an
   integer, feed the ADDR_EXPR to the folder rather than the ssa name.
*/

static void
simplify_bitwise_and (gimple_stmt_iterator *gsi, gimple stmt)
{
  tree res;
  tree arg1 = gimple_assign_rhs1 (stmt);
  tree arg2 = gimple_assign_rhs2 (stmt);

  if (TREE_CODE (arg2) != INTEGER_CST)
    return;

  if (TREE_CODE (arg1) == SSA_NAME && !SSA_NAME_IS_DEFAULT_DEF (arg1))
    {
      gimple def = SSA_NAME_DEF_STMT (arg1);

      if (gimple_assign_cast_p (def)
	  && INTEGRAL_TYPE_P (gimple_expr_type (def)))
	{
	  tree op = gimple_assign_rhs1 (def);

	  if (TREE_CODE (op) == ADDR_EXPR)
	    arg1 = op;
	}
    }

  res = fold_binary_loc (gimple_location (stmt),
		     BIT_AND_EXPR, TREE_TYPE (gimple_assign_lhs (stmt)),
		     arg1, arg2);
  if (res && is_gimple_min_invariant (res))
    {
      gimple_assign_set_rhs_from_tree (gsi, res);
      update_stmt (stmt);
    }
  return;
}

/* Main entry point for the forward propagation optimizer.  */
=======
/* For pointers p2 and p1 return p2 - p1 if the
   difference is known and constant, otherwise return NULL.  */
>>>>>>> 3082eeb7

static tree
constant_pointer_difference (tree p1, tree p2)
{
  int i, j;
#define CPD_ITERATIONS 5
  tree exps[2][CPD_ITERATIONS];
  tree offs[2][CPD_ITERATIONS];
  int cnt[2];

  for (i = 0; i < 2; i++)
    {
      tree p = i ? p1 : p2;
      tree off = size_zero_node;
      gimple stmt;
      enum tree_code code;

      /* For each of p1 and p2 we need to iterate at least
	 twice, to handle ADDR_EXPR directly in p1/p2,
	 SSA_NAME with ADDR_EXPR or POINTER_PLUS_EXPR etc.
	 on definition's stmt RHS.  Iterate a few extra times.  */
      j = 0;
      do
	{
	  if (!POINTER_TYPE_P (TREE_TYPE (p)))
	    break;
	  if (TREE_CODE (p) == ADDR_EXPR)
	    {
	      tree q = TREE_OPERAND (p, 0);
	      HOST_WIDE_INT offset;
	      tree base = get_addr_base_and_unit_offset (q, &offset);
	      if (base)
		{
		  q = base;
		  if (offset)
		    off = size_binop (PLUS_EXPR, off, size_int (offset));
		}
	      if (TREE_CODE (q) == MEM_REF
		  && TREE_CODE (TREE_OPERAND (q, 0)) == SSA_NAME)
		{
		  p = TREE_OPERAND (q, 0);
		  off = size_binop (PLUS_EXPR, off,
				    double_int_to_tree (sizetype,
							mem_ref_offset (q)));
		}
<<<<<<< HEAD
	      else if (gimple_assign_rhs_code (stmt) == POINTER_PLUS_EXPR
		       && is_gimple_min_invariant (rhs))
		{
		  /* Make sure to fold &a[0] + off_1 here.  */
		  fold_stmt_inplace (stmt);
		  update_stmt (stmt);
		  if (gimple_assign_rhs_code (stmt) == POINTER_PLUS_EXPR)
		    gsi_next (&gsi);
		}
	      else if ((gimple_assign_rhs_code (stmt) == BIT_NOT_EXPR
		        || gimple_assign_rhs_code (stmt) == NEGATE_EXPR)
		       && TREE_CODE (rhs) == SSA_NAME)
=======
	      else
>>>>>>> 3082eeb7
		{
		  exps[i][j] = q;
		  offs[i][j++] = off;
		  break;
		}
	    }
	  if (TREE_CODE (p) != SSA_NAME)
	    break;
	  exps[i][j] = p;
	  offs[i][j++] = off;
	  if (j == CPD_ITERATIONS)
	    break;
	  stmt = SSA_NAME_DEF_STMT (p);
	  if (!is_gimple_assign (stmt) || gimple_assign_lhs (stmt) != p)
	    break;
	  code = gimple_assign_rhs_code (stmt);
	  if (code == POINTER_PLUS_EXPR)
	    {
	      if (TREE_CODE (gimple_assign_rhs2 (stmt)) != INTEGER_CST)
		break;
	      off = size_binop (PLUS_EXPR, off, gimple_assign_rhs2 (stmt));
	      p = gimple_assign_rhs1 (stmt);
	    }
	  else if (code == ADDR_EXPR || code == NOP_EXPR)
	    p = gimple_assign_rhs1 (stmt);
	  else
	    break;
	}
      while (1);
      cnt[i] = j;
    }

  for (i = 0; i < cnt[0]; i++)
    for (j = 0; j < cnt[1]; j++)
      if (exps[0][i] == exps[1][j])
	return size_binop (MINUS_EXPR, offs[0][i], offs[1][j]);

  return NULL_TREE;
}

/* *GSI_P is a GIMPLE_CALL to a builtin function.
   Optimize
   memcpy (p, "abcd", 4);
   memset (p + 4, ' ', 3);
   into
   memcpy (p, "abcd   ", 7);
   call if the latter can be stored by pieces during expansion.  */

static bool
simplify_builtin_call (gimple_stmt_iterator *gsi_p, tree callee2)
{
  gimple stmt1, stmt2 = gsi_stmt (*gsi_p);
  tree vuse = gimple_vuse (stmt2);
  if (vuse == NULL)
    return false;
  stmt1 = SSA_NAME_DEF_STMT (vuse);

  switch (DECL_FUNCTION_CODE (callee2))
    {
    case BUILT_IN_MEMSET:
      if (gimple_call_num_args (stmt2) != 3
	  || gimple_call_lhs (stmt2)
	  || CHAR_BIT != 8
	  || BITS_PER_UNIT != 8)
	break;
      else
	{
	  tree callee1;
	  tree ptr1, src1, str1, off1, len1, lhs1;
	  tree ptr2 = gimple_call_arg (stmt2, 0);
	  tree val2 = gimple_call_arg (stmt2, 1);
	  tree len2 = gimple_call_arg (stmt2, 2);
	  tree diff, vdef, new_str_cst;
	  gimple use_stmt;
	  unsigned int ptr1_align;
	  unsigned HOST_WIDE_INT src_len;
	  char *src_buf;
	  use_operand_p use_p;

	  if (!host_integerp (val2, 0)
	      || !host_integerp (len2, 1))
	    break;
	  if (is_gimple_call (stmt1))
	    {
	      /* If first stmt is a call, it needs to be memcpy
		 or mempcpy, with string literal as second argument and
		 constant length.  */
	      callee1 = gimple_call_fndecl (stmt1);
	      if (callee1 == NULL_TREE
		  || DECL_BUILT_IN_CLASS (callee1) != BUILT_IN_NORMAL
		  || gimple_call_num_args (stmt1) != 3)
		break;
	      if (DECL_FUNCTION_CODE (callee1) != BUILT_IN_MEMCPY
		  && DECL_FUNCTION_CODE (callee1) != BUILT_IN_MEMPCPY)
		break;
	      ptr1 = gimple_call_arg (stmt1, 0);
	      src1 = gimple_call_arg (stmt1, 1);
	      len1 = gimple_call_arg (stmt1, 2);
	      lhs1 = gimple_call_lhs (stmt1);
	      if (!host_integerp (len1, 1))
		break;
	      str1 = string_constant (src1, &off1);
	      if (str1 == NULL_TREE)
		break;
	      if (!host_integerp (off1, 1)
		  || compare_tree_int (off1, TREE_STRING_LENGTH (str1) - 1) > 0
		  || compare_tree_int (len1, TREE_STRING_LENGTH (str1)
					     - tree_low_cst (off1, 1)) > 0
		  || TREE_CODE (TREE_TYPE (str1)) != ARRAY_TYPE
		  || TYPE_MODE (TREE_TYPE (TREE_TYPE (str1)))
		     != TYPE_MODE (char_type_node))
		break;
	    }
	  else if (gimple_assign_single_p (stmt1))
	    {
	      /* Otherwise look for length 1 memcpy optimized into
		 assignment.  */
    	      ptr1 = gimple_assign_lhs (stmt1);
	      src1 = gimple_assign_rhs1 (stmt1);
	      if (TREE_CODE (ptr1) != MEM_REF
		  || TYPE_MODE (TREE_TYPE (ptr1)) != TYPE_MODE (char_type_node)
		  || !host_integerp (src1, 0))
		break;
	      ptr1 = build_fold_addr_expr (ptr1);
	      callee1 = NULL_TREE;
	      len1 = size_one_node;
	      lhs1 = NULL_TREE;
	      off1 = size_zero_node;
	      str1 = NULL_TREE;
	    }
	  else
	    break;

	  diff = constant_pointer_difference (ptr1, ptr2);
	  if (diff == NULL && lhs1 != NULL)
	    {
	      diff = constant_pointer_difference (lhs1, ptr2);
	      if (DECL_FUNCTION_CODE (callee1) == BUILT_IN_MEMPCPY
		  && diff != NULL)
		diff = size_binop (PLUS_EXPR, diff,
				   fold_convert (sizetype, len1));
	    }
	  /* If the difference between the second and first destination pointer
	     is not constant, or is bigger than memcpy length, bail out.  */
	  if (diff == NULL
	      || !host_integerp (diff, 1)
	      || tree_int_cst_lt (len1, diff))
	    break;

	  /* Use maximum of difference plus memset length and memcpy length
	     as the new memcpy length, if it is too big, bail out.  */
	  src_len = tree_low_cst (diff, 1);
	  src_len += tree_low_cst (len2, 1);
	  if (src_len < (unsigned HOST_WIDE_INT) tree_low_cst (len1, 1))
	    src_len = tree_low_cst (len1, 1);
	  if (src_len > 1024)
	    break;

	  /* If mempcpy value is used elsewhere, bail out, as mempcpy
	     with bigger length will return different result.  */
	  if (lhs1 != NULL_TREE
	      && DECL_FUNCTION_CODE (callee1) == BUILT_IN_MEMPCPY
	      && (TREE_CODE (lhs1) != SSA_NAME
		  || !single_imm_use (lhs1, &use_p, &use_stmt)
		  || use_stmt != stmt2))
	    break;

	  /* If anything reads memory in between memcpy and memset
	     call, the modified memcpy call might change it.  */
	  vdef = gimple_vdef (stmt1);
	  if (vdef != NULL
	      && (!single_imm_use (vdef, &use_p, &use_stmt)
		  || use_stmt != stmt2))
	    break;

	  ptr1_align = get_pointer_alignment (ptr1);
	  /* Construct the new source string literal.  */
	  src_buf = XALLOCAVEC (char, src_len + 1);
	  if (callee1)
	    memcpy (src_buf,
		    TREE_STRING_POINTER (str1) + tree_low_cst (off1, 1),
		    tree_low_cst (len1, 1));
	  else
	    src_buf[0] = tree_low_cst (src1, 0);
	  memset (src_buf + tree_low_cst (diff, 1),
		  tree_low_cst (val2, 1), tree_low_cst (len2, 1));
	  src_buf[src_len] = '\0';
	  /* Neither builtin_strncpy_read_str nor builtin_memcpy_read_str
	     handle embedded '\0's.  */
	  if (strlen (src_buf) != src_len)
	    break;
	  rtl_profile_for_bb (gimple_bb (stmt2));
	  /* If the new memcpy wouldn't be emitted by storing the literal
	     by pieces, this optimization might enlarge .rodata too much,
	     as commonly used string literals couldn't be shared any
	     longer.  */
	  if (!can_store_by_pieces (src_len,
				    builtin_strncpy_read_str,
				    src_buf, ptr1_align, false))
	    break;

	  new_str_cst = build_string_literal (src_len, src_buf);
	  if (callee1)
	    {
	      /* If STMT1 is a mem{,p}cpy call, adjust it and remove
		 memset call.  */
	      if (lhs1 && DECL_FUNCTION_CODE (callee1) == BUILT_IN_MEMPCPY)
		gimple_call_set_lhs (stmt1, NULL_TREE);
	      gimple_call_set_arg (stmt1, 1, new_str_cst);
	      gimple_call_set_arg (stmt1, 2,
				   build_int_cst (TREE_TYPE (len1), src_len));
	      update_stmt (stmt1);
	      unlink_stmt_vdef (stmt2);
	      gsi_remove (gsi_p, true);
	      release_defs (stmt2);
	      if (lhs1 && DECL_FUNCTION_CODE (callee1) == BUILT_IN_MEMPCPY)
		release_ssa_name (lhs1);
	      return true;
	    }
	  else
	    {
	      /* Otherwise, if STMT1 is length 1 memcpy optimized into
		 assignment, remove STMT1 and change memset call into
		 memcpy call.  */
	      gimple_stmt_iterator gsi = gsi_for_stmt (stmt1);

	      if (!is_gimple_val (ptr1))
		ptr1 = force_gimple_operand_gsi (gsi_p, ptr1, true, NULL_TREE,
						 true, GSI_SAME_STMT);
	      gimple_call_set_fndecl (stmt2, built_in_decls [BUILT_IN_MEMCPY]);
	      gimple_call_set_arg (stmt2, 0, ptr1);
	      gimple_call_set_arg (stmt2, 1, new_str_cst);
	      gimple_call_set_arg (stmt2, 2,
				   build_int_cst (TREE_TYPE (len2), src_len));
	      unlink_stmt_vdef (stmt1);
	      gsi_remove (&gsi, true);
	      release_defs (stmt1);
	      update_stmt (stmt2);
	      return false;
	    }
	}
      break;
    default:
      break;
    }
  return false;
}

/* Checks if expression has type of one-bit precision, or is a known
   truth-valued expression.  */
static bool
truth_valued_ssa_name (tree name)
{
  gimple def;
  tree type = TREE_TYPE (name);

  if (!INTEGRAL_TYPE_P (type))
    return false;
  /* Don't check here for BOOLEAN_TYPE as the precision isn't
     necessarily one and so ~X is not equal to !X.  */
  if (TYPE_PRECISION (type) == 1)
    return true;
  def = SSA_NAME_DEF_STMT (name);
  if (is_gimple_assign (def))
    return truth_value_p (gimple_assign_rhs_code (def));
  return false;
}

/* Helper routine for simplify_bitwise_binary_1 function.
   Return for the SSA name NAME the expression X if it mets condition
   NAME = !X. Otherwise return NULL_TREE.
   Detected patterns for NAME = !X are:
     !X and X == 0 for X with integral type.
     X ^ 1, X != 1,or ~X for X with integral type with precision of one.  */
static tree
lookup_logical_inverted_value (tree name)
{
  tree op1, op2;
  enum tree_code code;
  gimple def;

  /* If name has none-intergal type, or isn't a SSA_NAME, then
     return.  */
  if (TREE_CODE (name) != SSA_NAME
      || !INTEGRAL_TYPE_P (TREE_TYPE (name)))
    return NULL_TREE;
  def = SSA_NAME_DEF_STMT (name);
  if (!is_gimple_assign (def))
    return NULL_TREE;

  code = gimple_assign_rhs_code (def);
  op1 = gimple_assign_rhs1 (def);
  op2 = NULL_TREE;

  /* Get for EQ_EXPR or BIT_XOR_EXPR operation the second operand.
     If CODE isn't an EQ_EXPR, BIT_XOR_EXPR, or BIT_NOT_EXPR, then return.  */
  if (code == EQ_EXPR || code == NE_EXPR
      || code == BIT_XOR_EXPR)
    op2 = gimple_assign_rhs2 (def);

  switch (code)
    {
    case BIT_NOT_EXPR:
      if (truth_valued_ssa_name (name))
	return op1;
      break;
    case EQ_EXPR:
      /* Check if we have X == 0 and X has an integral type.  */
      if (!INTEGRAL_TYPE_P (TREE_TYPE (op1)))
	break;
      if (integer_zerop (op2))
	return op1;
      break;
    case NE_EXPR:
      /* Check if we have X != 1 and X is a truth-valued.  */
      if (!INTEGRAL_TYPE_P (TREE_TYPE (op1)))
	break;
      if (integer_onep (op2) && truth_valued_ssa_name (op1))
	return op1;
      break;
    case BIT_XOR_EXPR:
      /* Check if we have X ^ 1 and X is truth valued.  */
      if (integer_onep (op2) && truth_valued_ssa_name (op1))
	return op1;
      break;
    default:
      break;
    }

  return NULL_TREE;
}

/* Optimize ARG1 CODE ARG2 to a constant for bitwise binary
   operations CODE, if one operand has the logically inverted
   value of the other.  */
static tree
simplify_bitwise_binary_1 (enum tree_code code, tree type,
			   tree arg1, tree arg2)
{
  tree anot;

  /* If CODE isn't a bitwise binary operation, return NULL_TREE.  */
  if (code != BIT_AND_EXPR && code != BIT_IOR_EXPR
      && code != BIT_XOR_EXPR)
    return NULL_TREE;

  /* First check if operands ARG1 and ARG2 are equal.  If so
     return NULL_TREE as this optimization is handled fold_stmt.  */
  if (arg1 == arg2)
    return NULL_TREE;
  /* See if we have in arguments logical-not patterns.  */
  if (((anot = lookup_logical_inverted_value (arg1)) == NULL_TREE
       || anot != arg2)
      && ((anot = lookup_logical_inverted_value (arg2)) == NULL_TREE
	  || anot != arg1))
    return NULL_TREE;

  /* X & !X -> 0.  */
  if (code == BIT_AND_EXPR)
    return fold_convert (type, integer_zero_node);
  /* X | !X -> 1 and X ^ !X -> 1, if X is truth-valued.  */
  if (truth_valued_ssa_name (anot))
    return fold_convert (type, integer_one_node);

  /* ??? Otherwise result is (X != 0 ? X : 1).  not handled.  */
  return NULL_TREE;
}

/* Simplify bitwise binary operations.
   Return true if a transformation applied, otherwise return false.  */

static bool
simplify_bitwise_binary (gimple_stmt_iterator *gsi)
{
  gimple stmt = gsi_stmt (*gsi);
  tree arg1 = gimple_assign_rhs1 (stmt);
  tree arg2 = gimple_assign_rhs2 (stmt);
  enum tree_code code = gimple_assign_rhs_code (stmt);
  tree res;
  gimple def1 = NULL, def2 = NULL;
  tree def1_arg1, def2_arg1;
  enum tree_code def1_code, def2_code;

  def1_code = TREE_CODE (arg1);
  def1_arg1 = arg1;
  if (TREE_CODE (arg1) == SSA_NAME)
    {
      def1 = SSA_NAME_DEF_STMT (arg1);
      if (is_gimple_assign (def1))
	{
	  def1_code = gimple_assign_rhs_code (def1);
	  def1_arg1 = gimple_assign_rhs1 (def1);
	}
    }

  def2_code = TREE_CODE (arg2);
  def2_arg1 = arg2;
  if (TREE_CODE (arg2) == SSA_NAME)
    {
      def2 = SSA_NAME_DEF_STMT (arg2);
      if (is_gimple_assign (def2))
	{
	  def2_code = gimple_assign_rhs_code (def2);
	  def2_arg1 = gimple_assign_rhs1 (def2);
	}
    }

  /* Try to fold (type) X op CST -> (type) (X op ((type-x) CST)).  */
  if (TREE_CODE (arg2) == INTEGER_CST
      && CONVERT_EXPR_CODE_P (def1_code)
      && INTEGRAL_TYPE_P (TREE_TYPE (def1_arg1))
      && int_fits_type_p (arg2, TREE_TYPE (def1_arg1)))
    {
      gimple newop;
      tree tem = create_tmp_reg (TREE_TYPE (def1_arg1), NULL);
      newop =
        gimple_build_assign_with_ops (code, tem, def1_arg1,
				      fold_convert_loc (gimple_location (stmt),
							TREE_TYPE (def1_arg1),
							arg2));
      tem = make_ssa_name (tem, newop);
      gimple_assign_set_lhs (newop, tem);
      gimple_set_location (newop, gimple_location (stmt));
      gsi_insert_before (gsi, newop, GSI_SAME_STMT);
      gimple_assign_set_rhs_with_ops_1 (gsi, NOP_EXPR,
					tem, NULL_TREE, NULL_TREE);
      update_stmt (gsi_stmt (*gsi));
      return true;
    }

  /* For bitwise binary operations apply operand conversions to the
     binary operation result instead of to the operands.  This allows
     to combine successive conversions and bitwise binary operations.  */
  if (CONVERT_EXPR_CODE_P (def1_code)
      && CONVERT_EXPR_CODE_P (def2_code)
      && types_compatible_p (TREE_TYPE (def1_arg1), TREE_TYPE (def2_arg1))
      /* Make sure that the conversion widens the operands, or has same
	 precision,  or that it changes the operation to a bitfield
	 precision.  */
      && ((TYPE_PRECISION (TREE_TYPE (def1_arg1))
	   <= TYPE_PRECISION (TREE_TYPE (arg1)))
	  || (GET_MODE_CLASS (TYPE_MODE (TREE_TYPE (arg1)))
	      != MODE_INT)
	  || (TYPE_PRECISION (TREE_TYPE (arg1))
	      != GET_MODE_PRECISION (TYPE_MODE (TREE_TYPE (arg1))))))
    {
      gimple newop;
      tree tem = create_tmp_reg (TREE_TYPE (def1_arg1),
				 NULL);
      newop = gimple_build_assign_with_ops (code, tem, def1_arg1, def2_arg1);
      tem = make_ssa_name (tem, newop);
      gimple_assign_set_lhs (newop, tem);
      gimple_set_location (newop, gimple_location (stmt));
      gsi_insert_before (gsi, newop, GSI_SAME_STMT);
      gimple_assign_set_rhs_with_ops_1 (gsi, NOP_EXPR,
					tem, NULL_TREE, NULL_TREE);
      update_stmt (gsi_stmt (*gsi));
      return true;
    }

  /* (a | CST1) & CST2  ->  (a & CST2) | (CST1 & CST2).  */
  if (code == BIT_AND_EXPR
      && def1_code == BIT_IOR_EXPR
      && TREE_CODE (arg2) == INTEGER_CST
      && TREE_CODE (gimple_assign_rhs2 (def1)) == INTEGER_CST)
    {
      tree cst = fold_build2 (BIT_AND_EXPR, TREE_TYPE (arg2),
			      arg2, gimple_assign_rhs2 (def1));
      tree tem;
      gimple newop;
      if (integer_zerop (cst))
	{
	  gimple_assign_set_rhs1 (stmt, def1_arg1);
	  update_stmt (stmt);
	  return true;
	}
      tem = create_tmp_reg (TREE_TYPE (arg2), NULL);
      newop = gimple_build_assign_with_ops (BIT_AND_EXPR,
					    tem, def1_arg1, arg2);
      tem = make_ssa_name (tem, newop);
      gimple_assign_set_lhs (newop, tem);
      gimple_set_location (newop, gimple_location (stmt));
      /* Make sure to re-process the new stmt as it's walking upwards.  */
      gsi_insert_before (gsi, newop, GSI_NEW_STMT);
      gimple_assign_set_rhs1 (stmt, tem);
      gimple_assign_set_rhs2 (stmt, cst);
      gimple_assign_set_rhs_code (stmt, BIT_IOR_EXPR);
      update_stmt (stmt);
      return true;
    }

  /* Combine successive equal operations with constants.  */
  if ((code == BIT_AND_EXPR
       || code == BIT_IOR_EXPR
       || code == BIT_XOR_EXPR)
      && def1_code == code 
      && TREE_CODE (arg2) == INTEGER_CST
      && TREE_CODE (gimple_assign_rhs2 (def1)) == INTEGER_CST)
    {
      tree cst = fold_build2 (code, TREE_TYPE (arg2),
			      arg2, gimple_assign_rhs2 (def1));
      gimple_assign_set_rhs1 (stmt, def1_arg1);
      gimple_assign_set_rhs2 (stmt, cst);
      update_stmt (stmt);
      return true;
    }

  /* Canonicalize X ^ ~0 to ~X.  */
  if (code == BIT_XOR_EXPR
      && TREE_CODE (arg2) == INTEGER_CST
      && integer_all_onesp (arg2))
    {
      gimple_assign_set_rhs_with_ops (gsi, BIT_NOT_EXPR, arg1, NULL_TREE);
      gcc_assert (gsi_stmt (*gsi) == stmt);
      update_stmt (stmt);
      return true;
    }

  /* Try simple folding for X op !X, and X op X.  */
  res = simplify_bitwise_binary_1 (code, TREE_TYPE (arg1), arg1, arg2);
  if (res != NULL_TREE)
    {
      gimple_assign_set_rhs_from_tree (gsi, res);
      update_stmt (gsi_stmt (*gsi));
      return true;
    }

  return false;
}


/* Perform re-associations of the plus or minus statement STMT that are
   always permitted.  Returns true if the CFG was changed.  */

static bool
associate_plusminus (gimple stmt)
{
  tree rhs1 = gimple_assign_rhs1 (stmt);
  tree rhs2 = gimple_assign_rhs2 (stmt);
  enum tree_code code = gimple_assign_rhs_code (stmt);
  gimple_stmt_iterator gsi;
  bool changed;

  /* We can't reassociate at all for saturating types.  */
  if (TYPE_SATURATING (TREE_TYPE (rhs1)))
    return false;

  /* First contract negates.  */
  do
    {
      changed = false;

      /* A +- (-B) -> A -+ B.  */
      if (TREE_CODE (rhs2) == SSA_NAME)
	{
	  gimple def_stmt = SSA_NAME_DEF_STMT (rhs2);
	  if (is_gimple_assign (def_stmt)
	      && gimple_assign_rhs_code (def_stmt) == NEGATE_EXPR
	      && can_propagate_from (def_stmt))
	    {
	      code = (code == MINUS_EXPR) ? PLUS_EXPR : MINUS_EXPR;
	      gimple_assign_set_rhs_code (stmt, code);
	      rhs2 = gimple_assign_rhs1 (def_stmt);
	      gimple_assign_set_rhs2 (stmt, rhs2);
	      gimple_set_modified (stmt, true);
	      changed = true;
	    }
	}

      /* (-A) + B -> B - A.  */
      if (TREE_CODE (rhs1) == SSA_NAME
	  && code == PLUS_EXPR)
	{
	  gimple def_stmt = SSA_NAME_DEF_STMT (rhs1);
	  if (is_gimple_assign (def_stmt)
	      && gimple_assign_rhs_code (def_stmt) == NEGATE_EXPR
	      && can_propagate_from (def_stmt))
	    {
	      code = MINUS_EXPR;
	      gimple_assign_set_rhs_code (stmt, code);
	      rhs1 = rhs2;
	      gimple_assign_set_rhs1 (stmt, rhs1);
	      rhs2 = gimple_assign_rhs1 (def_stmt);
	      gimple_assign_set_rhs2 (stmt, rhs2);
	      gimple_set_modified (stmt, true);
	      changed = true;
	    }
	}
    }
  while (changed);

  /* We can't reassociate floating-point or fixed-point plus or minus
     because of saturation to +-Inf.  */
  if (FLOAT_TYPE_P (TREE_TYPE (rhs1))
      || FIXED_POINT_TYPE_P (TREE_TYPE (rhs1)))
    goto out;

  /* Second match patterns that allow contracting a plus-minus pair
     irrespective of overflow issues.

	(A +- B) - A       ->  +- B
	(A +- B) -+ B      ->  A
	(CST +- A) +- CST  ->  CST +- A
	(A + CST) +- CST   ->  A + CST
	~A + A             ->  -1
	~A + 1             ->  -A 
	A - (A +- B)       ->  -+ B
	A +- (B +- A)      ->  +- B
	CST +- (CST +- A)  ->  CST +- A
	CST +- (A +- CST)  ->  CST +- A
	A + ~A             ->  -1

     via commutating the addition and contracting operations to zero
     by reassociation.  */

  gsi = gsi_for_stmt (stmt);
  if (TREE_CODE (rhs1) == SSA_NAME)
    {
      gimple def_stmt = SSA_NAME_DEF_STMT (rhs1);
      if (is_gimple_assign (def_stmt) && can_propagate_from (def_stmt))
	{
	  enum tree_code def_code = gimple_assign_rhs_code (def_stmt);
	  if (def_code == PLUS_EXPR
	      || def_code == MINUS_EXPR)
	    {
	      tree def_rhs1 = gimple_assign_rhs1 (def_stmt);
	      tree def_rhs2 = gimple_assign_rhs2 (def_stmt);
	      if (operand_equal_p (def_rhs1, rhs2, 0)
		  && code == MINUS_EXPR)
		{
		  /* (A +- B) - A -> +- B.  */
		  code = ((def_code == PLUS_EXPR)
			  ? TREE_CODE (def_rhs2) : NEGATE_EXPR);
		  rhs1 = def_rhs2;
		  rhs2 = NULL_TREE;
		  gimple_assign_set_rhs_with_ops (&gsi, code, rhs1, NULL_TREE);
		  gcc_assert (gsi_stmt (gsi) == stmt);
		  gimple_set_modified (stmt, true);
		}
	      else if (operand_equal_p (def_rhs2, rhs2, 0)
		       && code != def_code)
		{
		  /* (A +- B) -+ B -> A.  */
		  code = TREE_CODE (def_rhs1);
		  rhs1 = def_rhs1;
		  rhs2 = NULL_TREE;
		  gimple_assign_set_rhs_with_ops (&gsi, code, rhs1, NULL_TREE);
		  gcc_assert (gsi_stmt (gsi) == stmt);
		  gimple_set_modified (stmt, true);
		}
	      else if (TREE_CODE (rhs2) == INTEGER_CST
		       && TREE_CODE (def_rhs1) == INTEGER_CST)
		{
		  /* (CST +- A) +- CST -> CST +- A.  */
		  tree cst = fold_binary (code, TREE_TYPE (rhs1),
					  def_rhs1, rhs2);
		  if (cst && !TREE_OVERFLOW (cst))
		    {
		      code = def_code;
		      gimple_assign_set_rhs_code (stmt, code);
		      rhs1 = cst;
		      gimple_assign_set_rhs1 (stmt, rhs1);
		      rhs2 = def_rhs2;
		      gimple_assign_set_rhs2 (stmt, rhs2);
		      gimple_set_modified (stmt, true);
		    }
		}
	      else if (TREE_CODE (rhs2) == INTEGER_CST
		       && TREE_CODE (def_rhs2) == INTEGER_CST
		       && def_code == PLUS_EXPR)
		{
		  /* (A + CST) +- CST -> A + CST.  */
		  tree cst = fold_binary (code, TREE_TYPE (rhs1),
					  def_rhs2, rhs2);
		  if (cst && !TREE_OVERFLOW (cst))
		    {
		      code = PLUS_EXPR;
		      gimple_assign_set_rhs_code (stmt, code);
		      rhs1 = def_rhs1;
		      gimple_assign_set_rhs1 (stmt, rhs1);
		      rhs2 = cst;
		      gimple_assign_set_rhs2 (stmt, rhs2);
		      gimple_set_modified (stmt, true);
		    }
		}
	    }
	  else if (def_code == BIT_NOT_EXPR
		   && INTEGRAL_TYPE_P (TREE_TYPE (rhs1)))
	    {
	      tree def_rhs1 = gimple_assign_rhs1 (def_stmt);
	      if (code == PLUS_EXPR
		  && operand_equal_p (def_rhs1, rhs2, 0))
		{
		  /* ~A + A -> -1.  */
		  code = INTEGER_CST;
		  rhs1 = build_int_cst_type (TREE_TYPE (rhs2), -1);
		  rhs2 = NULL_TREE;
		  gimple_assign_set_rhs_with_ops (&gsi, code, rhs1, NULL_TREE);
		  gcc_assert (gsi_stmt (gsi) == stmt);
		  gimple_set_modified (stmt, true);
		}
	      else if (code == PLUS_EXPR
		       && integer_onep (rhs1))
		{
		  /* ~A + 1 -> -A.  */
		  code = NEGATE_EXPR;
		  rhs1 = def_rhs1;
		  rhs2 = NULL_TREE;
		  gimple_assign_set_rhs_with_ops (&gsi, code, rhs1, NULL_TREE);
		  gcc_assert (gsi_stmt (gsi) == stmt);
		  gimple_set_modified (stmt, true);
		}
	    }
	}
    }

  if (rhs2 && TREE_CODE (rhs2) == SSA_NAME)
    {
      gimple def_stmt = SSA_NAME_DEF_STMT (rhs2);
      if (is_gimple_assign (def_stmt) && can_propagate_from (def_stmt))
	{
	  enum tree_code def_code = gimple_assign_rhs_code (def_stmt);
	  if (def_code == PLUS_EXPR
	      || def_code == MINUS_EXPR)
	    {
	      tree def_rhs1 = gimple_assign_rhs1 (def_stmt);
	      tree def_rhs2 = gimple_assign_rhs2 (def_stmt);
	      if (operand_equal_p (def_rhs1, rhs1, 0)
		  && code == MINUS_EXPR)
		{
		  /* A - (A +- B) -> -+ B.  */
		  code = ((def_code == PLUS_EXPR)
			  ? NEGATE_EXPR : TREE_CODE (def_rhs2));
		  rhs1 = def_rhs2;
		  rhs2 = NULL_TREE;
		  gimple_assign_set_rhs_with_ops (&gsi, code, rhs1, NULL_TREE);
		  gcc_assert (gsi_stmt (gsi) == stmt);
		  gimple_set_modified (stmt, true);
		}
	      else if (operand_equal_p (def_rhs2, rhs1, 0)
		       && code != def_code)
		{
		  /* A +- (B +- A) -> +- B.  */
		  code = ((code == PLUS_EXPR)
			  ? TREE_CODE (def_rhs1) : NEGATE_EXPR);
		  rhs1 = def_rhs1;
		  rhs2 = NULL_TREE;
		  gimple_assign_set_rhs_with_ops (&gsi, code, rhs1, NULL_TREE);
		  gcc_assert (gsi_stmt (gsi) == stmt);
		  gimple_set_modified (stmt, true);
		}
	      else if (TREE_CODE (rhs1) == INTEGER_CST
		       && TREE_CODE (def_rhs1) == INTEGER_CST)
		{
		  /* CST +- (CST +- A) -> CST +- A.  */
		  tree cst = fold_binary (code, TREE_TYPE (rhs2),
					  rhs1, def_rhs1);
		  if (cst && !TREE_OVERFLOW (cst))
		    {
		      code = (code == def_code ? PLUS_EXPR : MINUS_EXPR);
		      gimple_assign_set_rhs_code (stmt, code);
		      rhs1 = cst;
		      gimple_assign_set_rhs1 (stmt, rhs1);
		      rhs2 = def_rhs2;
		      gimple_assign_set_rhs2 (stmt, rhs2);
		      gimple_set_modified (stmt, true);
		    }
		}
	      else if (TREE_CODE (rhs1) == INTEGER_CST
		       && TREE_CODE (def_rhs2) == INTEGER_CST)
		{
		  /* CST +- (A +- CST) -> CST +- A.  */
		  tree cst = fold_binary (def_code == code
					  ? PLUS_EXPR : MINUS_EXPR,
					  TREE_TYPE (rhs2),
					  rhs1, def_rhs2);
		  if (cst && !TREE_OVERFLOW (cst))
		    {
		      rhs1 = cst;
		      gimple_assign_set_rhs1 (stmt, rhs1);
		      rhs2 = def_rhs1;
		      gimple_assign_set_rhs2 (stmt, rhs2);
		      gimple_set_modified (stmt, true);
		    }
		}
	    }
	  else if (def_code == BIT_NOT_EXPR
		   && INTEGRAL_TYPE_P (TREE_TYPE (rhs2)))
	    {
	      tree def_rhs1 = gimple_assign_rhs1 (def_stmt);
	      if (code == PLUS_EXPR
		  && operand_equal_p (def_rhs1, rhs1, 0))
		{
		  /* A + ~A -> -1.  */
		  code = INTEGER_CST;
		  rhs1 = build_int_cst_type (TREE_TYPE (rhs1), -1);
		  rhs2 = NULL_TREE;
		  gimple_assign_set_rhs_with_ops (&gsi, code, rhs1, NULL_TREE);
		  gcc_assert (gsi_stmt (gsi) == stmt);
		  gimple_set_modified (stmt, true);
		}
	    }
	}
    }

out:
  if (gimple_modified_p (stmt))
    {
      fold_stmt_inplace (stmt);
      update_stmt (stmt);
      if (maybe_clean_or_replace_eh_stmt (stmt, stmt)
	  && gimple_purge_dead_eh_edges (gimple_bb (stmt)))
	return true;
    }

  return false;
}

/* Combine two conversions in a row for the second conversion at *GSI.
   Returns 1 if there were any changes made, 2 if cfg-cleanup needs to
   run.  Else it returns 0.  */
 
static int
combine_conversions (gimple_stmt_iterator *gsi)
{
  gimple stmt = gsi_stmt (*gsi);
  gimple def_stmt;
  tree op0, lhs;
  enum tree_code code = gimple_assign_rhs_code (stmt);

  gcc_checking_assert (CONVERT_EXPR_CODE_P (code)
		       || code == FLOAT_EXPR
		       || code == FIX_TRUNC_EXPR);

  lhs = gimple_assign_lhs (stmt);
  op0 = gimple_assign_rhs1 (stmt);
  if (useless_type_conversion_p (TREE_TYPE (lhs), TREE_TYPE (op0)))
    {
      gimple_assign_set_rhs_code (stmt, TREE_CODE (op0));
      return 1;
    }

  if (TREE_CODE (op0) != SSA_NAME)
    return 0;

  def_stmt = SSA_NAME_DEF_STMT (op0);
  if (!is_gimple_assign (def_stmt))
    return 0;

  if (CONVERT_EXPR_CODE_P (gimple_assign_rhs_code (def_stmt)))
    {
      tree defop0 = gimple_assign_rhs1 (def_stmt);
      tree type = TREE_TYPE (lhs);
      tree inside_type = TREE_TYPE (defop0);
      tree inter_type = TREE_TYPE (op0);
      int inside_int = INTEGRAL_TYPE_P (inside_type);
      int inside_ptr = POINTER_TYPE_P (inside_type);
      int inside_float = FLOAT_TYPE_P (inside_type);
      int inside_vec = TREE_CODE (inside_type) == VECTOR_TYPE;
      unsigned int inside_prec = TYPE_PRECISION (inside_type);
      int inside_unsignedp = TYPE_UNSIGNED (inside_type);
      int inter_int = INTEGRAL_TYPE_P (inter_type);
      int inter_ptr = POINTER_TYPE_P (inter_type);
      int inter_float = FLOAT_TYPE_P (inter_type);
      int inter_vec = TREE_CODE (inter_type) == VECTOR_TYPE;
      unsigned int inter_prec = TYPE_PRECISION (inter_type);
      int inter_unsignedp = TYPE_UNSIGNED (inter_type);
      int final_int = INTEGRAL_TYPE_P (type);
      int final_ptr = POINTER_TYPE_P (type);
      int final_float = FLOAT_TYPE_P (type);
      int final_vec = TREE_CODE (type) == VECTOR_TYPE;
      unsigned int final_prec = TYPE_PRECISION (type);
      int final_unsignedp = TYPE_UNSIGNED (type);

      /* In addition to the cases of two conversions in a row
	 handled below, if we are converting something to its own
	 type via an object of identical or wider precision, neither
	 conversion is needed.  */
      if (useless_type_conversion_p (type, inside_type)
	  && (((inter_int || inter_ptr) && final_int)
	      || (inter_float && final_float))
	  && inter_prec >= final_prec)
	{
	  gimple_assign_set_rhs1 (stmt, unshare_expr (defop0));
	  gimple_assign_set_rhs_code (stmt, TREE_CODE (defop0));
	  update_stmt (stmt);
	  return remove_prop_source_from_use (op0) ? 2 : 1;
	}

      /* Likewise, if the intermediate and initial types are either both
	 float or both integer, we don't need the middle conversion if the
	 former is wider than the latter and doesn't change the signedness
	 (for integers).  Avoid this if the final type is a pointer since
	 then we sometimes need the middle conversion.  Likewise if the
	 final type has a precision not equal to the size of its mode.  */
      if (((inter_int && inside_int)
	   || (inter_float && inside_float)
	   || (inter_vec && inside_vec))
	  && inter_prec >= inside_prec
	  && (inter_float || inter_vec
	      || inter_unsignedp == inside_unsignedp)
	  && ! (final_prec != GET_MODE_BITSIZE (TYPE_MODE (type))
		&& TYPE_MODE (type) == TYPE_MODE (inter_type))
	  && ! final_ptr
	  && (! final_vec || inter_prec == inside_prec))
	{
	  gimple_assign_set_rhs1 (stmt, defop0);
	  update_stmt (stmt);
	  return remove_prop_source_from_use (op0) ? 2 : 1;
	}

      /* If we have a sign-extension of a zero-extended value, we can
	 replace that by a single zero-extension.  */
      if (inside_int && inter_int && final_int
	  && inside_prec < inter_prec && inter_prec < final_prec
	  && inside_unsignedp && !inter_unsignedp)
	{
	  gimple_assign_set_rhs1 (stmt, defop0);
	  update_stmt (stmt);
	  return remove_prop_source_from_use (op0) ? 2 : 1;
	}

      /* Two conversions in a row are not needed unless:
	 - some conversion is floating-point (overstrict for now), or
	 - some conversion is a vector (overstrict for now), or
	 - the intermediate type is narrower than both initial and
	 final, or
	 - the intermediate type and innermost type differ in signedness,
	 and the outermost type is wider than the intermediate, or
	 - the initial type is a pointer type and the precisions of the
	 intermediate and final types differ, or
	 - the final type is a pointer type and the precisions of the
	 initial and intermediate types differ.  */
      if (! inside_float && ! inter_float && ! final_float
	  && ! inside_vec && ! inter_vec && ! final_vec
	  && (inter_prec >= inside_prec || inter_prec >= final_prec)
	  && ! (inside_int && inter_int
		&& inter_unsignedp != inside_unsignedp
		&& inter_prec < final_prec)
	  && ((inter_unsignedp && inter_prec > inside_prec)
	      == (final_unsignedp && final_prec > inter_prec))
	  && ! (inside_ptr && inter_prec != final_prec)
	  && ! (final_ptr && inside_prec != inter_prec)
	  && ! (final_prec != GET_MODE_BITSIZE (TYPE_MODE (type))
		&& TYPE_MODE (type) == TYPE_MODE (inter_type)))
	{
	  gimple_assign_set_rhs1 (stmt, defop0);
	  update_stmt (stmt);
	  return remove_prop_source_from_use (op0) ? 2 : 1;
	}

      /* A truncation to an unsigned type should be canonicalized as
	 bitwise and of a mask.  */
      if (final_int && inter_int && inside_int
	  && final_prec == inside_prec
	  && final_prec > inter_prec
	  && inter_unsignedp)
	{
	  tree tem;
	  tem = fold_build2 (BIT_AND_EXPR, inside_type,
			     defop0,
			     double_int_to_tree
			       (inside_type, double_int_mask (inter_prec)));
	  if (!useless_type_conversion_p (type, inside_type))
	    {
	      tem = force_gimple_operand_gsi (gsi, tem, true, NULL_TREE, true,
					      GSI_SAME_STMT);
	      gimple_assign_set_rhs1 (stmt, tem);
	    }
	  else
	    gimple_assign_set_rhs_from_tree (gsi, tem);
	  update_stmt (gsi_stmt (*gsi));
	  return 1;
	}
    }

  return 0;
}

/* Main entry point for the forward propagation and statement combine
   optimizer.  */

static unsigned int
ssa_forward_propagate_and_combine (void)
{
  basic_block bb;
  unsigned int todoflags = 0;

  cfg_changed = false;

  FOR_EACH_BB (bb)
    {
      gimple_stmt_iterator gsi, prev;
      bool prev_initialized;

      /* Apply forward propagation to all stmts in the basic-block.
	 Note we update GSI within the loop as necessary.  */
      for (gsi = gsi_start_bb (bb); !gsi_end_p (gsi); )
	{
	  gimple stmt = gsi_stmt (gsi);
	  tree lhs, rhs;
	  enum tree_code code;

	  if (!is_gimple_assign (stmt))
	    {
	      gsi_next (&gsi);
	      continue;
	    }

	  lhs = gimple_assign_lhs (stmt);
	  rhs = gimple_assign_rhs1 (stmt);
	  code = gimple_assign_rhs_code (stmt);
	  if (TREE_CODE (lhs) != SSA_NAME
	      || has_zero_uses (lhs))
	    {
	      gsi_next (&gsi);
	      continue;
	    }

	  /* If this statement sets an SSA_NAME to an address,
	     try to propagate the address into the uses of the SSA_NAME.  */
	  if (code == ADDR_EXPR
	      /* Handle pointer conversions on invariant addresses
		 as well, as this is valid gimple.  */
	      || (CONVERT_EXPR_CODE_P (code)
		  && TREE_CODE (rhs) == ADDR_EXPR
		  && POINTER_TYPE_P (TREE_TYPE (lhs))))
	    {
	      tree base = get_base_address (TREE_OPERAND (rhs, 0));
	      if ((!base
		   || !DECL_P (base)
		   || decl_address_invariant_p (base))
		  && !stmt_references_abnormal_ssa_name (stmt)
		  && forward_propagate_addr_expr (lhs, rhs))
		{
		  release_defs (stmt);
		  todoflags |= TODO_remove_unused_locals;
		  gsi_remove (&gsi, true);
		}
	      else if (gimple_assign_rhs_code (stmt) == BIT_AND_EXPR)
		{
		  simplify_bitwise_and (&gsi, stmt);
		  gsi_next (&gsi);
		}
	      else
		gsi_next (&gsi);
	    }
	  else if (code == POINTER_PLUS_EXPR && can_propagate_from (stmt))
	    {
	      if (TREE_CODE (gimple_assign_rhs2 (stmt)) == INTEGER_CST
		  /* ???  Better adjust the interface to that function
		     instead of building new trees here.  */
		  && forward_propagate_addr_expr
		  (lhs,
		   build1 (ADDR_EXPR,
			   TREE_TYPE (rhs),
			   fold_build2 (MEM_REF,
					TREE_TYPE (TREE_TYPE (rhs)),
					rhs,
					fold_convert
					(ptr_type_node,
					 gimple_assign_rhs2 (stmt))))))
		{
		  release_defs (stmt);
		  todoflags |= TODO_remove_unused_locals;
		  gsi_remove (&gsi, true);
		}
	      else if (is_gimple_min_invariant (rhs))
		{
		  /* Make sure to fold &a[0] + off_1 here.  */
		  fold_stmt_inplace (stmt);
		  update_stmt (stmt);
		  if (gimple_assign_rhs_code (stmt) == POINTER_PLUS_EXPR)
		    gsi_next (&gsi);
		}
	      else
		gsi_next (&gsi);
	    }
	  else if (TREE_CODE_CLASS (code) == tcc_comparison)
	    {
	      if (forward_propagate_comparison (stmt))
	        cfg_changed = true;
	      gsi_next (&gsi);
	    }
	  else
	    gsi_next (&gsi);
	}

      /* Combine stmts with the stmts defining their operands.
	 Note we update GSI within the loop as necessary.  */
      prev_initialized = false;
      for (gsi = gsi_start_bb (bb); !gsi_end_p (gsi);)
	{
	  gimple stmt = gsi_stmt (gsi);
	  bool changed = false;

	  switch (gimple_code (stmt))
	    {
	    case GIMPLE_ASSIGN:
	      {
		tree rhs1 = gimple_assign_rhs1 (stmt);
		enum tree_code code = gimple_assign_rhs_code (stmt);

		if ((code == BIT_NOT_EXPR
		     || code == NEGATE_EXPR)
		    && TREE_CODE (rhs1) == SSA_NAME)
		  changed = simplify_not_neg_expr (&gsi);
		else if (code == COND_EXPR)
		  {
		    /* In this case the entire COND_EXPR is in rhs1. */
		    changed |= forward_propagate_into_cond (&gsi);
		    stmt = gsi_stmt (gsi);
		  }
		else if (TREE_CODE_CLASS (code) == tcc_comparison)
		  {
		    int did_something;
		    did_something = forward_propagate_into_comparison (&gsi);
		    if (did_something == 2)
		      cfg_changed = true;
		    changed = did_something != 0;
		  }
		else if (code == BIT_AND_EXPR
			 || code == BIT_IOR_EXPR
			 || code == BIT_XOR_EXPR)
		  changed = simplify_bitwise_binary (&gsi);
		else if (code == PLUS_EXPR
			 || code == MINUS_EXPR)
		  changed = associate_plusminus (stmt);
		else if (CONVERT_EXPR_CODE_P (code)
			 || code == FLOAT_EXPR
			 || code == FIX_TRUNC_EXPR)
		  {
		    int did_something = combine_conversions (&gsi);
		    if (did_something == 2)
		      cfg_changed = true;
		    changed = did_something != 0;
		  }
		break;
	      }

	    case GIMPLE_SWITCH:
	      changed = simplify_gimple_switch (stmt);
	      break;

	    case GIMPLE_COND:
	      {
		int did_something;
		did_something = forward_propagate_into_gimple_cond (stmt);
		if (did_something == 2)
		  cfg_changed = true;
		changed = did_something != 0;
		break;
	      }

	    case GIMPLE_CALL:
	      {
		tree callee = gimple_call_fndecl (stmt);
		if (callee != NULL_TREE
		    && DECL_BUILT_IN_CLASS (callee) == BUILT_IN_NORMAL)
		  changed = simplify_builtin_call (&gsi, callee);
		break;
	      }

	    default:;
	    }

	  if (changed)
	    {
	      /* If the stmt changed then re-visit it and the statements
		 inserted before it.  */
	      if (!prev_initialized)
		gsi = gsi_start_bb (bb);
	      else
		{
		  gsi = prev;
		  gsi_next (&gsi);
		}
	    }
	  else
	    {
	      prev = gsi;
	      prev_initialized = true;
	      gsi_next (&gsi);
	    }
	}
    }

  if (cfg_changed)
    todoflags |= TODO_cleanup_cfg;

  return todoflags;
}


static bool
gate_forwprop (void)
{
  return flag_tree_forwprop;
}

struct gimple_opt_pass pass_forwprop =
{
 {
  GIMPLE_PASS,
  "forwprop",			/* name */
  gate_forwprop,		/* gate */
  ssa_forward_propagate_and_combine,	/* execute */
  NULL,				/* sub */
  NULL,				/* next */
  0,				/* static_pass_number */
  TV_TREE_FORWPROP,		/* tv_id */
  PROP_cfg | PROP_ssa,		/* properties_required */
  0,				/* properties_provided */
  0,				/* properties_destroyed */
  0,				/* todo_flags_start */
  TODO_ggc_collect
  | TODO_update_ssa
  | TODO_verify_ssa		/* todo_flags_finish */
 }
};<|MERGE_RESOLUTION|>--- conflicted
+++ resolved
@@ -1,10 +1,6 @@
 /* Forward propagation of expressions for single use variables.
-<<<<<<< HEAD
-   Copyright (C) 2004, 2005, 2007, 2008, 2009 Free Software Foundation, Inc.
-=======
    Copyright (C) 2004, 2005, 2007, 2008, 2009, 2010, 2011
    Free Software Foundation, Inc.
->>>>>>> 3082eeb7
 
 This file is part of GCC.
 
@@ -351,15 +347,11 @@
 {
   location_t loc = gimple_location (stmt);
   enum tree_code code = gimple_assign_rhs_code (stmt);
-<<<<<<< HEAD
-  if (get_gimple_rhs_class (code) == GIMPLE_BINARY_RHS)
-=======
   if (get_gimple_rhs_class (code) == GIMPLE_TERNARY_RHS)
     return fold_build3_loc (loc, code, type, gimple_assign_rhs1 (stmt),
 			    gimple_assign_rhs2 (stmt),
 			    gimple_assign_rhs3 (stmt));
   else if (get_gimple_rhs_class (code) == GIMPLE_BINARY_RHS)
->>>>>>> 3082eeb7
     return fold_build2_loc (loc, code, type, gimple_assign_rhs1 (stmt),
 			gimple_assign_rhs2 (stmt));
   else if (get_gimple_rhs_class (code) == GIMPLE_UNARY_RHS)
@@ -377,23 +369,15 @@
    considered simplified.  */
 
 static tree
-<<<<<<< HEAD
-combine_cond_expr_cond (location_t loc, enum tree_code code, tree type,
-=======
 combine_cond_expr_cond (gimple stmt, enum tree_code code, tree type,
->>>>>>> 3082eeb7
 			tree op0, tree op1, bool invariant_only)
 {
   tree t;
 
   gcc_assert (TREE_CODE_CLASS (code) == tcc_comparison);
 
-<<<<<<< HEAD
-  t = fold_binary_loc (loc, code, type, op0, op1);
-=======
   fold_defer_overflow_warnings ();
   t = fold_binary_loc (gimple_location (stmt), code, type, op0, op1);
->>>>>>> 3082eeb7
   if (!t)
     {
       fold_undefer_overflow_warnings (false, NULL, 0);
@@ -418,81 +402,18 @@
   return t;
 }
 
-<<<<<<< HEAD
-/* Propagate from the ssa name definition statements of COND_EXPR
-   in GIMPLE_COND statement STMT into the conditional if that simplifies it.
-   Returns zero if no statement was changed, one if there were
-   changes and two if cfg_cleanup needs to run.
-
-   This must be kept in sync with forward_propagate_into_cond.  */
-=======
 /* Combine the comparison OP0 CODE OP1 at LOC with the defining statements
    of its operand.  Return a new comparison tree or NULL_TREE if there
    were no simplifying combines.  */
->>>>>>> 3082eeb7
 
 static tree
 forward_propagate_into_comparison_1 (gimple stmt,
 				     enum tree_code code, tree type,
 				     tree op0, tree op1)
 {
-<<<<<<< HEAD
-  int did_something = 0;
-  location_t loc = gimple_location (stmt);
-
-  do {
-    tree tmp = NULL_TREE;
-    tree name = NULL_TREE, rhs0 = NULL_TREE, rhs1 = NULL_TREE;
-    gimple def_stmt;
-    bool single_use0_p = false, single_use1_p = false;
-    enum tree_code code = gimple_cond_code (stmt);
-
-    /* We can do tree combining on SSA_NAME and comparison expressions.  */
-    if (TREE_CODE_CLASS (gimple_cond_code (stmt)) == tcc_comparison)
-      {
-	/* For comparisons use the first operand, that is likely to
-	   simplify comparisons against constants.  */
-	if (TREE_CODE (gimple_cond_lhs (stmt)) == SSA_NAME)
-	  {
-	    name = gimple_cond_lhs (stmt);
-	    def_stmt = get_prop_source_stmt (name, false, &single_use0_p);
-	    if (def_stmt && can_propagate_from (def_stmt))
-	      {
-		tree op1 = gimple_cond_rhs (stmt);
-		rhs0 = rhs_to_tree (TREE_TYPE (op1), def_stmt);
-		tmp = combine_cond_expr_cond (loc, code, boolean_type_node,
-					      rhs0, op1, !single_use0_p);
-	      }
-	  }
-	/* If that wasn't successful, try the second operand.  */
-	if (tmp == NULL_TREE
-	    && TREE_CODE (gimple_cond_rhs (stmt)) == SSA_NAME)
-	  {
-	    tree op0 = gimple_cond_lhs (stmt);
-	    name = gimple_cond_rhs (stmt);
-	    def_stmt = get_prop_source_stmt (name, false, &single_use1_p);
-	    if (!def_stmt || !can_propagate_from (def_stmt))
-	      return did_something;
-
-	    rhs1 = rhs_to_tree (TREE_TYPE (op0), def_stmt);
-	    tmp = combine_cond_expr_cond (loc, code, boolean_type_node, op0,
-					  rhs1, !single_use1_p);
-	  }
-	/* If that wasn't successful either, try both operands.  */
-	if (tmp == NULL_TREE
-	    && rhs0 != NULL_TREE
-	    && rhs1 != NULL_TREE)
-	  tmp = combine_cond_expr_cond (loc, code, boolean_type_node, rhs0,
-					fold_convert_loc (loc,
-							  TREE_TYPE (rhs0),
-							  rhs1),
-					!(single_use0_p && single_use1_p));
-      }
-=======
   tree tmp = NULL_TREE;
   tree rhs0 = NULL_TREE, rhs1 = NULL_TREE;
   bool single_use0_p = false, single_use1_p = false;
->>>>>>> 3082eeb7
 
   /* For comparisons use the first operand, that is likely to
      simplify comparisons against constants.  */
@@ -579,74 +500,6 @@
 static int
 forward_propagate_into_gimple_cond (gimple stmt)
 {
-<<<<<<< HEAD
-  gimple stmt = gsi_stmt (*gsi_p);
-  location_t loc = gimple_location (stmt);
-  int did_something = 0;
-
-  do {
-    tree tmp = NULL_TREE;
-    tree cond = gimple_assign_rhs1 (stmt);
-    tree name, rhs0 = NULL_TREE, rhs1 = NULL_TREE;
-    gimple def_stmt;
-    bool single_use0_p = false, single_use1_p = false;
-
-    /* We can do tree combining on SSA_NAME and comparison expressions.  */
-    if (COMPARISON_CLASS_P (cond)
-	&& TREE_CODE (TREE_OPERAND (cond, 0)) == SSA_NAME)
-      {
-	/* For comparisons use the first operand, that is likely to
-	   simplify comparisons against constants.  */
-	name = TREE_OPERAND (cond, 0);
-	def_stmt = get_prop_source_stmt (name, false, &single_use0_p);
-	if (def_stmt && can_propagate_from (def_stmt))
-	  {
-	    tree op1 = TREE_OPERAND (cond, 1);
-	    rhs0 = rhs_to_tree (TREE_TYPE (op1), def_stmt);
-	    tmp = combine_cond_expr_cond (loc, TREE_CODE (cond),
-					  boolean_type_node,
-					  rhs0, op1, !single_use0_p);
-	  }
-	/* If that wasn't successful, try the second operand.  */
-	if (tmp == NULL_TREE
-	    && TREE_CODE (TREE_OPERAND (cond, 1)) == SSA_NAME)
-	  {
-	    tree op0 = TREE_OPERAND (cond, 0);
-	    name = TREE_OPERAND (cond, 1);
-	    def_stmt = get_prop_source_stmt (name, false, &single_use1_p);
-	    if (!def_stmt || !can_propagate_from (def_stmt))
-	      return did_something;
-
-	    rhs1 = rhs_to_tree (TREE_TYPE (op0), def_stmt);
-	    tmp = combine_cond_expr_cond (loc, TREE_CODE (cond),
-					  boolean_type_node,
-					  op0, rhs1, !single_use1_p);
-	  }
-	/* If that wasn't successful either, try both operands.  */
-	if (tmp == NULL_TREE
-	    && rhs0 != NULL_TREE
-	    && rhs1 != NULL_TREE)
-	  tmp = combine_cond_expr_cond (loc, TREE_CODE (cond),
-					boolean_type_node,
-					rhs0,
-					fold_convert_loc (loc,
-							  TREE_TYPE (rhs0),
-							  rhs1),
-					!(single_use0_p && single_use1_p));
-      }
-    else if (TREE_CODE (cond) == SSA_NAME)
-      {
-	name = cond;
-	def_stmt = get_prop_source_stmt (name, true, NULL);
-	if (def_stmt || !can_propagate_from (def_stmt))
-	  return did_something;
-
-	rhs0 = gimple_assign_rhs1 (def_stmt);
-	tmp = combine_cond_expr_cond (loc, NE_EXPR, boolean_type_node, rhs0,
-				      build_int_cst (TREE_TYPE (rhs0), 0),
-				      false);
-      }
-=======
   tree tmp;
   enum tree_code code = gimple_cond_code (stmt);
   bool cfg_changed = false;
@@ -673,7 +526,6 @@
 
       gimple_cond_set_condition_from_tree (stmt, unshare_expr (tmp));
       update_stmt (stmt);
->>>>>>> 3082eeb7
 
       if (TREE_CODE (rhs1) == SSA_NAME)
 	cfg_changed |= remove_prop_source_from_use (rhs1);
@@ -781,11 +633,6 @@
 {
   tree index, tunit;
   gimple offset_def, use_stmt = gsi_stmt (*use_stmt_gsi);
-<<<<<<< HEAD
-  tree tmp;
-
-  tunit = TYPE_SIZE_UNIT (TREE_TYPE (TREE_TYPE (def_rhs)));
-=======
   tree new_rhs, tmp;
 
   if (TREE_CODE (TREE_OPERAND (def_rhs, 0)) == ARRAY_REF)
@@ -794,7 +641,6 @@
     tunit = TYPE_SIZE_UNIT (TREE_TYPE (TREE_TYPE (TREE_TYPE (def_rhs))));
   else
     return false;
->>>>>>> 3082eeb7
   if (!host_integerp (tunit, 1))
     return false;
 
@@ -861,9 +707,6 @@
   /* Replace the pointer addition with array indexing.  */
   index = force_gimple_operand_gsi (use_stmt_gsi, index, true, NULL_TREE,
 				    true, GSI_SAME_STMT);
-<<<<<<< HEAD
-  gimple_assign_set_rhs_from_tree (use_stmt_gsi, unshare_expr (def_rhs));
-=======
   if (TREE_CODE (TREE_OPERAND (def_rhs, 0)) == ARRAY_REF)
     {
       new_rhs = unshare_expr (def_rhs);
@@ -885,7 +728,6 @@
 	}
     }
   gimple_assign_set_rhs_from_tree (use_stmt_gsi, new_rhs);
->>>>>>> 3082eeb7
   use_stmt = gsi_stmt (*use_stmt_gsi);
 
   /* That should have created gimple, so there is no need to
@@ -951,8 +793,6 @@
       return true;
     }
 
-<<<<<<< HEAD
-=======
   /* Propagate through constant pointer adjustments.  */
   if (TREE_CODE (lhs) == SSA_NAME
       && rhs_code == POINTER_PLUS_EXPR
@@ -993,29 +833,12 @@
       return true;
     }
 
->>>>>>> 3082eeb7
   /* Now strip away any outer COMPONENT_REF/ARRAY_REF nodes from the LHS.
      ADDR_EXPR will not appear on the LHS.  */
   lhs = gimple_assign_lhs (use_stmt);
   while (handled_component_p (lhs))
     lhs = TREE_OPERAND (lhs, 0);
 
-<<<<<<< HEAD
-  /* Now see if the LHS node is an INDIRECT_REF using NAME.  If so,
-     propagate the ADDR_EXPR into the use of NAME and fold the result.  */
-  if (TREE_CODE (lhs) == INDIRECT_REF
-      && TREE_OPERAND (lhs, 0) == name)
-    {
-      if (may_propagate_address_into_dereference (def_rhs, lhs)
-	  && (lhsp != gimple_assign_lhs_ptr (use_stmt)
-	      || useless_type_conversion_p
-	           (TREE_TYPE (TREE_OPERAND (def_rhs, 0)), TREE_TYPE (rhs))))
-	{
-	  *lhsp = unshare_expr (TREE_OPERAND (def_rhs, 0));
-	  fold_stmt_inplace (use_stmt);
-	  tidy_after_forward_propagate_addr (use_stmt);
-
-=======
   /* Now see if the LHS node is a MEM_REF using NAME.  If so,
      propagate the ADDR_EXPR into the use of NAME and fold the result.  */
   if (TREE_CODE (lhs) == MEM_REF
@@ -1042,13 +865,10 @@
 	  TREE_OPERAND (lhs, 1)
 	    = double_int_to_tree (TREE_TYPE (TREE_OPERAND (lhs, 1)), off);
 	  tidy_after_forward_propagate_addr (use_stmt);
->>>>>>> 3082eeb7
 	  /* Continue propagating into the RHS if this was not the only use.  */
 	  if (single_use_p)
 	    return true;
 	}
-<<<<<<< HEAD
-=======
       /* If the LHS is a plain dereference and the value type is the same as
          that of the pointed-to type of the address we can put the
 	 dereferenced address on the LHS preserving the original alias-type.  */
@@ -1087,7 +907,6 @@
 	  if (single_use_p)
 	    return true;
 	}
->>>>>>> 3082eeb7
       else
 	/* We can have a struct assignment dereferencing our name twice.
 	   Note that we didn't propagate into the lhs to not falsely
@@ -1105,65 +924,6 @@
 
   /* Now see if the RHS node is a MEM_REF using NAME.  If so,
      propagate the ADDR_EXPR into the use of NAME and fold the result.  */
-<<<<<<< HEAD
-  if (TREE_CODE (rhs) == INDIRECT_REF
-      && TREE_OPERAND (rhs, 0) == name
-      && may_propagate_address_into_dereference (def_rhs, rhs))
-    {
-      *rhsp = unshare_expr (TREE_OPERAND (def_rhs, 0));
-      fold_stmt_inplace (use_stmt);
-      tidy_after_forward_propagate_addr (use_stmt);
-      return res;
-    }
-
-  /* Now see if the RHS node is an INDIRECT_REF using NAME.  If so,
-     propagate the ADDR_EXPR into the use of NAME and try to
-     create a VCE and fold the result.  */
-  if (TREE_CODE (rhs) == INDIRECT_REF
-      && TREE_OPERAND (rhs, 0) == name
-      && TYPE_SIZE (TREE_TYPE (rhs))
-      && TYPE_SIZE (TREE_TYPE (TREE_OPERAND (def_rhs, 0)))
-      /* Function decls should not be used for VCE either as it could be a
-         function descriptor that we want and not the actual function code.  */
-      && TREE_CODE (TREE_OPERAND (def_rhs, 0)) != FUNCTION_DECL
-      /* We should not convert volatile loads to non volatile loads. */
-      && !TYPE_VOLATILE (TREE_TYPE (rhs))
-      && !TYPE_VOLATILE (TREE_TYPE (TREE_OPERAND (def_rhs, 0)))
-      && operand_equal_p (TYPE_SIZE (TREE_TYPE (rhs)),
-			  TYPE_SIZE (TREE_TYPE (TREE_OPERAND (def_rhs, 0))), 0)
-      /* Make sure we only do TBAA compatible replacements.  */
-      && get_alias_set (TREE_OPERAND (def_rhs, 0)) == get_alias_set (rhs))
-   {
-     tree def_rhs_base, new_rhs = unshare_expr (TREE_OPERAND (def_rhs, 0));
-     new_rhs = fold_build1 (VIEW_CONVERT_EXPR, TREE_TYPE (rhs), new_rhs);
-     if (TREE_CODE (new_rhs) != VIEW_CONVERT_EXPR)
-       {
-	 /* If we have folded the VIEW_CONVERT_EXPR then the result is only
-	    valid if we can replace the whole rhs of the use statement.  */
-	 if (rhs != gimple_assign_rhs1 (use_stmt))
-	   return false;
-	 new_rhs = force_gimple_operand_gsi (use_stmt_gsi, new_rhs, true, NULL,
-					     true, GSI_NEW_STMT);
-	 gimple_assign_set_rhs1 (use_stmt, new_rhs);
-	 tidy_after_forward_propagate_addr (use_stmt);
-	 return res;
-       }
-     /* If the defining rhs comes from an indirect reference, then do not
-        convert into a VIEW_CONVERT_EXPR.  */
-     def_rhs_base = TREE_OPERAND (def_rhs, 0);
-     while (handled_component_p (def_rhs_base))
-       def_rhs_base = TREE_OPERAND (def_rhs_base, 0);
-     if (!INDIRECT_REF_P (def_rhs_base))
-       {
-	 /* We may have arbitrary VIEW_CONVERT_EXPRs in a nested component
-	    reference.  Place it there and fold the thing.  */
-	 *rhsp = new_rhs;
-	 fold_stmt_inplace (use_stmt);
-	 tidy_after_forward_propagate_addr (use_stmt);
-	 return res;
-       }
-   }
-=======
   if (TREE_CODE (rhs) == MEM_REF
       && TREE_OPERAND (rhs, 0) == name)
     {
@@ -1227,7 +987,6 @@
 	  return res;
 	}
     }
->>>>>>> 3082eeb7
 
   /* If the use of the ADDR_EXPR is not a POINTER_PLUS_EXPR, there
      is nothing to do. */
@@ -1240,39 +999,6 @@
      element zero in an array.  If that is not the case then there
      is nothing to do.  */
   array_ref = TREE_OPERAND (def_rhs, 0);
-<<<<<<< HEAD
-  if (TREE_CODE (array_ref) != ARRAY_REF
-      || TREE_CODE (TREE_TYPE (TREE_OPERAND (array_ref, 0))) != ARRAY_TYPE
-      || TREE_CODE (TREE_OPERAND (array_ref, 1)) != INTEGER_CST)
-    return false;
-
-  rhs2 = gimple_assign_rhs2 (use_stmt);
-  /* Try to optimize &x[C1] p+ C2 where C2 is a multiple of the size
-     of the elements in X into &x[C1 + C2/element size].  */
-  if (TREE_CODE (rhs2) == INTEGER_CST)
-    {
-      tree new_rhs = maybe_fold_stmt_addition (gimple_location (use_stmt),
-	  				       TREE_TYPE (def_rhs),
-					       def_rhs, rhs2);
-      if (new_rhs)
-	{
-	  tree type = TREE_TYPE (gimple_assign_lhs (use_stmt));
-	  new_rhs = unshare_expr (new_rhs);
-	  if (!useless_type_conversion_p (type, TREE_TYPE (new_rhs)))
-	    {
-	      if (!is_gimple_min_invariant (new_rhs))
-		new_rhs = force_gimple_operand_gsi (use_stmt_gsi, new_rhs,
-						    true, NULL_TREE,
-						    true, GSI_SAME_STMT);
-	      new_rhs = fold_convert (type, new_rhs);
-	    }
-	  gimple_assign_set_rhs_from_tree (use_stmt_gsi, new_rhs);
-	  use_stmt = gsi_stmt (*use_stmt_gsi);
-	  update_stmt (use_stmt);
-	  tidy_after_forward_propagate_addr (use_stmt);
-	  return true;
-	}
-=======
   if ((TREE_CODE (array_ref) != ARRAY_REF
        || TREE_CODE (TREE_TYPE (TREE_OPERAND (array_ref, 0))) != ARRAY_TYPE
        || TREE_CODE (TREE_OPERAND (array_ref, 1)) != INTEGER_CST)
@@ -1295,7 +1021,6 @@
       update_stmt (use_stmt);
       tidy_after_forward_propagate_addr (use_stmt);
       return true;
->>>>>>> 3082eeb7
     }
 
   /* Try to optimize &x[0] p+ OFFSET where OFFSET is defined by
@@ -1303,12 +1028,8 @@
      array elements, then the result is converted into the proper
      type for the arithmetic.  */
   if (TREE_CODE (rhs2) == SSA_NAME
-<<<<<<< HEAD
-      && integer_zerop (TREE_OPERAND (array_ref, 1))
-=======
       && (TREE_CODE (array_ref) != ARRAY_REF
 	  || integer_zerop (TREE_OPERAND (array_ref, 1)))
->>>>>>> 3082eeb7
       && useless_type_conversion_p (TREE_TYPE (name), TREE_TYPE (def_rhs))
       /* Avoid problems with IVopts creating PLUS_EXPRs with a
 	 different type than their operands.  */
@@ -1421,63 +1142,10 @@
       || !is_gimple_assign (use_stmt))
     return false;
 
-<<<<<<< HEAD
-  /* Conversion of the condition result to another integral type.  */
-  if (is_gimple_assign (use_stmt)
-      && (CONVERT_EXPR_CODE_P (gimple_assign_rhs_code (use_stmt))
-	  || TREE_CODE_CLASS (gimple_assign_rhs_code (use_stmt))
-	     == tcc_comparison
-          || gimple_assign_rhs_code (use_stmt) == TRUTH_NOT_EXPR)
-      && INTEGRAL_TYPE_P (TREE_TYPE (gimple_assign_lhs (use_stmt))))
-    {
-      tree lhs = gimple_assign_lhs (use_stmt);
-
-      /* We can propagate the condition into a conversion.  */
-      if (CONVERT_EXPR_CODE_P (gimple_assign_rhs_code (use_stmt)))
-	{
-	  /* Avoid using fold here as that may create a COND_EXPR with
-	     non-boolean condition as canonical form.  */
-	  tmp = build2 (gimple_assign_rhs_code (stmt), TREE_TYPE (lhs),
-                        gimple_assign_rhs1 (stmt), gimple_assign_rhs2 (stmt));
-	}
-      /* We can propagate the condition into X op CST where op
-	 is EQ_EXPR or NE_EXPR and CST is either one or zero.  */
-      else if (TREE_CODE_CLASS (gimple_assign_rhs_code (use_stmt))
-              == tcc_comparison
-             && TREE_CODE (gimple_assign_rhs1 (use_stmt)) == SSA_NAME
-             && TREE_CODE (gimple_assign_rhs2 (use_stmt)) == INTEGER_CST)
-      {
-        enum tree_code code = gimple_assign_rhs_code (use_stmt);
-        tree cst = gimple_assign_rhs2 (use_stmt);
-	tree cond;
-
-	cond = build2 (gimple_assign_rhs_code (stmt),
-		       TREE_TYPE (cst),
-		       gimple_assign_rhs1 (stmt),
-		       gimple_assign_rhs2 (stmt));
-
-        tmp = combine_cond_expr_cond (gimple_location (use_stmt),
-				      code, TREE_TYPE (lhs),
-				      cond, cst, false);
-        if (tmp == NULL_TREE)
-          return false;
-      }
-      /* We can propagate the condition into a statement that
-	 computes the logical negation of the comparison result.  */
-      else if (gimple_assign_rhs_code (use_stmt) == TRUTH_NOT_EXPR)
-	{
-	  tree type = TREE_TYPE (gimple_assign_rhs1 (stmt));
-	  bool nans = HONOR_NANS (TYPE_MODE (type));
-	  enum tree_code code;
-	  code = invert_tree_comparison (gimple_assign_rhs_code (stmt), nans);
-	  if (code == ERROR_MARK)
-	    return false;
-=======
   code = gimple_assign_rhs_code (use_stmt);
   lhs = gimple_assign_lhs (use_stmt);
   if (!INTEGRAL_TYPE_P (TREE_TYPE (lhs)))
     return false;
->>>>>>> 3082eeb7
 
   /* We can propagate the condition into a statement that
      computes the logical negation of the comparison result.  */
@@ -1619,52 +1287,8 @@
   return false;
 }
 
-<<<<<<< HEAD
-/* Run bitwise and assignments throug the folder.  If the first argument is an
-   ssa name that is itself a result of a typecast of an ADDR_EXPR to an
-   integer, feed the ADDR_EXPR to the folder rather than the ssa name.
-*/
-
-static void
-simplify_bitwise_and (gimple_stmt_iterator *gsi, gimple stmt)
-{
-  tree res;
-  tree arg1 = gimple_assign_rhs1 (stmt);
-  tree arg2 = gimple_assign_rhs2 (stmt);
-
-  if (TREE_CODE (arg2) != INTEGER_CST)
-    return;
-
-  if (TREE_CODE (arg1) == SSA_NAME && !SSA_NAME_IS_DEFAULT_DEF (arg1))
-    {
-      gimple def = SSA_NAME_DEF_STMT (arg1);
-
-      if (gimple_assign_cast_p (def)
-	  && INTEGRAL_TYPE_P (gimple_expr_type (def)))
-	{
-	  tree op = gimple_assign_rhs1 (def);
-
-	  if (TREE_CODE (op) == ADDR_EXPR)
-	    arg1 = op;
-	}
-    }
-
-  res = fold_binary_loc (gimple_location (stmt),
-		     BIT_AND_EXPR, TREE_TYPE (gimple_assign_lhs (stmt)),
-		     arg1, arg2);
-  if (res && is_gimple_min_invariant (res))
-    {
-      gimple_assign_set_rhs_from_tree (gsi, res);
-      update_stmt (stmt);
-    }
-  return;
-}
-
-/* Main entry point for the forward propagation optimizer.  */
-=======
 /* For pointers p2 and p1 return p2 - p1 if the
    difference is known and constant, otherwise return NULL.  */
->>>>>>> 3082eeb7
 
 static tree
 constant_pointer_difference (tree p1, tree p2)
@@ -1710,22 +1334,7 @@
 				    double_int_to_tree (sizetype,
 							mem_ref_offset (q)));
 		}
-<<<<<<< HEAD
-	      else if (gimple_assign_rhs_code (stmt) == POINTER_PLUS_EXPR
-		       && is_gimple_min_invariant (rhs))
-		{
-		  /* Make sure to fold &a[0] + off_1 here.  */
-		  fold_stmt_inplace (stmt);
-		  update_stmt (stmt);
-		  if (gimple_assign_rhs_code (stmt) == POINTER_PLUS_EXPR)
-		    gsi_next (&gsi);
-		}
-	      else if ((gimple_assign_rhs_code (stmt) == BIT_NOT_EXPR
-		        || gimple_assign_rhs_code (stmt) == NEGATE_EXPR)
-		       && TREE_CODE (rhs) == SSA_NAME)
-=======
 	      else
->>>>>>> 3082eeb7
 		{
 		  exps[i][j] = q;
 		  offs[i][j++] = off;
@@ -2765,11 +2374,6 @@
 		  todoflags |= TODO_remove_unused_locals;
 		  gsi_remove (&gsi, true);
 		}
-	      else if (gimple_assign_rhs_code (stmt) == BIT_AND_EXPR)
-		{
-		  simplify_bitwise_and (&gsi, stmt);
-		  gsi_next (&gsi);
-		}
 	      else
 		gsi_next (&gsi);
 	    }
