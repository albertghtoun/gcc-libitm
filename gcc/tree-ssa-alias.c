--- conflicted
+++ resolved
@@ -559,11 +559,6 @@
 
 static bool
 aliasing_component_refs_p (tree ref1, tree type1,
-<<<<<<< HEAD
-			   HOST_WIDE_INT offset1, HOST_WIDE_INT max_size1,
-			   tree ref2, tree type2,
-			   HOST_WIDE_INT offset2, HOST_WIDE_INT max_size2)
-=======
 			   alias_set_type ref1_alias_set,
 			   alias_set_type base1_alias_set,
 			   HOST_WIDE_INT offset1, HOST_WIDE_INT max_size1,
@@ -572,7 +567,6 @@
 			   alias_set_type base2_alias_set,
 			   HOST_WIDE_INT offset2, HOST_WIDE_INT max_size2,
 			   bool ref2_is_decl)
->>>>>>> 779871ac
 {
   /* If one reference is a component references through pointers try to find a
      common base and apply offset based disambiguation.  This handles
@@ -617,20 +611,6 @@
       return ranges_overlap_p (offset1, max_size1, offset2, max_size2);
     }
 
-<<<<<<< HEAD
-  /* We haven't found any common base to apply offset-based disambiguation.
-     There are two cases:
-       1. The base access types have the same alias set.  This can happen
-	  in Ada when a function with an unconstrained parameter passed by
-	  reference is called on a constrained object and inlined: the types
-	  have the same alias set but aren't equivalent.  The references may
-	  alias in this case.
-       2. The base access types don't have the same alias set, i.e. one set
-	  is a subset of the other.  We have proved that B1 is not in the
-	  access path B2.path and that B2 is not in the access path B1.path
-	  so the references may not alias.  */
-  return get_alias_set (type1) == get_alias_set (type2);
-=======
   /* If we have two type access paths B1.path1 and B2.path2 they may
      only alias if either B1 is in B2.path2 or B2 is in B1.path1.
      But we can still have a path that goes B1.path1...B2.path2 with
@@ -645,7 +625,6 @@
     return (base2_alias_set == ref1_alias_set
 	    || alias_set_subset_of (base2_alias_set, ref1_alias_set));
   return false;
->>>>>>> 779871ac
 }
 
 /* Return true if two memory references based on the variables BASE1
@@ -786,13 +765,6 @@
   /* Do access-path based disambiguation.  */
   if (ref1 && ref2
       && handled_component_p (ref1)
-<<<<<<< HEAD
-      && handled_component_p (ref2))
-    return aliasing_component_refs_p (ref1, TREE_TYPE (TREE_TYPE (ptr1)),
-				      offset1, max_size1,
-				      ref2, TREE_TYPE (base2),
-				      offset2, max_size2);
-=======
       && handled_component_p (ref2)
       && TREE_CODE (base1) != TARGET_MEM_REF
       && (TREE_CODE (base1) != MEM_REF
@@ -803,7 +775,6 @@
 				      ref2, TREE_TYPE (base2),
 				      ref2_alias_set, base2_alias_set,
 				      offset2, max_size2, true);
->>>>>>> 779871ac
 
   return true;
 }
@@ -937,13 +908,6 @@
   /* Do access-path based disambiguation.  */
   if (ref1 && ref2
       && handled_component_p (ref1)
-<<<<<<< HEAD
-      && handled_component_p (ref2))
-    return aliasing_component_refs_p (ref1, TREE_TYPE (TREE_TYPE (ptr1)),
-				      offset1, max_size1,
-				      ref2, TREE_TYPE (TREE_TYPE (ptr2)),
-				      offset2, max_size2);
-=======
       && handled_component_p (ref2)
       && TREE_CODE (base1) != TARGET_MEM_REF
       && TREE_CODE (base2) != TARGET_MEM_REF
@@ -957,7 +921,6 @@
 				      ref2, TREE_TYPE (ptrtype2),
 				      ref2_alias_set, base2_alias_set,
 				      offset2, max_size2, false);
->>>>>>> 779871ac
 
   return true;
 }
@@ -971,22 +934,6 @@
   HOST_WIDE_INT offset1 = 0, offset2 = 0;
   HOST_WIDE_INT max_size1 = -1, max_size2 = -1;
   bool var1_p, var2_p, ind1_p, ind2_p;
-<<<<<<< HEAD
-  alias_set_type set;
-
-  gcc_assert ((!ref1->ref
-	       || SSA_VAR_P (ref1->ref)
-	       || handled_component_p (ref1->ref)
-	       || INDIRECT_REF_P (ref1->ref)
-	       || TREE_CODE (ref1->ref) == TARGET_MEM_REF
-	       || TREE_CODE (ref1->ref) == CONST_DECL)
-	      && (!ref2->ref
-		  || SSA_VAR_P (ref2->ref)
-		  || handled_component_p (ref2->ref)
-		  || INDIRECT_REF_P (ref2->ref)
-		  || TREE_CODE (ref2->ref) == TARGET_MEM_REF
-		  || TREE_CODE (ref2->ref) == CONST_DECL));
-=======
 
   gcc_checking_assert ((!ref1->ref
 			|| TREE_CODE (ref1->ref) == SSA_NAME
@@ -1002,7 +949,6 @@
 			   || INDIRECT_REF_P (ref2->ref)
 			   || TREE_CODE (ref2->ref) == MEM_REF
 			   || TREE_CODE (ref2->ref) == TARGET_MEM_REF));
->>>>>>> 779871ac
 
   /* Decompose the references into their base objects and the access.  */
   base1 = ao_ref_base (ref1);
@@ -1404,8 +1350,6 @@
 					   size);
 	    return refs_may_alias_p_1 (&dref, ref, false);
 	  }
-<<<<<<< HEAD
-=======
 	/* Allocating memory does not have any side-effects apart from
 	   being the definition point for the pointer.  */
 	case BUILT_IN_MALLOC:
@@ -1429,7 +1373,6 @@
 		return pi->pt.anything || pi->pt.nonlocal;
 	    }
 	  return false;
->>>>>>> 779871ac
 	/* Freeing memory kills the pointed-to memory.  More importantly
 	   the call has to serve as a barrier for moving loads and stores
 	   across it.  */
