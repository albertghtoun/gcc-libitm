--- conflicted
+++ resolved
@@ -145,10 +145,6 @@
 {
   int part;
 
-<<<<<<< HEAD
-  gcc_assert (TREE_CODE (var) == SSA_NAME);
-=======
->>>>>>> 3082eeb7
   part = partition_find (map->var_partition, SSA_NAME_VERSION (var));
   if (map->partition_to_view)
     part = map->partition_to_view[part];
@@ -176,13 +172,8 @@
 static inline int
 basevar_index (var_map map, int partition)
 {
-<<<<<<< HEAD
-  gcc_assert (partition >= 0
-	      && partition <= (int) num_var_partitions (map));
-=======
   gcc_checking_assert (partition >= 0
 	      	       && partition <= (int) num_var_partitions (map));
->>>>>>> 3082eeb7
   return map->partition_to_base_index[partition];
 }
 
