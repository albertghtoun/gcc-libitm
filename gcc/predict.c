--- conflicted
+++ resolved
@@ -171,15 +171,9 @@
     return false;
   if (edge->caller->frequency > NODE_FREQUENCY_UNLIKELY_EXECUTED
       && edge->callee->frequency <= NODE_FREQUENCY_EXECUTED_ONCE)
-<<<<<<< HEAD
     return false;
   if (optimize_size)
     return false;
-=======
-    return false;
-  if (optimize_size)
-    return false;
->>>>>>> 3bd7a983
   if (edge->caller->frequency == NODE_FREQUENCY_HOT)
     return true;
   if (edge->caller->frequency == NODE_FREQUENCY_EXECUTED_ONCE
