--- conflicted
+++ resolved
@@ -116,12 +116,8 @@
       break;
 
     case EXEC_BLOCK:
-<<<<<<< HEAD
-      gfc_free_namespace (p->ext.ns);
-=======
       gfc_free_namespace (p->ext.block.ns);
       gfc_free_association_list (p->ext.block.assoc);
->>>>>>> b56a5220
       break;
 
     case EXEC_COMPCALL:
@@ -133,13 +129,8 @@
 
     case EXEC_SELECT:
     case EXEC_SELECT_TYPE:
-<<<<<<< HEAD
-      if (p->ext.case_list)
-	gfc_free_case_list (p->ext.case_list);
-=======
       if (p->ext.block.case_list)
 	gfc_free_case_list (p->ext.block.case_list);
->>>>>>> b56a5220
       break;
 
     case EXEC_DO:
