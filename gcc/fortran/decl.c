/* Declaration statement matcher
   Copyright (C) 2002, 2004, 2005, 2006, 2007, 2008, 2009, 2010
   Free Software Foundation, Inc.
   Contributed by Andy Vaught

This file is part of GCC.

GCC is free software; you can redistribute it and/or modify it under
the terms of the GNU General Public License as published by the Free
Software Foundation; either version 3, or (at your option) any later
version.

GCC is distributed in the hope that it will be useful, but WITHOUT ANY
WARRANTY; without even the implied warranty of MERCHANTABILITY or
FITNESS FOR A PARTICULAR PURPOSE.  See the GNU General Public License
for more details.

You should have received a copy of the GNU General Public License
along with GCC; see the file COPYING3.  If not see
<http://www.gnu.org/licenses/>.  */

#include "config.h"
#include "system.h"
#include "gfortran.h"
#include "match.h"
#include "parse.h"
#include "flags.h"
#include "constructor.h"

/* Macros to access allocate memory for gfc_data_variable,
   gfc_data_value and gfc_data.  */
#define gfc_get_data_variable() XCNEW (gfc_data_variable)
#define gfc_get_data_value() XCNEW (gfc_data_value)
#define gfc_get_data() XCNEW (gfc_data)


/* This flag is set if an old-style length selector is matched
   during a type-declaration statement.  */

static int old_char_selector;

/* When variables acquire types and attributes from a declaration
   statement, they get them from the following static variables.  The
   first part of a declaration sets these variables and the second
   part copies these into symbol structures.  */

static gfc_typespec current_ts;

static symbol_attribute current_attr;
static gfc_array_spec *current_as;
static int colon_seen;

/* The current binding label (if any).  */
static char curr_binding_label[GFC_MAX_BINDING_LABEL_LEN + 1];
/* Need to know how many identifiers are on the current data declaration
   line in case we're given the BIND(C) attribute with a NAME= specifier.  */
static int num_idents_on_line;
/* Need to know if a NAME= specifier was found during gfc_match_bind_c so we
   can supply a name if the curr_binding_label is nil and NAME= was not.  */
static int has_name_equals = 0;

/* Initializer of the previous enumerator.  */

static gfc_expr *last_initializer;

/* History of all the enumerators is maintained, so that
   kind values of all the enumerators could be updated depending
   upon the maximum initialized value.  */

typedef struct enumerator_history
{
  gfc_symbol *sym;
  gfc_expr *initializer;
  struct enumerator_history *next;
}
enumerator_history;

/* Header of enum history chain.  */

static enumerator_history *enum_history = NULL;

/* Pointer of enum history node containing largest initializer.  */

static enumerator_history *max_enum = NULL;

/* gfc_new_block points to the symbol of a newly matched block.  */

gfc_symbol *gfc_new_block;

bool gfc_matching_function;


/********************* DATA statement subroutines *********************/

static bool in_match_data = false;

bool
gfc_in_match_data (void)
{
  return in_match_data;
}

static void
set_in_match_data (bool set_value)
{
  in_match_data = set_value;
}

/* Free a gfc_data_variable structure and everything beneath it.  */

static void
free_variable (gfc_data_variable *p)
{
  gfc_data_variable *q;

  for (; p; p = q)
    {
      q = p->next;
      gfc_free_expr (p->expr);
      gfc_free_iterator (&p->iter, 0);
      free_variable (p->list);
      gfc_free (p);
    }
}


/* Free a gfc_data_value structure and everything beneath it.  */

static void
free_value (gfc_data_value *p)
{
  gfc_data_value *q;

  for (; p; p = q)
    {
      q = p->next;
      mpz_clear (p->repeat);
      gfc_free_expr (p->expr);
      gfc_free (p);
    }
}


/* Free a list of gfc_data structures.  */

void
gfc_free_data (gfc_data *p)
{
  gfc_data *q;

  for (; p; p = q)
    {
      q = p->next;
      free_variable (p->var);
      free_value (p->value);
      gfc_free (p);
    }
}


/* Free all data in a namespace.  */

static void
gfc_free_data_all (gfc_namespace *ns)
{
  gfc_data *d;

  for (;ns->data;)
    {
      d = ns->data->next;
      gfc_free (ns->data);
      ns->data = d;
    }
}


static match var_element (gfc_data_variable *);

/* Match a list of variables terminated by an iterator and a right
   parenthesis.  */

static match
var_list (gfc_data_variable *parent)
{
  gfc_data_variable *tail, var;
  match m;

  m = var_element (&var);
  if (m == MATCH_ERROR)
    return MATCH_ERROR;
  if (m == MATCH_NO)
    goto syntax;

  tail = gfc_get_data_variable ();
  *tail = var;

  parent->list = tail;

  for (;;)
    {
      if (gfc_match_char (',') != MATCH_YES)
	goto syntax;

      m = gfc_match_iterator (&parent->iter, 1);
      if (m == MATCH_YES)
	break;
      if (m == MATCH_ERROR)
	return MATCH_ERROR;

      m = var_element (&var);
      if (m == MATCH_ERROR)
	return MATCH_ERROR;
      if (m == MATCH_NO)
	goto syntax;

      tail->next = gfc_get_data_variable ();
      tail = tail->next;

      *tail = var;
    }

  if (gfc_match_char (')') != MATCH_YES)
    goto syntax;
  return MATCH_YES;

syntax:
  gfc_syntax_error (ST_DATA);
  return MATCH_ERROR;
}


/* Match a single element in a data variable list, which can be a
   variable-iterator list.  */

static match
var_element (gfc_data_variable *new_var)
{
  match m;
  gfc_symbol *sym;

  memset (new_var, 0, sizeof (gfc_data_variable));

  if (gfc_match_char ('(') == MATCH_YES)
    return var_list (new_var);

  m = gfc_match_variable (&new_var->expr, 0);
  if (m != MATCH_YES)
    return m;

  sym = new_var->expr->symtree->n.sym;

  /* Symbol should already have an associated type.  */
  if (gfc_check_symbol_typed (sym, gfc_current_ns,
			      false, gfc_current_locus) == FAILURE)
    return MATCH_ERROR;

  if (!sym->attr.function && gfc_current_ns->parent
      && gfc_current_ns->parent == sym->ns)
    {
      gfc_error ("Host associated variable '%s' may not be in the DATA "
		 "statement at %C", sym->name);
      return MATCH_ERROR;
    }

  if (gfc_current_state () != COMP_BLOCK_DATA
      && sym->attr.in_common
      && gfc_notify_std (GFC_STD_GNU, "Extension: initialization of "
			 "common block variable '%s' in DATA statement at %C",
			 sym->name) == FAILURE)
    return MATCH_ERROR;

  if (gfc_add_data (&sym->attr, sym->name, &new_var->expr->where) == FAILURE)
    return MATCH_ERROR;

  return MATCH_YES;
}


/* Match the top-level list of data variables.  */

static match
top_var_list (gfc_data *d)
{
  gfc_data_variable var, *tail, *new_var;
  match m;

  tail = NULL;

  for (;;)
    {
      m = var_element (&var);
      if (m == MATCH_NO)
	goto syntax;
      if (m == MATCH_ERROR)
	return MATCH_ERROR;

      new_var = gfc_get_data_variable ();
      *new_var = var;

      if (tail == NULL)
	d->var = new_var;
      else
	tail->next = new_var;

      tail = new_var;

      if (gfc_match_char ('/') == MATCH_YES)
	break;
      if (gfc_match_char (',') != MATCH_YES)
	goto syntax;
    }

  return MATCH_YES;

syntax:
  gfc_syntax_error (ST_DATA);
  gfc_free_data_all (gfc_current_ns);
  return MATCH_ERROR;
}


static match
match_data_constant (gfc_expr **result)
{
  char name[GFC_MAX_SYMBOL_LEN + 1];
  gfc_symbol *sym;
  gfc_expr *expr;
  match m;
  locus old_loc;

  m = gfc_match_literal_constant (&expr, 1);
  if (m == MATCH_YES)
    {
      *result = expr;
      return MATCH_YES;
    }

  if (m == MATCH_ERROR)
    return MATCH_ERROR;

  m = gfc_match_null (result);
  if (m != MATCH_NO)
    return m;

  old_loc = gfc_current_locus;

  /* Should this be a structure component, try to match it
     before matching a name.  */
  m = gfc_match_rvalue (result);
  if (m == MATCH_ERROR)
    return m;

  if (m == MATCH_YES && (*result)->expr_type == EXPR_STRUCTURE)
    {
      if (gfc_simplify_expr (*result, 0) == FAILURE)
	m = MATCH_ERROR;
      return m;
    }

  gfc_current_locus = old_loc;

  m = gfc_match_name (name);
  if (m != MATCH_YES)
    return m;

  if (gfc_find_symbol (name, NULL, 1, &sym))
    return MATCH_ERROR;

  if (sym == NULL
      || (sym->attr.flavor != FL_PARAMETER && sym->attr.flavor != FL_DERIVED))
    {
      gfc_error ("Symbol '%s' must be a PARAMETER in DATA statement at %C",
		 name);
      return MATCH_ERROR;
    }
  else if (sym->attr.flavor == FL_DERIVED)
    return gfc_match_structure_constructor (sym, result, false);

  /* Check to see if the value is an initialization array expression.  */
  if (sym->value->expr_type == EXPR_ARRAY)
    {
      gfc_current_locus = old_loc;

      m = gfc_match_init_expr (result);
      if (m == MATCH_ERROR)
	return m;

      if (m == MATCH_YES)
	{
	  if (gfc_simplify_expr (*result, 0) == FAILURE)
	    m = MATCH_ERROR;

	  if ((*result)->expr_type == EXPR_CONSTANT)
	    return m;
          else
	    {
	      gfc_error ("Invalid initializer %s in Data statement at %C", name);
	      return MATCH_ERROR;
	    }
	}
    }

  *result = gfc_copy_expr (sym->value);
  return MATCH_YES;
}


/* Match a list of values in a DATA statement.  The leading '/' has
   already been seen at this point.  */

static match
top_val_list (gfc_data *data)
{
  gfc_data_value *new_val, *tail;
  gfc_expr *expr;
  match m;

  tail = NULL;

  for (;;)
    {
      m = match_data_constant (&expr);
      if (m == MATCH_NO)
	goto syntax;
      if (m == MATCH_ERROR)
	return MATCH_ERROR;

      new_val = gfc_get_data_value ();
      mpz_init (new_val->repeat);

      if (tail == NULL)
	data->value = new_val;
      else
	tail->next = new_val;

      tail = new_val;

      if (expr->ts.type != BT_INTEGER || gfc_match_char ('*') != MATCH_YES)
	{
	  tail->expr = expr;
	  mpz_set_ui (tail->repeat, 1);
	}
      else
	{
	  if (expr->ts.type == BT_INTEGER)
	    mpz_set (tail->repeat, expr->value.integer);
	  gfc_free_expr (expr);

	  m = match_data_constant (&tail->expr);
	  if (m == MATCH_NO)
	    goto syntax;
	  if (m == MATCH_ERROR)
	    return MATCH_ERROR;
	}

      if (gfc_match_char ('/') == MATCH_YES)
	break;
      if (gfc_match_char (',') == MATCH_NO)
	goto syntax;
    }

  return MATCH_YES;

syntax:
  gfc_syntax_error (ST_DATA);
  gfc_free_data_all (gfc_current_ns);
  return MATCH_ERROR;
}


/* Matches an old style initialization.  */

static match
match_old_style_init (const char *name)
{
  match m;
  gfc_symtree *st;
  gfc_symbol *sym;
  gfc_data *newdata;

  /* Set up data structure to hold initializers.  */
  gfc_find_sym_tree (name, NULL, 0, &st);
  sym = st->n.sym;

  newdata = gfc_get_data ();
  newdata->var = gfc_get_data_variable ();
  newdata->var->expr = gfc_get_variable_expr (st);
  newdata->where = gfc_current_locus;

  /* Match initial value list. This also eats the terminal '/'.  */
  m = top_val_list (newdata);
  if (m != MATCH_YES)
    {
      gfc_free (newdata);
      return m;
    }

  if (gfc_pure (NULL))
    {
      gfc_error ("Initialization at %C is not allowed in a PURE procedure");
      gfc_free (newdata);
      return MATCH_ERROR;
    }

  /* Mark the variable as having appeared in a data statement.  */
  if (gfc_add_data (&sym->attr, sym->name, &sym->declared_at) == FAILURE)
    {
      gfc_free (newdata);
      return MATCH_ERROR;
    }

  /* Chain in namespace list of DATA initializers.  */
  newdata->next = gfc_current_ns->data;
  gfc_current_ns->data = newdata;

  return m;
}


/* Match the stuff following a DATA statement. If ERROR_FLAG is set,
   we are matching a DATA statement and are therefore issuing an error
   if we encounter something unexpected, if not, we're trying to match
   an old-style initialization expression of the form INTEGER I /2/.  */

match
gfc_match_data (void)
{
  gfc_data *new_data;
  match m;

  set_in_match_data (true);

  for (;;)
    {
      new_data = gfc_get_data ();
      new_data->where = gfc_current_locus;

      m = top_var_list (new_data);
      if (m != MATCH_YES)
	goto cleanup;

      m = top_val_list (new_data);
      if (m != MATCH_YES)
	goto cleanup;

      new_data->next = gfc_current_ns->data;
      gfc_current_ns->data = new_data;

      if (gfc_match_eos () == MATCH_YES)
	break;

      gfc_match_char (',');	/* Optional comma */
    }

  set_in_match_data (false);

  if (gfc_pure (NULL))
    {
      gfc_error ("DATA statement at %C is not allowed in a PURE procedure");
      return MATCH_ERROR;
    }

  return MATCH_YES;

cleanup:
  set_in_match_data (false);
  gfc_free_data (new_data);
  return MATCH_ERROR;
}


/************************ Declaration statements *********************/


/* Auxilliary function to merge DIMENSION and CODIMENSION array specs.  */

static void
merge_array_spec (gfc_array_spec *from, gfc_array_spec *to, bool copy)
{
  int i;

  if (to->rank == 0 && from->rank > 0)
    {
      to->rank = from->rank;
      to->type = from->type;
      to->cray_pointee = from->cray_pointee;
      to->cp_was_assumed = from->cp_was_assumed;

      for (i = 0; i < to->corank; i++)
	{
	  to->lower[from->rank + i] = to->lower[i];
	  to->upper[from->rank + i] = to->upper[i];
	}
      for (i = 0; i < from->rank; i++)
	{
	  if (copy)
	    {
	      to->lower[i] = gfc_copy_expr (from->lower[i]);
	      to->upper[i] = gfc_copy_expr (from->upper[i]);
	    }
	  else
	    {
	      to->lower[i] = from->lower[i];
	      to->upper[i] = from->upper[i];
	    }
	}
    }
  else if (to->corank == 0 && from->corank > 0)
    {
      to->corank = from->corank;
      to->cotype = from->cotype;

      for (i = 0; i < from->corank; i++)
	{
	  if (copy)
	    {
	      to->lower[to->rank + i] = gfc_copy_expr (from->lower[i]);
	      to->upper[to->rank + i] = gfc_copy_expr (from->upper[i]);
	    }
	  else
	    {
	      to->lower[to->rank + i] = from->lower[i];
	      to->upper[to->rank + i] = from->upper[i];
	    }
	}
    }
}


/* Match an intent specification.  Since this can only happen after an
   INTENT word, a legal intent-spec must follow.  */

static sym_intent
match_intent_spec (void)
{

  if (gfc_match (" ( in out )") == MATCH_YES)
    return INTENT_INOUT;
  if (gfc_match (" ( in )") == MATCH_YES)
    return INTENT_IN;
  if (gfc_match (" ( out )") == MATCH_YES)
    return INTENT_OUT;

  gfc_error ("Bad INTENT specification at %C");
  return INTENT_UNKNOWN;
}


/* Matches a character length specification, which is either a
   specification expression or a '*'.  */

static match
char_len_param_value (gfc_expr **expr)
{
  match m;

  if (gfc_match_char ('*') == MATCH_YES)
    {
      *expr = NULL;
      return MATCH_YES;
    }

  m = gfc_match_expr (expr);

  if (m == MATCH_YES
      && gfc_expr_check_typed (*expr, gfc_current_ns, false) == FAILURE)
    return MATCH_ERROR;

  if (m == MATCH_YES && (*expr)->expr_type == EXPR_FUNCTION)
    {
      if ((*expr)->value.function.actual
	  && (*expr)->value.function.actual->expr->symtree)
	{
	  gfc_expr *e;
	  e = (*expr)->value.function.actual->expr;
	  if (e->symtree->n.sym->attr.flavor == FL_PROCEDURE
	      && e->expr_type == EXPR_VARIABLE)
	    {
	      if (e->symtree->n.sym->ts.type == BT_UNKNOWN)
		goto syntax;
	      if (e->symtree->n.sym->ts.type == BT_CHARACTER
		  && e->symtree->n.sym->ts.u.cl
		  && e->symtree->n.sym->ts.u.cl->length->ts.type == BT_UNKNOWN)
	        goto syntax;
	    }
	}
    }
  return m;

syntax:
  gfc_error ("Conflict in attributes of function argument at %C");
  return MATCH_ERROR;
}


/* A character length is a '*' followed by a literal integer or a
   char_len_param_value in parenthesis.  */

static match
match_char_length (gfc_expr **expr)
{
  int length;
  match m;

  m = gfc_match_char ('*');
  if (m != MATCH_YES)
    return m;

  m = gfc_match_small_literal_int (&length, NULL);
  if (m == MATCH_ERROR)
    return m;

  if (m == MATCH_YES)
    {
      if (gfc_notify_std (GFC_STD_F95_OBS, "Obsolescent feature: "
			  "Old-style character length at %C") == FAILURE)
	return MATCH_ERROR;
      *expr = gfc_get_int_expr (gfc_default_integer_kind, NULL, length);
      return m;
    }

  if (gfc_match_char ('(') == MATCH_NO)
    goto syntax;

  m = char_len_param_value (expr);
  if (m != MATCH_YES && gfc_matching_function)
    {
      gfc_undo_symbols ();
      m = MATCH_YES;
    }

  if (m == MATCH_ERROR)
    return m;
  if (m == MATCH_NO)
    goto syntax;

  if (gfc_match_char (')') == MATCH_NO)
    {
      gfc_free_expr (*expr);
      *expr = NULL;
      goto syntax;
    }

  return MATCH_YES;

syntax:
  gfc_error ("Syntax error in character length specification at %C");
  return MATCH_ERROR;
}


/* Special subroutine for finding a symbol.  Check if the name is found
   in the current name space.  If not, and we're compiling a function or
   subroutine and the parent compilation unit is an interface, then check
   to see if the name we've been given is the name of the interface
   (located in another namespace).  */

static int
find_special (const char *name, gfc_symbol **result, bool allow_subroutine)
{
  gfc_state_data *s;
  gfc_symtree *st;
  int i;

  i = gfc_get_sym_tree (name, NULL, &st, allow_subroutine);
  if (i == 0)
    {
      *result = st ? st->n.sym : NULL;
      goto end;
    }

  if (gfc_current_state () != COMP_SUBROUTINE
      && gfc_current_state () != COMP_FUNCTION)
    goto end;

  s = gfc_state_stack->previous;
  if (s == NULL)
    goto end;

  if (s->state != COMP_INTERFACE)
    goto end;
  if (s->sym == NULL)
    goto end;		  /* Nameless interface.  */

  if (strcmp (name, s->sym->name) == 0)
    {
      *result = s->sym;
      return 0;
    }

end:
  return i;
}


/* Special subroutine for getting a symbol node associated with a
   procedure name, used in SUBROUTINE and FUNCTION statements.  The
   symbol is created in the parent using with symtree node in the
   child unit pointing to the symbol.  If the current namespace has no
   parent, then the symbol is just created in the current unit.  */

static int
get_proc_name (const char *name, gfc_symbol **result, bool module_fcn_entry)
{
  gfc_symtree *st;
  gfc_symbol *sym;
  int rc = 0;

  /* Module functions have to be left in their own namespace because
     they have potentially (almost certainly!) already been referenced.
     In this sense, they are rather like external functions.  This is
     fixed up in resolve.c(resolve_entries), where the symbol name-
     space is set to point to the master function, so that the fake
     result mechanism can work.  */
  if (module_fcn_entry)
    {
      /* Present if entry is declared to be a module procedure.  */
      rc = gfc_find_symbol (name, gfc_current_ns->parent, 0, result);

      if (*result == NULL)
	rc = gfc_get_symbol (name, NULL, result);
      else if (!gfc_get_symbol (name, NULL, &sym) && sym
		 && (*result)->ts.type == BT_UNKNOWN
		 && sym->attr.flavor == FL_UNKNOWN)
	/* Pick up the typespec for the entry, if declared in the function
	   body.  Note that this symbol is FL_UNKNOWN because it will
	   only have appeared in a type declaration.  The local symtree
	   is set to point to the module symbol and a unique symtree
	   to the local version.  This latter ensures a correct clearing
	   of the symbols.  */
	{
	  /* If the ENTRY proceeds its specification, we need to ensure
	     that this does not raise a "has no IMPLICIT type" error.  */
	  if (sym->ts.type == BT_UNKNOWN)
	    sym->attr.untyped = 1;

	  (*result)->ts = sym->ts;

	  /* Put the symbol in the procedure namespace so that, should
	     the ENTRY precede its specification, the specification
	     can be applied.  */
	  (*result)->ns = gfc_current_ns;

	  gfc_find_sym_tree (name, gfc_current_ns, 0, &st);
	  st->n.sym = *result;
	  st = gfc_get_unique_symtree (gfc_current_ns);
	  st->n.sym = sym;
	}
    }
  else
    rc = gfc_get_symbol (name, gfc_current_ns->parent, result);

  if (rc)
    return rc;

  sym = *result;
  gfc_current_ns->refs++;

  if (sym && !sym->gfc_new && gfc_current_state () != COMP_INTERFACE)
    {
      /* Trap another encompassed procedure with the same name.  All
	 these conditions are necessary to avoid picking up an entry
	 whose name clashes with that of the encompassing procedure;
	 this is handled using gsymbols to register unique,globally
	 accessible names.  */
      if (sym->attr.flavor != 0
	  && sym->attr.proc != 0
	  && (sym->attr.subroutine || sym->attr.function)
	  && sym->attr.if_source != IFSRC_UNKNOWN)
	gfc_error_now ("Procedure '%s' at %C is already defined at %L",
		       name, &sym->declared_at);

      /* Trap a procedure with a name the same as interface in the
	 encompassing scope.  */
      if (sym->attr.generic != 0
	  && (sym->attr.subroutine || sym->attr.function)
	  && !sym->attr.mod_proc)
	gfc_error_now ("Name '%s' at %C is already defined"
		       " as a generic interface at %L",
		       name, &sym->declared_at);

      /* Trap declarations of attributes in encompassing scope.  The
	 signature for this is that ts.kind is set.  Legitimate
	 references only set ts.type.  */
      if (sym->ts.kind != 0
	  && !sym->attr.implicit_type
	  && sym->attr.proc == 0
	  && gfc_current_ns->parent != NULL
	  && sym->attr.access == 0
	  && !module_fcn_entry)
	gfc_error_now ("Procedure '%s' at %C has an explicit interface "
		       "and must not have attributes declared at %L",
		       name, &sym->declared_at);
    }

  if (gfc_current_ns->parent == NULL || *result == NULL)
    return rc;

  /* Module function entries will already have a symtree in
     the current namespace but will need one at module level.  */
  if (module_fcn_entry)
    {
      /* Present if entry is declared to be a module procedure.  */
      rc = gfc_find_sym_tree (name, gfc_current_ns->parent, 0, &st);
      if (st == NULL)
	st = gfc_new_symtree (&gfc_current_ns->parent->sym_root, name);
    }
  else
    st = gfc_new_symtree (&gfc_current_ns->sym_root, name);

  st->n.sym = sym;
  sym->refs++;

  /* See if the procedure should be a module procedure.  */

  if (((sym->ns->proc_name != NULL
		&& sym->ns->proc_name->attr.flavor == FL_MODULE
		&& sym->attr.proc != PROC_MODULE)
	    || (module_fcn_entry && sym->attr.proc != PROC_MODULE))
	&& gfc_add_procedure (&sym->attr, PROC_MODULE,
			      sym->name, NULL) == FAILURE)
    rc = 2;

  return rc;
}


/* Verify that the given symbol representing a parameter is C
   interoperable, by checking to see if it was marked as such after
   its declaration.  If the given symbol is not interoperable, a
   warning is reported, thus removing the need to return the status to
   the calling function.  The standard does not require the user use
   one of the iso_c_binding named constants to declare an
   interoperable parameter, but we can't be sure if the param is C
   interop or not if the user doesn't.  For example, integer(4) may be
   legal Fortran, but doesn't have meaning in C.  It may interop with
   a number of the C types, which causes a problem because the
   compiler can't know which one.  This code is almost certainly not
   portable, and the user will get what they deserve if the C type
   across platforms isn't always interoperable with integer(4).  If
   the user had used something like integer(c_int) or integer(c_long),
   the compiler could have automatically handled the varying sizes
   across platforms.  */

gfc_try
verify_c_interop_param (gfc_symbol *sym)
{
  int is_c_interop = 0;
  gfc_try retval = SUCCESS;

  /* We check implicitly typed variables in symbol.c:gfc_set_default_type().
     Don't repeat the checks here.  */
  if (sym->attr.implicit_type)
    return SUCCESS;
  
  /* For subroutines or functions that are passed to a BIND(C) procedure,
     they're interoperable if they're BIND(C) and their params are all
     interoperable.  */
  if (sym->attr.flavor == FL_PROCEDURE)
    {
      if (sym->attr.is_bind_c == 0)
        {
          gfc_error_now ("Procedure '%s' at %L must have the BIND(C) "
                         "attribute to be C interoperable", sym->name,
                         &(sym->declared_at));
                         
          return FAILURE;
        }
      else
        {
          if (sym->attr.is_c_interop == 1)
            /* We've already checked this procedure; don't check it again.  */
            return SUCCESS;
          else
            return verify_bind_c_sym (sym, &(sym->ts), sym->attr.in_common,
                                      sym->common_block);
        }
    }
  
  /* See if we've stored a reference to a procedure that owns sym.  */
  if (sym->ns != NULL && sym->ns->proc_name != NULL)
    {
      if (sym->ns->proc_name->attr.is_bind_c == 1)
	{
	  is_c_interop =
	    (verify_c_interop (&(sym->ts))
	     == SUCCESS ? 1 : 0);

	  if (is_c_interop != 1)
	    {
	      /* Make personalized messages to give better feedback.  */
	      if (sym->ts.type == BT_DERIVED)
		gfc_error ("Type '%s' at %L is a parameter to the BIND(C) "
			   "procedure '%s' but is not C interoperable "
			   "because derived type '%s' is not C interoperable",
			   sym->name, &(sym->declared_at),
			   sym->ns->proc_name->name, 
			   sym->ts.u.derived->name);
	      else
		gfc_warning ("Variable '%s' at %L is a parameter to the "
			     "BIND(C) procedure '%s' but may not be C "
			     "interoperable",
			     sym->name, &(sym->declared_at),
			     sym->ns->proc_name->name);
	    }

          /* Character strings are only C interoperable if they have a
             length of 1.  */
          if (sym->ts.type == BT_CHARACTER)
	    {
	      gfc_charlen *cl = sym->ts.u.cl;
	      if (!cl || !cl->length || cl->length->expr_type != EXPR_CONSTANT
                  || mpz_cmp_si (cl->length->value.integer, 1) != 0)
		{
		  gfc_error ("Character argument '%s' at %L "
			     "must be length 1 because "
                             "procedure '%s' is BIND(C)",
			     sym->name, &sym->declared_at,
                             sym->ns->proc_name->name);
		  retval = FAILURE;
		}
	    }

	  /* We have to make sure that any param to a bind(c) routine does
	     not have the allocatable, pointer, or optional attributes,
	     according to J3/04-007, section 5.1.  */
	  if (sym->attr.allocatable == 1)
	    {
	      gfc_error ("Variable '%s' at %L cannot have the "
			 "ALLOCATABLE attribute because procedure '%s'"
			 " is BIND(C)", sym->name, &(sym->declared_at),
			 sym->ns->proc_name->name);
	      retval = FAILURE;
	    }

	  if (sym->attr.pointer == 1)
	    {
	      gfc_error ("Variable '%s' at %L cannot have the "
			 "POINTER attribute because procedure '%s'"
			 " is BIND(C)", sym->name, &(sym->declared_at),
			 sym->ns->proc_name->name);
	      retval = FAILURE;
	    }

	  if (sym->attr.optional == 1)
	    {
	      gfc_error ("Variable '%s' at %L cannot have the "
			 "OPTIONAL attribute because procedure '%s'"
			 " is BIND(C)", sym->name, &(sym->declared_at),
			 sym->ns->proc_name->name);
	      retval = FAILURE;
	    }

          /* Make sure that if it has the dimension attribute, that it is
	     either assumed size or explicit shape.  */
	  if (sym->as != NULL)
	    {
	      if (sym->as->type == AS_ASSUMED_SHAPE)
		{
		  gfc_error ("Assumed-shape array '%s' at %L cannot be an "
			     "argument to the procedure '%s' at %L because "
			     "the procedure is BIND(C)", sym->name,
			     &(sym->declared_at), sym->ns->proc_name->name,
			     &(sym->ns->proc_name->declared_at));
		  retval = FAILURE;
		}

	      if (sym->as->type == AS_DEFERRED)
		{
		  gfc_error ("Deferred-shape array '%s' at %L cannot be an "
			     "argument to the procedure '%s' at %L because "
			     "the procedure is BIND(C)", sym->name,
			     &(sym->declared_at), sym->ns->proc_name->name,
 			     &(sym->ns->proc_name->declared_at));
		  retval = FAILURE;
		}
	  }
	}
    }

  return retval;
}


<<<<<<< HEAD
/* Build a polymorphic CLASS entity, using the symbol that comes from build_sym.
   A CLASS entity is represented by an encapsulating type, which contains the
   declared type as '$data' component, plus an integer component '$vindex'
   which determines the dynamic type, and another integer '$size', which
   contains the size of the dynamic type structure.  */

static gfc_try
encapsulate_class_symbol (gfc_typespec *ts, symbol_attribute *attr,
			  gfc_array_spec **as)
{
  char name[GFC_MAX_SYMBOL_LEN + 5];
  gfc_symbol *fclass;
  gfc_component *c;

  /* Determine the name of the encapsulating type.  */
  if ((*as) && (*as)->rank && attr->allocatable)
    sprintf (name, ".class.%s.%d.a", ts->u.derived->name, (*as)->rank);
  else if ((*as) && (*as)->rank)
    sprintf (name, ".class.%s.%d", ts->u.derived->name, (*as)->rank);
  else if (attr->allocatable)
    sprintf (name, ".class.%s.a", ts->u.derived->name);
  else
    sprintf (name, ".class.%s", ts->u.derived->name);

  gfc_find_symbol (name, ts->u.derived->ns, 0, &fclass);
  if (fclass == NULL)
    {
      gfc_symtree *st;
      /* If not there, create a new symbol.  */
      fclass = gfc_new_symbol (name, ts->u.derived->ns);
      st = gfc_new_symtree (&ts->u.derived->ns->sym_root, name);
      st->n.sym = fclass;
      gfc_set_sym_referenced (fclass);
      fclass->refs++;
      fclass->ts.type = BT_UNKNOWN;
      fclass->vindex = ts->u.derived->vindex;
      fclass->attr.abstract = ts->u.derived->attr.abstract;
      if (ts->u.derived->f2k_derived)
	fclass->f2k_derived = gfc_get_namespace (NULL, 0);
      if (gfc_add_flavor (&fclass->attr, FL_DERIVED,
	  NULL, &gfc_current_locus) == FAILURE)
	return FAILURE;

      /* Add component '$data'.  */
      if (gfc_add_component (fclass, "$data", &c) == FAILURE)
   	return FAILURE;
      c->ts = *ts;
      c->ts.type = BT_DERIVED;
      c->attr.access = ACCESS_PRIVATE;
      c->ts.u.derived = ts->u.derived;
      c->attr.pointer = attr->pointer || attr->dummy;
      c->attr.allocatable = attr->allocatable;
      c->attr.dimension = attr->dimension;
      c->attr.abstract = ts->u.derived->attr.abstract;
      c->as = (*as);
      c->initializer = gfc_get_expr ();
      c->initializer->expr_type = EXPR_NULL;

      /* Add component '$vindex'.  */
      if (gfc_add_component (fclass, "$vindex", &c) == FAILURE)
   	return FAILURE;
      c->ts.type = BT_INTEGER;
      c->ts.kind = 4;
      c->attr.access = ACCESS_PRIVATE;
      c->initializer = gfc_int_expr (0);

      /* Add component '$size'.  */
      if (gfc_add_component (fclass, "$size", &c) == FAILURE)
   	return FAILURE;
      c->ts.type = BT_INTEGER;
      c->ts.kind = 4;
      c->attr.access = ACCESS_PRIVATE;
      c->initializer = gfc_int_expr (0);
    }

  fclass->attr.extension = 1;
  fclass->attr.is_class = 1;
  ts->u.derived = fclass;
  attr->allocatable = attr->pointer = attr->dimension = 0;
  (*as) = NULL;  /* XXX */
  return SUCCESS;
}
=======
>>>>>>> 779871ac

/* Function called by variable_decl() that adds a name to the symbol table.  */

static gfc_try
build_sym (const char *name, gfc_charlen *cl,
	   gfc_array_spec **as, locus *var_locus)
{
  symbol_attribute attr;
  gfc_symbol *sym;

  if (gfc_get_symbol (name, NULL, &sym))
    return FAILURE;

  /* Start updating the symbol table.  Add basic type attribute if present.  */
  if (current_ts.type != BT_UNKNOWN
      && (sym->attr.implicit_type == 0
	  || !gfc_compare_types (&sym->ts, &current_ts))
      && gfc_add_type (sym, &current_ts, var_locus) == FAILURE)
    return FAILURE;

  if (sym->ts.type == BT_CHARACTER)
    sym->ts.u.cl = cl;

  /* Add dimension attribute if present.  */
  if (gfc_set_array_spec (sym, *as, var_locus) == FAILURE)
    return FAILURE;
  *as = NULL;

  /* Add attribute to symbol.  The copy is so that we can reset the
     dimension attribute.  */
  attr = current_attr;
  attr.dimension = 0;
  attr.codimension = 0;

  if (gfc_copy_attr (&sym->attr, &attr, var_locus) == FAILURE)
    return FAILURE;

  /* Finish any work that may need to be done for the binding label,
     if it's a bind(c).  The bind(c) attr is found before the symbol
     is made, and before the symbol name (for data decls), so the
     current_ts is holding the binding label, or nothing if the
     name= attr wasn't given.  Therefore, test here if we're dealing
     with a bind(c) and make sure the binding label is set correctly.  */
  if (sym->attr.is_bind_c == 1)
    {
      if (sym->binding_label[0] == '\0')
        {
	  /* Set the binding label and verify that if a NAME= was specified
	     then only one identifier was in the entity-decl-list.  */
	  if (set_binding_label (sym->binding_label, sym->name,
				 num_idents_on_line) == FAILURE)
            return FAILURE;
        }
    }

  /* See if we know we're in a common block, and if it's a bind(c)
     common then we need to make sure we're an interoperable type.  */
  if (sym->attr.in_common == 1)
    {
      /* Test the common block object.  */
      if (sym->common_block != NULL && sym->common_block->is_bind_c == 1
          && sym->ts.is_c_interop != 1)
        {
          gfc_error_now ("Variable '%s' in common block '%s' at %C "
                         "must be declared with a C interoperable "
                         "kind since common block '%s' is BIND(C)",
                         sym->name, sym->common_block->name,
                         sym->common_block->name);
          gfc_clear_error ();
        }
    }

  sym->attr.implied_index = 0;

<<<<<<< HEAD
  if (sym->ts.type == BT_CLASS)
    {
      sym->attr.class_ok = (sym->attr.dummy
			      || sym->attr.pointer
			      || sym->attr.allocatable) ? 1 : 0;
      encapsulate_class_symbol (&sym->ts, &sym->attr, &sym->as);
    }
=======
  if (sym->ts.type == BT_CLASS
      && (sym->attr.class_ok = sym->attr.dummy || sym->attr.pointer
			       || sym->attr.allocatable))
    gfc_build_class_symbol (&sym->ts, &sym->attr, &sym->as, false);
>>>>>>> 779871ac

  return SUCCESS;
}


/* Set character constant to the given length. The constant will be padded or
   truncated.  If we're inside an array constructor without a typespec, we
   additionally check that all elements have the same length; check_len -1
   means no checking.  */

void
gfc_set_constant_character_len (int len, gfc_expr *expr, int check_len)
{
  gfc_char_t *s;
  int slen;

  gcc_assert (expr->expr_type == EXPR_CONSTANT);
  gcc_assert (expr->ts.type == BT_CHARACTER);

  slen = expr->value.character.length;
  if (len != slen)
    {
      s = gfc_get_wide_string (len + 1);
      memcpy (s, expr->value.character.string,
	      MIN (len, slen) * sizeof (gfc_char_t));
      if (len > slen)
	gfc_wide_memset (&s[slen], ' ', len - slen);

      if (gfc_option.warn_character_truncation && slen > len)
	gfc_warning_now ("CHARACTER expression at %L is being truncated "
			 "(%d/%d)", &expr->where, slen, len);

      /* Apply the standard by 'hand' otherwise it gets cleared for
	 initializers.  */
      if (check_len != -1 && slen != check_len
          && !(gfc_option.allow_std & GFC_STD_GNU))
	gfc_error_now ("The CHARACTER elements of the array constructor "
		       "at %L must have the same length (%d/%d)",
			&expr->where, slen, check_len);

      s[len] = '\0';
      gfc_free (expr->value.character.string);
      expr->value.character.string = s;
      expr->value.character.length = len;
    }
}


/* Function to create and update the enumerator history
   using the information passed as arguments.
   Pointer "max_enum" is also updated, to point to
   enum history node containing largest initializer.

   SYM points to the symbol node of enumerator.
   INIT points to its enumerator value.  */

static void
create_enum_history (gfc_symbol *sym, gfc_expr *init)
{
  enumerator_history *new_enum_history;
  gcc_assert (sym != NULL && init != NULL);

  new_enum_history = XCNEW (enumerator_history);

  new_enum_history->sym = sym;
  new_enum_history->initializer = init;
  new_enum_history->next = NULL;

  if (enum_history == NULL)
    {
      enum_history = new_enum_history;
      max_enum = enum_history;
    }
  else
    {
      new_enum_history->next = enum_history;
      enum_history = new_enum_history;

      if (mpz_cmp (max_enum->initializer->value.integer,
		   new_enum_history->initializer->value.integer) < 0)
	max_enum = new_enum_history;
    }
}


/* Function to free enum kind history.  */

void
gfc_free_enum_history (void)
{
  enumerator_history *current = enum_history;
  enumerator_history *next;

  while (current != NULL)
    {
      next = current->next;
      gfc_free (current);
      current = next;
    }
  max_enum = NULL;
  enum_history = NULL;
}


/* Function called by variable_decl() that adds an initialization
   expression to a symbol.  */

static gfc_try
add_init_expr_to_sym (const char *name, gfc_expr **initp, locus *var_locus)
{
  symbol_attribute attr;
  gfc_symbol *sym;
  gfc_expr *init;

  init = *initp;
  if (find_special (name, &sym, false))
    return FAILURE;

  attr = sym->attr;

  /* If this symbol is confirming an implicit parameter type,
     then an initialization expression is not allowed.  */
  if (attr.flavor == FL_PARAMETER
      && sym->value != NULL
      && *initp != NULL)
    {
      gfc_error ("Initializer not allowed for PARAMETER '%s' at %C",
		 sym->name);
      return FAILURE;
    }

  if (init == NULL)
    {
      /* An initializer is required for PARAMETER declarations.  */
      if (attr.flavor == FL_PARAMETER)
	{
	  gfc_error ("PARAMETER at %L is missing an initializer", var_locus);
	  return FAILURE;
	}
    }
  else
    {
      /* If a variable appears in a DATA block, it cannot have an
	 initializer.  */
      if (sym->attr.data)
	{
	  gfc_error ("Variable '%s' at %C with an initializer already "
		     "appears in a DATA statement", sym->name);
	  return FAILURE;
	}

      /* Check if the assignment can happen. This has to be put off
	 until later for derived type variables and procedure pointers.  */
      if (sym->ts.type != BT_DERIVED && init->ts.type != BT_DERIVED
	  && sym->ts.type != BT_CLASS && init->ts.type != BT_CLASS
<<<<<<< HEAD
=======
	  && !sym->attr.proc_pointer 
>>>>>>> 779871ac
	  && gfc_check_assign_symbol (sym, init) == FAILURE)
	return FAILURE;

      if (sym->ts.type == BT_CHARACTER && sym->ts.u.cl
	    && init->ts.type == BT_CHARACTER)
	{
	  /* Update symbol character length according initializer.  */
	  if (gfc_check_assign_symbol (sym, init) == FAILURE)
	    return FAILURE;

	  if (sym->ts.u.cl->length == NULL)
	    {
	      int clen;
	      /* If there are multiple CHARACTER variables declared on the
		 same line, we don't want them to share the same length.  */
	      sym->ts.u.cl = gfc_new_charlen (gfc_current_ns, NULL);

	      if (sym->attr.flavor == FL_PARAMETER)
		{
		  if (init->expr_type == EXPR_CONSTANT)
		    {
		      clen = init->value.character.length;
		      sym->ts.u.cl->length
				= gfc_get_int_expr (gfc_default_integer_kind,
						    NULL, clen);
		    }
		  else if (init->expr_type == EXPR_ARRAY)
		    {
		      gfc_constructor *c;
		      c = gfc_constructor_first (init->value.constructor);
		      clen = c->expr->value.character.length;
		      sym->ts.u.cl->length
				= gfc_get_int_expr (gfc_default_integer_kind,
						    NULL, clen);
		    }
		  else if (init->ts.u.cl && init->ts.u.cl->length)
		    sym->ts.u.cl->length =
				gfc_copy_expr (sym->value->ts.u.cl->length);
		}
	    }
	  /* Update initializer character length according symbol.  */
	  else if (sym->ts.u.cl->length->expr_type == EXPR_CONSTANT)
	    {
	      int len = mpz_get_si (sym->ts.u.cl->length->value.integer);

	      if (init->expr_type == EXPR_CONSTANT)
		gfc_set_constant_character_len (len, init, -1);
	      else if (init->expr_type == EXPR_ARRAY)
		{
		  gfc_constructor *c;

		  /* Build a new charlen to prevent simplification from
		     deleting the length before it is resolved.  */
		  init->ts.u.cl = gfc_new_charlen (gfc_current_ns, NULL);
		  init->ts.u.cl->length = gfc_copy_expr (sym->ts.u.cl->length);

		  for (c = gfc_constructor_first (init->value.constructor);
		       c; c = gfc_constructor_next (c))
		    gfc_set_constant_character_len (len, c->expr, -1);
		}
	    }
	}

      /* If sym is implied-shape, set its upper bounds from init.  */
      if (sym->attr.flavor == FL_PARAMETER && sym->attr.dimension
	  && sym->as->type == AS_IMPLIED_SHAPE)
	{
	  int dim;

	  if (init->rank == 0)
	    {
	      gfc_error ("Can't initialize implied-shape array at %L"
			 " with scalar", &sym->declared_at);
	      return FAILURE;
	    }
	  gcc_assert (sym->as->rank == init->rank);

	  /* Shape should be present, we get an initialization expression.  */
	  gcc_assert (init->shape);

	  for (dim = 0; dim < sym->as->rank; ++dim)
	    {
	      int k;
	      gfc_expr* lower;
	      gfc_expr* e;
	      
	      lower = sym->as->lower[dim];
	      if (lower->expr_type != EXPR_CONSTANT)
		{
		  gfc_error ("Non-constant lower bound in implied-shape"
			     " declaration at %L", &lower->where);
		  return FAILURE;
		}

	      /* All dimensions must be without upper bound.  */
	      gcc_assert (!sym->as->upper[dim]);

	      k = lower->ts.kind;
	      e = gfc_get_constant_expr (BT_INTEGER, k, &sym->declared_at);
	      mpz_add (e->value.integer,
		       lower->value.integer, init->shape[dim]);
	      mpz_sub_ui (e->value.integer, e->value.integer, 1);
	      sym->as->upper[dim] = e;
	    }

	  sym->as->type = AS_EXPLICIT;
	}

      /* Need to check if the expression we initialized this
	 to was one of the iso_c_binding named constants.  If so,
	 and we're a parameter (constant), let it be iso_c.
	 For example:
	 integer(c_int), parameter :: my_int = c_int
	 integer(my_int) :: my_int_2
	 If we mark my_int as iso_c (since we can see it's value
	 is equal to one of the named constants), then my_int_2
	 will be considered C interoperable.  */
      if (sym->ts.type != BT_CHARACTER && sym->ts.type != BT_DERIVED)
	{
	  sym->ts.is_iso_c |= init->ts.is_iso_c;
	  sym->ts.is_c_interop |= init->ts.is_c_interop;
	  /* attr bits needed for module files.  */
	  sym->attr.is_iso_c |= init->ts.is_iso_c;
	  sym->attr.is_c_interop |= init->ts.is_c_interop;
	  if (init->ts.is_iso_c)
	    sym->ts.f90_type = init->ts.f90_type;
	}

      /* Add initializer.  Make sure we keep the ranks sane.  */
      if (sym->attr.dimension && init->rank == 0)
	{
	  mpz_t size;
	  gfc_expr *array;
	  int n;
	  if (sym->attr.flavor == FL_PARAMETER
		&& init->expr_type == EXPR_CONSTANT
		&& spec_size (sym->as, &size) == SUCCESS
		&& mpz_cmp_si (size, 0) > 0)
	    {
	      array = gfc_get_array_expr (init->ts.type, init->ts.kind,
					  &init->where);
	      for (n = 0; n < (int)mpz_get_si (size); n++)
		gfc_constructor_append_expr (&array->value.constructor,
					     n == 0
						? init
						: gfc_copy_expr (init),
					     &init->where);
		
	      array->shape = gfc_get_shape (sym->as->rank);
	      for (n = 0; n < sym->as->rank; n++)
		spec_dimen_size (sym->as, n, &array->shape[n]);

	      init = array;
	      mpz_clear (size);
	    }
	  init->rank = sym->as->rank;
	}

      sym->value = init;
      if (sym->attr.save == SAVE_NONE)
	sym->attr.save = SAVE_IMPLICIT;
      *initp = NULL;
    }

  return SUCCESS;
}


/* Function called by variable_decl() that adds a name to a structure
   being built.  */

static gfc_try
build_struct (const char *name, gfc_charlen *cl, gfc_expr **init,
	      gfc_array_spec **as)
{
  gfc_component *c;
  gfc_try t = SUCCESS;

  /* F03:C438/C439. If the current symbol is of the same derived type that we're
     constructing, it must have the pointer attribute.  */
  if ((current_ts.type == BT_DERIVED || current_ts.type == BT_CLASS)
      && current_ts.u.derived == gfc_current_block ()
      && current_attr.pointer == 0)
    {
      gfc_error ("Component at %C must have the POINTER attribute");
      return FAILURE;
    }

  if (gfc_current_block ()->attr.pointer && (*as)->rank != 0)
    {
      if ((*as)->type != AS_DEFERRED && (*as)->type != AS_EXPLICIT)
	{
	  gfc_error ("Array component of structure at %C must have explicit "
		     "or deferred shape");
	  return FAILURE;
	}
    }

  if (gfc_add_component (gfc_current_block (), name, &c) == FAILURE)
    return FAILURE;

  c->ts = current_ts;
  if (c->ts.type == BT_CHARACTER)
    c->ts.u.cl = cl;
  c->attr = current_attr;

  c->initializer = *init;
  *init = NULL;

  c->as = *as;
  if (c->as != NULL)
    {
      if (c->as->corank)
	c->attr.codimension = 1;
      if (c->as->rank)
	c->attr.dimension = 1;
    }
  *as = NULL;

  /* Should this ever get more complicated, combine with similar section
     in add_init_expr_to_sym into a separate function.  */
  if (c->ts.type == BT_CHARACTER && !c->attr.pointer && c->initializer && c->ts.u.cl
      && c->ts.u.cl->length && c->ts.u.cl->length->expr_type == EXPR_CONSTANT)
    {
      int len;

      gcc_assert (c->ts.u.cl && c->ts.u.cl->length);
      gcc_assert (c->ts.u.cl->length->expr_type == EXPR_CONSTANT);
      gcc_assert (c->ts.u.cl->length->ts.type == BT_INTEGER);

      len = mpz_get_si (c->ts.u.cl->length->value.integer);

      if (c->initializer->expr_type == EXPR_CONSTANT)
	gfc_set_constant_character_len (len, c->initializer, -1);
      else if (mpz_cmp (c->ts.u.cl->length->value.integer,
			c->initializer->ts.u.cl->length->value.integer))
	{
	  gfc_constructor *ctor;
	  ctor = gfc_constructor_first (c->initializer->value.constructor);

	  if (ctor)
	    {
	      int first_len;
	      bool has_ts = (c->initializer->ts.u.cl
			     && c->initializer->ts.u.cl->length_from_typespec);

	      /* Remember the length of the first element for checking
		 that all elements *in the constructor* have the same
		 length.  This need not be the length of the LHS!  */
	      gcc_assert (ctor->expr->expr_type == EXPR_CONSTANT);
	      gcc_assert (ctor->expr->ts.type == BT_CHARACTER);
	      first_len = ctor->expr->value.character.length;

	      for ( ; ctor; ctor = gfc_constructor_next (ctor))
		if (ctor->expr->expr_type == EXPR_CONSTANT)
		{
		  gfc_set_constant_character_len (len, ctor->expr,
						  has_ts ? -1 : first_len);
		  ctor->expr->ts.u.cl->length = gfc_copy_expr (c->ts.u.cl->length);
		}
	    }
	}
    }

  /* Check array components.  */
  if (!c->attr.dimension)
    goto scalar;

  if (c->attr.pointer)
    {
      if (c->as->type != AS_DEFERRED)
	{
	  gfc_error ("Pointer array component of structure at %C must have a "
		     "deferred shape");
	  t = FAILURE;
	}
    }
  else if (c->attr.allocatable)
    {
      if (c->as->type != AS_DEFERRED)
	{
	  gfc_error ("Allocatable component of structure at %C must have a "
		     "deferred shape");
	  t = FAILURE;
	}
    }
  else
    {
      if (c->as->type != AS_EXPLICIT)
	{
	  gfc_error ("Array component of structure at %C must have an "
		     "explicit shape");
	  t = FAILURE;
	}
    }

scalar:
  if (c->ts.type == BT_CLASS)
<<<<<<< HEAD
    encapsulate_class_symbol (&c->ts, &c->attr, &c->as);
=======
    gfc_build_class_symbol (&c->ts, &c->attr, &c->as, true);
>>>>>>> 779871ac

  return t;
}


/* Match a 'NULL()', and possibly take care of some side effects.  */

match
gfc_match_null (gfc_expr **result)
{
  gfc_symbol *sym;
  match m;

  m = gfc_match (" null ( )");
  if (m != MATCH_YES)
    return m;

  /* The NULL symbol now has to be/become an intrinsic function.  */
  if (gfc_get_symbol ("null", NULL, &sym))
    {
      gfc_error ("NULL() initialization at %C is ambiguous");
      return MATCH_ERROR;
    }

  gfc_intrinsic_symbol (sym);

  if (sym->attr.proc != PROC_INTRINSIC
      && (gfc_add_procedure (&sym->attr, PROC_INTRINSIC,
			     sym->name, NULL) == FAILURE
	  || gfc_add_function (&sym->attr, sym->name, NULL) == FAILURE))
    return MATCH_ERROR;

  *result = gfc_get_null_expr (&gfc_current_locus);

  return MATCH_YES;
}


/* Match the initialization expr for a data pointer or procedure pointer.  */

static match
match_pointer_init (gfc_expr **init, int procptr)
{
  match m;

  if (gfc_pure (NULL) && gfc_state_stack->state != COMP_DERIVED)
    {
      gfc_error ("Initialization of pointer at %C is not allowed in "
		 "a PURE procedure");
      return MATCH_ERROR;
    }

  /* Match NULL() initilization.  */
  m = gfc_match_null (init);
  if (m != MATCH_NO)
    return m;

  /* Match non-NULL initialization.  */
  gfc_matching_procptr_assignment = procptr;
  m = gfc_match_rvalue (init);
  gfc_matching_procptr_assignment = 0;
  if (m == MATCH_ERROR)
    return MATCH_ERROR;
  else if (m == MATCH_NO)
    {
      gfc_error ("Error in pointer initialization at %C");
      return MATCH_ERROR;
    }

  if (!procptr)
    gfc_resolve_expr (*init);
  
  if (gfc_notify_std (GFC_STD_F2008, "Fortran 2008: non-NULL pointer "
		      "initialization at %C") == FAILURE)
    return MATCH_ERROR;

  return MATCH_YES;
}


/* Match a variable name with an optional initializer.  When this
   subroutine is called, a variable is expected to be parsed next.
   Depending on what is happening at the moment, updates either the
   symbol table or the current interface.  */

static match
variable_decl (int elem)
{
  char name[GFC_MAX_SYMBOL_LEN + 1];
  gfc_expr *initializer, *char_len;
  gfc_array_spec *as;
  gfc_array_spec *cp_as; /* Extra copy for Cray Pointees.  */
  gfc_charlen *cl;
  locus var_locus;
  match m;
  gfc_try t;
  gfc_symbol *sym;

  initializer = NULL;
  as = NULL;
  cp_as = NULL;

  /* When we get here, we've just matched a list of attributes and
     maybe a type and a double colon.  The next thing we expect to see
     is the name of the symbol.  */
  m = gfc_match_name (name);
  if (m != MATCH_YES)
    goto cleanup;

  var_locus = gfc_current_locus;

  /* Now we could see the optional array spec. or character length.  */
  m = gfc_match_array_spec (&as, true, true);
  if (gfc_option.flag_cray_pointer && m == MATCH_YES)
    cp_as = gfc_copy_array_spec (as);
  else if (m == MATCH_ERROR)
    goto cleanup;

  if (m == MATCH_NO)
    as = gfc_copy_array_spec (current_as);
  else if (current_as)
    merge_array_spec (current_as, as, true);

  /* At this point, we know for sure if the symbol is PARAMETER and can thus
     determine (and check) whether it can be implied-shape.  If it
     was parsed as assumed-size, change it because PARAMETERs can not
     be assumed-size.  */
  if (as)
    {
      if (as->type == AS_IMPLIED_SHAPE && current_attr.flavor != FL_PARAMETER)
	{
	  m = MATCH_ERROR;
	  gfc_error ("Non-PARAMETER symbol '%s' at %L can't be implied-shape",
		     name, &var_locus);
	  goto cleanup;
	}

      if (as->type == AS_ASSUMED_SIZE && as->rank == 1
	  && current_attr.flavor == FL_PARAMETER)
	as->type = AS_IMPLIED_SHAPE;

      if (as->type == AS_IMPLIED_SHAPE
	  && gfc_notify_std (GFC_STD_F2008,
			     "Fortran 2008: Implied-shape array at %L",
			     &var_locus) == FAILURE)
	{
	  m = MATCH_ERROR;
	  goto cleanup;
	}
    }

  char_len = NULL;
  cl = NULL;

  if (current_ts.type == BT_CHARACTER)
    {
      switch (match_char_length (&char_len))
	{
	case MATCH_YES:
	  cl = gfc_new_charlen (gfc_current_ns, NULL);

	  cl->length = char_len;
	  break;

	/* Non-constant lengths need to be copied after the first
	   element.  Also copy assumed lengths.  */
	case MATCH_NO:
	  if (elem > 1
	      && (current_ts.u.cl->length == NULL
		  || current_ts.u.cl->length->expr_type != EXPR_CONSTANT))
	    {
	      cl = gfc_new_charlen (gfc_current_ns, NULL);
	      cl->length = gfc_copy_expr (current_ts.u.cl->length);
	    }
	  else
	    cl = current_ts.u.cl;

	  break;

	case MATCH_ERROR:
	  goto cleanup;
	}
    }

  /*  If this symbol has already shown up in a Cray Pointer declaration,
      then we want to set the type & bail out.  */
  if (gfc_option.flag_cray_pointer)
    {
      gfc_find_symbol (name, gfc_current_ns, 1, &sym);
      if (sym != NULL && sym->attr.cray_pointee)
	{
	  sym->ts.type = current_ts.type;
	  sym->ts.kind = current_ts.kind;
	  sym->ts.u.cl = cl;
	  sym->ts.u.derived = current_ts.u.derived;
	  sym->ts.is_c_interop = current_ts.is_c_interop;
	  sym->ts.is_iso_c = current_ts.is_iso_c;
	  m = MATCH_YES;
	
	  /* Check to see if we have an array specification.  */
	  if (cp_as != NULL)
	    {
	      if (sym->as != NULL)
		{
		  gfc_error ("Duplicate array spec for Cray pointee at %C");
		  gfc_free_array_spec (cp_as);
		  m = MATCH_ERROR;
		  goto cleanup;
		}
	      else
		{
		  if (gfc_set_array_spec (sym, cp_as, &var_locus) == FAILURE)
		    gfc_internal_error ("Couldn't set pointee array spec.");

		  /* Fix the array spec.  */
		  m = gfc_mod_pointee_as (sym->as);
		  if (m == MATCH_ERROR)
		    goto cleanup;
		}
	    }
	  goto cleanup;
	}
      else
	{
	  gfc_free_array_spec (cp_as);
	}
    }

  /* Procedure pointer as function result.  */
  if (gfc_current_state () == COMP_FUNCTION
      && strcmp ("ppr@", gfc_current_block ()->name) == 0
      && strcmp (name, gfc_current_block ()->ns->proc_name->name) == 0)
    strcpy (name, "ppr@");

  if (gfc_current_state () == COMP_FUNCTION
      && strcmp (name, gfc_current_block ()->name) == 0
      && gfc_current_block ()->result
      && strcmp ("ppr@", gfc_current_block ()->result->name) == 0)
    strcpy (name, "ppr@");

  /* OK, we've successfully matched the declaration.  Now put the
     symbol in the current namespace, because it might be used in the
     optional initialization expression for this symbol, e.g. this is
     perfectly legal:

     integer, parameter :: i = huge(i)

     This is only true for parameters or variables of a basic type.
     For components of derived types, it is not true, so we don't
     create a symbol for those yet.  If we fail to create the symbol,
     bail out.  */
  if (gfc_current_state () != COMP_DERIVED
      && build_sym (name, cl, &as, &var_locus) == FAILURE)
    {
      m = MATCH_ERROR;
      goto cleanup;
    }

  /* An interface body specifies all of the procedure's
     characteristics and these shall be consistent with those
     specified in the procedure definition, except that the interface
     may specify a procedure that is not pure if the procedure is
     defined to be pure(12.3.2).  */
  if ((current_ts.type == BT_DERIVED || current_ts.type == BT_CLASS)
      && gfc_current_ns->proc_name
      && gfc_current_ns->proc_name->attr.if_source == IFSRC_IFBODY
      && current_ts.u.derived->ns != gfc_current_ns)
    {
      gfc_symtree *st;
      st = gfc_find_symtree (gfc_current_ns->sym_root, current_ts.u.derived->name);
      if (!(current_ts.u.derived->attr.imported
		&& st != NULL
		&& st->n.sym == current_ts.u.derived)
	    && !gfc_current_ns->has_import_set)
	{
	    gfc_error ("the type of '%s' at %C has not been declared within the "
		       "interface", name);
	    m = MATCH_ERROR;
	    goto cleanup;
	}
    }

  /* In functions that have a RESULT variable defined, the function
     name always refers to function calls.  Therefore, the name is
     not allowed to appear in specification statements.  */
  if (gfc_current_state () == COMP_FUNCTION
      && gfc_current_block () != NULL
      && gfc_current_block ()->result != NULL
      && gfc_current_block ()->result != gfc_current_block ()
      && strcmp (gfc_current_block ()->name, name) == 0)
    {
      gfc_error ("Function name '%s' not allowed at %C", name);
      m = MATCH_ERROR;
      goto cleanup;
    }

  /* We allow old-style initializations of the form
       integer i /2/, j(4) /3*3, 1/
     (if no colon has been seen). These are different from data
     statements in that initializers are only allowed to apply to the
     variable immediately preceding, i.e.
       integer i, j /1, 2/
     is not allowed. Therefore we have to do some work manually, that
     could otherwise be left to the matchers for DATA statements.  */

  if (!colon_seen && gfc_match (" /") == MATCH_YES)
    {
      if (gfc_notify_std (GFC_STD_GNU, "Extension: Old-style "
			  "initialization at %C") == FAILURE)
	return MATCH_ERROR;
 
      return match_old_style_init (name);
    }

  /* The double colon must be present in order to have initializers.
     Otherwise the statement is ambiguous with an assignment statement.  */
  if (colon_seen)
    {
      if (gfc_match (" =>") == MATCH_YES)
	{
	  if (!current_attr.pointer)
	    {
	      gfc_error ("Initialization at %C isn't for a pointer variable");
	      m = MATCH_ERROR;
	      goto cleanup;
	    }

	  m = match_pointer_init (&initializer, 0);
	  if (m != MATCH_YES)
	    goto cleanup;
	}
      else if (gfc_match_char ('=') == MATCH_YES)
	{
	  if (current_attr.pointer)
	    {
	      gfc_error ("Pointer initialization at %C requires '=>', "
			 "not '='");
	      m = MATCH_ERROR;
	      goto cleanup;
	    }

	  m = gfc_match_init_expr (&initializer);
	  if (m == MATCH_NO)
	    {
	      gfc_error ("Expected an initialization expression at %C");
	      m = MATCH_ERROR;
	    }

	  if (current_attr.flavor != FL_PARAMETER && gfc_pure (NULL)
	      && gfc_state_stack->state != COMP_DERIVED)
	    {
	      gfc_error ("Initialization of variable at %C is not allowed in "
			 "a PURE procedure");
	      m = MATCH_ERROR;
	    }

	  if (m != MATCH_YES)
	    goto cleanup;
	}
    }

  if (initializer != NULL && current_attr.allocatable
	&& gfc_current_state () == COMP_DERIVED)
    {
      gfc_error ("Initialization of allocatable component at %C is not "
		 "allowed");
      m = MATCH_ERROR;
      goto cleanup;
    }

  /* Add the initializer.  Note that it is fine if initializer is
     NULL here, because we sometimes also need to check if a
     declaration *must* have an initialization expression.  */
  if (gfc_current_state () != COMP_DERIVED)
    t = add_init_expr_to_sym (name, &initializer, &var_locus);
  else
    {
      if (current_ts.type == BT_DERIVED
	  && !current_attr.pointer && !initializer)
	initializer = gfc_default_initializer (&current_ts);
      t = build_struct (name, cl, &initializer, &as);
    }

  m = (t == SUCCESS) ? MATCH_YES : MATCH_ERROR;

cleanup:
  /* Free stuff up and return.  */
  gfc_free_expr (initializer);
  gfc_free_array_spec (as);

  return m;
}


/* Match an extended-f77 "TYPESPEC*bytesize"-style kind specification.
   This assumes that the byte size is equal to the kind number for
   non-COMPLEX types, and equal to twice the kind number for COMPLEX.  */

match
gfc_match_old_kind_spec (gfc_typespec *ts)
{
  match m;
  int original_kind;

  if (gfc_match_char ('*') != MATCH_YES)
    return MATCH_NO;

  m = gfc_match_small_literal_int (&ts->kind, NULL);
  if (m != MATCH_YES)
    return MATCH_ERROR;

  original_kind = ts->kind;

  /* Massage the kind numbers for complex types.  */
  if (ts->type == BT_COMPLEX)
    {
      if (ts->kind % 2)
	{
	  gfc_error ("Old-style type declaration %s*%d not supported at %C",
		     gfc_basic_typename (ts->type), original_kind);
	  return MATCH_ERROR;
	}
      ts->kind /= 2;
    }

  if (gfc_validate_kind (ts->type, ts->kind, true) < 0)
    {
      gfc_error ("Old-style type declaration %s*%d not supported at %C",
		 gfc_basic_typename (ts->type), original_kind);
      return MATCH_ERROR;
    }

  if (gfc_notify_std (GFC_STD_GNU, "Nonstandard type declaration %s*%d at %C",
		      gfc_basic_typename (ts->type), original_kind) == FAILURE)
    return MATCH_ERROR;

  return MATCH_YES;
}


/* Match a kind specification.  Since kinds are generally optional, we
   usually return MATCH_NO if something goes wrong.  If a "kind="
   string is found, then we know we have an error.  */

match
gfc_match_kind_spec (gfc_typespec *ts, bool kind_expr_only)
{
  locus where, loc;
  gfc_expr *e;
  match m, n;
  char c;
  const char *msg;

  m = MATCH_NO;
  n = MATCH_YES;
  e = NULL;

  where = loc = gfc_current_locus;

  if (kind_expr_only)
    goto kind_expr;

  if (gfc_match_char ('(') == MATCH_NO)
    return MATCH_NO;

  /* Also gobbles optional text.  */
  if (gfc_match (" kind = ") == MATCH_YES)
    m = MATCH_ERROR;

  loc = gfc_current_locus;

kind_expr:
  n = gfc_match_init_expr (&e);

  if (n != MATCH_YES)
    {
      if (gfc_matching_function)
	{
	  /* The function kind expression might include use associated or 
	     imported parameters and try again after the specification
	     expressions.....  */
	  if (gfc_match_char (')') != MATCH_YES)
	    {
	      gfc_error ("Missing right parenthesis at %C");
	      m = MATCH_ERROR;
	      goto no_match;
	    }

	  gfc_free_expr (e);
	  gfc_undo_symbols ();
	  return MATCH_YES;
	}
      else
	{
	  /* ....or else, the match is real.  */
	  if (n == MATCH_NO)
	    gfc_error ("Expected initialization expression at %C");
	  if (n != MATCH_YES)
	    return MATCH_ERROR;
	}
    }

  if (e->rank != 0)
    {
      gfc_error ("Expected scalar initialization expression at %C");
      m = MATCH_ERROR;
      goto no_match;
    }

  msg = gfc_extract_int (e, &ts->kind);

  if (msg != NULL)
    {
      gfc_error (msg);
      m = MATCH_ERROR;
      goto no_match;
    }

  /* Before throwing away the expression, let's see if we had a
     C interoperable kind (and store the fact).	 */
  if (e->ts.is_c_interop == 1)
    {
      /* Mark this as c interoperable if being declared with one
	 of the named constants from iso_c_binding.  */
      ts->is_c_interop = e->ts.is_iso_c;
      ts->f90_type = e->ts.f90_type;
    }
  
  gfc_free_expr (e);
  e = NULL;

  /* Ignore errors to this point, if we've gotten here.  This means
     we ignore the m=MATCH_ERROR from above.  */
  if (gfc_validate_kind (ts->type, ts->kind, true) < 0)
    {
      gfc_error ("Kind %d not supported for type %s at %C", ts->kind,
		 gfc_basic_typename (ts->type));
      gfc_current_locus = where;
      return MATCH_ERROR;
    }

  /* Warn if, e.g., c_int is used for a REAL variable, but not
     if, e.g., c_double is used for COMPLEX as the standard
     explicitly says that the kind type parameter for complex and real
     variable is the same, i.e. c_float == c_float_complex.  */
  if (ts->f90_type != BT_UNKNOWN && ts->f90_type != ts->type
      && !((ts->f90_type == BT_REAL && ts->type == BT_COMPLEX)
	   || (ts->f90_type == BT_COMPLEX && ts->type == BT_REAL)))
    gfc_warning_now ("C kind type parameter is for type %s but type at %L "
		     "is %s", gfc_basic_typename (ts->f90_type), &where,
		     gfc_basic_typename (ts->type));

  gfc_gobble_whitespace ();
  if ((c = gfc_next_ascii_char ()) != ')'
      && (ts->type != BT_CHARACTER || c != ','))
    {
      if (ts->type == BT_CHARACTER)
	gfc_error ("Missing right parenthesis or comma at %C");
      else
	gfc_error ("Missing right parenthesis at %C");
      m = MATCH_ERROR;
    }
  else
     /* All tests passed.  */
     m = MATCH_YES;

  if(m == MATCH_ERROR)
     gfc_current_locus = where;
  
  /* Return what we know from the test(s).  */
  return m;

no_match:
  gfc_free_expr (e);
  gfc_current_locus = where;
  return m;
}


static match
match_char_kind (int * kind, int * is_iso_c)
{
  locus where;
  gfc_expr *e;
  match m, n;
  const char *msg;

  m = MATCH_NO;
  e = NULL;
  where = gfc_current_locus;

  n = gfc_match_init_expr (&e);

  if (n != MATCH_YES && gfc_matching_function)
    {
      /* The expression might include use-associated or imported
	 parameters and try again after the specification 
	 expressions.  */
      gfc_free_expr (e);
      gfc_undo_symbols ();
      return MATCH_YES;
    }

  if (n == MATCH_NO)
    gfc_error ("Expected initialization expression at %C");
  if (n != MATCH_YES)
    return MATCH_ERROR;

  if (e->rank != 0)
    {
      gfc_error ("Expected scalar initialization expression at %C");
      m = MATCH_ERROR;
      goto no_match;
    }

  msg = gfc_extract_int (e, kind);
  *is_iso_c = e->ts.is_iso_c;
  if (msg != NULL)
    {
      gfc_error (msg);
      m = MATCH_ERROR;
      goto no_match;
    }

  gfc_free_expr (e);

  /* Ignore errors to this point, if we've gotten here.  This means
     we ignore the m=MATCH_ERROR from above.  */
  if (gfc_validate_kind (BT_CHARACTER, *kind, true) < 0)
    {
      gfc_error ("Kind %d is not supported for CHARACTER at %C", *kind);
      m = MATCH_ERROR;
    }
  else
     /* All tests passed.  */
     m = MATCH_YES;

  if (m == MATCH_ERROR)
     gfc_current_locus = where;
  
  /* Return what we know from the test(s).  */
  return m;

no_match:
  gfc_free_expr (e);
  gfc_current_locus = where;
  return m;
}


/* Match the various kind/length specifications in a CHARACTER
   declaration.  We don't return MATCH_NO.  */

match
gfc_match_char_spec (gfc_typespec *ts)
{
  int kind, seen_length, is_iso_c;
  gfc_charlen *cl;
  gfc_expr *len;
  match m;

  len = NULL;
  seen_length = 0;
  kind = 0;
  is_iso_c = 0;

  /* Try the old-style specification first.  */
  old_char_selector = 0;

  m = match_char_length (&len);
  if (m != MATCH_NO)
    {
      if (m == MATCH_YES)
	old_char_selector = 1;
      seen_length = 1;
      goto done;
    }

  m = gfc_match_char ('(');
  if (m != MATCH_YES)
    {
      m = MATCH_YES;	/* Character without length is a single char.  */
      goto done;
    }

  /* Try the weird case:  ( KIND = <int> [ , LEN = <len-param> ] ).  */
  if (gfc_match (" kind =") == MATCH_YES)
    {
      m = match_char_kind (&kind, &is_iso_c);
       
      if (m == MATCH_ERROR)
	goto done;
      if (m == MATCH_NO)
	goto syntax;

      if (gfc_match (" , len =") == MATCH_NO)
	goto rparen;

      m = char_len_param_value (&len);
      if (m == MATCH_NO)
	goto syntax;
      if (m == MATCH_ERROR)
	goto done;
      seen_length = 1;

      goto rparen;
    }

  /* Try to match "LEN = <len-param>" or "LEN = <len-param>, KIND = <int>".  */
  if (gfc_match (" len =") == MATCH_YES)
    {
      m = char_len_param_value (&len);
      if (m == MATCH_NO)
	goto syntax;
      if (m == MATCH_ERROR)
	goto done;
      seen_length = 1;

      if (gfc_match_char (')') == MATCH_YES)
	goto done;

      if (gfc_match (" , kind =") != MATCH_YES)
	goto syntax;

      if (match_char_kind (&kind, &is_iso_c) == MATCH_ERROR)
	goto done;

      goto rparen;
    }

  /* Try to match ( <len-param> ) or ( <len-param> , [ KIND = ] <int> ).  */
  m = char_len_param_value (&len);
  if (m == MATCH_NO)
    goto syntax;
  if (m == MATCH_ERROR)
    goto done;
  seen_length = 1;

  m = gfc_match_char (')');
  if (m == MATCH_YES)
    goto done;

  if (gfc_match_char (',') != MATCH_YES)
    goto syntax;

  gfc_match (" kind =");	/* Gobble optional text.  */

  m = match_char_kind (&kind, &is_iso_c);
  if (m == MATCH_ERROR)
    goto done;
  if (m == MATCH_NO)
    goto syntax;

rparen:
  /* Require a right-paren at this point.  */
  m = gfc_match_char (')');
  if (m == MATCH_YES)
    goto done;

syntax:
  gfc_error ("Syntax error in CHARACTER declaration at %C");
  m = MATCH_ERROR;
  gfc_free_expr (len);
  return m;

done:
  /* Deal with character functions after USE and IMPORT statements.  */
  if (gfc_matching_function)
    {
      gfc_free_expr (len);
      gfc_undo_symbols ();
      return MATCH_YES;
    }

  if (m != MATCH_YES)
    {
      gfc_free_expr (len);
      return m;
    }

  /* Do some final massaging of the length values.  */
  cl = gfc_new_charlen (gfc_current_ns, NULL);

  if (seen_length == 0)
    cl->length = gfc_get_int_expr (gfc_default_integer_kind, NULL, 1);
  else
    cl->length = len;

  ts->u.cl = cl;
  ts->kind = kind == 0 ? gfc_default_character_kind : kind;

  /* We have to know if it was a c interoperable kind so we can
     do accurate type checking of bind(c) procs, etc.  */
  if (kind != 0)
    /* Mark this as c interoperable if being declared with one
       of the named constants from iso_c_binding.  */
    ts->is_c_interop = is_iso_c;
  else if (len != NULL)
    /* Here, we might have parsed something such as: character(c_char)
       In this case, the parsing code above grabs the c_char when
       looking for the length (line 1690, roughly).  it's the last
       testcase for parsing the kind params of a character variable.
       However, it's not actually the length.	 this seems like it
       could be an error.  
       To see if the user used a C interop kind, test the expr
       of the so called length, and see if it's C interoperable.  */
    ts->is_c_interop = len->ts.is_iso_c;
  
  return MATCH_YES;
}


/* Matches a declaration-type-spec (F03:R502).  If successful, sets the ts
   structure to the matched specification.  This is necessary for FUNCTION and
   IMPLICIT statements.

   If implicit_flag is nonzero, then we don't check for the optional
   kind specification.  Not doing so is needed for matching an IMPLICIT
   statement correctly.  */

match
gfc_match_decl_type_spec (gfc_typespec *ts, int implicit_flag)
{
  char name[GFC_MAX_SYMBOL_LEN + 1];
  gfc_symbol *sym;
  match m;
  char c;
  bool seen_deferred_kind, matched_type;

  /* A belt and braces check that the typespec is correctly being treated
     as a deferred characteristic association.  */
  seen_deferred_kind = (gfc_current_state () == COMP_FUNCTION)
			  && (gfc_current_block ()->result->ts.kind == -1)
			  && (ts->kind == -1);
  gfc_clear_ts (ts);
  if (seen_deferred_kind)
    ts->kind = -1;

  /* Clear the current binding label, in case one is given.  */
  curr_binding_label[0] = '\0';

  if (gfc_match (" byte") == MATCH_YES)
    {
      if (gfc_notify_std (GFC_STD_GNU, "Extension: BYTE type at %C")
	  == FAILURE)
	return MATCH_ERROR;

      if (gfc_validate_kind (BT_INTEGER, 1, true) < 0)
	{
	  gfc_error ("BYTE type used at %C "
		     "is not available on the target machine");
	  return MATCH_ERROR;
	}

      ts->type = BT_INTEGER;
      ts->kind = 1;
      return MATCH_YES;
    }


  m = gfc_match (" type ( %n", name);
  matched_type = (m == MATCH_YES);
  
  if ((matched_type && strcmp ("integer", name) == 0)
      || (!matched_type && gfc_match (" integer") == MATCH_YES))
    {
      ts->type = BT_INTEGER;
      ts->kind = gfc_default_integer_kind;
      goto get_kind;
    }

  if ((matched_type && strcmp ("character", name) == 0)
      || (!matched_type && gfc_match (" character") == MATCH_YES))
    {
      if (matched_type
	  && gfc_notify_std (GFC_STD_F2008, "Fortran 2008: TYPE with "
			  "intrinsic-type-spec at %C") == FAILURE)
	return MATCH_ERROR;

      ts->type = BT_CHARACTER;
      if (implicit_flag == 0)
	m = gfc_match_char_spec (ts);
      else
	m = MATCH_YES;

      if (matched_type && m == MATCH_YES && gfc_match_char (')') != MATCH_YES)
	m = MATCH_ERROR;

      return m;
    }

  if ((matched_type && strcmp ("real", name) == 0)
      || (!matched_type && gfc_match (" real") == MATCH_YES))
    {
      ts->type = BT_REAL;
      ts->kind = gfc_default_real_kind;
      goto get_kind;
    }

  if ((matched_type
       && (strcmp ("doubleprecision", name) == 0
	   || (strcmp ("double", name) == 0
	       && gfc_match (" precision") == MATCH_YES)))
      || (!matched_type && gfc_match (" double precision") == MATCH_YES))
    {
      if (matched_type
	  && gfc_notify_std (GFC_STD_F2008, "Fortran 2008: TYPE with "
			  "intrinsic-type-spec at %C") == FAILURE)
	return MATCH_ERROR;
      if (matched_type && gfc_match_char (')') != MATCH_YES)
	return MATCH_ERROR;

      ts->type = BT_REAL;
      ts->kind = gfc_default_double_kind;
      return MATCH_YES;
    }

  if ((matched_type && strcmp ("complex", name) == 0)
      || (!matched_type && gfc_match (" complex") == MATCH_YES))
    {
      ts->type = BT_COMPLEX;
      ts->kind = gfc_default_complex_kind;
      goto get_kind;
    }

  if ((matched_type
       && (strcmp ("doublecomplex", name) == 0
	   || (strcmp ("double", name) == 0
	       && gfc_match (" complex") == MATCH_YES)))
      || (!matched_type && gfc_match (" double complex") == MATCH_YES))
    {
      if (gfc_notify_std (GFC_STD_GNU, "Extension: DOUBLE COMPLEX at %C")
	  == FAILURE)
	return MATCH_ERROR;

      if (matched_type
	  && gfc_notify_std (GFC_STD_F2008, "Fortran 2008: TYPE with "
			  "intrinsic-type-spec at %C") == FAILURE)
	return MATCH_ERROR;

      if (matched_type && gfc_match_char (')') != MATCH_YES)
	return MATCH_ERROR;

      ts->type = BT_COMPLEX;
      ts->kind = gfc_default_double_kind;
      return MATCH_YES;
    }

  if ((matched_type && strcmp ("logical", name) == 0)
      || (!matched_type && gfc_match (" logical") == MATCH_YES))
    {
      ts->type = BT_LOGICAL;
      ts->kind = gfc_default_logical_kind;
      goto get_kind;
    }

<<<<<<< HEAD
  m = gfc_match (" type ( %n )", name);
=======
  if (matched_type)
    m = gfc_match_char (')');

>>>>>>> 779871ac
  if (m == MATCH_YES)
    ts->type = BT_DERIVED;
  else
    {
      m = gfc_match (" class ( %n )", name);
      if (m != MATCH_YES)
	return m;
      ts->type = BT_CLASS;

      if (gfc_notify_std (GFC_STD_F2003, "Fortran 2003: CLASS statement at %C")
			  == FAILURE)
	return MATCH_ERROR;
    }

  /* Defer association of the derived type until the end of the
     specification block.  However, if the derived type can be
     found, add it to the typespec.  */  
  if (gfc_matching_function)
    {
      ts->u.derived = NULL;
      if (gfc_current_state () != COMP_INTERFACE
	    && !gfc_find_symbol (name, NULL, 1, &sym) && sym)
	ts->u.derived = sym;
      return MATCH_YES;
    }

  /* Search for the name but allow the components to be defined later.  If
     type = -1, this typespec has been seen in a function declaration but
     the type could not be accessed at that point.  */
  sym = NULL;
  if (ts->kind != -1 && gfc_get_ha_symbol (name, &sym))
    {
      gfc_error ("Type name '%s' at %C is ambiguous", name);
      return MATCH_ERROR;
    }
  else if (ts->kind == -1)
    {
      int iface = gfc_state_stack->previous->state != COMP_INTERFACE
		    || gfc_current_ns->has_import_set;
      if (gfc_find_symbol (name, NULL, iface, &sym))
	{       
	  gfc_error ("Type name '%s' at %C is ambiguous", name);
	  return MATCH_ERROR;
	}

      ts->kind = 0;
      if (sym == NULL)
	return MATCH_NO;
    }

  if (sym->attr.flavor != FL_DERIVED
      && gfc_add_flavor (&sym->attr, FL_DERIVED, sym->name, NULL) == FAILURE)
    return MATCH_ERROR;

  gfc_set_sym_referenced (sym);
  ts->u.derived = sym;

  return MATCH_YES;

get_kind:
  if (matched_type
      && gfc_notify_std (GFC_STD_F2008, "Fortran 2008: TYPE with "
			 "intrinsic-type-spec at %C") == FAILURE)
    return MATCH_ERROR;

  /* For all types except double, derived and character, look for an
     optional kind specifier.  MATCH_NO is actually OK at this point.  */
  if (implicit_flag == 1)
    {
	if (matched_type && gfc_match_char (')') != MATCH_YES)
	  return MATCH_ERROR;

	return MATCH_YES;
    }

  if (gfc_current_form == FORM_FREE)
    {
      c = gfc_peek_ascii_char ();
      if (!gfc_is_whitespace (c) && c != '*' && c != '('
	  && c != ':' && c != ',')
        {
	  if (matched_type && c == ')')
	    {
	      gfc_next_ascii_char ();
	      return MATCH_YES;
	    }
	  return MATCH_NO;
	}
    }

  m = gfc_match_kind_spec (ts, false);
  if (m == MATCH_NO && ts->type != BT_CHARACTER)
    m = gfc_match_old_kind_spec (ts);

  if (matched_type && gfc_match_char (')') != MATCH_YES)
    return MATCH_ERROR;

  /* Defer association of the KIND expression of function results
     until after USE and IMPORT statements.  */
  if ((gfc_current_state () == COMP_NONE && gfc_error_flag_test ())
	 || gfc_matching_function)
    return MATCH_YES;

  if (m == MATCH_NO)
    m = MATCH_YES;		/* No kind specifier found.  */

  return m;
}


/* Match an IMPLICIT NONE statement.  Actually, this statement is
   already matched in parse.c, or we would not end up here in the
   first place.  So the only thing we need to check, is if there is
   trailing garbage.  If not, the match is successful.  */

match
gfc_match_implicit_none (void)
{
  return (gfc_match_eos () == MATCH_YES) ? MATCH_YES : MATCH_NO;
}


/* Match the letter range(s) of an IMPLICIT statement.  */

static match
match_implicit_range (void)
{
  char c, c1, c2;
  int inner;
  locus cur_loc;

  cur_loc = gfc_current_locus;

  gfc_gobble_whitespace ();
  c = gfc_next_ascii_char ();
  if (c != '(')
    {
      gfc_error ("Missing character range in IMPLICIT at %C");
      goto bad;
    }

  inner = 1;
  while (inner)
    {
      gfc_gobble_whitespace ();
      c1 = gfc_next_ascii_char ();
      if (!ISALPHA (c1))
	goto bad;

      gfc_gobble_whitespace ();
      c = gfc_next_ascii_char ();

      switch (c)
	{
	case ')':
	  inner = 0;		/* Fall through.  */

	case ',':
	  c2 = c1;
	  break;

	case '-':
	  gfc_gobble_whitespace ();
	  c2 = gfc_next_ascii_char ();
	  if (!ISALPHA (c2))
	    goto bad;

	  gfc_gobble_whitespace ();
	  c = gfc_next_ascii_char ();

	  if ((c != ',') && (c != ')'))
	    goto bad;
	  if (c == ')')
	    inner = 0;

	  break;

	default:
	  goto bad;
	}

      if (c1 > c2)
	{
	  gfc_error ("Letters must be in alphabetic order in "
		     "IMPLICIT statement at %C");
	  goto bad;
	}

      /* See if we can add the newly matched range to the pending
	 implicits from this IMPLICIT statement.  We do not check for
	 conflicts with whatever earlier IMPLICIT statements may have
	 set.  This is done when we've successfully finished matching
	 the current one.  */
      if (gfc_add_new_implicit_range (c1, c2) != SUCCESS)
	goto bad;
    }

  return MATCH_YES;

bad:
  gfc_syntax_error (ST_IMPLICIT);

  gfc_current_locus = cur_loc;
  return MATCH_ERROR;
}


/* Match an IMPLICIT statement, storing the types for
   gfc_set_implicit() if the statement is accepted by the parser.
   There is a strange looking, but legal syntactic construction
   possible.  It looks like:

     IMPLICIT INTEGER (a-b) (c-d)

   This is legal if "a-b" is a constant expression that happens to
   equal one of the legal kinds for integers.  The real problem
   happens with an implicit specification that looks like:

     IMPLICIT INTEGER (a-b)

   In this case, a typespec matcher that is "greedy" (as most of the
   matchers are) gobbles the character range as a kindspec, leaving
   nothing left.  We therefore have to go a bit more slowly in the
   matching process by inhibiting the kindspec checking during
   typespec matching and checking for a kind later.  */

match
gfc_match_implicit (void)
{
  gfc_typespec ts;
  locus cur_loc;
  char c;
  match m;

  gfc_clear_ts (&ts);

  /* We don't allow empty implicit statements.  */
  if (gfc_match_eos () == MATCH_YES)
    {
      gfc_error ("Empty IMPLICIT statement at %C");
      return MATCH_ERROR;
    }

  do
    {
      /* First cleanup.  */
      gfc_clear_new_implicit ();

      /* A basic type is mandatory here.  */
      m = gfc_match_decl_type_spec (&ts, 1);
      if (m == MATCH_ERROR)
	goto error;
      if (m == MATCH_NO)
	goto syntax;

      cur_loc = gfc_current_locus;
      m = match_implicit_range ();

      if (m == MATCH_YES)
	{
	  /* We may have <TYPE> (<RANGE>).  */
	  gfc_gobble_whitespace ();
	  c = gfc_next_ascii_char ();
	  if ((c == '\n') || (c == ','))
	    {
	      /* Check for CHARACTER with no length parameter.  */
	      if (ts.type == BT_CHARACTER && !ts.u.cl)
		{
		  ts.kind = gfc_default_character_kind;
		  ts.u.cl = gfc_new_charlen (gfc_current_ns, NULL);
		  ts.u.cl->length = gfc_get_int_expr (gfc_default_integer_kind,
						      NULL, 1);
		}

	      /* Record the Successful match.  */
	      if (gfc_merge_new_implicit (&ts) != SUCCESS)
		return MATCH_ERROR;
	      continue;
	    }

	  gfc_current_locus = cur_loc;
	}

      /* Discard the (incorrectly) matched range.  */
      gfc_clear_new_implicit ();

      /* Last chance -- check <TYPE> <SELECTOR> (<RANGE>).  */
      if (ts.type == BT_CHARACTER)
	m = gfc_match_char_spec (&ts);
      else
	{
	  m = gfc_match_kind_spec (&ts, false);
	  if (m == MATCH_NO)
	    {
	      m = gfc_match_old_kind_spec (&ts);
	      if (m == MATCH_ERROR)
		goto error;
	      if (m == MATCH_NO)
		goto syntax;
	    }
	}
      if (m == MATCH_ERROR)
	goto error;

      m = match_implicit_range ();
      if (m == MATCH_ERROR)
	goto error;
      if (m == MATCH_NO)
	goto syntax;

      gfc_gobble_whitespace ();
      c = gfc_next_ascii_char ();
      if ((c != '\n') && (c != ','))
	goto syntax;

      if (gfc_merge_new_implicit (&ts) != SUCCESS)
	return MATCH_ERROR;
    }
  while (c == ',');

  return MATCH_YES;

syntax:
  gfc_syntax_error (ST_IMPLICIT);

error:
  return MATCH_ERROR;
}


match
gfc_match_import (void)
{
  char name[GFC_MAX_SYMBOL_LEN + 1];
  match m;
  gfc_symbol *sym;
  gfc_symtree *st;

  if (gfc_current_ns->proc_name == NULL
      || gfc_current_ns->proc_name->attr.if_source != IFSRC_IFBODY)
    {
      gfc_error ("IMPORT statement at %C only permitted in "
		 "an INTERFACE body");
      return MATCH_ERROR;
    }

  if (gfc_notify_std (GFC_STD_F2003, "Fortran 2003: IMPORT statement at %C")
      == FAILURE)
    return MATCH_ERROR;

  if (gfc_match_eos () == MATCH_YES)
    {
      /* All host variables should be imported.  */
      gfc_current_ns->has_import_set = 1;
      return MATCH_YES;
    }

  if (gfc_match (" ::") == MATCH_YES)
    {
      if (gfc_match_eos () == MATCH_YES)
	{
	   gfc_error ("Expecting list of named entities at %C");
	   return MATCH_ERROR;
	}
    }

  for(;;)
    {
      m = gfc_match (" %n", name);
      switch (m)
	{
	case MATCH_YES:
	  if (gfc_current_ns->parent !=  NULL
	      && gfc_find_symbol (name, gfc_current_ns->parent, 1, &sym))
	    {
	       gfc_error ("Type name '%s' at %C is ambiguous", name);
	       return MATCH_ERROR;
	    }
	  else if (gfc_current_ns->proc_name->ns->parent !=  NULL
		   && gfc_find_symbol (name,
				       gfc_current_ns->proc_name->ns->parent,
				       1, &sym))
	    {
	       gfc_error ("Type name '%s' at %C is ambiguous", name);
	       return MATCH_ERROR;
	    }

	  if (sym == NULL)
	    {
	      gfc_error ("Cannot IMPORT '%s' from host scoping unit "
			 "at %C - does not exist.", name);
	      return MATCH_ERROR;
	    }

	  if (gfc_find_symtree (gfc_current_ns->sym_root,name))
	    {
	      gfc_warning ("'%s' is already IMPORTed from host scoping unit "
			   "at %C.", name);
	      goto next_item;
	    }

	  st = gfc_new_symtree (&gfc_current_ns->sym_root, sym->name);
	  st->n.sym = sym;
	  sym->refs++;
	  sym->attr.imported = 1;

	  goto next_item;

	case MATCH_NO:
	  break;

	case MATCH_ERROR:
	  return MATCH_ERROR;
	}

    next_item:
      if (gfc_match_eos () == MATCH_YES)
	break;
      if (gfc_match_char (',') != MATCH_YES)
	goto syntax;
    }

  return MATCH_YES;

syntax:
  gfc_error ("Syntax error in IMPORT statement at %C");
  return MATCH_ERROR;
}


/* A minimal implementation of gfc_match without whitespace, escape
   characters or variable arguments.  Returns true if the next
   characters match the TARGET template exactly.  */

static bool
match_string_p (const char *target)
{
  const char *p;

  for (p = target; *p; p++)
    if ((char) gfc_next_ascii_char () != *p)
      return false;
  return true;
}

/* Matches an attribute specification including array specs.  If
   successful, leaves the variables current_attr and current_as
   holding the specification.  Also sets the colon_seen variable for
   later use by matchers associated with initializations.

   This subroutine is a little tricky in the sense that we don't know
   if we really have an attr-spec until we hit the double colon.
   Until that time, we can only return MATCH_NO.  This forces us to
   check for duplicate specification at this level.  */

static match
match_attr_spec (void)
{
  /* Modifiers that can exist in a type statement.  */
  typedef enum
  { GFC_DECL_BEGIN = 0,
    DECL_ALLOCATABLE = GFC_DECL_BEGIN, DECL_DIMENSION, DECL_EXTERNAL,
    DECL_IN, DECL_OUT, DECL_INOUT, DECL_INTRINSIC, DECL_OPTIONAL,
    DECL_PARAMETER, DECL_POINTER, DECL_PROTECTED, DECL_PRIVATE,
    DECL_PUBLIC, DECL_SAVE, DECL_TARGET, DECL_VALUE, DECL_VOLATILE,
    DECL_IS_BIND_C, DECL_CODIMENSION, DECL_ASYNCHRONOUS, DECL_CONTIGUOUS,
    DECL_NONE, GFC_DECL_END /* Sentinel */
  }
  decl_types;

/* GFC_DECL_END is the sentinel, index starts at 0.  */
#define NUM_DECL GFC_DECL_END

  locus start, seen_at[NUM_DECL];
  int seen[NUM_DECL];
  unsigned int d;
  const char *attr;
  match m;
  gfc_try t;

  gfc_clear_attr (&current_attr);
  start = gfc_current_locus;

  current_as = NULL;
  colon_seen = 0;

  /* See if we get all of the keywords up to the final double colon.  */
  for (d = GFC_DECL_BEGIN; d != GFC_DECL_END; d++)
    seen[d] = 0;

  for (;;)
    {
      char ch;

      d = DECL_NONE;
      gfc_gobble_whitespace ();

      ch = gfc_next_ascii_char ();
      if (ch == ':')
	{
	  /* This is the successful exit condition for the loop.  */
	  if (gfc_next_ascii_char () == ':')
	    break;
	}
      else if (ch == ',')
	{
	  gfc_gobble_whitespace ();
	  switch (gfc_peek_ascii_char ())
	    {
	    case 'a':
	      gfc_next_ascii_char ();
	      switch (gfc_next_ascii_char ())
		{
		case 'l':
		  if (match_string_p ("locatable"))
		    {
		      /* Matched "allocatable".  */
		      d = DECL_ALLOCATABLE;
		    }
		  break;

		case 's':
		  if (match_string_p ("ynchronous"))
		    {
		      /* Matched "asynchronous".  */
		      d = DECL_ASYNCHRONOUS;
		    }
		  break;
		}
	      break;

	    case 'b':
	      /* Try and match the bind(c).  */
	      m = gfc_match_bind_c (NULL, true);
	      if (m == MATCH_YES)
		d = DECL_IS_BIND_C;
	      else if (m == MATCH_ERROR)
		goto cleanup;
	      break;

	    case 'c':
	      gfc_next_ascii_char ();
	      if ('o' != gfc_next_ascii_char ())
		break;
	      switch (gfc_next_ascii_char ())
		{
		case 'd':
		  if (match_string_p ("imension"))
		    {
		      d = DECL_CODIMENSION;
		      break;
		    }
		case 'n':
		  if (match_string_p ("tiguous"))
		    {
		      d = DECL_CONTIGUOUS;
		      break;
		    }
		}
	      break;

	    case 'd':
	      if (match_string_p ("dimension"))
		d = DECL_DIMENSION;
	      break;

	    case 'e':
	      if (match_string_p ("external"))
		d = DECL_EXTERNAL;
	      break;

	    case 'i':
	      if (match_string_p ("int"))
		{
		  ch = gfc_next_ascii_char ();
		  if (ch == 'e')
		    {
		      if (match_string_p ("nt"))
			{
			  /* Matched "intent".  */
			  /* TODO: Call match_intent_spec from here.  */
			  if (gfc_match (" ( in out )") == MATCH_YES)
			    d = DECL_INOUT;
			  else if (gfc_match (" ( in )") == MATCH_YES)
			    d = DECL_IN;
			  else if (gfc_match (" ( out )") == MATCH_YES)
			    d = DECL_OUT;
			}
		    }
		  else if (ch == 'r')
		    {
		      if (match_string_p ("insic"))
			{
			  /* Matched "intrinsic".  */
			  d = DECL_INTRINSIC;
			}
		    }
		}
	      break;

	    case 'o':
	      if (match_string_p ("optional"))
		d = DECL_OPTIONAL;
	      break;

	    case 'p':
	      gfc_next_ascii_char ();
	      switch (gfc_next_ascii_char ())
		{
		case 'a':
		  if (match_string_p ("rameter"))
		    {
		      /* Matched "parameter".  */
		      d = DECL_PARAMETER;
		    }
		  break;

		case 'o':
		  if (match_string_p ("inter"))
		    {
		      /* Matched "pointer".  */
		      d = DECL_POINTER;
		    }
		  break;

		case 'r':
		  ch = gfc_next_ascii_char ();
		  if (ch == 'i')
		    {
		      if (match_string_p ("vate"))
			{
			  /* Matched "private".  */
			  d = DECL_PRIVATE;
			}
		    }
		  else if (ch == 'o')
		    {
		      if (match_string_p ("tected"))
			{
			  /* Matched "protected".  */
			  d = DECL_PROTECTED;
			}
		    }
		  break;

		case 'u':
		  if (match_string_p ("blic"))
		    {
		      /* Matched "public".  */
		      d = DECL_PUBLIC;
		    }
		  break;
		}
	      break;

	    case 's':
	      if (match_string_p ("save"))
		d = DECL_SAVE;
	      break;

	    case 't':
	      if (match_string_p ("target"))
		d = DECL_TARGET;
	      break;

	    case 'v':
	      gfc_next_ascii_char ();
	      ch = gfc_next_ascii_char ();
	      if (ch == 'a')
		{
		  if (match_string_p ("lue"))
		    {
		      /* Matched "value".  */
		      d = DECL_VALUE;
		    }
		}
	      else if (ch == 'o')
		{
		  if (match_string_p ("latile"))
		    {
		      /* Matched "volatile".  */
		      d = DECL_VOLATILE;
		    }
		}
	      break;
	    }
	}

      /* No double colon and no recognizable decl_type, so assume that
	 we've been looking at something else the whole time.  */
      if (d == DECL_NONE)
	{
	  m = MATCH_NO;
	  goto cleanup;
	}

      /* Check to make sure any parens are paired up correctly.  */
      if (gfc_match_parens () == MATCH_ERROR)
	{
	  m = MATCH_ERROR;
	  goto cleanup;
	}

      seen[d]++;
      seen_at[d] = gfc_current_locus;

      if (d == DECL_DIMENSION || d == DECL_CODIMENSION)
	{
	  gfc_array_spec *as = NULL;

	  m = gfc_match_array_spec (&as, d == DECL_DIMENSION,
				    d == DECL_CODIMENSION);

	  if (current_as == NULL)
	    current_as = as;
	  else if (m == MATCH_YES)
	    {
	      merge_array_spec (as, current_as, false);
	      gfc_free (as);
	    }

	  if (m == MATCH_NO)
	    {
	      if (d == DECL_CODIMENSION)
		gfc_error ("Missing codimension specification at %C");
	      else
		gfc_error ("Missing dimension specification at %C");
	      m = MATCH_ERROR;
	    }

	  if (m == MATCH_ERROR)
	    goto cleanup;
	}
    }

  /* Since we've seen a double colon, we have to be looking at an
     attr-spec.  This means that we can now issue errors.  */
  for (d = GFC_DECL_BEGIN; d != GFC_DECL_END; d++)
    if (seen[d] > 1)
      {
	switch (d)
	  {
	  case DECL_ALLOCATABLE:
	    attr = "ALLOCATABLE";
	    break;
	  case DECL_ASYNCHRONOUS:
	    attr = "ASYNCHRONOUS";
	    break;
	  case DECL_CODIMENSION:
	    attr = "CODIMENSION";
	    break;
	  case DECL_CONTIGUOUS:
	    attr = "CONTIGUOUS";
	    break;
	  case DECL_DIMENSION:
	    attr = "DIMENSION";
	    break;
	  case DECL_EXTERNAL:
	    attr = "EXTERNAL";
	    break;
	  case DECL_IN:
	    attr = "INTENT (IN)";
	    break;
	  case DECL_OUT:
	    attr = "INTENT (OUT)";
	    break;
	  case DECL_INOUT:
	    attr = "INTENT (IN OUT)";
	    break;
	  case DECL_INTRINSIC:
	    attr = "INTRINSIC";
	    break;
	  case DECL_OPTIONAL:
	    attr = "OPTIONAL";
	    break;
	  case DECL_PARAMETER:
	    attr = "PARAMETER";
	    break;
	  case DECL_POINTER:
	    attr = "POINTER";
	    break;
	  case DECL_PROTECTED:
	    attr = "PROTECTED";
	    break;
	  case DECL_PRIVATE:
	    attr = "PRIVATE";
	    break;
	  case DECL_PUBLIC:
	    attr = "PUBLIC";
	    break;
	  case DECL_SAVE:
	    attr = "SAVE";
	    break;
	  case DECL_TARGET:
	    attr = "TARGET";
	    break;
          case DECL_IS_BIND_C:
            attr = "IS_BIND_C";
            break;
          case DECL_VALUE:
            attr = "VALUE";
            break;
	  case DECL_VOLATILE:
	    attr = "VOLATILE";
	    break;
	  default:
	    attr = NULL;	/* This shouldn't happen.  */
	  }

	gfc_error ("Duplicate %s attribute at %L", attr, &seen_at[d]);
	m = MATCH_ERROR;
	goto cleanup;
      }

  /* Now that we've dealt with duplicate attributes, add the attributes
     to the current attribute.  */
  for (d = GFC_DECL_BEGIN; d != GFC_DECL_END; d++)
    {
      if (seen[d] == 0)
	continue;

      if (gfc_current_state () == COMP_DERIVED
	  && d != DECL_DIMENSION && d != DECL_CODIMENSION
	  && d != DECL_POINTER   && d != DECL_PRIVATE
	  && d != DECL_PUBLIC && d != DECL_CONTIGUOUS && d != DECL_NONE)
	{
	  if (d == DECL_ALLOCATABLE)
	    {
	      if (gfc_notify_std (GFC_STD_F2003, "Fortran 2003: ALLOCATABLE "
				  "attribute at %C in a TYPE definition")
		  == FAILURE)
		{
		  m = MATCH_ERROR;
		  goto cleanup;
		}
	    }
	  else
	    {
	      gfc_error ("Attribute at %L is not allowed in a TYPE definition",
			 &seen_at[d]);
	      m = MATCH_ERROR;
	      goto cleanup;
	    }
	}

      if ((d == DECL_PRIVATE || d == DECL_PUBLIC)
	  && gfc_current_state () != COMP_MODULE)
	{
	  if (d == DECL_PRIVATE)
	    attr = "PRIVATE";
	  else
	    attr = "PUBLIC";
	  if (gfc_current_state () == COMP_DERIVED
	      && gfc_state_stack->previous
	      && gfc_state_stack->previous->state == COMP_MODULE)
	    {
	      if (gfc_notify_std (GFC_STD_F2003, "Fortran 2003: Attribute %s "
				  "at %L in a TYPE definition", attr,
				  &seen_at[d])
		  == FAILURE)
		{
		  m = MATCH_ERROR;
		  goto cleanup;
		}
	    }
	  else
	    {
	      gfc_error ("%s attribute at %L is not allowed outside of the "
			 "specification part of a module", attr, &seen_at[d]);
	      m = MATCH_ERROR;
	      goto cleanup;
	    }
	}

      switch (d)
	{
	case DECL_ALLOCATABLE:
	  t = gfc_add_allocatable (&current_attr, &seen_at[d]);
	  break;

	case DECL_ASYNCHRONOUS:
	  if (gfc_notify_std (GFC_STD_F2003,
			      "Fortran 2003: ASYNCHRONOUS attribute at %C")
	      == FAILURE)
	    t = FAILURE;
	  else
	    t = gfc_add_asynchronous (&current_attr, NULL, &seen_at[d]);
	  break;

	case DECL_CODIMENSION:
	  t = gfc_add_codimension (&current_attr, NULL, &seen_at[d]);
	  break;

	case DECL_CONTIGUOUS:
	  if (gfc_notify_std (GFC_STD_F2008,
			      "Fortran 2008: CONTIGUOUS attribute at %C")
	      == FAILURE)
	    t = FAILURE;
	  else
	    t = gfc_add_contiguous (&current_attr, NULL, &seen_at[d]);
	  break;

	case DECL_DIMENSION:
	  t = gfc_add_dimension (&current_attr, NULL, &seen_at[d]);
	  break;

	case DECL_EXTERNAL:
	  t = gfc_add_external (&current_attr, &seen_at[d]);
	  break;

	case DECL_IN:
	  t = gfc_add_intent (&current_attr, INTENT_IN, &seen_at[d]);
	  break;

	case DECL_OUT:
	  t = gfc_add_intent (&current_attr, INTENT_OUT, &seen_at[d]);
	  break;

	case DECL_INOUT:
	  t = gfc_add_intent (&current_attr, INTENT_INOUT, &seen_at[d]);
	  break;

	case DECL_INTRINSIC:
	  t = gfc_add_intrinsic (&current_attr, &seen_at[d]);
	  break;

	case DECL_OPTIONAL:
	  t = gfc_add_optional (&current_attr, &seen_at[d]);
	  break;

	case DECL_PARAMETER:
	  t = gfc_add_flavor (&current_attr, FL_PARAMETER, NULL, &seen_at[d]);
	  break;

	case DECL_POINTER:
	  t = gfc_add_pointer (&current_attr, &seen_at[d]);
	  break;

	case DECL_PROTECTED:
	  if (gfc_current_ns->proc_name->attr.flavor != FL_MODULE)
	    {
	       gfc_error ("PROTECTED at %C only allowed in specification "
			  "part of a module");
	       t = FAILURE;
	       break;
	    }

	  if (gfc_notify_std (GFC_STD_F2003, "Fortran 2003: PROTECTED "
			      "attribute at %C")
	      == FAILURE)
	    t = FAILURE;
	  else
	    t = gfc_add_protected (&current_attr, NULL, &seen_at[d]);
	  break;

	case DECL_PRIVATE:
	  t = gfc_add_access (&current_attr, ACCESS_PRIVATE, NULL,
			      &seen_at[d]);
	  break;

	case DECL_PUBLIC:
	  t = gfc_add_access (&current_attr, ACCESS_PUBLIC, NULL,
			      &seen_at[d]);
	  break;

	case DECL_SAVE:
	  t = gfc_add_save (&current_attr, SAVE_EXPLICIT, NULL, &seen_at[d]);
	  break;

	case DECL_TARGET:
	  t = gfc_add_target (&current_attr, &seen_at[d]);
	  break;

        case DECL_IS_BIND_C:
           t = gfc_add_is_bind_c(&current_attr, NULL, &seen_at[d], 0);
           break;
           
	case DECL_VALUE:
	  if (gfc_notify_std (GFC_STD_F2003, "Fortran 2003: VALUE attribute "
			      "at %C")
	      == FAILURE)
	    t = FAILURE;
	  else
	    t = gfc_add_value (&current_attr, NULL, &seen_at[d]);
	  break;

	case DECL_VOLATILE:
	  if (gfc_notify_std (GFC_STD_F2003,
			      "Fortran 2003: VOLATILE attribute at %C")
	      == FAILURE)
	    t = FAILURE;
	  else
	    t = gfc_add_volatile (&current_attr, NULL, &seen_at[d]);
	  break;

	default:
	  gfc_internal_error ("match_attr_spec(): Bad attribute");
	}

      if (t == FAILURE)
	{
	  m = MATCH_ERROR;
	  goto cleanup;
	}
    }

  /* Module variables implicitly have the SAVE attribute.  */
  if (gfc_current_state () == COMP_MODULE && !current_attr.save)
    current_attr.save = SAVE_IMPLICIT;

  colon_seen = 1;
  return MATCH_YES;

cleanup:
  gfc_current_locus = start;
  gfc_free_array_spec (current_as);
  current_as = NULL;
  return m;
}


/* Set the binding label, dest_label, either with the binding label
   stored in the given gfc_typespec, ts, or if none was provided, it
   will be the symbol name in all lower case, as required by the draft
   (J3/04-007, section 15.4.1).  If a binding label was given and
   there is more than one argument (num_idents), it is an error.  */

gfc_try
set_binding_label (char *dest_label, const char *sym_name, int num_idents)
{
  if (num_idents > 1 && has_name_equals)
    {
      gfc_error ("Multiple identifiers provided with "
		 "single NAME= specifier at %C");
      return FAILURE;
    }

  if (curr_binding_label[0] != '\0')
    {
      /* Binding label given; store in temp holder til have sym.  */
      strcpy (dest_label, curr_binding_label);
    }
  else
    {
      /* No binding label given, and the NAME= specifier did not exist,
         which means there was no NAME="".  */
      if (sym_name != NULL && has_name_equals == 0)
        strcpy (dest_label, sym_name);
    }
   
  return SUCCESS;
}


/* Set the status of the given common block as being BIND(C) or not,
   depending on the given parameter, is_bind_c.  */

void
set_com_block_bind_c (gfc_common_head *com_block, int is_bind_c)
{
  com_block->is_bind_c = is_bind_c;
  return;
}


/* Verify that the given gfc_typespec is for a C interoperable type.  */

gfc_try
verify_c_interop (gfc_typespec *ts)
{
  if (ts->type == BT_DERIVED && ts->u.derived != NULL)
    return (ts->u.derived->ts.is_c_interop || ts->u.derived->attr.is_bind_c)
	   ? SUCCESS : FAILURE;
  else if (ts->is_c_interop != 1)
    return FAILURE;
  
  return SUCCESS;
}


/* Verify that the variables of a given common block, which has been
   defined with the attribute specifier bind(c), to be of a C
   interoperable type.  Errors will be reported here, if
   encountered.  */

gfc_try
verify_com_block_vars_c_interop (gfc_common_head *com_block)
{
  gfc_symbol *curr_sym = NULL;
  gfc_try retval = SUCCESS;

  curr_sym = com_block->head;
  
  /* Make sure we have at least one symbol.  */
  if (curr_sym == NULL)
    return retval;

  /* Here we know we have a symbol, so we'll execute this loop
     at least once.  */
  do
    {
      /* The second to last param, 1, says this is in a common block.  */
      retval = verify_bind_c_sym (curr_sym, &(curr_sym->ts), 1, com_block);
      curr_sym = curr_sym->common_next;
    } while (curr_sym != NULL); 

  return retval;
}


/* Verify that a given BIND(C) symbol is C interoperable.  If it is not,
   an appropriate error message is reported.  */

gfc_try
verify_bind_c_sym (gfc_symbol *tmp_sym, gfc_typespec *ts,
                   int is_in_common, gfc_common_head *com_block)
{
  bool bind_c_function = false;
  gfc_try retval = SUCCESS;

  if (tmp_sym->attr.function && tmp_sym->attr.is_bind_c)
    bind_c_function = true;

  if (tmp_sym->attr.function && tmp_sym->result != NULL)
    {
      tmp_sym = tmp_sym->result;
      /* Make sure it wasn't an implicitly typed result.  */
      if (tmp_sym->attr.implicit_type)
	{
	  gfc_warning ("Implicitly declared BIND(C) function '%s' at "
                       "%L may not be C interoperable", tmp_sym->name,
                       &tmp_sym->declared_at);
	  tmp_sym->ts.f90_type = tmp_sym->ts.type;
	  /* Mark it as C interoperable to prevent duplicate warnings.	*/
	  tmp_sym->ts.is_c_interop = 1;
	  tmp_sym->attr.is_c_interop = 1;
	}
    }

  /* Here, we know we have the bind(c) attribute, so if we have
     enough type info, then verify that it's a C interop kind.
     The info could be in the symbol already, or possibly still in
     the given ts (current_ts), so look in both.  */
  if (tmp_sym->ts.type != BT_UNKNOWN || ts->type != BT_UNKNOWN) 
    {
      if (verify_c_interop (&(tmp_sym->ts)) != SUCCESS)
	{
	  /* See if we're dealing with a sym in a common block or not.	*/
	  if (is_in_common == 1)
	    {
	      gfc_warning ("Variable '%s' in common block '%s' at %L "
                           "may not be a C interoperable "
                           "kind though common block '%s' is BIND(C)",
                           tmp_sym->name, com_block->name,
                           &(tmp_sym->declared_at), com_block->name);
	    }
	  else
	    {
              if (tmp_sym->ts.type == BT_DERIVED || ts->type == BT_DERIVED)
                gfc_error ("Type declaration '%s' at %L is not C "
                           "interoperable but it is BIND(C)",
                           tmp_sym->name, &(tmp_sym->declared_at));
              else
                gfc_warning ("Variable '%s' at %L "
                             "may not be a C interoperable "
                             "kind but it is bind(c)",
                             tmp_sym->name, &(tmp_sym->declared_at));
	    }
	}
      
      /* Variables declared w/in a common block can't be bind(c)
	 since there's no way for C to see these variables, so there's
	 semantically no reason for the attribute.  */
      if (is_in_common == 1 && tmp_sym->attr.is_bind_c == 1)
	{
	  gfc_error ("Variable '%s' in common block '%s' at "
		     "%L cannot be declared with BIND(C) "
		     "since it is not a global",
		     tmp_sym->name, com_block->name,
		     &(tmp_sym->declared_at));
	  retval = FAILURE;
	}
      
      /* Scalar variables that are bind(c) can not have the pointer
	 or allocatable attributes.  */
      if (tmp_sym->attr.is_bind_c == 1)
	{
	  if (tmp_sym->attr.pointer == 1)
	    {
	      gfc_error ("Variable '%s' at %L cannot have both the "
			 "POINTER and BIND(C) attributes",
			 tmp_sym->name, &(tmp_sym->declared_at));
	      retval = FAILURE;
	    }

	  if (tmp_sym->attr.allocatable == 1)
	    {
	      gfc_error ("Variable '%s' at %L cannot have both the "
			 "ALLOCATABLE and BIND(C) attributes",
			 tmp_sym->name, &(tmp_sym->declared_at));
	      retval = FAILURE;
	    }

        }

      /* If it is a BIND(C) function, make sure the return value is a
	 scalar value.  The previous tests in this function made sure
	 the type is interoperable.  */
      if (bind_c_function && tmp_sym->as != NULL)
	gfc_error ("Return type of BIND(C) function '%s' at %L cannot "
		   "be an array", tmp_sym->name, &(tmp_sym->declared_at));

      /* BIND(C) functions can not return a character string.  */
      if (bind_c_function && tmp_sym->ts.type == BT_CHARACTER)
	if (tmp_sym->ts.u.cl == NULL || tmp_sym->ts.u.cl->length == NULL
	    || tmp_sym->ts.u.cl->length->expr_type != EXPR_CONSTANT
	    || mpz_cmp_si (tmp_sym->ts.u.cl->length->value.integer, 1) != 0)
	  gfc_error ("Return type of BIND(C) function '%s' at %L cannot "
			 "be a character string", tmp_sym->name,
			 &(tmp_sym->declared_at));
    }

  /* See if the symbol has been marked as private.  If it has, make sure
     there is no binding label and warn the user if there is one.  */
  if (tmp_sym->attr.access == ACCESS_PRIVATE
      && tmp_sym->binding_label[0] != '\0')
      /* Use gfc_warning_now because we won't say that the symbol fails
	 just because of this.	*/
      gfc_warning_now ("Symbol '%s' at %L is marked PRIVATE but has been "
		       "given the binding label '%s'", tmp_sym->name,
		       &(tmp_sym->declared_at), tmp_sym->binding_label);

  return retval;
}


/* Set the appropriate fields for a symbol that's been declared as
   BIND(C) (the is_bind_c flag and the binding label), and verify that
   the type is C interoperable.  Errors are reported by the functions
   used to set/test these fields.  */

gfc_try
set_verify_bind_c_sym (gfc_symbol *tmp_sym, int num_idents)
{
  gfc_try retval = SUCCESS;
  
  /* TODO: Do we need to make sure the vars aren't marked private?  */

  /* Set the is_bind_c bit in symbol_attribute.  */
  gfc_add_is_bind_c (&(tmp_sym->attr), tmp_sym->name, &gfc_current_locus, 0);

  if (set_binding_label (tmp_sym->binding_label, tmp_sym->name, 
			 num_idents) != SUCCESS)
    return FAILURE;

  return retval;
}


/* Set the fields marking the given common block as BIND(C), including
   a binding label, and report any errors encountered.  */

gfc_try
set_verify_bind_c_com_block (gfc_common_head *com_block, int num_idents)
{
  gfc_try retval = SUCCESS;
  
  /* destLabel, common name, typespec (which may have binding label).  */
  if (set_binding_label (com_block->binding_label, com_block->name, num_idents)
      != SUCCESS)
    return FAILURE;

  /* Set the given common block (com_block) to being bind(c) (1).  */
  set_com_block_bind_c (com_block, 1);

  return retval;
}


/* Retrieve the list of one or more identifiers that the given bind(c)
   attribute applies to.  */

gfc_try
get_bind_c_idents (void)
{
  char name[GFC_MAX_SYMBOL_LEN + 1];
  int num_idents = 0;
  gfc_symbol *tmp_sym = NULL;
  match found_id;
  gfc_common_head *com_block = NULL;
  
  if (gfc_match_name (name) == MATCH_YES)
    {
      found_id = MATCH_YES;
      gfc_get_ha_symbol (name, &tmp_sym);
    }
  else if (match_common_name (name) == MATCH_YES)
    {
      found_id = MATCH_YES;
      com_block = gfc_get_common (name, 0);
    }
  else
    {
      gfc_error ("Need either entity or common block name for "
		 "attribute specification statement at %C");
      return FAILURE;
    }
   
  /* Save the current identifier and look for more.  */
  do
    {
      /* Increment the number of identifiers found for this spec stmt.  */
      num_idents++;

      /* Make sure we have a sym or com block, and verify that it can
	 be bind(c).  Set the appropriate field(s) and look for more
	 identifiers.  */
      if (tmp_sym != NULL || com_block != NULL)		
        {
	  if (tmp_sym != NULL)
	    {
	      if (set_verify_bind_c_sym (tmp_sym, num_idents)
		  != SUCCESS)
		return FAILURE;
	    }
	  else
	    {
	      if (set_verify_bind_c_com_block(com_block, num_idents)
		  != SUCCESS)
		return FAILURE;
	    }
	 
	  /* Look to see if we have another identifier.  */
	  tmp_sym = NULL;
	  if (gfc_match_eos () == MATCH_YES)
	    found_id = MATCH_NO;
	  else if (gfc_match_char (',') != MATCH_YES)
	    found_id = MATCH_NO;
	  else if (gfc_match_name (name) == MATCH_YES)
	    {
	      found_id = MATCH_YES;
	      gfc_get_ha_symbol (name, &tmp_sym);
	    }
	  else if (match_common_name (name) == MATCH_YES)
	    {
	      found_id = MATCH_YES;
	      com_block = gfc_get_common (name, 0);
	    }
	  else
	    {
	      gfc_error ("Missing entity or common block name for "
			 "attribute specification statement at %C");
	      return FAILURE;
	    }
	}
      else
	{
	  gfc_internal_error ("Missing symbol");
	}
    } while (found_id == MATCH_YES);

  /* if we get here we were successful */
  return SUCCESS;
}


/* Try and match a BIND(C) attribute specification statement.  */
   
match
gfc_match_bind_c_stmt (void)
{
  match found_match = MATCH_NO;
  gfc_typespec *ts;

  ts = &current_ts;
  
  /* This may not be necessary.  */
  gfc_clear_ts (ts);
  /* Clear the temporary binding label holder.  */
  curr_binding_label[0] = '\0';

  /* Look for the bind(c).  */
  found_match = gfc_match_bind_c (NULL, true);

  if (found_match == MATCH_YES)
    {
      /* Look for the :: now, but it is not required.  */
      gfc_match (" :: ");

      /* Get the identifier(s) that needs to be updated.  This may need to
	 change to hand the flag(s) for the attr specified so all identifiers
	 found can have all appropriate parts updated (assuming that the same
	 spec stmt can have multiple attrs, such as both bind(c) and
	 allocatable...).  */
      if (get_bind_c_idents () != SUCCESS)
	/* Error message should have printed already.  */
	return MATCH_ERROR;
    }

  return found_match;
}


/* Match a data declaration statement.  */

match
gfc_match_data_decl (void)
{
  gfc_symbol *sym;
  match m;
  int elem;

  num_idents_on_line = 0;
  
  m = gfc_match_decl_type_spec (&current_ts, 0);
  if (m != MATCH_YES)
    return m;

  if ((current_ts.type == BT_DERIVED || current_ts.type == BT_CLASS)
	&& gfc_current_state () != COMP_DERIVED)
    {
      sym = gfc_use_derived (current_ts.u.derived);

      if (sym == NULL)
	{
	  m = MATCH_ERROR;
	  goto cleanup;
	}

      current_ts.u.derived = sym;
    }

  m = match_attr_spec ();
  if (m == MATCH_ERROR)
    {
      m = MATCH_NO;
      goto cleanup;
    }

  if ((current_ts.type == BT_DERIVED || current_ts.type == BT_CLASS)
      && current_ts.u.derived->components == NULL
      && !current_ts.u.derived->attr.zero_comp)
    {

      if (current_attr.pointer && gfc_current_state () == COMP_DERIVED)
	goto ok;

      gfc_find_symbol (current_ts.u.derived->name,
		       current_ts.u.derived->ns->parent, 1, &sym);

      /* Any symbol that we find had better be a type definition
	 which has its components defined.  */
      if (sym != NULL && sym->attr.flavor == FL_DERIVED
	  && (current_ts.u.derived->components != NULL
	      || current_ts.u.derived->attr.zero_comp))
	goto ok;

      /* Now we have an error, which we signal, and then fix up
	 because the knock-on is plain and simple confusing.  */
      gfc_error_now ("Derived type at %C has not been previously defined "
		     "and so cannot appear in a derived type definition");
      current_attr.pointer = 1;
      goto ok;
    }

ok:
  /* If we have an old-style character declaration, and no new-style
     attribute specifications, then there a comma is optional between
     the type specification and the variable list.  */
  if (m == MATCH_NO && current_ts.type == BT_CHARACTER && old_char_selector)
    gfc_match_char (',');

  /* Give the types/attributes to symbols that follow. Give the element
     a number so that repeat character length expressions can be copied.  */
  elem = 1;
  for (;;)
    {
      num_idents_on_line++;
      m = variable_decl (elem++);
      if (m == MATCH_ERROR)
	goto cleanup;
      if (m == MATCH_NO)
	break;

      if (gfc_match_eos () == MATCH_YES)
	goto cleanup;
      if (gfc_match_char (',') != MATCH_YES)
	break;
    }

  if (gfc_error_flag_test () == 0)
    gfc_error ("Syntax error in data declaration at %C");
  m = MATCH_ERROR;

  gfc_free_data_all (gfc_current_ns);

cleanup:
  gfc_free_array_spec (current_as);
  current_as = NULL;
  return m;
}


/* Match a prefix associated with a function or subroutine
   declaration.  If the typespec pointer is nonnull, then a typespec
   can be matched.  Note that if nothing matches, MATCH_YES is
   returned (the null string was matched).  */

match
gfc_match_prefix (gfc_typespec *ts)
{
  bool seen_type;
  bool seen_impure;
  bool found_prefix;

  gfc_clear_attr (&current_attr);
  seen_type = false;
  seen_impure = false;

  gcc_assert (!gfc_matching_prefix);
  gfc_matching_prefix = true;

  do
    {
      found_prefix = false;

      if (!seen_type && ts != NULL
	  && gfc_match_decl_type_spec (ts, 0) == MATCH_YES
	  && gfc_match_space () == MATCH_YES)
	{

	  seen_type = true;
	  found_prefix = true;
	}

      if (gfc_match ("elemental% ") == MATCH_YES)
	{
	  if (gfc_add_elemental (&current_attr, NULL) == FAILURE)
	    goto error;

	  found_prefix = true;
	}

      if (gfc_match ("pure% ") == MATCH_YES)
	{
	  if (gfc_add_pure (&current_attr, NULL) == FAILURE)
	    goto error;

	  found_prefix = true;
	}

      if (gfc_match ("recursive% ") == MATCH_YES)
	{
	  if (gfc_add_recursive (&current_attr, NULL) == FAILURE)
	    goto error;

	  found_prefix = true;
	}

      /* IMPURE is a somewhat special case, as it needs not set an actual
	 attribute but rather only prevents ELEMENTAL routines from being
	 automatically PURE.  */
      if (gfc_match ("impure% ") == MATCH_YES)
	{
	  if (gfc_notify_std (GFC_STD_F2008,
			      "Fortran 2008: IMPURE procedure at %C")
		== FAILURE)
	    goto error;

	  seen_impure = true;
	  found_prefix = true;
	}
    }
  while (found_prefix);

  /* IMPURE and PURE must not both appear, of course.  */
  if (seen_impure && current_attr.pure)
    {
      gfc_error ("PURE and IMPURE must not appear both at %C");
      goto error;
    }

  /* If IMPURE it not seen but the procedure is ELEMENTAL, mark it as PURE.  */
  if (!seen_impure && current_attr.elemental && !current_attr.pure)
    {
      if (gfc_add_pure (&current_attr, NULL) == FAILURE)
	goto error;
    }

  /* At this point, the next item is not a prefix.  */
  gcc_assert (gfc_matching_prefix);
  gfc_matching_prefix = false;
  return MATCH_YES;

error:
  gcc_assert (gfc_matching_prefix);
  gfc_matching_prefix = false;
  return MATCH_ERROR;
}


/* Copy attributes matched by gfc_match_prefix() to attributes on a symbol.  */

static gfc_try
copy_prefix (symbol_attribute *dest, locus *where)
{
  if (current_attr.pure && gfc_add_pure (dest, where) == FAILURE)
    return FAILURE;

  if (current_attr.elemental && gfc_add_elemental (dest, where) == FAILURE)
    return FAILURE;

  if (current_attr.recursive && gfc_add_recursive (dest, where) == FAILURE)
    return FAILURE;

  return SUCCESS;
}


/* Match a formal argument list.  */

match
gfc_match_formal_arglist (gfc_symbol *progname, int st_flag, int null_flag)
{
  gfc_formal_arglist *head, *tail, *p, *q;
  char name[GFC_MAX_SYMBOL_LEN + 1];
  gfc_symbol *sym;
  match m;

  head = tail = NULL;

  if (gfc_match_char ('(') != MATCH_YES)
    {
      if (null_flag)
	goto ok;
      return MATCH_NO;
    }

  if (gfc_match_char (')') == MATCH_YES)
    goto ok;

  for (;;)
    {
      if (gfc_match_char ('*') == MATCH_YES)
	sym = NULL;
      else
	{
	  m = gfc_match_name (name);
	  if (m != MATCH_YES)
	    goto cleanup;

	  if (gfc_get_symbol (name, NULL, &sym))
	    goto cleanup;
	}

      p = gfc_get_formal_arglist ();

      if (head == NULL)
	head = tail = p;
      else
	{
	  tail->next = p;
	  tail = p;
	}

      tail->sym = sym;

      /* We don't add the VARIABLE flavor because the name could be a
	 dummy procedure.  We don't apply these attributes to formal
	 arguments of statement functions.  */
      if (sym != NULL && !st_flag
	  && (gfc_add_dummy (&sym->attr, sym->name, NULL) == FAILURE
	      || gfc_missing_attr (&sym->attr, NULL) == FAILURE))
	{
	  m = MATCH_ERROR;
	  goto cleanup;
	}

      /* The name of a program unit can be in a different namespace,
	 so check for it explicitly.  After the statement is accepted,
	 the name is checked for especially in gfc_get_symbol().  */
      if (gfc_new_block != NULL && sym != NULL
	  && strcmp (sym->name, gfc_new_block->name) == 0)
	{
	  gfc_error ("Name '%s' at %C is the name of the procedure",
		     sym->name);
	  m = MATCH_ERROR;
	  goto cleanup;
	}

      if (gfc_match_char (')') == MATCH_YES)
	goto ok;

      m = gfc_match_char (',');
      if (m != MATCH_YES)
	{
	  gfc_error ("Unexpected junk in formal argument list at %C");
	  goto cleanup;
	}
    }

ok:
  /* Check for duplicate symbols in the formal argument list.  */
  if (head != NULL)
    {
      for (p = head; p->next; p = p->next)
	{
	  if (p->sym == NULL)
	    continue;

	  for (q = p->next; q; q = q->next)
	    if (p->sym == q->sym)
	      {
		gfc_error ("Duplicate symbol '%s' in formal argument list "
			   "at %C", p->sym->name);

		m = MATCH_ERROR;
		goto cleanup;
	      }
	}
    }

  if (gfc_add_explicit_interface (progname, IFSRC_DECL, head, NULL)
      == FAILURE)
    {
      m = MATCH_ERROR;
      goto cleanup;
    }

  return MATCH_YES;

cleanup:
  gfc_free_formal_arglist (head);
  return m;
}


/* Match a RESULT specification following a function declaration or
   ENTRY statement.  Also matches the end-of-statement.  */

static match
match_result (gfc_symbol *function, gfc_symbol **result)
{
  char name[GFC_MAX_SYMBOL_LEN + 1];
  gfc_symbol *r;
  match m;

  if (gfc_match (" result (") != MATCH_YES)
    return MATCH_NO;

  m = gfc_match_name (name);
  if (m != MATCH_YES)
    return m;

  /* Get the right paren, and that's it because there could be the
     bind(c) attribute after the result clause.  */
  if (gfc_match_char(')') != MATCH_YES)
    {
     /* TODO: should report the missing right paren here.  */
      return MATCH_ERROR;
    }

  if (strcmp (function->name, name) == 0)
    {
      gfc_error ("RESULT variable at %C must be different than function name");
      return MATCH_ERROR;
    }

  if (gfc_get_symbol (name, NULL, &r))
    return MATCH_ERROR;

  if (gfc_add_result (&r->attr, r->name, NULL) == FAILURE)
    return MATCH_ERROR;

  *result = r;

  return MATCH_YES;
}


/* Match a function suffix, which could be a combination of a result
   clause and BIND(C), either one, or neither.  The draft does not
   require them to come in a specific order.  */

match
gfc_match_suffix (gfc_symbol *sym, gfc_symbol **result)
{
  match is_bind_c;   /* Found bind(c).  */
  match is_result;   /* Found result clause.  */
  match found_match; /* Status of whether we've found a good match.  */
  char peek_char;    /* Character we're going to peek at.  */
  bool allow_binding_name;

  /* Initialize to having found nothing.  */
  found_match = MATCH_NO;
  is_bind_c = MATCH_NO; 
  is_result = MATCH_NO;

  /* Get the next char to narrow between result and bind(c).  */
  gfc_gobble_whitespace ();
  peek_char = gfc_peek_ascii_char ();

  /* C binding names are not allowed for internal procedures.  */
  if (gfc_current_state () == COMP_CONTAINS
      && sym->ns->proc_name->attr.flavor != FL_MODULE)
    allow_binding_name = false;
  else
    allow_binding_name = true;

  switch (peek_char)
    {
    case 'r':
      /* Look for result clause.  */
      is_result = match_result (sym, result);
      if (is_result == MATCH_YES)
	{
	  /* Now see if there is a bind(c) after it.  */
	  is_bind_c = gfc_match_bind_c (sym, allow_binding_name);
	  /* We've found the result clause and possibly bind(c).  */
	  found_match = MATCH_YES;
	}
      else
	/* This should only be MATCH_ERROR.  */
	found_match = is_result; 
      break;
    case 'b':
      /* Look for bind(c) first.  */
      is_bind_c = gfc_match_bind_c (sym, allow_binding_name);
      if (is_bind_c == MATCH_YES)
	{
	  /* Now see if a result clause followed it.  */
	  is_result = match_result (sym, result);
	  found_match = MATCH_YES;
	}
      else
	{
	  /* Should only be a MATCH_ERROR if we get here after seeing 'b'.  */
	  found_match = MATCH_ERROR;
	}
      break;
    default:
      gfc_error ("Unexpected junk after function declaration at %C");
      found_match = MATCH_ERROR;
      break;
    }

  if (is_bind_c == MATCH_YES)
    {
      /* Fortran 2008 draft allows BIND(C) for internal procedures.  */
      if (gfc_current_state () == COMP_CONTAINS
	  && sym->ns->proc_name->attr.flavor != FL_MODULE
	  && gfc_notify_std (GFC_STD_F2008, "Fortran 2008: BIND(C) attribute "
			     "at %L may not be specified for an internal "
			     "procedure", &gfc_current_locus)
	     == FAILURE)
	return MATCH_ERROR;

      if (gfc_add_is_bind_c (&(sym->attr), sym->name, &gfc_current_locus, 1)
	  == FAILURE)
     	return MATCH_ERROR;
    }
  
  return found_match;
}


/* Procedure pointer return value without RESULT statement:
   Add "hidden" result variable named "ppr@".  */

static gfc_try
add_hidden_procptr_result (gfc_symbol *sym)
{
  bool case1,case2;

  if (gfc_notification_std (GFC_STD_F2003) == ERROR)
    return FAILURE;

  /* First usage case: PROCEDURE and EXTERNAL statements.  */
  case1 = gfc_current_state () == COMP_FUNCTION && gfc_current_block ()
	  && strcmp (gfc_current_block ()->name, sym->name) == 0
	  && sym->attr.external;
  /* Second usage case: INTERFACE statements.  */
  case2 = gfc_current_state () == COMP_INTERFACE && gfc_state_stack->previous
	  && gfc_state_stack->previous->state == COMP_FUNCTION
	  && strcmp (gfc_state_stack->previous->sym->name, sym->name) == 0;

  if (case1 || case2)
    {
      gfc_symtree *stree;
      if (case1)
	gfc_get_sym_tree ("ppr@", gfc_current_ns, &stree, false);
      else if (case2)
	{
	  gfc_symtree *st2;
	  gfc_get_sym_tree ("ppr@", gfc_current_ns->parent, &stree, false);
	  st2 = gfc_new_symtree (&gfc_current_ns->sym_root, "ppr@");
	  st2->n.sym = stree->n.sym;
	}
      sym->result = stree->n.sym;

      sym->result->attr.proc_pointer = sym->attr.proc_pointer;
      sym->result->attr.pointer = sym->attr.pointer;
      sym->result->attr.external = sym->attr.external;
      sym->result->attr.referenced = sym->attr.referenced;
      sym->result->ts = sym->ts;
      sym->attr.proc_pointer = 0;
      sym->attr.pointer = 0;
      sym->attr.external = 0;
      if (sym->result->attr.external && sym->result->attr.pointer)
	{
	  sym->result->attr.pointer = 0;
	  sym->result->attr.proc_pointer = 1;
	}

      return gfc_add_result (&sym->result->attr, sym->result->name, NULL);
    }
  /* POINTER after PROCEDURE/EXTERNAL/INTERFACE statement.  */
  else if (sym->attr.function && !sym->attr.external && sym->attr.pointer
	   && sym->result && sym->result != sym && sym->result->attr.external
	   && sym == gfc_current_ns->proc_name
	   && sym == sym->result->ns->proc_name
	   && strcmp ("ppr@", sym->result->name) == 0)
    {
      sym->result->attr.proc_pointer = 1;
      sym->attr.pointer = 0;
      return SUCCESS;
    }
  else
    return FAILURE;
}


/* Match the interface for a PROCEDURE declaration,
   including brackets (R1212).  */

static match
match_procedure_interface (gfc_symbol **proc_if)
{
  match m;
  gfc_symtree *st;
  locus old_loc, entry_loc;
  gfc_namespace *old_ns = gfc_current_ns;
  char name[GFC_MAX_SYMBOL_LEN + 1];

  old_loc = entry_loc = gfc_current_locus;
  gfc_clear_ts (&current_ts);

  if (gfc_match (" (") != MATCH_YES)
    {
      gfc_current_locus = entry_loc;
      return MATCH_NO;
    }

  /* Get the type spec. for the procedure interface.  */
  old_loc = gfc_current_locus;
  m = gfc_match_decl_type_spec (&current_ts, 0);
  gfc_gobble_whitespace ();
  if (m == MATCH_YES || (m == MATCH_NO && gfc_peek_ascii_char () == ')'))
    goto got_ts;

  if (m == MATCH_ERROR)
    return m;

  /* Procedure interface is itself a procedure.  */
  gfc_current_locus = old_loc;
  m = gfc_match_name (name);

  /* First look to see if it is already accessible in the current
     namespace because it is use associated or contained.  */
  st = NULL;
  if (gfc_find_sym_tree (name, NULL, 0, &st))
    return MATCH_ERROR;

  /* If it is still not found, then try the parent namespace, if it
     exists and create the symbol there if it is still not found.  */
  if (gfc_current_ns->parent)
    gfc_current_ns = gfc_current_ns->parent;
  if (st == NULL && gfc_get_ha_sym_tree (name, &st))
    return MATCH_ERROR;

  gfc_current_ns = old_ns;
  *proc_if = st->n.sym;

  /* Various interface checks.  */
  if (*proc_if)
    {
      (*proc_if)->refs++;
      /* Resolve interface if possible. That way, attr.procedure is only set
	 if it is declared by a later procedure-declaration-stmt, which is
	 invalid per C1212.  */
      while ((*proc_if)->ts.interface)
	*proc_if = (*proc_if)->ts.interface;

      if ((*proc_if)->generic)
	{
	  gfc_error ("Interface '%s' at %C may not be generic",
		     (*proc_if)->name);
	  return MATCH_ERROR;
	}
      if ((*proc_if)->attr.proc == PROC_ST_FUNCTION)
	{
	  gfc_error ("Interface '%s' at %C may not be a statement function",
		     (*proc_if)->name);
	  return MATCH_ERROR;
	}
      /* Handle intrinsic procedures.  */
      if (!((*proc_if)->attr.external || (*proc_if)->attr.use_assoc
	    || (*proc_if)->attr.if_source == IFSRC_IFBODY)
	  && (gfc_is_intrinsic ((*proc_if), 0, gfc_current_locus)
	      || gfc_is_intrinsic ((*proc_if), 1, gfc_current_locus)))
	(*proc_if)->attr.intrinsic = 1;
      if ((*proc_if)->attr.intrinsic
	  && !gfc_intrinsic_actual_ok ((*proc_if)->name, 0))
	{
	  gfc_error ("Intrinsic procedure '%s' not allowed "
		    "in PROCEDURE statement at %C", (*proc_if)->name);
	  return MATCH_ERROR;
	}
    }

got_ts:
  if (gfc_match (" )") != MATCH_YES)
    {
      gfc_current_locus = entry_loc;
      return MATCH_NO;
    }

  return MATCH_YES;
}


/* Match a PROCEDURE declaration (R1211).  */

static match
match_procedure_decl (void)
{
  match m;
  gfc_symbol *sym, *proc_if = NULL;
  int num;
  gfc_expr *initializer = NULL;

  /* Parse interface (with brackets). */
  m = match_procedure_interface (&proc_if);
  if (m != MATCH_YES)
    return m;

  /* Parse attributes (with colons).  */
  m = match_attr_spec();
  if (m == MATCH_ERROR)
    return MATCH_ERROR;

  /* Get procedure symbols.  */
  for(num=1;;num++)
    {
      m = gfc_match_symbol (&sym, 0);
      if (m == MATCH_NO)
	goto syntax;
      else if (m == MATCH_ERROR)
	return m;

      /* Add current_attr to the symbol attributes.  */
      if (gfc_copy_attr (&sym->attr, &current_attr, NULL) == FAILURE)
	return MATCH_ERROR;

      if (sym->attr.is_bind_c)
	{
	  /* Check for C1218.  */
	  if (!proc_if || !proc_if->attr.is_bind_c)
	    {
	      gfc_error ("BIND(C) attribute at %C requires "
			"an interface with BIND(C)");
	      return MATCH_ERROR;
	    }
	  /* Check for C1217.  */
	  if (has_name_equals && sym->attr.pointer)
	    {
	      gfc_error ("BIND(C) procedure with NAME may not have "
			"POINTER attribute at %C");
	      return MATCH_ERROR;
	    }
	  if (has_name_equals && sym->attr.dummy)
	    {
	      gfc_error ("Dummy procedure at %C may not have "
			"BIND(C) attribute with NAME");
	      return MATCH_ERROR;
	    }
	  /* Set binding label for BIND(C).  */
	  if (set_binding_label (sym->binding_label, sym->name, num) != SUCCESS)
	    return MATCH_ERROR;
	}

      if (gfc_add_external (&sym->attr, NULL) == FAILURE)
	return MATCH_ERROR;

      if (add_hidden_procptr_result (sym) == SUCCESS)
	sym = sym->result;

      if (gfc_add_proc (&sym->attr, sym->name, NULL) == FAILURE)
	return MATCH_ERROR;

      /* Set interface.  */
      if (proc_if != NULL)
	{
          if (sym->ts.type != BT_UNKNOWN)
	    {
	      gfc_error ("Procedure '%s' at %L already has basic type of %s",
			 sym->name, &gfc_current_locus,
			 gfc_basic_typename (sym->ts.type));
	      return MATCH_ERROR;
	    }
	  sym->ts.interface = proc_if;
	  sym->attr.untyped = 1;
	  sym->attr.if_source = IFSRC_IFBODY;
	}
      else if (current_ts.type != BT_UNKNOWN)
	{
	  if (gfc_add_type (sym, &current_ts, &gfc_current_locus) == FAILURE)
	    return MATCH_ERROR;
	  sym->ts.interface = gfc_new_symbol ("", gfc_current_ns);
	  sym->ts.interface->ts = current_ts;
	  sym->ts.interface->attr.function = 1;
	  sym->attr.function = sym->ts.interface->attr.function;
	  sym->attr.if_source = IFSRC_UNKNOWN;
	}

      if (gfc_match (" =>") == MATCH_YES)
	{
	  if (!current_attr.pointer)
	    {
	      gfc_error ("Initialization at %C isn't for a pointer variable");
	      m = MATCH_ERROR;
	      goto cleanup;
	    }

	  m = match_pointer_init (&initializer, 1);
	  if (m != MATCH_YES)
	    goto cleanup;

	  if (add_init_expr_to_sym (sym->name, &initializer, &gfc_current_locus)
	      != SUCCESS)
	    goto cleanup;

	}

      gfc_set_sym_referenced (sym);

      if (gfc_match_eos () == MATCH_YES)
	return MATCH_YES;
      if (gfc_match_char (',') != MATCH_YES)
	goto syntax;
    }

syntax:
  gfc_error ("Syntax error in PROCEDURE statement at %C");
  return MATCH_ERROR;

cleanup:
  /* Free stuff up and return.  */
  gfc_free_expr (initializer);
  return m;
}


static match
match_binding_attributes (gfc_typebound_proc* ba, bool generic, bool ppc);


/* Match a procedure pointer component declaration (R445).  */

static match
match_ppc_decl (void)
{
  match m;
  gfc_symbol *proc_if = NULL;
  gfc_typespec ts;
  int num;
  gfc_component *c;
  gfc_expr *initializer = NULL;
  gfc_typebound_proc* tb;
  char name[GFC_MAX_SYMBOL_LEN + 1];

  /* Parse interface (with brackets).  */
  m = match_procedure_interface (&proc_if);
  if (m != MATCH_YES)
    goto syntax;

  /* Parse attributes.  */
  tb = XCNEW (gfc_typebound_proc);
  tb->where = gfc_current_locus;
  m = match_binding_attributes (tb, false, true);
  if (m == MATCH_ERROR)
    return m;

  gfc_clear_attr (&current_attr);
  current_attr.procedure = 1;
  current_attr.proc_pointer = 1;
  current_attr.access = tb->access;
  current_attr.flavor = FL_PROCEDURE;

  /* Match the colons (required).  */
  if (gfc_match (" ::") != MATCH_YES)
    {
      gfc_error ("Expected '::' after binding-attributes at %C");
      return MATCH_ERROR;
    }

  /* Check for C450.  */
  if (!tb->nopass && proc_if == NULL)
    {
      gfc_error("NOPASS or explicit interface required at %C");
      return MATCH_ERROR;
    }

  if (gfc_notify_std (GFC_STD_F2003, "Fortran 2003: Procedure pointer "
                     "component at %C") == FAILURE)
    return MATCH_ERROR;

  /* Match PPC names.  */
  ts = current_ts;
  for(num=1;;num++)
    {
      m = gfc_match_name (name);
      if (m == MATCH_NO)
	goto syntax;
      else if (m == MATCH_ERROR)
	return m;

      if (gfc_add_component (gfc_current_block (), name, &c) == FAILURE)
	return MATCH_ERROR;

      /* Add current_attr to the symbol attributes.  */
      if (gfc_copy_attr (&c->attr, &current_attr, NULL) == FAILURE)
	return MATCH_ERROR;

      if (gfc_add_external (&c->attr, NULL) == FAILURE)
	return MATCH_ERROR;

      if (gfc_add_proc (&c->attr, name, NULL) == FAILURE)
	return MATCH_ERROR;

      c->tb = tb;

      /* Set interface.  */
      if (proc_if != NULL)
	{
	  c->ts.interface = proc_if;
	  c->attr.untyped = 1;
	  c->attr.if_source = IFSRC_IFBODY;
	}
      else if (ts.type != BT_UNKNOWN)
	{
	  c->ts = ts;
	  c->ts.interface = gfc_new_symbol ("", gfc_current_ns);
	  c->ts.interface->ts = ts;
	  c->ts.interface->attr.function = 1;
	  c->attr.function = c->ts.interface->attr.function;
	  c->attr.if_source = IFSRC_UNKNOWN;
	}

      if (gfc_match (" =>") == MATCH_YES)
	{
	  m = match_pointer_init (&initializer, 1);
	  if (m != MATCH_YES)
	    {
	      gfc_free_expr (initializer);
	      return m;
	    }
	  c->initializer = initializer;
	}

      if (gfc_match_eos () == MATCH_YES)
	return MATCH_YES;
      if (gfc_match_char (',') != MATCH_YES)
	goto syntax;
    }

syntax:
  gfc_error ("Syntax error in procedure pointer component at %C");
  return MATCH_ERROR;
}


/* Match a PROCEDURE declaration inside an interface (R1206).  */

static match
match_procedure_in_interface (void)
{
  match m;
  gfc_symbol *sym;
  char name[GFC_MAX_SYMBOL_LEN + 1];

  if (current_interface.type == INTERFACE_NAMELESS
      || current_interface.type == INTERFACE_ABSTRACT)
    {
      gfc_error ("PROCEDURE at %C must be in a generic interface");
      return MATCH_ERROR;
    }

  for(;;)
    {
      m = gfc_match_name (name);
      if (m == MATCH_NO)
	goto syntax;
      else if (m == MATCH_ERROR)
	return m;
      if (gfc_get_symbol (name, gfc_current_ns->parent, &sym))
	return MATCH_ERROR;

      if (gfc_add_interface (sym) == FAILURE)
	return MATCH_ERROR;

      if (gfc_match_eos () == MATCH_YES)
	break;
      if (gfc_match_char (',') != MATCH_YES)
	goto syntax;
    }

  return MATCH_YES;

syntax:
  gfc_error ("Syntax error in PROCEDURE statement at %C");
  return MATCH_ERROR;
}


/* General matcher for PROCEDURE declarations.  */

static match match_procedure_in_type (void);

match
gfc_match_procedure (void)
{
  match m;

  switch (gfc_current_state ())
    {
    case COMP_NONE:
    case COMP_PROGRAM:
    case COMP_MODULE:
    case COMP_SUBROUTINE:
    case COMP_FUNCTION:
      m = match_procedure_decl ();
      break;
    case COMP_INTERFACE:
      m = match_procedure_in_interface ();
      break;
    case COMP_DERIVED:
      m = match_ppc_decl ();
      break;
    case COMP_DERIVED_CONTAINS:
      m = match_procedure_in_type ();
      break;
    default:
      return MATCH_NO;
    }

  if (m != MATCH_YES)
    return m;

  if (gfc_notify_std (GFC_STD_F2003, "Fortran 2003: PROCEDURE statement at %C")
      == FAILURE)
    return MATCH_ERROR;

  return m;
}


/* Warn if a matched procedure has the same name as an intrinsic; this is
   simply a wrapper around gfc_warn_intrinsic_shadow that interprets the current
   parser-state-stack to find out whether we're in a module.  */

static void
warn_intrinsic_shadow (const gfc_symbol* sym, bool func)
{
  bool in_module;

  in_module = (gfc_state_stack->previous
	       && gfc_state_stack->previous->state == COMP_MODULE);

  gfc_warn_intrinsic_shadow (sym, in_module, func);
}


/* Match a function declaration.  */

match
gfc_match_function_decl (void)
{
  char name[GFC_MAX_SYMBOL_LEN + 1];
  gfc_symbol *sym, *result;
  locus old_loc;
  match m;
  match suffix_match;
  match found_match; /* Status returned by match func.  */  

  if (gfc_current_state () != COMP_NONE
      && gfc_current_state () != COMP_INTERFACE
      && gfc_current_state () != COMP_CONTAINS)
    return MATCH_NO;

  gfc_clear_ts (&current_ts);

  old_loc = gfc_current_locus;

  m = gfc_match_prefix (&current_ts);
  if (m != MATCH_YES)
    {
      gfc_current_locus = old_loc;
      return m;
    }

  if (gfc_match ("function% %n", name) != MATCH_YES)
    {
      gfc_current_locus = old_loc;
      return MATCH_NO;
    }
  if (get_proc_name (name, &sym, false))
    return MATCH_ERROR;

  if (add_hidden_procptr_result (sym) == SUCCESS)
    sym = sym->result;

  gfc_new_block = sym;

  m = gfc_match_formal_arglist (sym, 0, 0);
  if (m == MATCH_NO)
    {
      gfc_error ("Expected formal argument list in function "
		 "definition at %C");
      m = MATCH_ERROR;
      goto cleanup;
    }
  else if (m == MATCH_ERROR)
    goto cleanup;

  result = NULL;

  /* According to the draft, the bind(c) and result clause can
     come in either order after the formal_arg_list (i.e., either
     can be first, both can exist together or by themselves or neither
     one).  Therefore, the match_result can't match the end of the
     string, and check for the bind(c) or result clause in either order.  */
  found_match = gfc_match_eos ();

  /* Make sure that it isn't already declared as BIND(C).  If it is, it
     must have been marked BIND(C) with a BIND(C) attribute and that is
     not allowed for procedures.  */
  if (sym->attr.is_bind_c == 1)
    {
      sym->attr.is_bind_c = 0;
      if (sym->old_symbol != NULL)
        gfc_error_now ("BIND(C) attribute at %L can only be used for "
                       "variables or common blocks",
                       &(sym->old_symbol->declared_at));
      else
        gfc_error_now ("BIND(C) attribute at %L can only be used for "
                       "variables or common blocks", &gfc_current_locus);
    }

  if (found_match != MATCH_YES)
    {
      /* If we haven't found the end-of-statement, look for a suffix.  */
      suffix_match = gfc_match_suffix (sym, &result);
      if (suffix_match == MATCH_YES)
        /* Need to get the eos now.  */
        found_match = gfc_match_eos ();
      else
	found_match = suffix_match;
    }

  if(found_match != MATCH_YES)
    m = MATCH_ERROR;
  else
    {
      /* Make changes to the symbol.  */
      m = MATCH_ERROR;
      
      if (gfc_add_function (&sym->attr, sym->name, NULL) == FAILURE)
	goto cleanup;
      
      if (gfc_missing_attr (&sym->attr, NULL) == FAILURE
	  || copy_prefix (&sym->attr, &sym->declared_at) == FAILURE)
	goto cleanup;

      /* Delay matching the function characteristics until after the
	 specification block by signalling kind=-1.  */
      sym->declared_at = old_loc;
      if (current_ts.type != BT_UNKNOWN)
	current_ts.kind = -1;
      else
	current_ts.kind = 0;

      if (result == NULL)
	{
          if (current_ts.type != BT_UNKNOWN
	      && gfc_add_type (sym, &current_ts, &gfc_current_locus) == FAILURE)
	    goto cleanup;
	  sym->result = sym;
	}
      else
	{
          if (current_ts.type != BT_UNKNOWN
	      && gfc_add_type (result, &current_ts, &gfc_current_locus)
		 == FAILURE)
	    goto cleanup;
	  sym->result = result;
	}

      /* Warn if this procedure has the same name as an intrinsic.  */
      warn_intrinsic_shadow (sym, true);

      return MATCH_YES;
    }

cleanup:
  gfc_current_locus = old_loc;
  return m;
}


/* This is mostly a copy of parse.c(add_global_procedure) but modified to
   pass the name of the entry, rather than the gfc_current_block name, and
   to return false upon finding an existing global entry.  */

static bool
add_global_entry (const char *name, int sub)
{
  gfc_gsymbol *s;
  enum gfc_symbol_type type;

  s = gfc_get_gsymbol(name);
  type = sub ? GSYM_SUBROUTINE : GSYM_FUNCTION;

  if (s->defined
      || (s->type != GSYM_UNKNOWN
	  && s->type != type))
    gfc_global_used(s, NULL);
  else
    {
      s->type = type;
      s->where = gfc_current_locus;
      s->defined = 1;
      s->ns = gfc_current_ns;
      return true;
    }
  return false;
}


/* Match an ENTRY statement.  */

match
gfc_match_entry (void)
{
  gfc_symbol *proc;
  gfc_symbol *result;
  gfc_symbol *entry;
  char name[GFC_MAX_SYMBOL_LEN + 1];
  gfc_compile_state state;
  match m;
  gfc_entry_list *el;
  locus old_loc;
  bool module_procedure;
  char peek_char;
  match is_bind_c;

  m = gfc_match_name (name);
  if (m != MATCH_YES)
    return m;

  if (gfc_notify_std (GFC_STD_F2008_OBS, "Fortran 2008 obsolescent feature: "
		      "ENTRY statement at %C") == FAILURE)
    return MATCH_ERROR;

  state = gfc_current_state ();
  if (state != COMP_SUBROUTINE && state != COMP_FUNCTION)
    {
      switch (state)
	{
	  case COMP_PROGRAM:
	    gfc_error ("ENTRY statement at %C cannot appear within a PROGRAM");
	    break;
	  case COMP_MODULE:
	    gfc_error ("ENTRY statement at %C cannot appear within a MODULE");
	    break;
	  case COMP_BLOCK_DATA:
	    gfc_error ("ENTRY statement at %C cannot appear within "
		       "a BLOCK DATA");
	    break;
	  case COMP_INTERFACE:
	    gfc_error ("ENTRY statement at %C cannot appear within "
		       "an INTERFACE");
	    break;
	  case COMP_DERIVED:
	    gfc_error ("ENTRY statement at %C cannot appear within "
		       "a DERIVED TYPE block");
	    break;
	  case COMP_IF:
	    gfc_error ("ENTRY statement at %C cannot appear within "
		       "an IF-THEN block");
	    break;
	  case COMP_DO:
	    gfc_error ("ENTRY statement at %C cannot appear within "
		       "a DO block");
	    break;
	  case COMP_SELECT:
	    gfc_error ("ENTRY statement at %C cannot appear within "
		       "a SELECT block");
	    break;
	  case COMP_FORALL:
	    gfc_error ("ENTRY statement at %C cannot appear within "
		       "a FORALL block");
	    break;
	  case COMP_WHERE:
	    gfc_error ("ENTRY statement at %C cannot appear within "
		       "a WHERE block");
	    break;
	  case COMP_CONTAINS:
	    gfc_error ("ENTRY statement at %C cannot appear within "
		       "a contained subprogram");
	    break;
	  default:
	    gfc_internal_error ("gfc_match_entry(): Bad state");
	}
      return MATCH_ERROR;
    }

  module_procedure = gfc_current_ns->parent != NULL
		   && gfc_current_ns->parent->proc_name
		   && gfc_current_ns->parent->proc_name->attr.flavor
		      == FL_MODULE;

  if (gfc_current_ns->parent != NULL
      && gfc_current_ns->parent->proc_name
      && !module_procedure)
    {
      gfc_error("ENTRY statement at %C cannot appear in a "
		"contained procedure");
      return MATCH_ERROR;
    }

  /* Module function entries need special care in get_proc_name
     because previous references within the function will have
     created symbols attached to the current namespace.  */
  if (get_proc_name (name, &entry,
		     gfc_current_ns->parent != NULL
		     && module_procedure))
    return MATCH_ERROR;

  proc = gfc_current_block ();

  /* Make sure that it isn't already declared as BIND(C).  If it is, it
     must have been marked BIND(C) with a BIND(C) attribute and that is
     not allowed for procedures.  */
  if (entry->attr.is_bind_c == 1)
    {
      entry->attr.is_bind_c = 0;
      if (entry->old_symbol != NULL)
        gfc_error_now ("BIND(C) attribute at %L can only be used for "
                       "variables or common blocks",
                       &(entry->old_symbol->declared_at));
      else
        gfc_error_now ("BIND(C) attribute at %L can only be used for "
                       "variables or common blocks", &gfc_current_locus);
    }
  
  /* Check what next non-whitespace character is so we can tell if there
     is the required parens if we have a BIND(C).  */
  gfc_gobble_whitespace ();
  peek_char = gfc_peek_ascii_char ();

  if (state == COMP_SUBROUTINE)
    {
      /* An entry in a subroutine.  */
      if (!gfc_current_ns->parent && !add_global_entry (name, 1))
	return MATCH_ERROR;

      m = gfc_match_formal_arglist (entry, 0, 1);
      if (m != MATCH_YES)
	return MATCH_ERROR;

      /* Call gfc_match_bind_c with allow_binding_name = true as ENTRY can
	 never be an internal procedure.  */
      is_bind_c = gfc_match_bind_c (entry, true);
      if (is_bind_c == MATCH_ERROR)
	return MATCH_ERROR;
      if (is_bind_c == MATCH_YES)
	{
	  if (peek_char != '(')
	    {
	      gfc_error ("Missing required parentheses before BIND(C) at %C");
	      return MATCH_ERROR;
	    }
	    if (gfc_add_is_bind_c (&(entry->attr), entry->name, &(entry->declared_at), 1)
		== FAILURE)
	      return MATCH_ERROR;
	}

      if (gfc_add_entry (&entry->attr, entry->name, NULL) == FAILURE
	  || gfc_add_subroutine (&entry->attr, entry->name, NULL) == FAILURE)
	return MATCH_ERROR;
    }
  else
    {
      /* An entry in a function.
	 We need to take special care because writing
	    ENTRY f()
	 as
	    ENTRY f
	 is allowed, whereas
	    ENTRY f() RESULT (r)
	 can't be written as
	    ENTRY f RESULT (r).  */
      if (!gfc_current_ns->parent && !add_global_entry (name, 0))
	return MATCH_ERROR;

      old_loc = gfc_current_locus;
      if (gfc_match_eos () == MATCH_YES)
	{
	  gfc_current_locus = old_loc;
	  /* Match the empty argument list, and add the interface to
	     the symbol.  */
	  m = gfc_match_formal_arglist (entry, 0, 1);
	}
      else
	m = gfc_match_formal_arglist (entry, 0, 0);

      if (m != MATCH_YES)
	return MATCH_ERROR;

      result = NULL;

      if (gfc_match_eos () == MATCH_YES)
	{
	  if (gfc_add_entry (&entry->attr, entry->name, NULL) == FAILURE
	      || gfc_add_function (&entry->attr, entry->name, NULL) == FAILURE)
	    return MATCH_ERROR;

	  entry->result = entry;
	}
      else
	{
	  m = gfc_match_suffix (entry, &result);
	  if (m == MATCH_NO)
	    gfc_syntax_error (ST_ENTRY);
	  if (m != MATCH_YES)
	    return MATCH_ERROR;

          if (result)
	    {
	      if (gfc_add_result (&result->attr, result->name, NULL) == FAILURE
		  || gfc_add_entry (&entry->attr, result->name, NULL) == FAILURE
		  || gfc_add_function (&entry->attr, result->name, NULL)
		  == FAILURE)
	        return MATCH_ERROR;
	      entry->result = result;
	    }
	  else
	    {
	      if (gfc_add_entry (&entry->attr, entry->name, NULL) == FAILURE
		  || gfc_add_function (&entry->attr, entry->name, NULL) == FAILURE)
		return MATCH_ERROR;
	      entry->result = entry;
	    }
	}
    }

  if (gfc_match_eos () != MATCH_YES)
    {
      gfc_syntax_error (ST_ENTRY);
      return MATCH_ERROR;
    }

  entry->attr.recursive = proc->attr.recursive;
  entry->attr.elemental = proc->attr.elemental;
  entry->attr.pure = proc->attr.pure;

  el = gfc_get_entry_list ();
  el->sym = entry;
  el->next = gfc_current_ns->entries;
  gfc_current_ns->entries = el;
  if (el->next)
    el->id = el->next->id + 1;
  else
    el->id = 1;

  new_st.op = EXEC_ENTRY;
  new_st.ext.entry = el;

  return MATCH_YES;
}


/* Match a subroutine statement, including optional prefixes.  */

match
gfc_match_subroutine (void)
{
  char name[GFC_MAX_SYMBOL_LEN + 1];
  gfc_symbol *sym;
  match m;
  match is_bind_c;
  char peek_char;
  bool allow_binding_name;

  if (gfc_current_state () != COMP_NONE
      && gfc_current_state () != COMP_INTERFACE
      && gfc_current_state () != COMP_CONTAINS)
    return MATCH_NO;

  m = gfc_match_prefix (NULL);
  if (m != MATCH_YES)
    return m;

  m = gfc_match ("subroutine% %n", name);
  if (m != MATCH_YES)
    return m;

  if (get_proc_name (name, &sym, false))
    return MATCH_ERROR;

  /* Set declared_at as it might point to, e.g., a PUBLIC statement, if
     the symbol existed before. */
  sym->declared_at = gfc_current_locus;

  if (add_hidden_procptr_result (sym) == SUCCESS)
    sym = sym->result;

  gfc_new_block = sym;

  /* Check what next non-whitespace character is so we can tell if there
     is the required parens if we have a BIND(C).  */
  gfc_gobble_whitespace ();
  peek_char = gfc_peek_ascii_char ();
  
  if (gfc_add_subroutine (&sym->attr, sym->name, NULL) == FAILURE)
    return MATCH_ERROR;

  if (gfc_match_formal_arglist (sym, 0, 1) != MATCH_YES)
    return MATCH_ERROR;

  /* Make sure that it isn't already declared as BIND(C).  If it is, it
     must have been marked BIND(C) with a BIND(C) attribute and that is
     not allowed for procedures.  */
  if (sym->attr.is_bind_c == 1)
    {
      sym->attr.is_bind_c = 0;
      if (sym->old_symbol != NULL)
        gfc_error_now ("BIND(C) attribute at %L can only be used for "
                       "variables or common blocks",
                       &(sym->old_symbol->declared_at));
      else
        gfc_error_now ("BIND(C) attribute at %L can only be used for "
                       "variables or common blocks", &gfc_current_locus);
    }

  /* C binding names are not allowed for internal procedures.  */
  if (gfc_current_state () == COMP_CONTAINS
      && sym->ns->proc_name->attr.flavor != FL_MODULE)
    allow_binding_name = false;
  else
    allow_binding_name = true;

  /* Here, we are just checking if it has the bind(c) attribute, and if
     so, then we need to make sure it's all correct.  If it doesn't,
     we still need to continue matching the rest of the subroutine line.  */
  is_bind_c = gfc_match_bind_c (sym, allow_binding_name);
  if (is_bind_c == MATCH_ERROR)
    {
      /* There was an attempt at the bind(c), but it was wrong.	 An
	 error message should have been printed w/in the gfc_match_bind_c
	 so here we'll just return the MATCH_ERROR.  */
      return MATCH_ERROR;
    }

  if (is_bind_c == MATCH_YES)
    {
      /* The following is allowed in the Fortran 2008 draft.  */
      if (gfc_current_state () == COMP_CONTAINS
	  && sym->ns->proc_name->attr.flavor != FL_MODULE
	  && gfc_notify_std (GFC_STD_F2008, "Fortran 2008: BIND(C) attribute "
			     "at %L may not be specified for an internal "
			     "procedure", &gfc_current_locus)
	     == FAILURE)
	return MATCH_ERROR;

      if (peek_char != '(')
        {
          gfc_error ("Missing required parentheses before BIND(C) at %C");
          return MATCH_ERROR;
        }
      if (gfc_add_is_bind_c (&(sym->attr), sym->name, &(sym->declared_at), 1)
	  == FAILURE)
        return MATCH_ERROR;
    }
  
  if (gfc_match_eos () != MATCH_YES)
    {
      gfc_syntax_error (ST_SUBROUTINE);
      return MATCH_ERROR;
    }

  if (copy_prefix (&sym->attr, &sym->declared_at) == FAILURE)
    return MATCH_ERROR;

  /* Warn if it has the same name as an intrinsic.  */
  warn_intrinsic_shadow (sym, false);

  return MATCH_YES;
}


/* Match a BIND(C) specifier, with the optional 'name=' specifier if
   given, and set the binding label in either the given symbol (if not
   NULL), or in the current_ts.  The symbol may be NULL because we may
   encounter the BIND(C) before the declaration itself.  Return
   MATCH_NO if what we're looking at isn't a BIND(C) specifier,
   MATCH_ERROR if it is a BIND(C) clause but an error was encountered,
   or MATCH_YES if the specifier was correct and the binding label and
   bind(c) fields were set correctly for the given symbol or the
   current_ts. If allow_binding_name is false, no binding name may be
   given.  */

match
gfc_match_bind_c (gfc_symbol *sym, bool allow_binding_name)
{
  /* binding label, if exists */   
  char binding_label[GFC_MAX_SYMBOL_LEN + 1];
  match double_quote;
  match single_quote;

  /* Initialize the flag that specifies whether we encountered a NAME= 
     specifier or not.  */
  has_name_equals = 0;

  /* Init the first char to nil so we can catch if we don't have
     the label (name attr) or the symbol name yet.  */
  binding_label[0] = '\0';
   
  /* This much we have to be able to match, in this order, if
     there is a bind(c) label.	*/
  if (gfc_match (" bind ( c ") != MATCH_YES)
    return MATCH_NO;

  /* Now see if there is a binding label, or if we've reached the
     end of the bind(c) attribute without one.	*/
  if (gfc_match_char (',') == MATCH_YES)
    {
      if (gfc_match (" name = ") != MATCH_YES)
        {
          gfc_error ("Syntax error in NAME= specifier for binding label "
                     "at %C");
          /* should give an error message here */
          return MATCH_ERROR;
        }

      has_name_equals = 1;

      /* Get the opening quote.  */
      double_quote = MATCH_YES;
      single_quote = MATCH_YES;
      double_quote = gfc_match_char ('"');
      if (double_quote != MATCH_YES)
	single_quote = gfc_match_char ('\'');
      if (double_quote != MATCH_YES && single_quote != MATCH_YES)
        {
          gfc_error ("Syntax error in NAME= specifier for binding label "
                     "at %C");
          return MATCH_ERROR;
        }
      
      /* Grab the binding label, using functions that will not lower
	 case the names automatically.	*/
      if (gfc_match_name_C (binding_label) != MATCH_YES)
	 return MATCH_ERROR;
      
      /* Get the closing quotation.  */
      if (double_quote == MATCH_YES)
	{
	  if (gfc_match_char ('"') != MATCH_YES)
            {
              gfc_error ("Missing closing quote '\"' for binding label at %C");
              /* User started string with '"' so looked to match it.  */
              return MATCH_ERROR;
            }
	}
      else
	{
	  if (gfc_match_char ('\'') != MATCH_YES)
            {
              gfc_error ("Missing closing quote '\'' for binding label at %C");
              /* User started string with "'" char.  */
              return MATCH_ERROR;
            }
	}
   }

  /* Get the required right paren.  */
  if (gfc_match_char (')') != MATCH_YES)
    {
      gfc_error ("Missing closing paren for binding label at %C");
      return MATCH_ERROR;
    }

  if (has_name_equals && !allow_binding_name)
    {
      gfc_error ("No binding name is allowed in BIND(C) at %C");
      return MATCH_ERROR;
    }

  if (has_name_equals && sym != NULL && sym->attr.dummy)
    {
      gfc_error ("For dummy procedure %s, no binding name is "
		 "allowed in BIND(C) at %C", sym->name);
      return MATCH_ERROR;
    }


  /* Save the binding label to the symbol.  If sym is null, we're
     probably matching the typespec attributes of a declaration and
     haven't gotten the name yet, and therefore, no symbol yet.	 */
  if (binding_label[0] != '\0')
    {
      if (sym != NULL)
      {
	strcpy (sym->binding_label, binding_label);
      }
      else
	strcpy (curr_binding_label, binding_label);
    }
  else if (allow_binding_name)
    {
      /* No binding label, but if symbol isn't null, we
	 can set the label for it here.
	 If name="" or allow_binding_name is false, no C binding name is
	 created. */
      if (sym != NULL && sym->name != NULL && has_name_equals == 0)
	strncpy (sym->binding_label, sym->name, strlen (sym->name) + 1);
    }

  if (has_name_equals && gfc_current_state () == COMP_INTERFACE
      && current_interface.type == INTERFACE_ABSTRACT)
    {
      gfc_error ("NAME not allowed on BIND(C) for ABSTRACT INTERFACE at %C");
      return MATCH_ERROR;
    }

  return MATCH_YES;
}


/* Return nonzero if we're currently compiling a contained procedure.  */

static int
contained_procedure (void)
{
  gfc_state_data *s = gfc_state_stack;

  if ((s->state == COMP_SUBROUTINE || s->state == COMP_FUNCTION)
      && s->previous != NULL && s->previous->state == COMP_CONTAINS)
    return 1;

  return 0;
}

/* Set the kind of each enumerator.  The kind is selected such that it is
   interoperable with the corresponding C enumeration type, making
   sure that -fshort-enums is honored.  */

static void
set_enum_kind(void)
{
  enumerator_history *current_history = NULL;
  int kind;
  int i;

  if (max_enum == NULL || enum_history == NULL)
    return;

  if (!flag_short_enums)
    return;

  i = 0;
  do
    {
      kind = gfc_integer_kinds[i++].kind;
    }
  while (kind < gfc_c_int_kind
	 && gfc_check_integer_range (max_enum->initializer->value.integer,
				     kind) != ARITH_OK);

  current_history = enum_history;
  while (current_history != NULL)
    {
      current_history->sym->ts.kind = kind;
      current_history = current_history->next;
    }
}


/* Match any of the various end-block statements.  Returns the type of
   END to the caller.  The END INTERFACE, END IF, END DO, END SELECT
   and END BLOCK statements cannot be replaced by a single END statement.  */

match
gfc_match_end (gfc_statement *st)
{
  char name[GFC_MAX_SYMBOL_LEN + 1];
  gfc_compile_state state;
  locus old_loc;
  const char *block_name;
  const char *target;
  int eos_ok;
  match m;

  old_loc = gfc_current_locus;
  if (gfc_match ("end") != MATCH_YES)
    return MATCH_NO;

  state = gfc_current_state ();
  block_name = gfc_current_block () == NULL
	     ? NULL : gfc_current_block ()->name;

<<<<<<< HEAD
  if (state == COMP_BLOCK && !strcmp (block_name, "block@"))
    block_name = NULL;

  if (state == COMP_CONTAINS || state == COMP_DERIVED_CONTAINS)
=======
  switch (state)
>>>>>>> 779871ac
    {
    case COMP_ASSOCIATE:
    case COMP_BLOCK:
      if (!strcmp (block_name, "block@"))
	block_name = NULL;
      break;

    case COMP_CONTAINS:
    case COMP_DERIVED_CONTAINS:
      state = gfc_state_stack->previous->state;
      block_name = gfc_state_stack->previous->sym == NULL
		 ? NULL : gfc_state_stack->previous->sym->name;
      break;

    default:
      break;
    }

  switch (state)
    {
    case COMP_NONE:
    case COMP_PROGRAM:
      *st = ST_END_PROGRAM;
      target = " program";
      eos_ok = 1;
      break;

    case COMP_SUBROUTINE:
      *st = ST_END_SUBROUTINE;
      target = " subroutine";
      eos_ok = !contained_procedure ();
      break;

    case COMP_FUNCTION:
      *st = ST_END_FUNCTION;
      target = " function";
      eos_ok = !contained_procedure ();
      break;

    case COMP_BLOCK_DATA:
      *st = ST_END_BLOCK_DATA;
      target = " block data";
      eos_ok = 1;
      break;

    case COMP_MODULE:
      *st = ST_END_MODULE;
      target = " module";
      eos_ok = 1;
      break;

    case COMP_INTERFACE:
      *st = ST_END_INTERFACE;
      target = " interface";
      eos_ok = 0;
      break;

    case COMP_DERIVED:
    case COMP_DERIVED_CONTAINS:
      *st = ST_END_TYPE;
      target = " type";
      eos_ok = 0;
      break;

<<<<<<< HEAD
=======
    case COMP_ASSOCIATE:
      *st = ST_END_ASSOCIATE;
      target = " associate";
      eos_ok = 0;
      break;

>>>>>>> 779871ac
    case COMP_BLOCK:
      *st = ST_END_BLOCK;
      target = " block";
      eos_ok = 0;
      break;

    case COMP_IF:
      *st = ST_ENDIF;
      target = " if";
      eos_ok = 0;
      break;

    case COMP_DO:
      *st = ST_ENDDO;
      target = " do";
      eos_ok = 0;
      break;

    case COMP_CRITICAL:
      *st = ST_END_CRITICAL;
      target = " critical";
      eos_ok = 0;
      break;

    case COMP_SELECT:
    case COMP_SELECT_TYPE:
      *st = ST_END_SELECT;
      target = " select";
      eos_ok = 0;
      break;

    case COMP_FORALL:
      *st = ST_END_FORALL;
      target = " forall";
      eos_ok = 0;
      break;

    case COMP_WHERE:
      *st = ST_END_WHERE;
      target = " where";
      eos_ok = 0;
      break;

    case COMP_ENUM:
      *st = ST_END_ENUM;
      target = " enum";
      eos_ok = 0;
      last_initializer = NULL;
      set_enum_kind ();
      gfc_free_enum_history ();
      break;

    default:
      gfc_error ("Unexpected END statement at %C");
      goto cleanup;
    }

  if (gfc_match_eos () == MATCH_YES)
    {
      if (!eos_ok && (*st == ST_END_SUBROUTINE || *st == ST_END_FUNCTION))
	{
	  if (gfc_notify_std (GFC_STD_F2008, "Fortran 2008: END statement "
			      "instead of %s statement at %L",
			      gfc_ascii_statement (*st), &old_loc) == FAILURE)
	    goto cleanup;
	}
      else if (!eos_ok)
	{
	  /* We would have required END [something].  */
	  gfc_error ("%s statement expected at %L",
		     gfc_ascii_statement (*st), &old_loc);
	  goto cleanup;
	}

      return MATCH_YES;
    }

  /* Verify that we've got the sort of end-block that we're expecting.  */
  if (gfc_match (target) != MATCH_YES)
    {
      gfc_error ("Expecting %s statement at %C", gfc_ascii_statement (*st));
      goto cleanup;
    }

  /* If we're at the end, make sure a block name wasn't required.  */
  if (gfc_match_eos () == MATCH_YES)
    {

      if (*st != ST_ENDDO && *st != ST_ENDIF && *st != ST_END_SELECT
<<<<<<< HEAD
	  && *st != ST_END_FORALL && *st != ST_END_WHERE && *st != ST_END_BLOCK)
=======
	  && *st != ST_END_FORALL && *st != ST_END_WHERE && *st != ST_END_BLOCK
	  && *st != ST_END_ASSOCIATE && *st != ST_END_CRITICAL)
>>>>>>> 779871ac
	return MATCH_YES;

      if (!block_name)
	return MATCH_YES;

      gfc_error ("Expected block name of '%s' in %s statement at %C",
		 block_name, gfc_ascii_statement (*st));

      return MATCH_ERROR;
    }

  /* END INTERFACE has a special handler for its several possible endings.  */
  if (*st == ST_END_INTERFACE)
    return gfc_match_end_interface ();

  /* We haven't hit the end of statement, so what is left must be an
     end-name.  */
  m = gfc_match_space ();
  if (m == MATCH_YES)
    m = gfc_match_name (name);

  if (m == MATCH_NO)
    gfc_error ("Expected terminating name at %C");
  if (m != MATCH_YES)
    goto cleanup;

  if (block_name == NULL)
    goto syntax;

  if (strcmp (name, block_name) != 0 && strcmp (block_name, "ppr@") != 0)
    {
      gfc_error ("Expected label '%s' for %s statement at %C", block_name,
		 gfc_ascii_statement (*st));
      goto cleanup;
    }
  /* Procedure pointer as function result.  */
  else if (strcmp (block_name, "ppr@") == 0
	   && strcmp (name, gfc_current_block ()->ns->proc_name->name) != 0)
    {
      gfc_error ("Expected label '%s' for %s statement at %C",
		 gfc_current_block ()->ns->proc_name->name,
		 gfc_ascii_statement (*st));
      goto cleanup;
    }

  if (gfc_match_eos () == MATCH_YES)
    return MATCH_YES;

syntax:
  gfc_syntax_error (*st);

cleanup:
  gfc_current_locus = old_loc;
  return MATCH_ERROR;
}



/***************** Attribute declaration statements ****************/

/* Set the attribute of a single variable.  */

static match
attr_decl1 (void)
{
  char name[GFC_MAX_SYMBOL_LEN + 1];
  gfc_array_spec *as;
  gfc_symbol *sym;
  locus var_locus;
  match m;

  as = NULL;

  m = gfc_match_name (name);
  if (m != MATCH_YES)
    goto cleanup;

  if (find_special (name, &sym, false))
    return MATCH_ERROR;

  var_locus = gfc_current_locus;

  /* Deal with possible array specification for certain attributes.  */
  if (current_attr.dimension
      || current_attr.codimension
      || current_attr.allocatable
      || current_attr.pointer
      || current_attr.target)
    {
      m = gfc_match_array_spec (&as, !current_attr.codimension,
				!current_attr.dimension
				&& !current_attr.pointer
				&& !current_attr.target);
      if (m == MATCH_ERROR)
	goto cleanup;

      if (current_attr.dimension && m == MATCH_NO)
	{
	  gfc_error ("Missing array specification at %L in DIMENSION "
		     "statement", &var_locus);
	  m = MATCH_ERROR;
	  goto cleanup;
	}

      if (current_attr.dimension && sym->value)
	{
	  gfc_error ("Dimensions specified for %s at %L after its "
		     "initialisation", sym->name, &var_locus);
	  m = MATCH_ERROR;
	  goto cleanup;
	}

      if (current_attr.codimension && m == MATCH_NO)
	{
	  gfc_error ("Missing array specification at %L in CODIMENSION "
		     "statement", &var_locus);
	  m = MATCH_ERROR;
	  goto cleanup;
	}

      if ((current_attr.allocatable || current_attr.pointer)
	  && (m == MATCH_YES) && (as->type != AS_DEFERRED))
	{
	  gfc_error ("Array specification must be deferred at %L", &var_locus);
	  m = MATCH_ERROR;
	  goto cleanup;
	}
    }

  /* Update symbol table.  DIMENSION attribute is set in
     gfc_set_array_spec().  For CLASS variables, this must be applied
     to the first component, or '$data' field.  */
<<<<<<< HEAD
  if (sym->ts.type == BT_CLASS && sym->ts.u.derived)
    {
      gfc_component *comp;
      comp = gfc_find_component (sym->ts.u.derived, "$data", true, true);
      if (comp == NULL || gfc_copy_attr (&comp->attr, &current_attr,
					 &var_locus) == FAILURE)
=======
  if (sym->ts.type == BT_CLASS && sym->ts.u.derived->attr.is_class)
    {
      if (gfc_copy_attr (&CLASS_DATA (sym)->attr, &current_attr,&var_locus)
	  == FAILURE)
>>>>>>> 779871ac
	{
	  m = MATCH_ERROR;
	  goto cleanup;
	}
<<<<<<< HEAD
      sym->attr.class_ok = (sym->attr.class_ok
			      || current_attr.allocatable
			      || current_attr.pointer);
    }
  else
    {
      if (current_attr.dimension == 0
	    && gfc_copy_attr (&sym->attr, &current_attr, &var_locus) == FAILURE)
=======
    }
  else
    {
      if (current_attr.dimension == 0 && current_attr.codimension == 0
	  && gfc_copy_attr (&sym->attr, &current_attr, &var_locus) == FAILURE)
>>>>>>> 779871ac
	{
	  m = MATCH_ERROR;
	  goto cleanup;
	}
    }
    
  if (sym->ts.type == BT_CLASS && !sym->attr.class_ok
      && (sym->attr.class_ok = sym->attr.class_ok || current_attr.allocatable
			       || current_attr.pointer))
    gfc_build_class_symbol (&sym->ts, &sym->attr, &sym->as, false);

  if (gfc_set_array_spec (sym, as, &var_locus) == FAILURE)
    {
      m = MATCH_ERROR;
      goto cleanup;
    }

  if (sym->attr.cray_pointee && sym->as != NULL)
    {
      /* Fix the array spec.  */
      m = gfc_mod_pointee_as (sym->as);   	
      if (m == MATCH_ERROR)
	goto cleanup;
    }

  if (gfc_add_attribute (&sym->attr, &var_locus) == FAILURE)
    {
      m = MATCH_ERROR;
      goto cleanup;
    }

  if ((current_attr.external || current_attr.intrinsic)
      && sym->attr.flavor != FL_PROCEDURE
      && gfc_add_flavor (&sym->attr, FL_PROCEDURE, sym->name, NULL) == FAILURE)
    {
      m = MATCH_ERROR;
      goto cleanup;
    }

  add_hidden_procptr_result (sym);

  return MATCH_YES;

cleanup:
  gfc_free_array_spec (as);
  return m;
}


/* Generic attribute declaration subroutine.  Used for attributes that
   just have a list of names.  */

static match
attr_decl (void)
{
  match m;

  /* Gobble the optional double colon, by simply ignoring the result
     of gfc_match().  */
  gfc_match (" ::");

  for (;;)
    {
      m = attr_decl1 ();
      if (m != MATCH_YES)
	break;

      if (gfc_match_eos () == MATCH_YES)
	{
	  m = MATCH_YES;
	  break;
	}

      if (gfc_match_char (',') != MATCH_YES)
	{
	  gfc_error ("Unexpected character in variable list at %C");
	  m = MATCH_ERROR;
	  break;
	}
    }

  return m;
}


/* This routine matches Cray Pointer declarations of the form:
   pointer ( <pointer>, <pointee> )
   or
   pointer ( <pointer1>, <pointee1> ), ( <pointer2>, <pointee2> ), ...
   The pointer, if already declared, should be an integer.  Otherwise, we
   set it as BT_INTEGER with kind gfc_index_integer_kind.  The pointee may
   be either a scalar, or an array declaration.  No space is allocated for
   the pointee.  For the statement
   pointer (ipt, ar(10))
   any subsequent uses of ar will be translated (in C-notation) as
   ar(i) => ((<type> *) ipt)(i)
   After gimplification, pointee variable will disappear in the code.  */

static match
cray_pointer_decl (void)
{
  match m;
  gfc_array_spec *as = NULL;
  gfc_symbol *cptr; /* Pointer symbol.  */
  gfc_symbol *cpte; /* Pointee symbol.  */
  locus var_locus;
  bool done = false;

  while (!done)
    {
      if (gfc_match_char ('(') != MATCH_YES)
	{
	  gfc_error ("Expected '(' at %C");
	  return MATCH_ERROR;
	}

      /* Match pointer.  */
      var_locus = gfc_current_locus;
      gfc_clear_attr (&current_attr);
      gfc_add_cray_pointer (&current_attr, &var_locus);
      current_ts.type = BT_INTEGER;
      current_ts.kind = gfc_index_integer_kind;

      m = gfc_match_symbol (&cptr, 0);
      if (m != MATCH_YES)
	{
	  gfc_error ("Expected variable name at %C");
	  return m;
	}

      if (gfc_add_cray_pointer (&cptr->attr, &var_locus) == FAILURE)
	return MATCH_ERROR;

      gfc_set_sym_referenced (cptr);

      if (cptr->ts.type == BT_UNKNOWN) /* Override the type, if necessary.  */
	{
	  cptr->ts.type = BT_INTEGER;
	  cptr->ts.kind = gfc_index_integer_kind;
	}
      else if (cptr->ts.type != BT_INTEGER)
	{
	  gfc_error ("Cray pointer at %C must be an integer");
	  return MATCH_ERROR;
	}
      else if (cptr->ts.kind < gfc_index_integer_kind)
	gfc_warning ("Cray pointer at %C has %d bytes of precision;"
		     " memory addresses require %d bytes",
		     cptr->ts.kind, gfc_index_integer_kind);

      if (gfc_match_char (',') != MATCH_YES)
	{
	  gfc_error ("Expected \",\" at %C");
	  return MATCH_ERROR;
	}

      /* Match Pointee.  */
      var_locus = gfc_current_locus;
      gfc_clear_attr (&current_attr);
      gfc_add_cray_pointee (&current_attr, &var_locus);
      current_ts.type = BT_UNKNOWN;
      current_ts.kind = 0;

      m = gfc_match_symbol (&cpte, 0);
      if (m != MATCH_YES)
	{
	  gfc_error ("Expected variable name at %C");
	  return m;
	}

      /* Check for an optional array spec.  */
      m = gfc_match_array_spec (&as, true, false);
      if (m == MATCH_ERROR)
	{
	  gfc_free_array_spec (as);
	  return m;
	}
      else if (m == MATCH_NO)
	{
	  gfc_free_array_spec (as);
	  as = NULL;
	}   

      if (gfc_add_cray_pointee (&cpte->attr, &var_locus) == FAILURE)
	return MATCH_ERROR;

      gfc_set_sym_referenced (cpte);

      if (cpte->as == NULL)
	{
	  if (gfc_set_array_spec (cpte, as, &var_locus) == FAILURE)
	    gfc_internal_error ("Couldn't set Cray pointee array spec.");
	}
      else if (as != NULL)
	{
	  gfc_error ("Duplicate array spec for Cray pointee at %C");
	  gfc_free_array_spec (as);
	  return MATCH_ERROR;
	}
      
      as = NULL;
    
      if (cpte->as != NULL)
	{
	  /* Fix array spec.  */
	  m = gfc_mod_pointee_as (cpte->as);
	  if (m == MATCH_ERROR)
	    return m;
	} 
   
      /* Point the Pointee at the Pointer.  */
      cpte->cp_pointer = cptr;

      if (gfc_match_char (')') != MATCH_YES)
	{
	  gfc_error ("Expected \")\" at %C");
	  return MATCH_ERROR;    
	}
      m = gfc_match_char (',');
      if (m != MATCH_YES)
	done = true; /* Stop searching for more declarations.  */

    }
  
  if (m == MATCH_ERROR /* Failed when trying to find ',' above.  */
      || gfc_match_eos () != MATCH_YES)
    {
      gfc_error ("Expected \",\" or end of statement at %C");
      return MATCH_ERROR;
    }
  return MATCH_YES;
}


match
gfc_match_external (void)
{

  gfc_clear_attr (&current_attr);
  current_attr.external = 1;

  return attr_decl ();
}


match
gfc_match_intent (void)
{
  sym_intent intent;

  /* This is not allowed within a BLOCK construct!  */
  if (gfc_current_state () == COMP_BLOCK)
    {
      gfc_error ("INTENT is not allowed inside of BLOCK at %C");
      return MATCH_ERROR;
    }

  intent = match_intent_spec ();
  if (intent == INTENT_UNKNOWN)
    return MATCH_ERROR;

  gfc_clear_attr (&current_attr);
  current_attr.intent = intent;

  return attr_decl ();
}


match
gfc_match_intrinsic (void)
{

  gfc_clear_attr (&current_attr);
  current_attr.intrinsic = 1;

  return attr_decl ();
}


match
gfc_match_optional (void)
{
  /* This is not allowed within a BLOCK construct!  */
  if (gfc_current_state () == COMP_BLOCK)
    {
      gfc_error ("OPTIONAL is not allowed inside of BLOCK at %C");
      return MATCH_ERROR;
    }

  gfc_clear_attr (&current_attr);
  current_attr.optional = 1;

  return attr_decl ();
}


match
gfc_match_pointer (void)
{
  gfc_gobble_whitespace ();
  if (gfc_peek_ascii_char () == '(')
    {
      if (!gfc_option.flag_cray_pointer)
	{
	  gfc_error ("Cray pointer declaration at %C requires -fcray-pointer "
		     "flag");
	  return MATCH_ERROR;
	}
      return cray_pointer_decl ();
    }
  else
    {
      gfc_clear_attr (&current_attr);
      current_attr.pointer = 1;
    
      return attr_decl ();
    }
}


match
gfc_match_allocatable (void)
{
  gfc_clear_attr (&current_attr);
  current_attr.allocatable = 1;

  return attr_decl ();
}


match
gfc_match_codimension (void)
{
  gfc_clear_attr (&current_attr);
  current_attr.codimension = 1;

  return attr_decl ();
}


match
gfc_match_contiguous (void)
{
  if (gfc_notify_std (GFC_STD_F2008, "Fortran 2008: CONTIGUOUS statement at %C")
      == FAILURE)
    return MATCH_ERROR;

  gfc_clear_attr (&current_attr);
  current_attr.contiguous = 1;

  return attr_decl ();
}


match
gfc_match_dimension (void)
{
  gfc_clear_attr (&current_attr);
  current_attr.dimension = 1;

  return attr_decl ();
}


match
gfc_match_target (void)
{
  gfc_clear_attr (&current_attr);
  current_attr.target = 1;

  return attr_decl ();
}


/* Match the list of entities being specified in a PUBLIC or PRIVATE
   statement.  */

static match
access_attr_decl (gfc_statement st)
{
  char name[GFC_MAX_SYMBOL_LEN + 1];
  interface_type type;
  gfc_user_op *uop;
  gfc_symbol *sym;
  gfc_intrinsic_op op;
  match m;

  if (gfc_match (" ::") == MATCH_NO && gfc_match_space () == MATCH_NO)
    goto done;

  for (;;)
    {
      m = gfc_match_generic_spec (&type, name, &op);
      if (m == MATCH_NO)
	goto syntax;
      if (m == MATCH_ERROR)
	return MATCH_ERROR;

      switch (type)
	{
	case INTERFACE_NAMELESS:
	case INTERFACE_ABSTRACT:
	  goto syntax;

	case INTERFACE_GENERIC:
	  if (gfc_get_symbol (name, NULL, &sym))
	    goto done;

	  if (gfc_add_access (&sym->attr, (st == ST_PUBLIC)
					  ? ACCESS_PUBLIC : ACCESS_PRIVATE,
			      sym->name, NULL) == FAILURE)
	    return MATCH_ERROR;

	  break;

	case INTERFACE_INTRINSIC_OP:
	  if (gfc_current_ns->operator_access[op] == ACCESS_UNKNOWN)
	    {
	      gfc_current_ns->operator_access[op] =
		(st == ST_PUBLIC) ? ACCESS_PUBLIC : ACCESS_PRIVATE;
	    }
	  else
	    {
	      gfc_error ("Access specification of the %s operator at %C has "
			 "already been specified", gfc_op2string (op));
	      goto done;
	    }

	  break;

	case INTERFACE_USER_OP:
	  uop = gfc_get_uop (name);

	  if (uop->access == ACCESS_UNKNOWN)
	    {
	      uop->access = (st == ST_PUBLIC)
			  ? ACCESS_PUBLIC : ACCESS_PRIVATE;
	    }
	  else
	    {
	      gfc_error ("Access specification of the .%s. operator at %C "
			 "has already been specified", sym->name);
	      goto done;
	    }

	  break;
	}

      if (gfc_match_char (',') == MATCH_NO)
	break;
    }

  if (gfc_match_eos () != MATCH_YES)
    goto syntax;
  return MATCH_YES;

syntax:
  gfc_syntax_error (st);

done:
  return MATCH_ERROR;
}


match
gfc_match_protected (void)
{
  gfc_symbol *sym;
  match m;

  if (gfc_current_ns->proc_name->attr.flavor != FL_MODULE)
    {
       gfc_error ("PROTECTED at %C only allowed in specification "
		  "part of a module");
       return MATCH_ERROR;

    }

  if (gfc_notify_std (GFC_STD_F2003, "Fortran 2003: PROTECTED statement at %C")
      == FAILURE)
    return MATCH_ERROR;

  if (gfc_match (" ::") == MATCH_NO && gfc_match_space () == MATCH_NO)
    {
      return MATCH_ERROR;
    }

  if (gfc_match_eos () == MATCH_YES)
    goto syntax;

  for(;;)
    {
      m = gfc_match_symbol (&sym, 0);
      switch (m)
	{
	case MATCH_YES:
	  if (gfc_add_protected (&sym->attr, sym->name, &gfc_current_locus)
	      == FAILURE)
	    return MATCH_ERROR;
	  goto next_item;

	case MATCH_NO:
	  break;

	case MATCH_ERROR:
	  return MATCH_ERROR;
	}

    next_item:
      if (gfc_match_eos () == MATCH_YES)
	break;
      if (gfc_match_char (',') != MATCH_YES)
	goto syntax;
    }

  return MATCH_YES;

syntax:
  gfc_error ("Syntax error in PROTECTED statement at %C");
  return MATCH_ERROR;
}


/* The PRIVATE statement is a bit weird in that it can be an attribute
   declaration, but also works as a standalone statement inside of a
   type declaration or a module.  */

match
gfc_match_private (gfc_statement *st)
{

  if (gfc_match ("private") != MATCH_YES)
    return MATCH_NO;

  if (gfc_current_state () != COMP_MODULE
      && !(gfc_current_state () == COMP_DERIVED
	   && gfc_state_stack->previous
	   && gfc_state_stack->previous->state == COMP_MODULE)
      && !(gfc_current_state () == COMP_DERIVED_CONTAINS
	   && gfc_state_stack->previous && gfc_state_stack->previous->previous
	   && gfc_state_stack->previous->previous->state == COMP_MODULE))
    {
      gfc_error ("PRIVATE statement at %C is only allowed in the "
		 "specification part of a module");
      return MATCH_ERROR;
    }

  if (gfc_current_state () == COMP_DERIVED)
    {
      if (gfc_match_eos () == MATCH_YES)
	{
	  *st = ST_PRIVATE;
	  return MATCH_YES;
	}

      gfc_syntax_error (ST_PRIVATE);
      return MATCH_ERROR;
    }

  if (gfc_match_eos () == MATCH_YES)
    {
      *st = ST_PRIVATE;
      return MATCH_YES;
    }

  *st = ST_ATTR_DECL;
  return access_attr_decl (ST_PRIVATE);
}


match
gfc_match_public (gfc_statement *st)
{

  if (gfc_match ("public") != MATCH_YES)
    return MATCH_NO;

  if (gfc_current_state () != COMP_MODULE)
    {
      gfc_error ("PUBLIC statement at %C is only allowed in the "
		 "specification part of a module");
      return MATCH_ERROR;
    }

  if (gfc_match_eos () == MATCH_YES)
    {
      *st = ST_PUBLIC;
      return MATCH_YES;
    }

  *st = ST_ATTR_DECL;
  return access_attr_decl (ST_PUBLIC);
}


/* Workhorse for gfc_match_parameter.  */

static match
do_parm (void)
{
  gfc_symbol *sym;
  gfc_expr *init;
  match m;
  gfc_try t;

  m = gfc_match_symbol (&sym, 0);
  if (m == MATCH_NO)
    gfc_error ("Expected variable name at %C in PARAMETER statement");

  if (m != MATCH_YES)
    return m;

  if (gfc_match_char ('=') == MATCH_NO)
    {
      gfc_error ("Expected = sign in PARAMETER statement at %C");
      return MATCH_ERROR;
    }

  m = gfc_match_init_expr (&init);
  if (m == MATCH_NO)
    gfc_error ("Expected expression at %C in PARAMETER statement");
  if (m != MATCH_YES)
    return m;

  if (sym->ts.type == BT_UNKNOWN
      && gfc_set_default_type (sym, 1, NULL) == FAILURE)
    {
      m = MATCH_ERROR;
      goto cleanup;
    }

  if (gfc_check_assign_symbol (sym, init) == FAILURE
      || gfc_add_flavor (&sym->attr, FL_PARAMETER, sym->name, NULL) == FAILURE)
    {
      m = MATCH_ERROR;
      goto cleanup;
    }

  if (sym->value)
    {
      gfc_error ("Initializing already initialized variable at %C");
      m = MATCH_ERROR;
      goto cleanup;
    }

  t = add_init_expr_to_sym (sym->name, &init, &gfc_current_locus);
  return (t == SUCCESS) ? MATCH_YES : MATCH_ERROR;

cleanup:
  gfc_free_expr (init);
  return m;
}


/* Match a parameter statement, with the weird syntax that these have.  */

match
gfc_match_parameter (void)
{
  match m;

  if (gfc_match_char ('(') == MATCH_NO)
    return MATCH_NO;

  for (;;)
    {
      m = do_parm ();
      if (m != MATCH_YES)
	break;

      if (gfc_match (" )%t") == MATCH_YES)
	break;

      if (gfc_match_char (',') != MATCH_YES)
	{
	  gfc_error ("Unexpected characters in PARAMETER statement at %C");
	  m = MATCH_ERROR;
	  break;
	}
    }

  return m;
}


/* Save statements have a special syntax.  */

match
gfc_match_save (void)
{
  char n[GFC_MAX_SYMBOL_LEN+1];
  gfc_common_head *c;
  gfc_symbol *sym;
  match m;

  if (gfc_match_eos () == MATCH_YES)
    {
      if (gfc_current_ns->seen_save)
	{
	  if (gfc_notify_std (GFC_STD_LEGACY, "Blanket SAVE statement at %C "
			      "follows previous SAVE statement")
	      == FAILURE)
	    return MATCH_ERROR;
	}

      gfc_current_ns->save_all = gfc_current_ns->seen_save = 1;
      return MATCH_YES;
    }

  if (gfc_current_ns->save_all)
    {
      if (gfc_notify_std (GFC_STD_LEGACY, "SAVE statement at %C follows "
			  "blanket SAVE statement")
	  == FAILURE)
	return MATCH_ERROR;
    }

  gfc_match (" ::");

  for (;;)
    {
      m = gfc_match_symbol (&sym, 0);
      switch (m)
	{
	case MATCH_YES:
	  if (gfc_add_save (&sym->attr, SAVE_EXPLICIT, sym->name,
			    &gfc_current_locus) == FAILURE)
	    return MATCH_ERROR;
	  goto next_item;

	case MATCH_NO:
	  break;

	case MATCH_ERROR:
	  return MATCH_ERROR;
	}

      m = gfc_match (" / %n /", &n);
      if (m == MATCH_ERROR)
	return MATCH_ERROR;
      if (m == MATCH_NO)
	goto syntax;

      c = gfc_get_common (n, 0);
      c->saved = 1;

      gfc_current_ns->seen_save = 1;

    next_item:
      if (gfc_match_eos () == MATCH_YES)
	break;
      if (gfc_match_char (',') != MATCH_YES)
	goto syntax;
    }

  return MATCH_YES;

syntax:
  gfc_error ("Syntax error in SAVE statement at %C");
  return MATCH_ERROR;
}


match
gfc_match_value (void)
{
  gfc_symbol *sym;
  match m;

  /* This is not allowed within a BLOCK construct!  */
  if (gfc_current_state () == COMP_BLOCK)
    {
      gfc_error ("VALUE is not allowed inside of BLOCK at %C");
      return MATCH_ERROR;
    }

  if (gfc_notify_std (GFC_STD_F2003, "Fortran 2003: VALUE statement at %C")
      == FAILURE)
    return MATCH_ERROR;

  if (gfc_match (" ::") == MATCH_NO && gfc_match_space () == MATCH_NO)
    {
      return MATCH_ERROR;
    }

  if (gfc_match_eos () == MATCH_YES)
    goto syntax;

  for(;;)
    {
      m = gfc_match_symbol (&sym, 0);
      switch (m)
	{
	case MATCH_YES:
	  if (gfc_add_value (&sym->attr, sym->name, &gfc_current_locus)
	      == FAILURE)
	    return MATCH_ERROR;
	  goto next_item;

	case MATCH_NO:
	  break;

	case MATCH_ERROR:
	  return MATCH_ERROR;
	}

    next_item:
      if (gfc_match_eos () == MATCH_YES)
	break;
      if (gfc_match_char (',') != MATCH_YES)
	goto syntax;
    }

  return MATCH_YES;

syntax:
  gfc_error ("Syntax error in VALUE statement at %C");
  return MATCH_ERROR;
}


match
gfc_match_volatile (void)
{
  gfc_symbol *sym;
  match m;

  if (gfc_notify_std (GFC_STD_F2003, "Fortran 2003: VOLATILE statement at %C")
      == FAILURE)
    return MATCH_ERROR;

  if (gfc_match (" ::") == MATCH_NO && gfc_match_space () == MATCH_NO)
    {
      return MATCH_ERROR;
    }

  if (gfc_match_eos () == MATCH_YES)
    goto syntax;

  for(;;)
    {
      /* VOLATILE is special because it can be added to host-associated 
	 symbols locally. Except for coarrays. */
      m = gfc_match_symbol (&sym, 1);
      switch (m)
	{
	case MATCH_YES:
	  /* F2008, C560+C561. VOLATILE for host-/use-associated variable or
	     for variable in a BLOCK which is defined outside of the BLOCK.  */
	  if (sym->ns != gfc_current_ns && sym->attr.codimension)
	    {
	      gfc_error ("Specifying VOLATILE for coarray variable '%s' at "
			 "%C, which is use-/host-associated", sym->name);
	      return MATCH_ERROR;
	    }
	  if (gfc_add_volatile (&sym->attr, sym->name, &gfc_current_locus)
	      == FAILURE)
	    return MATCH_ERROR;
	  goto next_item;

	case MATCH_NO:
	  break;

	case MATCH_ERROR:
	  return MATCH_ERROR;
	}

    next_item:
      if (gfc_match_eos () == MATCH_YES)
	break;
      if (gfc_match_char (',') != MATCH_YES)
	goto syntax;
    }

  return MATCH_YES;

syntax:
  gfc_error ("Syntax error in VOLATILE statement at %C");
  return MATCH_ERROR;
}


match
gfc_match_asynchronous (void)
{
  gfc_symbol *sym;
  match m;

  if (gfc_notify_std (GFC_STD_F2003, "Fortran 2003: ASYNCHRONOUS statement at %C")
      == FAILURE)
    return MATCH_ERROR;

  if (gfc_match (" ::") == MATCH_NO && gfc_match_space () == MATCH_NO)
    {
      return MATCH_ERROR;
    }

  if (gfc_match_eos () == MATCH_YES)
    goto syntax;

  for(;;)
    {
      /* ASYNCHRONOUS is special because it can be added to host-associated 
	 symbols locally.  */
      m = gfc_match_symbol (&sym, 1);
      switch (m)
	{
	case MATCH_YES:
	  if (gfc_add_asynchronous (&sym->attr, sym->name, &gfc_current_locus)
	      == FAILURE)
	    return MATCH_ERROR;
	  goto next_item;

	case MATCH_NO:
	  break;

	case MATCH_ERROR:
	  return MATCH_ERROR;
	}

    next_item:
      if (gfc_match_eos () == MATCH_YES)
	break;
      if (gfc_match_char (',') != MATCH_YES)
	goto syntax;
    }

  return MATCH_YES;

syntax:
  gfc_error ("Syntax error in ASYNCHRONOUS statement at %C");
  return MATCH_ERROR;
}


/* Match a module procedure statement.  Note that we have to modify
   symbols in the parent's namespace because the current one was there
   to receive symbols that are in an interface's formal argument list.  */

match
gfc_match_modproc (void)
{
  char name[GFC_MAX_SYMBOL_LEN + 1];
  gfc_symbol *sym;
  match m;
  gfc_namespace *module_ns;
  gfc_interface *old_interface_head, *interface;

  if (gfc_state_stack->state != COMP_INTERFACE
      || gfc_state_stack->previous == NULL
      || current_interface.type == INTERFACE_NAMELESS
      || current_interface.type == INTERFACE_ABSTRACT)
    {
      gfc_error ("MODULE PROCEDURE at %C must be in a generic module "
		 "interface");
      return MATCH_ERROR;
    }

  module_ns = gfc_current_ns->parent;
  for (; module_ns; module_ns = module_ns->parent)
    if (module_ns->proc_name->attr.flavor == FL_MODULE
	|| module_ns->proc_name->attr.flavor == FL_PROGRAM
	|| (module_ns->proc_name->attr.flavor == FL_PROCEDURE
	    && !module_ns->proc_name->attr.contained))
      break;

  if (module_ns == NULL)
    return MATCH_ERROR;

  /* Store the current state of the interface. We will need it if we
     end up with a syntax error and need to recover.  */
  old_interface_head = gfc_current_interface_head ();

  for (;;)
    {
      locus old_locus = gfc_current_locus;
      bool last = false;

      m = gfc_match_name (name);
      if (m == MATCH_NO)
	goto syntax;
      if (m != MATCH_YES)
	return MATCH_ERROR;

      /* Check for syntax error before starting to add symbols to the
	 current namespace.  */
      if (gfc_match_eos () == MATCH_YES)
	last = true;
      if (!last && gfc_match_char (',') != MATCH_YES)
	goto syntax;

      /* Now we're sure the syntax is valid, we process this item
	 further.  */
      if (gfc_get_symbol (name, module_ns, &sym))
	return MATCH_ERROR;

      if (sym->attr.intrinsic)
	{
	  gfc_error ("Intrinsic procedure at %L cannot be a MODULE "
		     "PROCEDURE", &old_locus);
	  return MATCH_ERROR;
	}

      if (sym->attr.proc != PROC_MODULE
	  && gfc_add_procedure (&sym->attr, PROC_MODULE,
				sym->name, NULL) == FAILURE)
	return MATCH_ERROR;

      if (gfc_add_interface (sym) == FAILURE)
	return MATCH_ERROR;

      sym->attr.mod_proc = 1;
      sym->declared_at = old_locus;

      if (last)
	break;
    }

  return MATCH_YES;

syntax:
  /* Restore the previous state of the interface.  */
  interface = gfc_current_interface_head ();
  gfc_set_current_interface_head (old_interface_head);

  /* Free the new interfaces.  */
  while (interface != old_interface_head)
  {
    gfc_interface *i = interface->next;
    gfc_free (interface);
    interface = i;
  }

  /* And issue a syntax error.  */
  gfc_syntax_error (ST_MODULE_PROC);
  return MATCH_ERROR;
}


/* Check a derived type that is being extended.  */
static gfc_symbol*
check_extended_derived_type (char *name)
{
  gfc_symbol *extended;

  if (gfc_find_symbol (name, gfc_current_ns, 1, &extended))
    {
      gfc_error ("Ambiguous symbol in TYPE definition at %C");
      return NULL;
    }

  if (!extended)
    {
      gfc_error ("No such symbol in TYPE definition at %C");
      return NULL;
    }

  if (extended->attr.flavor != FL_DERIVED)
    {
      gfc_error ("'%s' in EXTENDS expression at %C is not a "
		 "derived type", name);
      return NULL;
    }

  if (extended->attr.is_bind_c)
    {
      gfc_error ("'%s' cannot be extended at %C because it "
		 "is BIND(C)", extended->name);
      return NULL;
    }

  if (extended->attr.sequence)
    {
      gfc_error ("'%s' cannot be extended at %C because it "
		 "is a SEQUENCE type", extended->name);
      return NULL;
    }

  return extended;
}


/* Match the optional attribute specifiers for a type declaration.
   Return MATCH_ERROR if an error is encountered in one of the handled
   attributes (public, private, bind(c)), MATCH_NO if what's found is
   not a handled attribute, and MATCH_YES otherwise.  TODO: More error
   checking on attribute conflicts needs to be done.  */

match
gfc_get_type_attr_spec (symbol_attribute *attr, char *name)
{
  /* See if the derived type is marked as private.  */
  if (gfc_match (" , private") == MATCH_YES)
    {
      if (gfc_current_state () != COMP_MODULE)
	{
	  gfc_error ("Derived type at %C can only be PRIVATE in the "
		     "specification part of a module");
	  return MATCH_ERROR;
	}

      if (gfc_add_access (attr, ACCESS_PRIVATE, NULL, NULL) == FAILURE)
	return MATCH_ERROR;
    }
  else if (gfc_match (" , public") == MATCH_YES)
    {
      if (gfc_current_state () != COMP_MODULE)
	{
	  gfc_error ("Derived type at %C can only be PUBLIC in the "
		     "specification part of a module");
	  return MATCH_ERROR;
	}

      if (gfc_add_access (attr, ACCESS_PUBLIC, NULL, NULL) == FAILURE)
	return MATCH_ERROR;
    }
  else if (gfc_match (" , bind ( c )") == MATCH_YES)
    {
      /* If the type is defined to be bind(c) it then needs to make
	 sure that all fields are interoperable.  This will
	 need to be a semantic check on the finished derived type.
	 See 15.2.3 (lines 9-12) of F2003 draft.  */
      if (gfc_add_is_bind_c (attr, NULL, &gfc_current_locus, 0) != SUCCESS)
	return MATCH_ERROR;

      /* TODO: attr conflicts need to be checked, probably in symbol.c.  */
    }
  else if (gfc_match (" , abstract") == MATCH_YES)
    {
      if (gfc_notify_std (GFC_STD_F2003, "Fortran 2003: ABSTRACT type at %C")
	    == FAILURE)
	return MATCH_ERROR;

      if (gfc_add_abstract (attr, &gfc_current_locus) == FAILURE)
	return MATCH_ERROR;
    }
  else if (name && gfc_match(" , extends ( %n )", name) == MATCH_YES)
    {
      if (gfc_add_extension (attr, &gfc_current_locus) == FAILURE)
	return MATCH_ERROR;
    }
  else
    return MATCH_NO;

  /* If we get here, something matched.  */
  return MATCH_YES;
}


/* Assign a hash value for a derived type. The algorithm is that of
   SDBM. The hashed string is '[module_name #] derived_name'.  */
static unsigned int
hash_value (gfc_symbol *sym)
{
  unsigned int hash = 0;
  const char *c;
  int i, len;

  /* Hash of the module or procedure name.  */
  if (sym->module != NULL)
    c = sym->module;
  else if (sym->ns && sym->ns->proc_name
	     && sym->ns->proc_name->attr.flavor == FL_MODULE)
    c = sym->ns->proc_name->name;
  else
    c = NULL;

  if (c)
    { 
      len = strlen (c);
      for (i = 0; i < len; i++, c++)
	hash =  (hash << 6) + (hash << 16) - hash + (*c);

      /* Disambiguate between 'a' in 'aa' and 'aa' in 'a'.  */ 
      hash =  (hash << 6) + (hash << 16) - hash + '#';
    }

  /* Hash of the derived type name.  */
  len = strlen (sym->name);
  c = sym->name;
  for (i = 0; i < len; i++, c++)
    hash = (hash << 6) + (hash << 16) - hash + (*c);

  /* Return the hash but take the modulus for the sake of module read,
     even though this slightly increases the chance of collision.  */
  return (hash % 100000000);
}


/* Match the beginning of a derived type declaration.  If a type name
   was the result of a function, then it is possible to have a symbol
   already to be known as a derived type yet have no components.  */

match
gfc_match_derived_decl (void)
{
  char name[GFC_MAX_SYMBOL_LEN + 1];
  char parent[GFC_MAX_SYMBOL_LEN + 1];
  symbol_attribute attr;
  gfc_symbol *sym;
  gfc_symbol *extended;
  match m;
  match is_type_attr_spec = MATCH_NO;
  bool seen_attr = false;

  if (gfc_current_state () == COMP_DERIVED)
    return MATCH_NO;

  name[0] = '\0';
  parent[0] = '\0';
  gfc_clear_attr (&attr);
  extended = NULL;

  do
    {
      is_type_attr_spec = gfc_get_type_attr_spec (&attr, parent);
      if (is_type_attr_spec == MATCH_ERROR)
	return MATCH_ERROR;
      if (is_type_attr_spec == MATCH_YES)
	seen_attr = true;
    } while (is_type_attr_spec == MATCH_YES);

  /* Deal with derived type extensions.  The extension attribute has
     been added to 'attr' but now the parent type must be found and
     checked.  */
  if (parent[0])
    extended = check_extended_derived_type (parent);

  if (parent[0] && !extended)
    return MATCH_ERROR;

  if (gfc_match (" ::") != MATCH_YES && seen_attr)
    {
      gfc_error ("Expected :: in TYPE definition at %C");
      return MATCH_ERROR;
    }

  m = gfc_match (" %n%t", name);
  if (m != MATCH_YES)
    return m;

  /* Make sure the name is not the name of an intrinsic type.  */
  if (gfc_is_intrinsic_typename (name))
    {
      gfc_error ("Type name '%s' at %C cannot be the same as an intrinsic "
		 "type", name);
      return MATCH_ERROR;
    }

  if (gfc_get_symbol (name, NULL, &sym))
    return MATCH_ERROR;

  if (sym->ts.type != BT_UNKNOWN)
    {
      gfc_error ("Derived type name '%s' at %C already has a basic type "
		 "of %s", sym->name, gfc_typename (&sym->ts));
      return MATCH_ERROR;
    }

  /* The symbol may already have the derived attribute without the
     components.  The ways this can happen is via a function
     definition, an INTRINSIC statement or a subtype in another
     derived type that is a pointer.  The first part of the AND clause
     is true if the symbol is not the return value of a function.  */
  if (sym->attr.flavor != FL_DERIVED
      && gfc_add_flavor (&sym->attr, FL_DERIVED, sym->name, NULL) == FAILURE)
    return MATCH_ERROR;

  if (sym->components != NULL || sym->attr.zero_comp)
    {
      gfc_error ("Derived type definition of '%s' at %C has already been "
		 "defined", sym->name);
      return MATCH_ERROR;
    }

  if (attr.access != ACCESS_UNKNOWN
      && gfc_add_access (&sym->attr, attr.access, sym->name, NULL) == FAILURE)
    return MATCH_ERROR;

  /* See if the derived type was labeled as bind(c).  */
  if (attr.is_bind_c != 0)
    sym->attr.is_bind_c = attr.is_bind_c;

  /* Construct the f2k_derived namespace if it is not yet there.  */
  if (!sym->f2k_derived)
    sym->f2k_derived = gfc_get_namespace (NULL, 0);
  
  if (extended && !sym->components)
    {
      gfc_component *p;
      gfc_symtree *st;

      /* Add the extended derived type as the first component.  */
      gfc_add_component (sym, parent, &p);
      extended->refs++;
      gfc_set_sym_referenced (extended);

      p->ts.type = BT_DERIVED;
      p->ts.u.derived = extended;
      p->initializer = gfc_default_initializer (&p->ts);
      
      /* Set extension level.  */
      if (extended->attr.extension == 255)
	{
	  /* Since the extension field is 8 bit wide, we can only have
	     up to 255 extension levels.  */
	  gfc_error ("Maximum extension level reached with type '%s' at %L",
		     extended->name, &extended->declared_at);
	  return MATCH_ERROR;
	}
      sym->attr.extension = extended->attr.extension + 1;

      /* Provide the links between the extended type and its extension.  */
      if (!extended->f2k_derived)
	extended->f2k_derived = gfc_get_namespace (NULL, 0);
      st = gfc_new_symtree (&extended->f2k_derived->sym_root, sym->name);
      st->n.sym = sym;
    }

<<<<<<< HEAD
  if (!sym->vindex)
    /* Set the vindex for this type.  */
    sym->vindex = hash_value (sym);
=======
  if (!sym->hash_value)
    /* Set the hash for the compound name for this type.  */
    sym->hash_value = hash_value (sym);
>>>>>>> 779871ac

  /* Take over the ABSTRACT attribute.  */
  sym->attr.abstract = attr.abstract;

  gfc_new_block = sym;

  return MATCH_YES;
}


/* Cray Pointees can be declared as: 
      pointer (ipt, a (n,m,...,*))  */

match
gfc_mod_pointee_as (gfc_array_spec *as)
{
  as->cray_pointee = true; /* This will be useful to know later.  */
  if (as->type == AS_ASSUMED_SIZE)
    as->cp_was_assumed = true;
  else if (as->type == AS_ASSUMED_SHAPE)
    {
      gfc_error ("Cray Pointee at %C cannot be assumed shape array");
      return MATCH_ERROR;
    }
  return MATCH_YES;
}


/* Match the enum definition statement, here we are trying to match 
   the first line of enum definition statement.  
   Returns MATCH_YES if match is found.  */

match
gfc_match_enum (void)
{
  match m;
  
  m = gfc_match_eos ();
  if (m != MATCH_YES)
    return m;

  if (gfc_notify_std (GFC_STD_F2003, "Fortran 2003: ENUM and ENUMERATOR at %C")
      == FAILURE)
    return MATCH_ERROR;

  return MATCH_YES;
}


/* Returns an initializer whose value is one higher than the value of the
   LAST_INITIALIZER argument.  If the argument is NULL, the
   initializers value will be set to zero.  The initializer's kind
   will be set to gfc_c_int_kind.

   If -fshort-enums is given, the appropriate kind will be selected
   later after all enumerators have been parsed.  A warning is issued
   here if an initializer exceeds gfc_c_int_kind.  */

static gfc_expr *
enum_initializer (gfc_expr *last_initializer, locus where)
{
  gfc_expr *result;
  result = gfc_get_constant_expr (BT_INTEGER, gfc_c_int_kind, &where);

  mpz_init (result->value.integer);

  if (last_initializer != NULL)
    {
      mpz_add_ui (result->value.integer, last_initializer->value.integer, 1);
      result->where = last_initializer->where;

      if (gfc_check_integer_range (result->value.integer,
	     gfc_c_int_kind) != ARITH_OK)
	{
	  gfc_error ("Enumerator exceeds the C integer type at %C");
	  return NULL;
	}
    }
  else
    {
      /* Control comes here, if it's the very first enumerator and no
	 initializer has been given.  It will be initialized to zero.  */
      mpz_set_si (result->value.integer, 0);
    }

  return result;
}


/* Match a variable name with an optional initializer.  When this
   subroutine is called, a variable is expected to be parsed next.
   Depending on what is happening at the moment, updates either the
   symbol table or the current interface.  */

static match
enumerator_decl (void)
{
  char name[GFC_MAX_SYMBOL_LEN + 1];
  gfc_expr *initializer;
  gfc_array_spec *as = NULL;
  gfc_symbol *sym;
  locus var_locus;
  match m;
  gfc_try t;
  locus old_locus;

  initializer = NULL;
  old_locus = gfc_current_locus;

  /* When we get here, we've just matched a list of attributes and
     maybe a type and a double colon.  The next thing we expect to see
     is the name of the symbol.  */
  m = gfc_match_name (name);
  if (m != MATCH_YES)
    goto cleanup;

  var_locus = gfc_current_locus;

  /* OK, we've successfully matched the declaration.  Now put the
     symbol in the current namespace. If we fail to create the symbol,
     bail out.  */
  if (build_sym (name, NULL, &as, &var_locus) == FAILURE)
    {
      m = MATCH_ERROR;
      goto cleanup;
    }

  /* The double colon must be present in order to have initializers.
     Otherwise the statement is ambiguous with an assignment statement.  */
  if (colon_seen)
    {
      if (gfc_match_char ('=') == MATCH_YES)
	{
	  m = gfc_match_init_expr (&initializer);
	  if (m == MATCH_NO)
	    {
	      gfc_error ("Expected an initialization expression at %C");
	      m = MATCH_ERROR;
	    }

	  if (m != MATCH_YES)
	    goto cleanup;
	}
    }

  /* If we do not have an initializer, the initialization value of the
     previous enumerator (stored in last_initializer) is incremented
     by 1 and is used to initialize the current enumerator.  */
  if (initializer == NULL)
    initializer = enum_initializer (last_initializer, old_locus);

  if (initializer == NULL || initializer->ts.type != BT_INTEGER)
    {
      gfc_error ("ENUMERATOR %L not initialized with integer expression",
		 &var_locus);
      m = MATCH_ERROR;
      goto cleanup;
    }

  /* Store this current initializer, for the next enumerator variable
     to be parsed.  add_init_expr_to_sym() zeros initializer, so we
     use last_initializer below.  */
  last_initializer = initializer;
  t = add_init_expr_to_sym (name, &initializer, &var_locus);

  /* Maintain enumerator history.  */
  gfc_find_symbol (name, NULL, 0, &sym);
  create_enum_history (sym, last_initializer);

  return (t == SUCCESS) ? MATCH_YES : MATCH_ERROR;

cleanup:
  /* Free stuff up and return.  */
  gfc_free_expr (initializer);

  return m;
}


/* Match the enumerator definition statement.  */

match
gfc_match_enumerator_def (void)
{
  match m;
  gfc_try t;

  gfc_clear_ts (&current_ts);

  m = gfc_match (" enumerator");
  if (m != MATCH_YES)
    return m;

  m = gfc_match (" :: ");
  if (m == MATCH_ERROR)
    return m;

  colon_seen = (m == MATCH_YES);

  if (gfc_current_state () != COMP_ENUM)
    {
      gfc_error ("ENUM definition statement expected before %C");
      gfc_free_enum_history ();
      return MATCH_ERROR;
    }

  (&current_ts)->type = BT_INTEGER;
  (&current_ts)->kind = gfc_c_int_kind;

  gfc_clear_attr (&current_attr);
  t = gfc_add_flavor (&current_attr, FL_PARAMETER, NULL, NULL);
  if (t == FAILURE)
    {
      m = MATCH_ERROR;
      goto cleanup;
    }

  for (;;)
    {
      m = enumerator_decl ();
      if (m == MATCH_ERROR)
	{
	  gfc_free_enum_history ();
	  goto cleanup;
	}
      if (m == MATCH_NO)
	break;

      if (gfc_match_eos () == MATCH_YES)
	goto cleanup;
      if (gfc_match_char (',') != MATCH_YES)
	break;
    }

  if (gfc_current_state () == COMP_ENUM)
    {
      gfc_free_enum_history ();
      gfc_error ("Syntax error in ENUMERATOR definition at %C");
      m = MATCH_ERROR;
    }

cleanup:
  gfc_free_array_spec (current_as);
  current_as = NULL;
  return m;

}


/* Match binding attributes.  */

static match
match_binding_attributes (gfc_typebound_proc* ba, bool generic, bool ppc)
{
  bool found_passing = false;
  bool seen_ptr = false;
  match m = MATCH_YES;

  /* Intialize to defaults.  Do so even before the MATCH_NO check so that in
     this case the defaults are in there.  */
  ba->access = ACCESS_UNKNOWN;
  ba->pass_arg = NULL;
  ba->pass_arg_num = 0;
  ba->nopass = 0;
  ba->non_overridable = 0;
  ba->deferred = 0;
  ba->ppc = ppc;

  /* If we find a comma, we believe there are binding attributes.  */
  m = gfc_match_char (',');
  if (m == MATCH_NO)
    goto done;

  do
    {
      /* Access specifier.  */

      m = gfc_match (" public");
      if (m == MATCH_ERROR)
	goto error;
      if (m == MATCH_YES)
	{
	  if (ba->access != ACCESS_UNKNOWN)
	    {
	      gfc_error ("Duplicate access-specifier at %C");
	      goto error;
	    }

	  ba->access = ACCESS_PUBLIC;
	  continue;
	}

      m = gfc_match (" private");
      if (m == MATCH_ERROR)
	goto error;
      if (m == MATCH_YES)
	{
	  if (ba->access != ACCESS_UNKNOWN)
	    {
	      gfc_error ("Duplicate access-specifier at %C");
	      goto error;
	    }

	  ba->access = ACCESS_PRIVATE;
	  continue;
	}

      /* If inside GENERIC, the following is not allowed.  */
      if (!generic)
	{

	  /* NOPASS flag.  */
	  m = gfc_match (" nopass");
	  if (m == MATCH_ERROR)
	    goto error;
	  if (m == MATCH_YES)
	    {
	      if (found_passing)
		{
		  gfc_error ("Binding attributes already specify passing,"
			     " illegal NOPASS at %C");
		  goto error;
		}

	      found_passing = true;
	      ba->nopass = 1;
	      continue;
	    }

	  /* PASS possibly including argument.  */
	  m = gfc_match (" pass");
	  if (m == MATCH_ERROR)
	    goto error;
	  if (m == MATCH_YES)
	    {
	      char arg[GFC_MAX_SYMBOL_LEN + 1];

	      if (found_passing)
		{
		  gfc_error ("Binding attributes already specify passing,"
			     " illegal PASS at %C");
		  goto error;
		}

	      m = gfc_match (" ( %n )", arg);
	      if (m == MATCH_ERROR)
		goto error;
	      if (m == MATCH_YES)
		ba->pass_arg = gfc_get_string (arg);
	      gcc_assert ((m == MATCH_YES) == (ba->pass_arg != NULL));

	      found_passing = true;
	      ba->nopass = 0;
	      continue;
	    }

	  if (ppc)
	    {
	      /* POINTER flag.  */
	      m = gfc_match (" pointer");
	      if (m == MATCH_ERROR)
		goto error;
	      if (m == MATCH_YES)
		{
		  if (seen_ptr)
		    {
		      gfc_error ("Duplicate POINTER attribute at %C");
		      goto error;
		    }

		  seen_ptr = true;
        	  continue;
		}
	    }
	  else
	    {
	      /* NON_OVERRIDABLE flag.  */
	      m = gfc_match (" non_overridable");
	      if (m == MATCH_ERROR)
		goto error;
	      if (m == MATCH_YES)
		{
		  if (ba->non_overridable)
		    {
		      gfc_error ("Duplicate NON_OVERRIDABLE at %C");
		      goto error;
		    }

		  ba->non_overridable = 1;
		  continue;
		}

	      /* DEFERRED flag.  */
	      m = gfc_match (" deferred");
	      if (m == MATCH_ERROR)
		goto error;
	      if (m == MATCH_YES)
		{
		  if (ba->deferred)
		    {
		      gfc_error ("Duplicate DEFERRED at %C");
		      goto error;
		    }

		  ba->deferred = 1;
		  continue;
		}
	    }

	}

      /* Nothing matching found.  */
      if (generic)
	gfc_error ("Expected access-specifier at %C");
      else
	gfc_error ("Expected binding attribute at %C");
      goto error;
    }
  while (gfc_match_char (',') == MATCH_YES);

  /* NON_OVERRIDABLE and DEFERRED exclude themselves.  */
  if (ba->non_overridable && ba->deferred)
    {
      gfc_error ("NON_OVERRIDABLE and DEFERRED can't both appear at %C");
      goto error;
    }

  m = MATCH_YES;

done:
  if (ba->access == ACCESS_UNKNOWN)
    ba->access = gfc_typebound_default_access;

  if (ppc && !seen_ptr)
    {
      gfc_error ("POINTER attribute is required for procedure pointer component"
                 " at %C");
      goto error;
    }

  return m;

error:
  return MATCH_ERROR;
}


/* Match a PROCEDURE specific binding inside a derived type.  */

static match
match_procedure_in_type (void)
{
  char name[GFC_MAX_SYMBOL_LEN + 1];
  char target_buf[GFC_MAX_SYMBOL_LEN + 1];
  char* target = NULL, *ifc = NULL;
  gfc_typebound_proc tb;
  bool seen_colons;
  bool seen_attrs;
  match m;
  gfc_symtree* stree;
  gfc_namespace* ns;
  gfc_symbol* block;
  int num;

  /* Check current state.  */
  gcc_assert (gfc_state_stack->state == COMP_DERIVED_CONTAINS);
  block = gfc_state_stack->previous->sym;
  gcc_assert (block);

  /* Try to match PROCEDURE(interface).  */
  if (gfc_match (" (") == MATCH_YES)
    {
      m = gfc_match_name (target_buf);
      if (m == MATCH_ERROR)
	return m;
      if (m != MATCH_YES)
	{
	  gfc_error ("Interface-name expected after '(' at %C");
	  return MATCH_ERROR;
	}

      if (gfc_match (" )") != MATCH_YES)
	{
	  gfc_error ("')' expected at %C");
	  return MATCH_ERROR;
	}

      ifc = target_buf;
    }

  /* Construct the data structure.  */
  memset (&tb, 0, sizeof (tb));
  tb.where = gfc_current_locus;

  /* Match binding attributes.  */
  m = match_binding_attributes (&tb, false, false);
  if (m == MATCH_ERROR)
    return m;
  seen_attrs = (m == MATCH_YES);

  /* Check that attribute DEFERRED is given if an interface is specified.  */
  if (tb.deferred && !ifc)
    {
      gfc_error ("Interface must be specified for DEFERRED binding at %C");
      return MATCH_ERROR;
    }
  if (ifc && !tb.deferred)
    {
      gfc_error ("PROCEDURE(interface) at %C should be declared DEFERRED");
      return MATCH_ERROR;
    }

  /* Match the colons.  */
  m = gfc_match (" ::");
  if (m == MATCH_ERROR)
    return m;
  seen_colons = (m == MATCH_YES);
  if (seen_attrs && !seen_colons)
    {
      gfc_error ("Expected '::' after binding-attributes at %C");
      return MATCH_ERROR;
    }

  /* Match the binding names.  */ 
  for(num=1;;num++)
    {
      m = gfc_match_name (name);
      if (m == MATCH_ERROR)
	return m;
      if (m == MATCH_NO)
	{
	  gfc_error ("Expected binding name at %C");
	  return MATCH_ERROR;
	}

      if (num>1 && gfc_notify_std (GFC_STD_F2008, "Fortran 2008: PROCEDURE list"
				   " at %C") == FAILURE)
	return MATCH_ERROR;

      /* Try to match the '=> target', if it's there.  */
      target = ifc;
      m = gfc_match (" =>");
      if (m == MATCH_ERROR)
	return m;
      if (m == MATCH_YES)
	{
	  if (tb.deferred)
	    {
	      gfc_error ("'=> target' is invalid for DEFERRED binding at %C");
	      return MATCH_ERROR;
	    }

	  if (!seen_colons)
	    {
	      gfc_error ("'::' needed in PROCEDURE binding with explicit target"
			 " at %C");
	      return MATCH_ERROR;
	    }

	  m = gfc_match_name (target_buf);
	  if (m == MATCH_ERROR)
	    return m;
	  if (m == MATCH_NO)
	    {
	      gfc_error ("Expected binding target after '=>' at %C");
	      return MATCH_ERROR;
	    }
	  target = target_buf;
	}

      /* If no target was found, it has the same name as the binding.  */
      if (!target)
	target = name;

      /* Get the namespace to insert the symbols into.  */
      ns = block->f2k_derived;
      gcc_assert (ns);

      /* If the binding is DEFERRED, check that the containing type is ABSTRACT.  */
      if (tb.deferred && !block->attr.abstract)
	{
	  gfc_error ("Type '%s' containing DEFERRED binding at %C "
		     "is not ABSTRACT", block->name);
	  return MATCH_ERROR;
	}

      /* See if we already have a binding with this name in the symtree which
	 would be an error.  If a GENERIC already targetted this binding, it may
	 be already there but then typebound is still NULL.  */
      stree = gfc_find_symtree (ns->tb_sym_root, name);
      if (stree && stree->n.tb)
	{
	  gfc_error ("There is already a procedure with binding name '%s' for "
		     "the derived type '%s' at %C", name, block->name);
	  return MATCH_ERROR;
	}

      /* Insert it and set attributes.  */

      if (!stree)
	{
	  stree = gfc_new_symtree (&ns->tb_sym_root, name);
	  gcc_assert (stree);
	}
      stree->n.tb = gfc_get_typebound_proc (&tb);

      if (gfc_get_sym_tree (target, gfc_current_ns, &stree->n.tb->u.specific,
			    false))
	return MATCH_ERROR;
      gfc_set_sym_referenced (stree->n.tb->u.specific->n.sym);
  
      if (gfc_match_eos () == MATCH_YES)
	return MATCH_YES;
      if (gfc_match_char (',') != MATCH_YES)
	goto syntax;
    }

syntax:
  gfc_error ("Syntax error in PROCEDURE statement at %C");
  return MATCH_ERROR;
}


/* Match a GENERIC procedure binding inside a derived type.  */

match
gfc_match_generic (void)
{
  char name[GFC_MAX_SYMBOL_LEN + 1];
  char bind_name[GFC_MAX_SYMBOL_LEN + 16]; /* Allow space for OPERATOR(...).  */
  gfc_symbol* block;
  gfc_typebound_proc tbattr; /* Used for match_binding_attributes.  */
  gfc_typebound_proc* tb;
  gfc_namespace* ns;
  interface_type op_type;
  gfc_intrinsic_op op;
  match m;

  /* Check current state.  */
  if (gfc_current_state () == COMP_DERIVED)
    {
      gfc_error ("GENERIC at %C must be inside a derived-type CONTAINS");
      return MATCH_ERROR;
    }
  if (gfc_current_state () != COMP_DERIVED_CONTAINS)
    return MATCH_NO;
  block = gfc_state_stack->previous->sym;
  ns = block->f2k_derived;
  gcc_assert (block && ns);

  memset (&tbattr, 0, sizeof (tbattr));
  tbattr.where = gfc_current_locus;

  /* See if we get an access-specifier.  */
  m = match_binding_attributes (&tbattr, true, false);
  if (m == MATCH_ERROR)
    goto error;

  /* Now the colons, those are required.  */
  if (gfc_match (" ::") != MATCH_YES)
    {
      gfc_error ("Expected '::' at %C");
      goto error;
    }

  /* Match the binding name; depending on type (operator / generic) format
     it for future error messages into bind_name.  */
 
  m = gfc_match_generic_spec (&op_type, name, &op);
  if (m == MATCH_ERROR)
    return MATCH_ERROR;
  if (m == MATCH_NO)
    {
      gfc_error ("Expected generic name or operator descriptor at %C");
      goto error;
    }

  switch (op_type)
    {
    case INTERFACE_GENERIC:
      snprintf (bind_name, sizeof (bind_name), "%s", name);
      break;
 
    case INTERFACE_USER_OP:
      snprintf (bind_name, sizeof (bind_name), "OPERATOR(.%s.)", name);
      break;
 
    case INTERFACE_INTRINSIC_OP:
      snprintf (bind_name, sizeof (bind_name), "OPERATOR(%s)",
		gfc_op2string (op));
      break;

    default:
      gcc_unreachable ();
    }

  /* Match the required =>.  */
  if (gfc_match (" =>") != MATCH_YES)
    {
      gfc_error ("Expected '=>' at %C");
      goto error;
    }
  
  /* Try to find existing GENERIC binding with this name / for this operator;
     if there is something, check that it is another GENERIC and then extend
     it rather than building a new node.  Otherwise, create it and put it
     at the right position.  */

  switch (op_type)
    {
    case INTERFACE_USER_OP:
    case INTERFACE_GENERIC:
      {
	const bool is_op = (op_type == INTERFACE_USER_OP);
	gfc_symtree* st;

	st = gfc_find_symtree (is_op ? ns->tb_uop_root : ns->tb_sym_root, name);
	if (st)
	  {
	    tb = st->n.tb;
	    gcc_assert (tb);
	  }
	else
	  tb = NULL;

	break;
      }

    case INTERFACE_INTRINSIC_OP:
      tb = ns->tb_op[op];
      break;

    default:
      gcc_unreachable ();
    }

  if (tb)
    {
      if (!tb->is_generic)
	{
	  gcc_assert (op_type == INTERFACE_GENERIC);
	  gfc_error ("There's already a non-generic procedure with binding name"
		     " '%s' for the derived type '%s' at %C",
		     bind_name, block->name);
	  goto error;
	}

      if (tb->access != tbattr.access)
	{
	  gfc_error ("Binding at %C must have the same access as already"
		     " defined binding '%s'", bind_name);
	  goto error;
	}
    }
  else
    {
      tb = gfc_get_typebound_proc (NULL);
      tb->where = gfc_current_locus;
      tb->access = tbattr.access;
      tb->is_generic = 1;
      tb->u.generic = NULL;

      switch (op_type)
	{
	case INTERFACE_GENERIC:
	case INTERFACE_USER_OP:
	  {
	    const bool is_op = (op_type == INTERFACE_USER_OP);
	    gfc_symtree* st;

	    st = gfc_new_symtree (is_op ? &ns->tb_uop_root : &ns->tb_sym_root,
				  name);
	    gcc_assert (st);
	    st->n.tb = tb;

	    break;
	  }
	  
	case INTERFACE_INTRINSIC_OP:
	  ns->tb_op[op] = tb;
	  break;

	default:
	  gcc_unreachable ();
	}
    }

  /* Now, match all following names as specific targets.  */
  do
    {
      gfc_symtree* target_st;
      gfc_tbp_generic* target;

      m = gfc_match_name (name);
      if (m == MATCH_ERROR)
	goto error;
      if (m == MATCH_NO)
	{
	  gfc_error ("Expected specific binding name at %C");
	  goto error;
	}

      target_st = gfc_get_tbp_symtree (&ns->tb_sym_root, name);

      /* See if this is a duplicate specification.  */
      for (target = tb->u.generic; target; target = target->next)
	if (target_st == target->specific_st)
	  {
	    gfc_error ("'%s' already defined as specific binding for the"
		       " generic '%s' at %C", name, bind_name);
	    goto error;
	  }

      target = gfc_get_tbp_generic ();
      target->specific_st = target_st;
      target->specific = NULL;
      target->next = tb->u.generic;
      tb->u.generic = target;
    }
  while (gfc_match (" ,") == MATCH_YES);

  /* Here should be the end.  */
  if (gfc_match_eos () != MATCH_YES)
    {
      gfc_error ("Junk after GENERIC binding at %C");
      goto error;
    }

  return MATCH_YES;

error:
  return MATCH_ERROR;
}


/* Match a FINAL declaration inside a derived type.  */

match
gfc_match_final_decl (void)
{
  char name[GFC_MAX_SYMBOL_LEN + 1];
  gfc_symbol* sym;
  match m;
  gfc_namespace* module_ns;
  bool first, last;
  gfc_symbol* block;

  if (gfc_current_form == FORM_FREE)
    {
      char c = gfc_peek_ascii_char ();
      if (!gfc_is_whitespace (c) && c != ':')
	return MATCH_NO;
    }
  
  if (gfc_state_stack->state != COMP_DERIVED_CONTAINS)
    {
      if (gfc_current_form == FORM_FIXED)
	return MATCH_NO;

      gfc_error ("FINAL declaration at %C must be inside a derived type "
		 "CONTAINS section");
      return MATCH_ERROR;
    }

  block = gfc_state_stack->previous->sym;
  gcc_assert (block);

  if (!gfc_state_stack->previous || !gfc_state_stack->previous->previous
      || gfc_state_stack->previous->previous->state != COMP_MODULE)
    {
      gfc_error ("Derived type declaration with FINAL at %C must be in the"
		 " specification part of a MODULE");
      return MATCH_ERROR;
    }

  module_ns = gfc_current_ns;
  gcc_assert (module_ns);
  gcc_assert (module_ns->proc_name->attr.flavor == FL_MODULE);

  /* Match optional ::, don't care about MATCH_YES or MATCH_NO.  */
  if (gfc_match (" ::") == MATCH_ERROR)
    return MATCH_ERROR;

  /* Match the sequence of procedure names.  */
  first = true;
  last = false;
  do
    {
      gfc_finalizer* f;

      if (first && gfc_match_eos () == MATCH_YES)
	{
	  gfc_error ("Empty FINAL at %C");
	  return MATCH_ERROR;
	}

      m = gfc_match_name (name);
      if (m == MATCH_NO)
	{
	  gfc_error ("Expected module procedure name at %C");
	  return MATCH_ERROR;
	}
      else if (m != MATCH_YES)
	return MATCH_ERROR;

      if (gfc_match_eos () == MATCH_YES)
	last = true;
      if (!last && gfc_match_char (',') != MATCH_YES)
	{
	  gfc_error ("Expected ',' at %C");
	  return MATCH_ERROR;
	}

      if (gfc_get_symbol (name, module_ns, &sym))
	{
	  gfc_error ("Unknown procedure name \"%s\" at %C", name);
	  return MATCH_ERROR;
	}

      /* Mark the symbol as module procedure.  */
      if (sym->attr.proc != PROC_MODULE
	  && gfc_add_procedure (&sym->attr, PROC_MODULE,
				sym->name, NULL) == FAILURE)
	return MATCH_ERROR;

      /* Check if we already have this symbol in the list, this is an error.  */
      for (f = block->f2k_derived->finalizers; f; f = f->next)
	if (f->proc_sym == sym)
	  {
	    gfc_error ("'%s' at %C is already defined as FINAL procedure!",
		       name);
	    return MATCH_ERROR;
	  }

      /* Add this symbol to the list of finalizers.  */
      gcc_assert (block->f2k_derived);
      ++sym->refs;
      f = XCNEW (gfc_finalizer);
      f->proc_sym = sym;
      f->proc_tree = NULL;
      f->where = gfc_current_locus;
      f->next = block->f2k_derived->finalizers;
      block->f2k_derived->finalizers = f;

      first = false;
    }
  while (!last);

  return MATCH_YES;
}


const ext_attr_t ext_attr_list[] = {
  { "dllimport", EXT_ATTR_DLLIMPORT, "dllimport" },
  { "dllexport", EXT_ATTR_DLLEXPORT, "dllexport" },
  { "cdecl",     EXT_ATTR_CDECL,     "cdecl"     },
  { "stdcall",   EXT_ATTR_STDCALL,   "stdcall"   },
  { "fastcall",  EXT_ATTR_FASTCALL,  "fastcall"  },
  { NULL,        EXT_ATTR_LAST,      NULL        }
};

/* Match a !GCC$ ATTRIBUTES statement of the form:
      !GCC$ ATTRIBUTES attribute-list :: var-name [, var-name] ...
   When we come here, we have already matched the !GCC$ ATTRIBUTES string.

   TODO: We should support all GCC attributes using the same syntax for
   the attribute list, i.e. the list in C
      __attributes(( attribute-list ))
   matches then
      !GCC$ ATTRIBUTES attribute-list ::
   Cf. c-parser.c's c_parser_attributes; the data can then directly be
   saved into a TREE.

   As there is absolutely no risk of confusion, we should never return
   MATCH_NO.  */
match
gfc_match_gcc_attributes (void)
{ 
  symbol_attribute attr;
  char name[GFC_MAX_SYMBOL_LEN + 1];
  unsigned id;
  gfc_symbol *sym;
  match m;

  gfc_clear_attr (&attr);
  for(;;)
    {
      char ch;

      if (gfc_match_name (name) != MATCH_YES)
	return MATCH_ERROR;

      for (id = 0; id < EXT_ATTR_LAST; id++)
	if (strcmp (name, ext_attr_list[id].name) == 0)
	  break;

      if (id == EXT_ATTR_LAST)
	{
	  gfc_error ("Unknown attribute in !GCC$ ATTRIBUTES statement at %C");
	  return MATCH_ERROR;
	}

      if (gfc_add_ext_attribute (&attr, (ext_attr_id_t) id, &gfc_current_locus)
	  == FAILURE)
	return MATCH_ERROR;

      gfc_gobble_whitespace ();
      ch = gfc_next_ascii_char ();
      if (ch == ':')
        {
          /* This is the successful exit condition for the loop.  */
          if (gfc_next_ascii_char () == ':')
            break;
        }

      if (ch == ',')
	continue;

      goto syntax;
    }

  if (gfc_match_eos () == MATCH_YES)
    goto syntax;

  for(;;)
    {
      m = gfc_match_name (name);
      if (m != MATCH_YES)
	return m;

      if (find_special (name, &sym, true))
	return MATCH_ERROR;
      
      sym->attr.ext_attr |= attr.ext_attr;

      if (gfc_match_eos () == MATCH_YES)
	break;

      if (gfc_match_char (',') != MATCH_YES)
	goto syntax;
    }

  return MATCH_YES;

syntax:
  gfc_error ("Syntax error in !GCC$ ATTRIBUTES statement at %C");
  return MATCH_ERROR;
}<|MERGE_RESOLUTION|>--- conflicted
+++ resolved
@@ -1082,91 +1082,6 @@
 }
 
 
-<<<<<<< HEAD
-/* Build a polymorphic CLASS entity, using the symbol that comes from build_sym.
-   A CLASS entity is represented by an encapsulating type, which contains the
-   declared type as '$data' component, plus an integer component '$vindex'
-   which determines the dynamic type, and another integer '$size', which
-   contains the size of the dynamic type structure.  */
-
-static gfc_try
-encapsulate_class_symbol (gfc_typespec *ts, symbol_attribute *attr,
-			  gfc_array_spec **as)
-{
-  char name[GFC_MAX_SYMBOL_LEN + 5];
-  gfc_symbol *fclass;
-  gfc_component *c;
-
-  /* Determine the name of the encapsulating type.  */
-  if ((*as) && (*as)->rank && attr->allocatable)
-    sprintf (name, ".class.%s.%d.a", ts->u.derived->name, (*as)->rank);
-  else if ((*as) && (*as)->rank)
-    sprintf (name, ".class.%s.%d", ts->u.derived->name, (*as)->rank);
-  else if (attr->allocatable)
-    sprintf (name, ".class.%s.a", ts->u.derived->name);
-  else
-    sprintf (name, ".class.%s", ts->u.derived->name);
-
-  gfc_find_symbol (name, ts->u.derived->ns, 0, &fclass);
-  if (fclass == NULL)
-    {
-      gfc_symtree *st;
-      /* If not there, create a new symbol.  */
-      fclass = gfc_new_symbol (name, ts->u.derived->ns);
-      st = gfc_new_symtree (&ts->u.derived->ns->sym_root, name);
-      st->n.sym = fclass;
-      gfc_set_sym_referenced (fclass);
-      fclass->refs++;
-      fclass->ts.type = BT_UNKNOWN;
-      fclass->vindex = ts->u.derived->vindex;
-      fclass->attr.abstract = ts->u.derived->attr.abstract;
-      if (ts->u.derived->f2k_derived)
-	fclass->f2k_derived = gfc_get_namespace (NULL, 0);
-      if (gfc_add_flavor (&fclass->attr, FL_DERIVED,
-	  NULL, &gfc_current_locus) == FAILURE)
-	return FAILURE;
-
-      /* Add component '$data'.  */
-      if (gfc_add_component (fclass, "$data", &c) == FAILURE)
-   	return FAILURE;
-      c->ts = *ts;
-      c->ts.type = BT_DERIVED;
-      c->attr.access = ACCESS_PRIVATE;
-      c->ts.u.derived = ts->u.derived;
-      c->attr.pointer = attr->pointer || attr->dummy;
-      c->attr.allocatable = attr->allocatable;
-      c->attr.dimension = attr->dimension;
-      c->attr.abstract = ts->u.derived->attr.abstract;
-      c->as = (*as);
-      c->initializer = gfc_get_expr ();
-      c->initializer->expr_type = EXPR_NULL;
-
-      /* Add component '$vindex'.  */
-      if (gfc_add_component (fclass, "$vindex", &c) == FAILURE)
-   	return FAILURE;
-      c->ts.type = BT_INTEGER;
-      c->ts.kind = 4;
-      c->attr.access = ACCESS_PRIVATE;
-      c->initializer = gfc_int_expr (0);
-
-      /* Add component '$size'.  */
-      if (gfc_add_component (fclass, "$size", &c) == FAILURE)
-   	return FAILURE;
-      c->ts.type = BT_INTEGER;
-      c->ts.kind = 4;
-      c->attr.access = ACCESS_PRIVATE;
-      c->initializer = gfc_int_expr (0);
-    }
-
-  fclass->attr.extension = 1;
-  fclass->attr.is_class = 1;
-  ts->u.derived = fclass;
-  attr->allocatable = attr->pointer = attr->dimension = 0;
-  (*as) = NULL;  /* XXX */
-  return SUCCESS;
-}
-=======
->>>>>>> 779871ac
 
 /* Function called by variable_decl() that adds a name to the symbol table.  */
 
@@ -1241,20 +1156,10 @@
 
   sym->attr.implied_index = 0;
 
-<<<<<<< HEAD
-  if (sym->ts.type == BT_CLASS)
-    {
-      sym->attr.class_ok = (sym->attr.dummy
-			      || sym->attr.pointer
-			      || sym->attr.allocatable) ? 1 : 0;
-      encapsulate_class_symbol (&sym->ts, &sym->attr, &sym->as);
-    }
-=======
   if (sym->ts.type == BT_CLASS
       && (sym->attr.class_ok = sym->attr.dummy || sym->attr.pointer
 			       || sym->attr.allocatable))
     gfc_build_class_symbol (&sym->ts, &sym->attr, &sym->as, false);
->>>>>>> 779871ac
 
   return SUCCESS;
 }
@@ -1410,10 +1315,7 @@
 	 until later for derived type variables and procedure pointers.  */
       if (sym->ts.type != BT_DERIVED && init->ts.type != BT_DERIVED
 	  && sym->ts.type != BT_CLASS && init->ts.type != BT_CLASS
-<<<<<<< HEAD
-=======
 	  && !sym->attr.proc_pointer 
->>>>>>> 779871ac
 	  && gfc_check_assign_symbol (sym, init) == FAILURE)
 	return FAILURE;
 
@@ -1712,11 +1614,7 @@
 
 scalar:
   if (c->ts.type == BT_CLASS)
-<<<<<<< HEAD
-    encapsulate_class_symbol (&c->ts, &c->attr, &c->as);
-=======
     gfc_build_class_symbol (&c->ts, &c->attr, &c->as, true);
->>>>>>> 779871ac
 
   return t;
 }
@@ -2673,13 +2571,9 @@
       goto get_kind;
     }
 
-<<<<<<< HEAD
-  m = gfc_match (" type ( %n )", name);
-=======
   if (matched_type)
     m = gfc_match_char (')');
 
->>>>>>> 779871ac
   if (m == MATCH_YES)
     ts->type = BT_DERIVED;
   else
@@ -5803,14 +5697,7 @@
   block_name = gfc_current_block () == NULL
 	     ? NULL : gfc_current_block ()->name;
 
-<<<<<<< HEAD
-  if (state == COMP_BLOCK && !strcmp (block_name, "block@"))
-    block_name = NULL;
-
-  if (state == COMP_CONTAINS || state == COMP_DERIVED_CONTAINS)
-=======
   switch (state)
->>>>>>> 779871ac
     {
     case COMP_ASSOCIATE:
     case COMP_BLOCK:
@@ -5875,15 +5762,12 @@
       eos_ok = 0;
       break;
 
-<<<<<<< HEAD
-=======
     case COMP_ASSOCIATE:
       *st = ST_END_ASSOCIATE;
       target = " associate";
       eos_ok = 0;
       break;
 
->>>>>>> 779871ac
     case COMP_BLOCK:
       *st = ST_END_BLOCK;
       target = " block";
@@ -5973,12 +5857,8 @@
     {
 
       if (*st != ST_ENDDO && *st != ST_ENDIF && *st != ST_END_SELECT
-<<<<<<< HEAD
-	  && *st != ST_END_FORALL && *st != ST_END_WHERE && *st != ST_END_BLOCK)
-=======
 	  && *st != ST_END_FORALL && *st != ST_END_WHERE && *st != ST_END_BLOCK
 	  && *st != ST_END_ASSOCIATE && *st != ST_END_CRITICAL)
->>>>>>> 779871ac
 	return MATCH_YES;
 
       if (!block_name)
@@ -6111,39 +5991,19 @@
   /* Update symbol table.  DIMENSION attribute is set in
      gfc_set_array_spec().  For CLASS variables, this must be applied
      to the first component, or '$data' field.  */
-<<<<<<< HEAD
-  if (sym->ts.type == BT_CLASS && sym->ts.u.derived)
-    {
-      gfc_component *comp;
-      comp = gfc_find_component (sym->ts.u.derived, "$data", true, true);
-      if (comp == NULL || gfc_copy_attr (&comp->attr, &current_attr,
-					 &var_locus) == FAILURE)
-=======
   if (sym->ts.type == BT_CLASS && sym->ts.u.derived->attr.is_class)
     {
       if (gfc_copy_attr (&CLASS_DATA (sym)->attr, &current_attr,&var_locus)
 	  == FAILURE)
->>>>>>> 779871ac
 	{
 	  m = MATCH_ERROR;
 	  goto cleanup;
 	}
-<<<<<<< HEAD
-      sym->attr.class_ok = (sym->attr.class_ok
-			      || current_attr.allocatable
-			      || current_attr.pointer);
-    }
-  else
-    {
-      if (current_attr.dimension == 0
-	    && gfc_copy_attr (&sym->attr, &current_attr, &var_locus) == FAILURE)
-=======
     }
   else
     {
       if (current_attr.dimension == 0 && current_attr.codimension == 0
 	  && gfc_copy_attr (&sym->attr, &current_attr, &var_locus) == FAILURE)
->>>>>>> 779871ac
 	{
 	  m = MATCH_ERROR;
 	  goto cleanup;
@@ -7463,15 +7323,9 @@
       st->n.sym = sym;
     }
 
-<<<<<<< HEAD
-  if (!sym->vindex)
-    /* Set the vindex for this type.  */
-    sym->vindex = hash_value (sym);
-=======
   if (!sym->hash_value)
     /* Set the hash for the compound name for this type.  */
     sym->hash_value = hash_value (sym);
->>>>>>> 779871ac
 
   /* Take over the ABSTRACT attribute.  */
   sym->attr.abstract = attr.abstract;
