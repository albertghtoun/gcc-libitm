/* Register Transfer Language (RTL) definitions for GCC
   Copyright (C) 1987, 1991, 1992, 1993, 1994, 1995, 1996, 1997, 1998, 1999,
   2000, 2001, 2002, 2003, 2004, 2005, 2006, 2007, 2008, 2009, 2010
   Free Software Foundation, Inc.

This file is part of GCC.

GCC is free software; you can redistribute it and/or modify it under
the terms of the GNU General Public License as published by the Free
Software Foundation; either version 3, or (at your option) any later
version.

GCC is distributed in the hope that it will be useful, but WITHOUT ANY
WARRANTY; without even the implied warranty of MERCHANTABILITY or
FITNESS FOR A PARTICULAR PURPOSE.  See the GNU General Public License
for more details.

You should have received a copy of the GNU General Public License
along with GCC; see the file COPYING3.  If not see
<http://www.gnu.org/licenses/>.  */

#ifndef GCC_RTL_H
#define GCC_RTL_H

#include "statistics.h"
#include "machmode.h"
#include "input.h"
#include "real.h"
#include "vec.h"
#include "vecir.h"
#include "fixed-value.h"
#include "alias.h"

#undef FFS  /* Some systems predefine this symbol; don't let it interfere.  */
#undef FLOAT /* Likewise.  */
#undef ABS /* Likewise.  */
#undef PC /* Likewise.  */

/* Value used by some passes to "recognize" noop moves as valid
 instructions.  */
#define NOOP_MOVE_INSN_CODE	INT_MAX

/* Register Transfer Language EXPRESSIONS CODES */

#define RTX_CODE	enum rtx_code
enum rtx_code  {

#define DEF_RTL_EXPR(ENUM, NAME, FORMAT, CLASS)   ENUM ,
#include "rtl.def"		/* rtl expressions are documented here */
#undef DEF_RTL_EXPR

  LAST_AND_UNUSED_RTX_CODE};	/* A convenient way to get a value for
				   NUM_RTX_CODE.
				   Assumes default enum value assignment.  */

#define NUM_RTX_CODE ((int) LAST_AND_UNUSED_RTX_CODE)
				/* The cast here, saves many elsewhere.  */

/* Register Transfer Language EXPRESSIONS CODE CLASSES */

enum rtx_class  {
  /* We check bit 0-1 of some rtx class codes in the predicates below.  */

  /* Bit 0 = comparison if 0, arithmetic is 1
     Bit 1 = 1 if commutative.  */
  RTX_COMPARE,		/* 0 */
  RTX_COMM_COMPARE,
  RTX_BIN_ARITH,
  RTX_COMM_ARITH,

  /* Must follow the four preceding values.  */
  RTX_UNARY,		/* 4 */

  RTX_EXTRA,
  RTX_MATCH,
  RTX_INSN,

  /* Bit 0 = 1 if constant.  */
  RTX_OBJ,		/* 8 */
  RTX_CONST_OBJ,

  RTX_TERNARY,
  RTX_BITFIELD_OPS,
  RTX_AUTOINC
};

#define RTX_OBJ_MASK (~1)
#define RTX_OBJ_RESULT (RTX_OBJ & RTX_OBJ_MASK)
#define RTX_COMPARE_MASK (~1)
#define RTX_COMPARE_RESULT (RTX_COMPARE & RTX_COMPARE_MASK)
#define RTX_ARITHMETIC_MASK (~1)
#define RTX_ARITHMETIC_RESULT (RTX_COMM_ARITH & RTX_ARITHMETIC_MASK)
#define RTX_BINARY_MASK (~3)
#define RTX_BINARY_RESULT (RTX_COMPARE & RTX_BINARY_MASK)
#define RTX_COMMUTATIVE_MASK (~2)
#define RTX_COMMUTATIVE_RESULT (RTX_COMM_COMPARE & RTX_COMMUTATIVE_MASK)
#define RTX_NON_COMMUTATIVE_RESULT (RTX_COMPARE & RTX_COMMUTATIVE_MASK)

extern const unsigned char rtx_length[NUM_RTX_CODE];
#define GET_RTX_LENGTH(CODE)		(rtx_length[(int) (CODE)])

extern const char * const rtx_name[NUM_RTX_CODE];
#define GET_RTX_NAME(CODE)		(rtx_name[(int) (CODE)])

extern const char * const rtx_format[NUM_RTX_CODE];
#define GET_RTX_FORMAT(CODE)		(rtx_format[(int) (CODE)])

extern const enum rtx_class rtx_class[NUM_RTX_CODE];
#define GET_RTX_CLASS(CODE)		(rtx_class[(int) (CODE)])

extern const unsigned char rtx_code_size[NUM_RTX_CODE];
extern const unsigned char rtx_next[NUM_RTX_CODE];

/* The flags and bitfields of an ADDR_DIFF_VEC.  BASE is the base label
   relative to which the offsets are calculated, as explained in rtl.def.  */
typedef struct
{
  /* Set at the start of shorten_branches - ONLY WHEN OPTIMIZING - : */
  unsigned min_align: 8;
  /* Flags: */
  unsigned base_after_vec: 1; /* BASE is after the ADDR_DIFF_VEC.  */
  unsigned min_after_vec: 1;  /* minimum address target label is
				 after the ADDR_DIFF_VEC.  */
  unsigned max_after_vec: 1;  /* maximum address target label is
				 after the ADDR_DIFF_VEC.  */
  unsigned min_after_base: 1; /* minimum address target label is
				 after BASE.  */
  unsigned max_after_base: 1; /* maximum address target label is
				 after BASE.  */
  /* Set by the actual branch shortening process - ONLY WHEN OPTIMIZING - : */
  unsigned offset_unsigned: 1; /* offsets have to be treated as unsigned.  */
  unsigned : 2;
  unsigned scale : 8;
} addr_diff_vec_flags;

/* Structure used to describe the attributes of a MEM.  These are hashed
   so MEMs that the same attributes share a data structure.  This means
   they cannot be modified in place.  If any element is nonzero, it means
   the value of the corresponding attribute is unknown.  */
/* ALIGN and SIZE are the alignment and size of the MEM itself,
   while EXPR can describe a larger underlying object, which might have a
   stricter alignment; OFFSET is the offset of the MEM within that object.  */
typedef struct GTY(()) mem_attrs
{
  tree expr;			/* expr corresponding to MEM.  */
  rtx offset;			/* Offset from start of DECL, as CONST_INT.  */
  rtx size;			/* Size in bytes, as a CONST_INT.  */
  alias_set_type alias;		/* Memory alias set.  */
  unsigned int align;		/* Alignment of MEM in bits.  */
  unsigned char addrspace;	/* Address space (0 for generic).  */
} mem_attrs;

/* Structure used to describe the attributes of a REG in similar way as
   mem_attrs does for MEM above.  Note that the OFFSET field is calculated
   in the same way as for mem_attrs, rather than in the same way as a
   SUBREG_BYTE.  For example, if a big-endian target stores a byte
   object in the low part of a 4-byte register, the OFFSET field
   will be -3 rather than 0.  */

typedef struct GTY(()) reg_attrs {
  tree decl;			/* decl corresponding to REG.  */
  HOST_WIDE_INT offset;		/* Offset from start of DECL.  */
} reg_attrs;

/* Common union for an element of an rtx.  */

union rtunion_def
{
  int rt_int;
  unsigned int rt_uint;
  const char *rt_str;
  rtx rt_rtx;
  rtvec rt_rtvec;
  enum machine_mode rt_type;
  addr_diff_vec_flags rt_addr_diff_vec_flags;
  struct cselib_val_struct *rt_cselib;
  tree rt_tree;
  struct basic_block_def *rt_bb;
  mem_attrs *rt_mem;
  reg_attrs *rt_reg;
  struct constant_descriptor_rtx *rt_constant;
};
typedef union rtunion_def rtunion;

/* This structure remembers the position of a SYMBOL_REF within an
   object_block structure.  A SYMBOL_REF only provides this information
   if SYMBOL_REF_HAS_BLOCK_INFO_P is true.  */
struct GTY(()) block_symbol {
  /* The usual SYMBOL_REF fields.  */
  rtunion GTY ((skip)) fld[3];

  /* The block that contains this object.  */
  struct object_block *block;

  /* The offset of this object from the start of its block.  It is negative
     if the symbol has not yet been assigned an offset.  */
  HOST_WIDE_INT offset;
};

/* Describes a group of objects that are to be placed together in such
   a way that their relative positions are known.  */
struct GTY(()) object_block {
  /* The section in which these objects should be placed.  */
  section *sect;

  /* The alignment of the first object, measured in bits.  */
  unsigned int alignment;

  /* The total size of the objects, measured in bytes.  */
  HOST_WIDE_INT size;

  /* The SYMBOL_REFs for each object.  The vector is sorted in
     order of increasing offset and the following conditions will
     hold for each element X:

	 SYMBOL_REF_HAS_BLOCK_INFO_P (X)
	 !SYMBOL_REF_ANCHOR_P (X)
	 SYMBOL_REF_BLOCK (X) == [address of this structure]
	 SYMBOL_REF_BLOCK_OFFSET (X) >= 0.  */
  VEC(rtx,gc) *objects;

  /* All the anchor SYMBOL_REFs used to address these objects, sorted
     in order of increasing offset, and then increasing TLS model.
     The following conditions will hold for each element X in this vector:

	 SYMBOL_REF_HAS_BLOCK_INFO_P (X)
	 SYMBOL_REF_ANCHOR_P (X)
	 SYMBOL_REF_BLOCK (X) == [address of this structure]
	 SYMBOL_REF_BLOCK_OFFSET (X) >= 0.  */
  VEC(rtx,gc) *anchors;
};

/* RTL expression ("rtx").  */

struct GTY((chain_next ("RTX_NEXT (&%h)"),
	    chain_prev ("RTX_PREV (&%h)"), variable_size)) rtx_def {
  /* The kind of expression this is.  */
  ENUM_BITFIELD(rtx_code) code: 16;

  /* The kind of value the expression has.  */
  ENUM_BITFIELD(machine_mode) mode : 8;

  /* 1 in a MEM if we should keep the alias set for this mem unchanged
     when we access a component.
     1 in a CALL_INSN if it is a sibling call.
     1 in a SET that is for a return.
     In a CODE_LABEL, part of the two-bit alternate entry field.  */
  unsigned int jump : 1;
  /* In a CODE_LABEL, part of the two-bit alternate entry field.
     1 in a MEM if it cannot trap.
     1 in a CALL_INSN logically equivalent to
       ECF_LOOPING_CONST_OR_PURE and DECL_LOOPING_CONST_OR_PURE_P. */
  unsigned int call : 1;
  /* 1 in a REG, MEM, or CONCAT if the value is set at most once, anywhere.
     1 in a SUBREG used for SUBREG_PROMOTED_UNSIGNED_P.
     1 in a SYMBOL_REF if it addresses something in the per-function
     constants pool.
     1 in a CALL_INSN logically equivalent to ECF_CONST and TREE_READONLY.
     1 in a NOTE, or EXPR_LIST for a const call.
     1 in a JUMP_INSN, CALL_INSN, or INSN of an annulling branch.  */
  unsigned int unchanging : 1;
  /* 1 in a MEM or ASM_OPERANDS expression if the memory reference is volatile.
     1 in an INSN, CALL_INSN, JUMP_INSN, CODE_LABEL, BARRIER, or NOTE
     if it has been deleted.
     1 in a REG expression if corresponds to a variable declared by the user,
     0 for an internally generated temporary.
     1 in a SUBREG used for SUBREG_PROMOTED_UNSIGNED_P.
     1 in a LABEL_REF, REG_LABEL_TARGET or REG_LABEL_OPERAND note for a
     non-local label.
     In a SYMBOL_REF, this flag is used for machine-specific purposes.
     In a PREFETCH, this flag indicates that it should be considered a scheduling
     barrier.  */
  unsigned int volatil : 1;
  /* 1 in a MEM referring to a field of an aggregate.
     0 if the MEM was a variable or the result of a * operator in C;
     1 if it was the result of a . or -> operator (on a struct) in C.
     1 in a REG if the register is used only in exit code a loop.
     1 in a SUBREG expression if was generated from a variable with a
     promoted mode.
     1 in a CODE_LABEL if the label is used for nonlocal gotos
     and must not be deleted even if its count is zero.
     1 in an INSN, JUMP_INSN or CALL_INSN if this insn must be scheduled
     together with the preceding insn.  Valid only within sched.
     1 in an INSN, JUMP_INSN, or CALL_INSN if insn is in a delay slot and
     from the target of a branch.  Valid from reorg until end of compilation;
     cleared before used.  */
  unsigned int in_struct : 1;
  /* At the end of RTL generation, 1 if this rtx is used.  This is used for
     copying shared structure.  See `unshare_all_rtl'.
     In a REG, this is not needed for that purpose, and used instead
     in `leaf_renumber_regs_insn'.
     1 in a SYMBOL_REF, means that emit_library_call
     has used it as the function.  */
  unsigned int used : 1;
  /* 1 in an INSN or a SET if this rtx is related to the call frame,
     either changing how we compute the frame address or saving and
     restoring registers in the prologue and epilogue.
     1 in a REG or MEM if it is a pointer.
     1 in a SYMBOL_REF if it addresses something in the per-function
     constant string pool.  */
  unsigned frame_related : 1;
  /* 1 in a REG or PARALLEL that is the current function's return value.
     1 in a MEM if it refers to a scalar.
     1 in a SYMBOL_REF for a weak symbol.
     1 in a CALL_INSN logically equivalent to ECF_PURE and DECL_PURE_P. */
  unsigned return_val : 1;

  /* The first element of the operands of this rtx.
     The number of operands and their types are controlled
     by the `code' field, according to rtl.def.  */
  union u {
    rtunion fld[1];
    HOST_WIDE_INT hwint[1];
    struct block_symbol block_sym;
    struct real_value rv;
    struct fixed_value fv;
  } GTY ((special ("rtx_def"), desc ("GET_CODE (&%0)"))) u;
};

/* The size in bytes of an rtx header (code, mode and flags).  */
#define RTX_HDR_SIZE offsetof (struct rtx_def, u)

/* The size in bytes of an rtx with code CODE.  */
#define RTX_CODE_SIZE(CODE) rtx_code_size[CODE]

#define NULL_RTX (rtx) 0

/* The "next" and "previous" RTX, relative to this one.  */

#define RTX_NEXT(X) (rtx_next[GET_CODE (X)] == 0 ? NULL			\
		     : *(rtx *)(((char *)X) + rtx_next[GET_CODE (X)]))

/* FIXME: the "NEXT_INSN (PREV_INSN (X)) == X" condition shouldn't be needed.
 */
#define RTX_PREV(X) ((INSN_P (X)       			\
                      || NOTE_P (X)       		\
                      || BARRIER_P (X)        		\
                      || LABEL_P (X))    		\
                     && PREV_INSN (X) != NULL           \
                     && NEXT_INSN (PREV_INSN (X)) == X  \
                     ? PREV_INSN (X) : NULL)

/* Define macros to access the `code' field of the rtx.  */

#define GET_CODE(RTX)	    ((enum rtx_code) (RTX)->code)
#define PUT_CODE(RTX, CODE) ((RTX)->code = (CODE))

#define GET_MODE(RTX)	    ((enum machine_mode) (RTX)->mode)
#define PUT_MODE(RTX, MODE) ((RTX)->mode = (MODE))

/* RTL vector.  These appear inside RTX's when there is a need
   for a variable number of things.  The principle use is inside
   PARALLEL expressions.  */

struct GTY((variable_size)) rtvec_def {
  int num_elem;		/* number of elements */
  rtx GTY ((length ("%h.num_elem"))) elem[1];
};

#define NULL_RTVEC (rtvec) 0

#define GET_NUM_ELEM(RTVEC)		((RTVEC)->num_elem)
#define PUT_NUM_ELEM(RTVEC, NUM)	((RTVEC)->num_elem = (NUM))

/* Predicate yielding nonzero iff X is an rtx for a register.  */
#define REG_P(X) (GET_CODE (X) == REG)

/* Predicate yielding nonzero iff X is an rtx for a memory location.  */
#define MEM_P(X) (GET_CODE (X) == MEM)

/* Predicate yielding nonzero iff X is an rtx for a constant integer.  */
#define CONST_INT_P(X) (GET_CODE (X) == CONST_INT)

/* Predicate yielding true iff X is an rtx for a double-int
   or floating point constant.  */
#define CONST_DOUBLE_P(X) (GET_CODE (X) == CONST_DOUBLE)

/* Predicate yielding nonzero iff X is a label insn.  */
#define LABEL_P(X) (GET_CODE (X) == CODE_LABEL)

/* Predicate yielding nonzero iff X is a jump insn.  */
#define JUMP_P(X) (GET_CODE (X) == JUMP_INSN)

/* Predicate yielding nonzero iff X is a call insn.  */
#define CALL_P(X) (GET_CODE (X) == CALL_INSN)

/* Predicate yielding nonzero iff X is an insn that cannot jump.  */
#define NONJUMP_INSN_P(X) (GET_CODE (X) == INSN)

/* Predicate yielding nonzero iff X is a debug note/insn.  */
#define DEBUG_INSN_P(X) (GET_CODE (X) == DEBUG_INSN)

/* Predicate yielding nonzero iff X is an insn that is not a debug insn.  */
#define NONDEBUG_INSN_P(X) (INSN_P (X) && !DEBUG_INSN_P (X))

/* Nonzero if DEBUG_INSN_P may possibly hold.  */
#define MAY_HAVE_DEBUG_INSNS MAY_HAVE_DEBUG_STMTS

/* Predicate yielding nonzero iff X is a real insn.  */
#define INSN_P(X) \
  (NONJUMP_INSN_P (X) || DEBUG_INSN_P (X) || JUMP_P (X) || CALL_P (X))

/* Predicate yielding nonzero iff X is a note insn.  */
#define NOTE_P(X) (GET_CODE (X) == NOTE)

/* Predicate yielding nonzero iff X is a barrier insn.  */
#define BARRIER_P(X) (GET_CODE (X) == BARRIER)

/* Predicate yielding nonzero iff X is a data for a jump table.  */
#define JUMP_TABLE_DATA_P(INSN) \
  (JUMP_P (INSN) && (GET_CODE (PATTERN (INSN)) == ADDR_VEC || \
		     GET_CODE (PATTERN (INSN)) == ADDR_DIFF_VEC))

/* 1 if X is a unary operator.  */

#define UNARY_P(X)   \
  (GET_RTX_CLASS (GET_CODE (X)) == RTX_UNARY)

/* 1 if X is a binary operator.  */

#define BINARY_P(X)   \
  ((GET_RTX_CLASS (GET_CODE (X)) & RTX_BINARY_MASK) == RTX_BINARY_RESULT)

/* 1 if X is an arithmetic operator.  */

#define ARITHMETIC_P(X)   \
  ((GET_RTX_CLASS (GET_CODE (X)) & RTX_ARITHMETIC_MASK)			\
    == RTX_ARITHMETIC_RESULT)

/* 1 if X is an arithmetic operator.  */

#define COMMUTATIVE_ARITH_P(X)   \
  (GET_RTX_CLASS (GET_CODE (X)) == RTX_COMM_ARITH)

/* 1 if X is a commutative arithmetic operator or a comparison operator.
   These two are sometimes selected together because it is possible to
   swap the two operands.  */

#define SWAPPABLE_OPERANDS_P(X)   \
  ((1 << GET_RTX_CLASS (GET_CODE (X)))					\
    & ((1 << RTX_COMM_ARITH) | (1 << RTX_COMM_COMPARE)			\
       | (1 << RTX_COMPARE)))

/* 1 if X is a non-commutative operator.  */

#define NON_COMMUTATIVE_P(X)   \
  ((GET_RTX_CLASS (GET_CODE (X)) & RTX_COMMUTATIVE_MASK)		\
    == RTX_NON_COMMUTATIVE_RESULT)

/* 1 if X is a commutative operator on integers.  */

#define COMMUTATIVE_P(X)   \
  ((GET_RTX_CLASS (GET_CODE (X)) & RTX_COMMUTATIVE_MASK)		\
    == RTX_COMMUTATIVE_RESULT)

/* 1 if X is a relational operator.  */

#define COMPARISON_P(X)   \
  ((GET_RTX_CLASS (GET_CODE (X)) & RTX_COMPARE_MASK) == RTX_COMPARE_RESULT)

/* 1 if X is a constant value that is an integer.  */

#define CONSTANT_P(X)   \
  (GET_RTX_CLASS (GET_CODE (X)) == RTX_CONST_OBJ)

/* 1 if X can be used to represent an object.  */
#define OBJECT_P(X)							\
  ((GET_RTX_CLASS (GET_CODE (X)) & RTX_OBJ_MASK) == RTX_OBJ_RESULT)

/* General accessor macros for accessing the fields of an rtx.  */

#if defined ENABLE_RTL_CHECKING && (GCC_VERSION >= 2007)
/* The bit with a star outside the statement expr and an & inside is
   so that N can be evaluated only once.  */
#define RTL_CHECK1(RTX, N, C1) __extension__				\
(*({ __typeof (RTX) const _rtx = (RTX); const int _n = (N);		\
     const enum rtx_code _code = GET_CODE (_rtx);			\
     if (_n < 0 || _n >= GET_RTX_LENGTH (_code))			\
       rtl_check_failed_bounds (_rtx, _n, __FILE__, __LINE__,		\
				__FUNCTION__);				\
     if (GET_RTX_FORMAT(_code)[_n] != C1)				\
       rtl_check_failed_type1 (_rtx, _n, C1, __FILE__, __LINE__,	\
			       __FUNCTION__);				\
     &_rtx->u.fld[_n]; }))

#define RTL_CHECK2(RTX, N, C1, C2) __extension__			\
(*({ __typeof (RTX) const _rtx = (RTX); const int _n = (N);		\
     const enum rtx_code _code = GET_CODE (_rtx);			\
     if (_n < 0 || _n >= GET_RTX_LENGTH (_code))			\
       rtl_check_failed_bounds (_rtx, _n, __FILE__, __LINE__,		\
				__FUNCTION__);				\
     if (GET_RTX_FORMAT(_code)[_n] != C1				\
	 && GET_RTX_FORMAT(_code)[_n] != C2)				\
       rtl_check_failed_type2 (_rtx, _n, C1, C2, __FILE__, __LINE__,	\
			       __FUNCTION__);				\
     &_rtx->u.fld[_n]; }))

#define RTL_CHECKC1(RTX, N, C) __extension__				\
(*({ __typeof (RTX) const _rtx = (RTX); const int _n = (N);		\
     if (GET_CODE (_rtx) != (C))					\
       rtl_check_failed_code1 (_rtx, (C), __FILE__, __LINE__,		\
			       __FUNCTION__);				\
     &_rtx->u.fld[_n]; }))

#define RTL_CHECKC2(RTX, N, C1, C2) __extension__			\
(*({ __typeof (RTX) const _rtx = (RTX); const int _n = (N);		\
     const enum rtx_code _code = GET_CODE (_rtx);			\
     if (_code != (C1) && _code != (C2))				\
       rtl_check_failed_code2 (_rtx, (C1), (C2), __FILE__, __LINE__,	\
			       __FUNCTION__); \
     &_rtx->u.fld[_n]; }))

#define RTVEC_ELT(RTVEC, I) __extension__				\
(*({ __typeof (RTVEC) const _rtvec = (RTVEC); const int _i = (I);	\
     if (_i < 0 || _i >= GET_NUM_ELEM (_rtvec))				\
       rtvec_check_failed_bounds (_rtvec, _i, __FILE__, __LINE__,	\
				  __FUNCTION__);			\
     &_rtvec->elem[_i]; }))

#define XWINT(RTX, N) __extension__					\
(*({ __typeof (RTX) const _rtx = (RTX); const int _n = (N);		\
     const enum rtx_code _code = GET_CODE (_rtx);			\
     if (_n < 0 || _n >= GET_RTX_LENGTH (_code))			\
       rtl_check_failed_bounds (_rtx, _n, __FILE__, __LINE__,		\
				__FUNCTION__);				\
     if (GET_RTX_FORMAT(_code)[_n] != 'w')				\
       rtl_check_failed_type1 (_rtx, _n, 'w', __FILE__, __LINE__,	\
			       __FUNCTION__);				\
     &_rtx->u.hwint[_n]; }))

#define XCWINT(RTX, N, C) __extension__					\
(*({ __typeof (RTX) const _rtx = (RTX);					\
     if (GET_CODE (_rtx) != (C))					\
       rtl_check_failed_code1 (_rtx, (C), __FILE__, __LINE__,		\
			       __FUNCTION__);				\
     &_rtx->u.hwint[N]; }))

#define XCMWINT(RTX, N, C, M) __extension__				\
(*({ __typeof (RTX) const _rtx = (RTX);					\
     if (GET_CODE (_rtx) != (C) || GET_MODE (_rtx) != (M))		\
       rtl_check_failed_code_mode (_rtx, (C), (M), false, __FILE__,	\
				   __LINE__, __FUNCTION__);		\
     &_rtx->u.hwint[N]; }))

#define XCNMPRV(RTX, C, M) __extension__				\
({ __typeof (RTX) const _rtx = (RTX);					\
   if (GET_CODE (_rtx) != (C) || GET_MODE (_rtx) == (M))		\
     rtl_check_failed_code_mode (_rtx, (C), (M), true, __FILE__,	\
				 __LINE__, __FUNCTION__);		\
   &_rtx->u.rv; })

#define XCNMPFV(RTX, C, M) __extension__				\
({ __typeof (RTX) const _rtx = (RTX);					\
   if (GET_CODE (_rtx) != (C) || GET_MODE (_rtx) == (M))		\
     rtl_check_failed_code_mode (_rtx, (C), (M), true, __FILE__,	\
				 __LINE__, __FUNCTION__);		\
   &_rtx->u.fv; })

#define BLOCK_SYMBOL_CHECK(RTX) __extension__				\
({ __typeof (RTX) const _symbol = (RTX);				\
   const unsigned int flags = RTL_CHECKC1 (_symbol, 1, SYMBOL_REF).rt_int; \
   if ((flags & SYMBOL_FLAG_HAS_BLOCK_INFO) == 0)			\
     rtl_check_failed_block_symbol (__FILE__, __LINE__,			\
				    __FUNCTION__);			\
   &_symbol->u.block_sym; })

extern void rtl_check_failed_bounds (const_rtx, int, const char *, int,
				     const char *)
    ATTRIBUTE_NORETURN;
extern void rtl_check_failed_type1 (const_rtx, int, int, const char *, int,
				    const char *)
    ATTRIBUTE_NORETURN;
extern void rtl_check_failed_type2 (const_rtx, int, int, int, const char *,
				    int, const char *)
    ATTRIBUTE_NORETURN;
extern void rtl_check_failed_code1 (const_rtx, enum rtx_code, const char *,
				    int, const char *)
    ATTRIBUTE_NORETURN;
extern void rtl_check_failed_code2 (const_rtx, enum rtx_code, enum rtx_code,
				    const char *, int, const char *)
    ATTRIBUTE_NORETURN;
extern void rtl_check_failed_code_mode (const_rtx, enum rtx_code, enum machine_mode,
					bool, const char *, int, const char *)
    ATTRIBUTE_NORETURN;
extern void rtl_check_failed_block_symbol (const char *, int, const char *)
    ATTRIBUTE_NORETURN;
extern void rtvec_check_failed_bounds (const_rtvec, int, const char *, int,
				       const char *)
    ATTRIBUTE_NORETURN;

#else   /* not ENABLE_RTL_CHECKING */

#define RTL_CHECK1(RTX, N, C1)      ((RTX)->u.fld[N])
#define RTL_CHECK2(RTX, N, C1, C2)  ((RTX)->u.fld[N])
#define RTL_CHECKC1(RTX, N, C)	    ((RTX)->u.fld[N])
#define RTL_CHECKC2(RTX, N, C1, C2) ((RTX)->u.fld[N])
#define RTVEC_ELT(RTVEC, I)	    ((RTVEC)->elem[I])
#define XWINT(RTX, N)		    ((RTX)->u.hwint[N])
#define XCWINT(RTX, N, C)	    ((RTX)->u.hwint[N])
#define XCMWINT(RTX, N, C, M)	    ((RTX)->u.hwint[N])
#define XCNMWINT(RTX, N, C, M)	    ((RTX)->u.hwint[N])
#define XCNMPRV(RTX, C, M)	    (&(RTX)->u.rv)
#define XCNMPFV(RTX, C, M)	    (&(RTX)->u.fv)
#define BLOCK_SYMBOL_CHECK(RTX)	    (&(RTX)->u.block_sym)

#endif

/* General accessor macros for accessing the flags of an rtx.  */

/* Access an individual rtx flag, with no checking of any kind.  */
#define RTX_FLAG(RTX, FLAG)	((RTX)->FLAG)

#if defined ENABLE_RTL_FLAG_CHECKING && (GCC_VERSION >= 2007)
#define RTL_FLAG_CHECK1(NAME, RTX, C1) __extension__			\
({ __typeof (RTX) const _rtx = (RTX);					\
   if (GET_CODE(_rtx) != C1)						\
     rtl_check_failed_flag  (NAME, _rtx, __FILE__, __LINE__,		\
			     __FUNCTION__);				\
   _rtx; })

#define RTL_FLAG_CHECK2(NAME, RTX, C1, C2) __extension__		\
({ __typeof (RTX) const _rtx = (RTX);					\
   if (GET_CODE(_rtx) != C1 && GET_CODE(_rtx) != C2)			\
     rtl_check_failed_flag  (NAME,_rtx, __FILE__, __LINE__,		\
			      __FUNCTION__);				\
   _rtx; })

#define RTL_FLAG_CHECK3(NAME, RTX, C1, C2, C3) __extension__		\
({ __typeof (RTX) const _rtx = (RTX);					\
   if (GET_CODE(_rtx) != C1 && GET_CODE(_rtx) != C2			\
       && GET_CODE(_rtx) != C3)						\
     rtl_check_failed_flag  (NAME, _rtx, __FILE__, __LINE__,		\
			     __FUNCTION__);				\
   _rtx; })

#define RTL_FLAG_CHECK4(NAME, RTX, C1, C2, C3, C4) __extension__	\
({ __typeof (RTX) const _rtx = (RTX);					\
   if (GET_CODE(_rtx) != C1 && GET_CODE(_rtx) != C2			\
       && GET_CODE(_rtx) != C3 && GET_CODE(_rtx) != C4)			\
     rtl_check_failed_flag  (NAME, _rtx, __FILE__, __LINE__,		\
			      __FUNCTION__);				\
   _rtx; })

#define RTL_FLAG_CHECK5(NAME, RTX, C1, C2, C3, C4, C5) __extension__	\
({ __typeof (RTX) const _rtx = (RTX);					\
   if (GET_CODE(_rtx) != C1 && GET_CODE(_rtx) != C2			\
       && GET_CODE(_rtx) != C3 && GET_CODE(_rtx) != C4			\
       && GET_CODE(_rtx) != C5)						\
     rtl_check_failed_flag  (NAME, _rtx, __FILE__, __LINE__,		\
			     __FUNCTION__);				\
   _rtx; })

#define RTL_FLAG_CHECK6(NAME, RTX, C1, C2, C3, C4, C5, C6)		\
  __extension__								\
({ __typeof (RTX) const _rtx = (RTX);					\
   if (GET_CODE(_rtx) != C1 && GET_CODE(_rtx) != C2			\
       && GET_CODE(_rtx) != C3 && GET_CODE(_rtx) != C4			\
       && GET_CODE(_rtx) != C5 && GET_CODE(_rtx) != C6)			\
     rtl_check_failed_flag  (NAME,_rtx, __FILE__, __LINE__,		\
			     __FUNCTION__);				\
   _rtx; })

#define RTL_FLAG_CHECK7(NAME, RTX, C1, C2, C3, C4, C5, C6, C7)		\
  __extension__								\
({ __typeof (RTX) const _rtx = (RTX);					\
   if (GET_CODE(_rtx) != C1 && GET_CODE(_rtx) != C2			\
       && GET_CODE(_rtx) != C3 && GET_CODE(_rtx) != C4			\
       && GET_CODE(_rtx) != C5 && GET_CODE(_rtx) != C6			\
       && GET_CODE(_rtx) != C7)						\
     rtl_check_failed_flag  (NAME, _rtx, __FILE__, __LINE__,		\
			     __FUNCTION__);				\
   _rtx; })

#define RTL_FLAG_CHECK8(NAME, RTX, C1, C2, C3, C4, C5, C6, C7, C8)	\
  __extension__								\
({ __typeof (RTX) const _rtx = (RTX);					\
   if (GET_CODE(_rtx) != C1 && GET_CODE(_rtx) != C2			\
       && GET_CODE(_rtx) != C3 && GET_CODE(_rtx) != C4			\
       && GET_CODE(_rtx) != C5 && GET_CODE(_rtx) != C6			\
       && GET_CODE(_rtx) != C7 && GET_CODE(_rtx) != C8)			\
     rtl_check_failed_flag  (NAME, _rtx, __FILE__, __LINE__,		\
			     __FUNCTION__);				\
   _rtx; })

extern void rtl_check_failed_flag (const char *, const_rtx, const char *,
				   int, const char *)
    ATTRIBUTE_NORETURN
    ;

#else	/* not ENABLE_RTL_FLAG_CHECKING */

#define RTL_FLAG_CHECK1(NAME, RTX, C1)					(RTX)
#define RTL_FLAG_CHECK2(NAME, RTX, C1, C2)				(RTX)
#define RTL_FLAG_CHECK3(NAME, RTX, C1, C2, C3)				(RTX)
#define RTL_FLAG_CHECK4(NAME, RTX, C1, C2, C3, C4)			(RTX)
#define RTL_FLAG_CHECK5(NAME, RTX, C1, C2, C3, C4, C5)		(RTX)
#define RTL_FLAG_CHECK6(NAME, RTX, C1, C2, C3, C4, C5, C6)		(RTX)
#define RTL_FLAG_CHECK7(NAME, RTX, C1, C2, C3, C4, C5, C6, C7)		(RTX)
#define RTL_FLAG_CHECK8(NAME, RTX, C1, C2, C3, C4, C5, C6, C7, C8)	(RTX)
#endif

#define XINT(RTX, N)	(RTL_CHECK2 (RTX, N, 'i', 'n').rt_int)
#define XSTR(RTX, N)	(RTL_CHECK2 (RTX, N, 's', 'S').rt_str)
#define XEXP(RTX, N)	(RTL_CHECK2 (RTX, N, 'e', 'u').rt_rtx)
#define XVEC(RTX, N)	(RTL_CHECK2 (RTX, N, 'E', 'V').rt_rtvec)
#define XMODE(RTX, N)	(RTL_CHECK1 (RTX, N, 'M').rt_type)
#define XTREE(RTX, N)   (RTL_CHECK1 (RTX, N, 't').rt_tree)
#define XBBDEF(RTX, N)	(RTL_CHECK1 (RTX, N, 'B').rt_bb)
#define XTMPL(RTX, N)	(RTL_CHECK1 (RTX, N, 'T').rt_str)

#define XVECEXP(RTX, N, M)	RTVEC_ELT (XVEC (RTX, N), M)
#define XVECLEN(RTX, N)		GET_NUM_ELEM (XVEC (RTX, N))

/* These are like XINT, etc. except that they expect a '0' field instead
   of the normal type code.  */

#define X0INT(RTX, N)	   (RTL_CHECK1 (RTX, N, '0').rt_int)
#define X0UINT(RTX, N)	   (RTL_CHECK1 (RTX, N, '0').rt_uint)
#define X0STR(RTX, N)	   (RTL_CHECK1 (RTX, N, '0').rt_str)
#define X0EXP(RTX, N)	   (RTL_CHECK1 (RTX, N, '0').rt_rtx)
#define X0VEC(RTX, N)	   (RTL_CHECK1 (RTX, N, '0').rt_rtvec)
#define X0MODE(RTX, N)	   (RTL_CHECK1 (RTX, N, '0').rt_type)
#define X0TREE(RTX, N)	   (RTL_CHECK1 (RTX, N, '0').rt_tree)
#define X0BBDEF(RTX, N)	   (RTL_CHECK1 (RTX, N, '0').rt_bb)
#define X0ADVFLAGS(RTX, N) (RTL_CHECK1 (RTX, N, '0').rt_addr_diff_vec_flags)
#define X0CSELIB(RTX, N)   (RTL_CHECK1 (RTX, N, '0').rt_cselib)
#define X0MEMATTR(RTX, N)  (RTL_CHECKC1 (RTX, N, MEM).rt_mem)
#define X0REGATTR(RTX, N)  (RTL_CHECKC1 (RTX, N, REG).rt_reg)
#define X0CONSTANT(RTX, N) (RTL_CHECK1 (RTX, N, '0').rt_constant)

/* Access a '0' field with any type.  */
#define X0ANY(RTX, N)	   RTL_CHECK1 (RTX, N, '0')

#define XCINT(RTX, N, C)      (RTL_CHECKC1 (RTX, N, C).rt_int)
#define XCUINT(RTX, N, C)     (RTL_CHECKC1 (RTX, N, C).rt_uint)
#define XCSTR(RTX, N, C)      (RTL_CHECKC1 (RTX, N, C).rt_str)
#define XCEXP(RTX, N, C)      (RTL_CHECKC1 (RTX, N, C).rt_rtx)
#define XCVEC(RTX, N, C)      (RTL_CHECKC1 (RTX, N, C).rt_rtvec)
#define XCMODE(RTX, N, C)     (RTL_CHECKC1 (RTX, N, C).rt_type)
#define XCTREE(RTX, N, C)     (RTL_CHECKC1 (RTX, N, C).rt_tree)
#define XCBBDEF(RTX, N, C)    (RTL_CHECKC1 (RTX, N, C).rt_bb)
#define XCCSELIB(RTX, N, C)   (RTL_CHECKC1 (RTX, N, C).rt_cselib)

#define XCVECEXP(RTX, N, M, C)	RTVEC_ELT (XCVEC (RTX, N, C), M)
#define XCVECLEN(RTX, N, C)	GET_NUM_ELEM (XCVEC (RTX, N, C))

#define XC2EXP(RTX, N, C1, C2)      (RTL_CHECKC2 (RTX, N, C1, C2).rt_rtx)

/* ACCESS MACROS for particular fields of insns.  */

/* Holds a unique number for each insn.
   These are not necessarily sequentially increasing.  */
#define INSN_UID(INSN)  XINT (INSN, 0)

/* Chain insns together in sequence.  */
#define PREV_INSN(INSN)	XEXP (INSN, 1)
#define NEXT_INSN(INSN)	XEXP (INSN, 2)

#define BLOCK_FOR_INSN(INSN) XBBDEF (INSN, 3)
#define INSN_LOCATOR(INSN) XINT (INSN, 4)
/* LOCATION of an RTX if relevant.  */
#define RTL_LOCATION(X) (INSN_P (X) ? \
			 locator_location (INSN_LOCATOR (X)) \
			 : UNKNOWN_LOCATION)
/* LOCATION of current INSN.  */
#define CURR_INSN_LOCATION (locator_location (curr_insn_locator ()))
/* The body of an insn.  */
#define PATTERN(INSN)	XEXP (INSN, 5)

/* Code number of instruction, from when it was recognized.
   -1 means this instruction has not been recognized yet.  */
#define INSN_CODE(INSN) XINT (INSN, 6)

#define RTX_FRAME_RELATED_P(RTX)					\
  (RTL_FLAG_CHECK6("RTX_FRAME_RELATED_P", (RTX), DEBUG_INSN, INSN,	\
		   CALL_INSN, JUMP_INSN, BARRIER, SET)->frame_related)

/* 1 if RTX is an insn that has been deleted.  */
#define INSN_DELETED_P(RTX)						\
  (RTL_FLAG_CHECK7("INSN_DELETED_P", (RTX), DEBUG_INSN, INSN,		\
		   CALL_INSN, JUMP_INSN,				\
		   CODE_LABEL, BARRIER, NOTE)->volatil)

/* 1 if RTX is a call to a const function.  Built from ECF_CONST and
   TREE_READONLY.  */
#define RTL_CONST_CALL_P(RTX)					\
  (RTL_FLAG_CHECK1("RTL_CONST_CALL_P", (RTX), CALL_INSN)->unchanging)

/* 1 if RTX is a call to a pure function.  Built from ECF_PURE and
   DECL_PURE_P.  */
#define RTL_PURE_CALL_P(RTX)					\
  (RTL_FLAG_CHECK1("RTL_PURE_CALL_P", (RTX), CALL_INSN)->return_val)

/* 1 if RTX is a call to a const or pure function.  */
#define RTL_CONST_OR_PURE_CALL_P(RTX) \
  (RTL_CONST_CALL_P(RTX) || RTL_PURE_CALL_P(RTX))

/* 1 if RTX is a call to a looping const or pure function.  Built from
   ECF_LOOPING_CONST_OR_PURE and DECL_LOOPING_CONST_OR_PURE_P.  */
#define RTL_LOOPING_CONST_OR_PURE_CALL_P(RTX)					\
  (RTL_FLAG_CHECK1("CONST_OR_PURE_CALL_P", (RTX), CALL_INSN)->call)

/* 1 if RTX is a call_insn for a sibling call.  */
#define SIBLING_CALL_P(RTX)						\
  (RTL_FLAG_CHECK1("SIBLING_CALL_P", (RTX), CALL_INSN)->jump)

/* 1 if RTX is a jump_insn, call_insn, or insn that is an annulling branch.  */
#define INSN_ANNULLED_BRANCH_P(RTX)					\
  (RTL_FLAG_CHECK3("INSN_ANNULLED_BRANCH_P", (RTX), JUMP_INSN, CALL_INSN, INSN)->unchanging)

/* 1 if RTX is an insn in a delay slot and is from the target of the branch.
   If the branch insn has INSN_ANNULLED_BRANCH_P set, this insn should only be
   executed if the branch is taken.  For annulled branches with this bit
   clear, the insn should be executed only if the branch is not taken.  */
#define INSN_FROM_TARGET_P(RTX)						\
  (RTL_FLAG_CHECK3("INSN_FROM_TARGET_P", (RTX), INSN, JUMP_INSN, CALL_INSN)->in_struct)

/* In an ADDR_DIFF_VEC, the flags for RTX for use by branch shortening.
   See the comments for ADDR_DIFF_VEC in rtl.def.  */
#define ADDR_DIFF_VEC_FLAGS(RTX) X0ADVFLAGS(RTX, 4)

/* In a VALUE, the value cselib has assigned to RTX.
   This is a "struct cselib_val_struct", see cselib.h.  */
#define CSELIB_VAL_PTR(RTX) X0CSELIB(RTX, 0)

/* Holds a list of notes on what this insn does to various REGs.
   It is a chain of EXPR_LIST rtx's, where the second operand is the
   chain pointer and the first operand is the REG being described.
   The mode field of the EXPR_LIST contains not a real machine mode
   but a value from enum reg_note.  */
#define REG_NOTES(INSN)	XEXP(INSN, 7)

enum reg_note
{
#define DEF_REG_NOTE(NAME) NAME,
#include "reg-notes.def"
#undef DEF_REG_NOTE
  REG_NOTE_MAX
};

/* Define macros to extract and insert the reg-note kind in an EXPR_LIST.  */
#define REG_NOTE_KIND(LINK) ((enum reg_note) GET_MODE (LINK))
#define PUT_REG_NOTE_KIND(LINK, KIND) \
  PUT_MODE (LINK, (enum machine_mode) (KIND))

/* Names for REG_NOTE's in EXPR_LIST insn's.  */

extern const char * const reg_note_name[];
#define GET_REG_NOTE_NAME(MODE) (reg_note_name[(int) (MODE)])

/* This field is only present on CALL_INSNs.  It holds a chain of EXPR_LIST of
   USE and CLOBBER expressions.
     USE expressions list the registers filled with arguments that
   are passed to the function.
     CLOBBER expressions document the registers explicitly clobbered
   by this CALL_INSN.
     Pseudo registers can not be mentioned in this list.  */
#define CALL_INSN_FUNCTION_USAGE(INSN)	XEXP(INSN, 8)

/* The label-number of a code-label.  The assembler label
   is made from `L' and the label-number printed in decimal.
   Label numbers are unique in a compilation.  */
#define CODE_LABEL_NUMBER(INSN)	XINT (INSN, 6)

/* In a NOTE that is a line number, this is a string for the file name that the
   line is in.  We use the same field to record block numbers temporarily in
   NOTE_INSN_BLOCK_BEG and NOTE_INSN_BLOCK_END notes.  (We avoid lots of casts
   between ints and pointers if we use a different macro for the block number.)
   */

/* Opaque data.  */
#define NOTE_DATA(INSN)	        RTL_CHECKC1 (INSN, 4, NOTE)
#define NOTE_DELETED_LABEL_NAME(INSN) XCSTR (INSN, 4, NOTE)
#define SET_INSN_DELETED(INSN) set_insn_deleted (INSN);
#define NOTE_BLOCK(INSN)	XCTREE (INSN, 4, NOTE)
#define NOTE_EH_HANDLER(INSN)	XCINT (INSN, 4, NOTE)
#define NOTE_BASIC_BLOCK(INSN)	XCBBDEF (INSN, 4, NOTE)
#define NOTE_VAR_LOCATION(INSN)	XCEXP (INSN, 4, NOTE)

/* In a NOTE that is a line number, this is the line number.
   Other kinds of NOTEs are identified by negative numbers here.  */
#define NOTE_KIND(INSN) XCINT (INSN, 5, NOTE)

/* Nonzero if INSN is a note marking the beginning of a basic block.  */
#define NOTE_INSN_BASIC_BLOCK_P(INSN)			\
  (GET_CODE (INSN) == NOTE				\
   && NOTE_KIND (INSN) == NOTE_INSN_BASIC_BLOCK)

/* Variable declaration and the location of a variable.  */
#define PAT_VAR_LOCATION_DECL(PAT) (XCTREE ((PAT), 0, VAR_LOCATION))
#define PAT_VAR_LOCATION_LOC(PAT) (XCEXP ((PAT), 1, VAR_LOCATION))

/* Initialization status of the variable in the location.  Status
   can be unknown, uninitialized or initialized.  See enumeration
   type below.  */
#define PAT_VAR_LOCATION_STATUS(PAT) \
  ((enum var_init_status) (XCINT ((PAT), 2, VAR_LOCATION)))

/* Accessors for a NOTE_INSN_VAR_LOCATION.  */
#define NOTE_VAR_LOCATION_DECL(NOTE) \
  PAT_VAR_LOCATION_DECL (NOTE_VAR_LOCATION (NOTE))
#define NOTE_VAR_LOCATION_LOC(NOTE) \
  PAT_VAR_LOCATION_LOC (NOTE_VAR_LOCATION (NOTE))
#define NOTE_VAR_LOCATION_STATUS(NOTE) \
  PAT_VAR_LOCATION_STATUS (NOTE_VAR_LOCATION (NOTE))

/* The VAR_LOCATION rtx in a DEBUG_INSN.  */
#define INSN_VAR_LOCATION(INSN) PATTERN (INSN)

/* Accessors for a tree-expanded var location debug insn.  */
#define INSN_VAR_LOCATION_DECL(INSN) \
  PAT_VAR_LOCATION_DECL (INSN_VAR_LOCATION (INSN))
#define INSN_VAR_LOCATION_LOC(INSN) \
  PAT_VAR_LOCATION_LOC (INSN_VAR_LOCATION (INSN))
#define INSN_VAR_LOCATION_STATUS(INSN) \
  PAT_VAR_LOCATION_STATUS (INSN_VAR_LOCATION (INSN))

/* Expand to the RTL that denotes an unknown variable location in a
   DEBUG_INSN.  */
#define gen_rtx_UNKNOWN_VAR_LOC() (gen_rtx_CLOBBER (VOIDmode, const0_rtx))

/* Determine whether X is such an unknown location.  */
#define VAR_LOC_UNKNOWN_P(X) \
  (GET_CODE (X) == CLOBBER && XEXP ((X), 0) == const0_rtx)

/* 1 if RTX is emitted after a call, but it should take effect before
   the call returns.  */
#define NOTE_DURING_CALL_P(RTX)				\
  (RTL_FLAG_CHECK1("NOTE_VAR_LOCATION_DURING_CALL_P", (RTX), NOTE)->call)

/* DEBUG_EXPR_DECL corresponding to a DEBUG_EXPR RTX.  */
#define DEBUG_EXPR_TREE_DECL(RTX) XCTREE (RTX, 0, DEBUG_EXPR)

/* Possible initialization status of a variable.   When requested
   by the user, this information is tracked and recorded in the DWARF
   debug information, along with the variable's location.  */
enum var_init_status
{
  VAR_INIT_STATUS_UNKNOWN,
  VAR_INIT_STATUS_UNINITIALIZED,
  VAR_INIT_STATUS_INITIALIZED
};

/* Codes that appear in the NOTE_KIND field for kinds of notes
   that are not line numbers.  These codes are all negative.

   Notice that we do not try to use zero here for any of
   the special note codes because sometimes the source line
   actually can be zero!  This happens (for example) when we
   are generating code for the per-translation-unit constructor
   and destructor routines for some C++ translation unit.  */

enum insn_note
{
#define DEF_INSN_NOTE(NAME) NAME,
#include "insn-notes.def"
#undef DEF_INSN_NOTE

  NOTE_INSN_MAX
};

/* Names for NOTE insn's other than line numbers.  */

extern const char * const note_insn_name[NOTE_INSN_MAX];
#define GET_NOTE_INSN_NAME(NOTE_CODE) \
  (note_insn_name[(NOTE_CODE)])

/* The name of a label, in case it corresponds to an explicit label
   in the input source code.  */
#define LABEL_NAME(RTX) XCSTR (RTX, 7, CODE_LABEL)

/* In jump.c, each label contains a count of the number
   of LABEL_REFs that point at it, so unused labels can be deleted.  */
#define LABEL_NUSES(RTX) XCINT (RTX, 4, CODE_LABEL)

/* Labels carry a two-bit field composed of the ->jump and ->call
   bits.  This field indicates whether the label is an alternate
   entry point, and if so, what kind.  */
enum label_kind
{
  LABEL_NORMAL = 0,	/* ordinary label */
  LABEL_STATIC_ENTRY,	/* alternate entry point, not exported */
  LABEL_GLOBAL_ENTRY,	/* alternate entry point, exported */
  LABEL_WEAK_ENTRY	/* alternate entry point, exported as weak symbol */
};

#if defined ENABLE_RTL_FLAG_CHECKING && (GCC_VERSION > 2007)

/* Retrieve the kind of LABEL.  */
#define LABEL_KIND(LABEL) __extension__					\
({ __typeof (LABEL) const _label = (LABEL);				\
   if (GET_CODE (_label) != CODE_LABEL)					\
     rtl_check_failed_flag ("LABEL_KIND", _label, __FILE__, __LINE__,	\
			    __FUNCTION__);				\
   (enum label_kind) ((_label->jump << 1) | _label->call); })

/* Set the kind of LABEL.  */
#define SET_LABEL_KIND(LABEL, KIND) do {				\
   __typeof (LABEL) const _label = (LABEL);				\
   const unsigned int _kind = (KIND);					\
   if (GET_CODE (_label) != CODE_LABEL)					\
     rtl_check_failed_flag ("SET_LABEL_KIND", _label, __FILE__, __LINE__, \
			    __FUNCTION__);				\
   _label->jump = ((_kind >> 1) & 1);					\
   _label->call = (_kind & 1);						\
} while (0)

#else

/* Retrieve the kind of LABEL.  */
#define LABEL_KIND(LABEL) \
   ((enum label_kind) (((LABEL)->jump << 1) | (LABEL)->call))

/* Set the kind of LABEL.  */
#define SET_LABEL_KIND(LABEL, KIND) do {				\
   rtx const _label = (LABEL);						\
   const unsigned int _kind = (KIND);					\
   _label->jump = ((_kind >> 1) & 1);					\
   _label->call = (_kind & 1);						\
} while (0)

#endif /* rtl flag checking */

#define LABEL_ALT_ENTRY_P(LABEL) (LABEL_KIND (LABEL) != LABEL_NORMAL)

/* In jump.c, each JUMP_INSN can point to a label that it can jump to,
   so that if the JUMP_INSN is deleted, the label's LABEL_NUSES can
   be decremented and possibly the label can be deleted.  */
#define JUMP_LABEL(INSN)   XCEXP (INSN, 8, JUMP_INSN)

/* Once basic blocks are found, each CODE_LABEL starts a chain that
   goes through all the LABEL_REFs that jump to that label.  The chain
   eventually winds up at the CODE_LABEL: it is circular.  */
#define LABEL_REFS(LABEL) XCEXP (LABEL, 5, CODE_LABEL)

/* For a REG rtx, REGNO extracts the register number.  REGNO can only
   be used on RHS.  Use SET_REGNO to change the value.  */
#define REGNO(RTX) (rhs_regno(RTX))
#define SET_REGNO(RTX,N) (df_ref_change_reg_with_loc (REGNO(RTX), N, RTX), XCUINT (RTX, 0, REG) = N)

/* ORIGINAL_REGNO holds the number the register originally had; for a
   pseudo register turned into a hard reg this will hold the old pseudo
   register number.  */
#define ORIGINAL_REGNO(RTX) X0UINT (RTX, 1)

/* Force the REGNO macro to only be used on the lhs.  */
static inline unsigned int
rhs_regno (const_rtx x)
{
  return XCUINT (x, 0, REG);
}


/* 1 if RTX is a reg or parallel that is the current function's return
   value.  */
#define REG_FUNCTION_VALUE_P(RTX)					\
  (RTL_FLAG_CHECK2("REG_FUNCTION_VALUE_P", (RTX), REG, PARALLEL)->return_val)

/* 1 if RTX is a reg that corresponds to a variable declared by the user.  */
#define REG_USERVAR_P(RTX)						\
  (RTL_FLAG_CHECK1("REG_USERVAR_P", (RTX), REG)->volatil)

/* 1 if RTX is a reg that holds a pointer value.  */
#define REG_POINTER(RTX)						\
  (RTL_FLAG_CHECK1("REG_POINTER", (RTX), REG)->frame_related)

/* 1 if RTX is a mem that holds a pointer value.  */
#define MEM_POINTER(RTX)						\
  (RTL_FLAG_CHECK1("MEM_POINTER", (RTX), MEM)->frame_related)

/* 1 if the given register REG corresponds to a hard register.  */
#define HARD_REGISTER_P(REG) (HARD_REGISTER_NUM_P (REGNO (REG)))

/* 1 if the given register number REG_NO corresponds to a hard register.  */
#define HARD_REGISTER_NUM_P(REG_NO) ((REG_NO) < FIRST_PSEUDO_REGISTER)

/* For a CONST_INT rtx, INTVAL extracts the integer.  */
#define INTVAL(RTX) XCWINT(RTX, 0, CONST_INT)
#define UINTVAL(RTX) ((unsigned HOST_WIDE_INT) INTVAL (RTX))

/* For a CONST_DOUBLE:
   For a VOIDmode, there are two integers CONST_DOUBLE_LOW is the
     low-order word and ..._HIGH the high-order.
   For a float, there is a REAL_VALUE_TYPE structure, and
     CONST_DOUBLE_REAL_VALUE(r) is a pointer to it.  */
#define CONST_DOUBLE_LOW(r) XCMWINT (r, 0, CONST_DOUBLE, VOIDmode)
#define CONST_DOUBLE_HIGH(r) XCMWINT (r, 1, CONST_DOUBLE, VOIDmode)
#define CONST_DOUBLE_REAL_VALUE(r) \
  ((const struct real_value *) XCNMPRV (r, CONST_DOUBLE, VOIDmode))

#define CONST_FIXED_VALUE(r) \
  ((const struct fixed_value *) XCNMPFV (r, CONST_FIXED, VOIDmode))
#define CONST_FIXED_VALUE_HIGH(r) \
  ((HOST_WIDE_INT) (CONST_FIXED_VALUE(r)->data.high))
#define CONST_FIXED_VALUE_LOW(r) \
  ((HOST_WIDE_INT) (CONST_FIXED_VALUE(r)->data.low))

/* For a CONST_VECTOR, return element #n.  */
#define CONST_VECTOR_ELT(RTX, N) XCVECEXP (RTX, 0, N, CONST_VECTOR)

/* For a CONST_VECTOR, return the number of elements in a vector.  */
#define CONST_VECTOR_NUNITS(RTX) XCVECLEN (RTX, 0, CONST_VECTOR)

/* For a SUBREG rtx, SUBREG_REG extracts the value we want a subreg of.
   SUBREG_BYTE extracts the byte-number.  */

#define SUBREG_REG(RTX) XCEXP (RTX, 0, SUBREG)
#define SUBREG_BYTE(RTX) XCUINT (RTX, 1, SUBREG)

/* in rtlanal.c */
/* Return the right cost to give to an operation
   to make the cost of the corresponding register-to-register instruction
   N times that of a fast register-to-register instruction.  */
#define COSTS_N_INSNS(N) ((N) * 4)

/* Maximum cost of an rtl expression.  This value has the special meaning
   not to use an rtx with this cost under any circumstances.  */
#define MAX_COST INT_MAX

extern void init_rtlanal (void);
extern int rtx_cost (rtx, enum rtx_code, bool);
extern int address_cost (rtx, enum machine_mode, addr_space_t, bool);
extern unsigned int subreg_lsb (const_rtx);
extern unsigned int subreg_lsb_1 (enum machine_mode, enum machine_mode,
				  unsigned int);
extern unsigned int subreg_regno_offset	(unsigned int, enum machine_mode,
					 unsigned int, enum machine_mode);
extern bool subreg_offset_representable_p (unsigned int, enum machine_mode,
					   unsigned int, enum machine_mode);
extern unsigned int subreg_regno (const_rtx);
extern int simplify_subreg_regno (unsigned int, enum machine_mode,
				  unsigned int, enum machine_mode);
extern unsigned int subreg_nregs (const_rtx);
extern unsigned int subreg_nregs_with_regno (unsigned int, const_rtx);
extern unsigned HOST_WIDE_INT nonzero_bits (const_rtx, enum machine_mode);
extern unsigned int num_sign_bit_copies (const_rtx, enum machine_mode);
extern bool constant_pool_constant_p (rtx);
extern bool truncated_to_mode (enum machine_mode, const_rtx);
extern int low_bitmask_len (enum machine_mode, unsigned HOST_WIDE_INT);


/* 1 if RTX is a subreg containing a reg that is already known to be
   sign- or zero-extended from the mode of the subreg to the mode of
   the reg.  SUBREG_PROMOTED_UNSIGNED_P gives the signedness of the
   extension.

   When used as a LHS, is means that this extension must be done
   when assigning to SUBREG_REG.  */

#define SUBREG_PROMOTED_VAR_P(RTX)					\
  (RTL_FLAG_CHECK1("SUBREG_PROMOTED", (RTX), SUBREG)->in_struct)

#define SUBREG_PROMOTED_UNSIGNED_SET(RTX, VAL)				\
do {									\
  rtx const _rtx = RTL_FLAG_CHECK1("SUBREG_PROMOTED_UNSIGNED_SET", (RTX), SUBREG); \
  if ((VAL) < 0)							\
    _rtx->volatil = 1;							\
  else {								\
    _rtx->volatil = 0;							\
    _rtx->unchanging = (VAL);						\
  }									\
} while (0)

/* Valid for subregs which are SUBREG_PROMOTED_VAR_P().  In that case
   this gives the necessary extensions:
   0  - signed
   1  - normal unsigned
   -1 - pointer unsigned, which most often can be handled like unsigned
        extension, except for generating instructions where we need to
	emit special code (ptr_extend insns) on some architectures.  */

#define SUBREG_PROMOTED_UNSIGNED_P(RTX)	\
  ((RTL_FLAG_CHECK1("SUBREG_PROMOTED_UNSIGNED_P", (RTX), SUBREG)->volatil) \
   ? -1 : (int) (RTX)->unchanging)

/* Access various components of an ASM_OPERANDS rtx.  */

#define ASM_OPERANDS_TEMPLATE(RTX) XCSTR (RTX, 0, ASM_OPERANDS)
#define ASM_OPERANDS_OUTPUT_CONSTRAINT(RTX) XCSTR (RTX, 1, ASM_OPERANDS)
#define ASM_OPERANDS_OUTPUT_IDX(RTX) XCINT (RTX, 2, ASM_OPERANDS)
#define ASM_OPERANDS_INPUT_VEC(RTX) XCVEC (RTX, 3, ASM_OPERANDS)
#define ASM_OPERANDS_INPUT_CONSTRAINT_VEC(RTX) XCVEC (RTX, 4, ASM_OPERANDS)
#define ASM_OPERANDS_INPUT(RTX, N) XCVECEXP (RTX, 3, N, ASM_OPERANDS)
#define ASM_OPERANDS_INPUT_LENGTH(RTX) XCVECLEN (RTX, 3, ASM_OPERANDS)
#define ASM_OPERANDS_INPUT_CONSTRAINT_EXP(RTX, N) \
  XCVECEXP (RTX, 4, N, ASM_OPERANDS)
#define ASM_OPERANDS_INPUT_CONSTRAINT(RTX, N) \
  XSTR (XCVECEXP (RTX, 4, N, ASM_OPERANDS), 0)
#define ASM_OPERANDS_INPUT_MODE(RTX, N)  \
  GET_MODE (XCVECEXP (RTX, 4, N, ASM_OPERANDS))
#define ASM_OPERANDS_LABEL_VEC(RTX) XCVEC (RTX, 5, ASM_OPERANDS)
#define ASM_OPERANDS_LABEL_LENGTH(RTX) XCVECLEN (RTX, 5, ASM_OPERANDS)
#define ASM_OPERANDS_LABEL(RTX, N) XCVECEXP (RTX, 5, N, ASM_OPERANDS)
#define ASM_OPERANDS_SOURCE_LOCATION(RTX) XCUINT (RTX, 6, ASM_OPERANDS)
#define ASM_INPUT_SOURCE_LOCATION(RTX) XCUINT (RTX, 1, ASM_INPUT)

/* 1 if RTX is a mem that is statically allocated in read-only memory.  */
#define MEM_READONLY_P(RTX) \
  (RTL_FLAG_CHECK1("MEM_READONLY_P", (RTX), MEM)->unchanging)

/* 1 if RTX is a mem and we should keep the alias set for this mem
   unchanged when we access a component.  Set to 1, or example, when we
   are already in a non-addressable component of an aggregate.  */
#define MEM_KEEP_ALIAS_SET_P(RTX)					\
  (RTL_FLAG_CHECK1("MEM_KEEP_ALIAS_SET_P", (RTX), MEM)->jump)

/* 1 if RTX is a mem or asm_operand for a volatile reference.  */
#define MEM_VOLATILE_P(RTX)						\
  (RTL_FLAG_CHECK3("MEM_VOLATILE_P", (RTX), MEM, ASM_OPERANDS,		\
		   ASM_INPUT)->volatil)

/* 1 if RTX is a mem that refers to an aggregate, either to the
   aggregate itself or to a field of the aggregate.  If zero, RTX may
   or may not be such a reference.  */
#define MEM_IN_STRUCT_P(RTX)						\
  (RTL_FLAG_CHECK1("MEM_IN_STRUCT_P", (RTX), MEM)->in_struct)

/* 1 if RTX is a MEM that refers to a scalar.  If zero, RTX may or may
   not refer to a scalar.  */
#define MEM_SCALAR_P(RTX)						\
  (RTL_FLAG_CHECK1("MEM_SCALAR_P", (RTX), MEM)->return_val)

/* 1 if RTX is a mem that cannot trap.  */
#define MEM_NOTRAP_P(RTX) \
  (RTL_FLAG_CHECK1("MEM_NOTRAP_P", (RTX), MEM)->call)

/* If VAL is nonzero, set MEM_IN_STRUCT_P and clear MEM_SCALAR_P in
   RTX.  Otherwise, vice versa.  Use this macro only when you are
   *sure* that you know that the MEM is in a structure, or is a
   scalar.  VAL is evaluated only once.  */
#define MEM_SET_IN_STRUCT_P(RTX, VAL)		\
do {						\
  if (VAL)					\
    {						\
      MEM_IN_STRUCT_P (RTX) = 1;		\
      MEM_SCALAR_P (RTX) = 0;			\
    }						\
  else						\
    {						\
      MEM_IN_STRUCT_P (RTX) = 0;		\
      MEM_SCALAR_P (RTX) = 1;			\
    }						\
} while (0)

/* The memory attribute block.  We provide access macros for each value
   in the block and provide defaults if none specified.  */
#define MEM_ATTRS(RTX) X0MEMATTR (RTX, 1)

/* The register attribute block.  We provide access macros for each value
   in the block and provide defaults if none specified.  */
#define REG_ATTRS(RTX) X0REGATTR (RTX, 2)

/* For a MEM rtx, the alias set.  If 0, this MEM is not in any alias
   set, and may alias anything.  Otherwise, the MEM can only alias
   MEMs in a conflicting alias set.  This value is set in a
   language-dependent manner in the front-end, and should not be
   altered in the back-end.  These set numbers are tested with
   alias_sets_conflict_p.  */
#define MEM_ALIAS_SET(RTX) (MEM_ATTRS (RTX) == 0 ? 0 : MEM_ATTRS (RTX)->alias)

/* For a MEM rtx, the decl it is known to refer to, if it is known to
   refer to part of a DECL.  It may also be a COMPONENT_REF.  */
#define MEM_EXPR(RTX) (MEM_ATTRS (RTX) == 0 ? 0 : MEM_ATTRS (RTX)->expr)

/* For a MEM rtx, the offset from the start of MEM_EXPR, if known, as a
   RTX that is always a CONST_INT.  */
#define MEM_OFFSET(RTX) (MEM_ATTRS (RTX) == 0 ? 0 : MEM_ATTRS (RTX)->offset)

/* For a MEM rtx, the address space.  */
#define MEM_ADDR_SPACE(RTX) (MEM_ATTRS (RTX) == 0 ? ADDR_SPACE_GENERIC \
						  : MEM_ATTRS (RTX)->addrspace)

/* For a MEM rtx, the size in bytes of the MEM, if known, as an RTX that
   is always a CONST_INT.  */
#define MEM_SIZE(RTX)							\
(MEM_ATTRS (RTX) != 0 ? MEM_ATTRS (RTX)->size				\
 : GET_MODE (RTX) != BLKmode ? GEN_INT (GET_MODE_SIZE (GET_MODE (RTX)))	\
 : 0)

/* For a MEM rtx, the alignment in bits.  We can use the alignment of the
   mode as a default when STRICT_ALIGNMENT, but not if not.  */
#define MEM_ALIGN(RTX)							\
(MEM_ATTRS (RTX) != 0 ? MEM_ATTRS (RTX)->align				\
 : (STRICT_ALIGNMENT && GET_MODE (RTX) != BLKmode			\
    ? GET_MODE_ALIGNMENT (GET_MODE (RTX)) : BITS_PER_UNIT))

/* For a REG rtx, the decl it is known to refer to, if it is known to
   refer to part of a DECL.  */
#define REG_EXPR(RTX) (REG_ATTRS (RTX) == 0 ? 0 : REG_ATTRS (RTX)->decl)

/* For a REG rtx, the offset from the start of REG_EXPR, if known, as an
   HOST_WIDE_INT.  */
#define REG_OFFSET(RTX) (REG_ATTRS (RTX) == 0 ? 0 : REG_ATTRS (RTX)->offset)

/* Copy the attributes that apply to memory locations from RHS to LHS.  */
#define MEM_COPY_ATTRIBUTES(LHS, RHS)				\
  (MEM_VOLATILE_P (LHS) = MEM_VOLATILE_P (RHS),			\
   MEM_IN_STRUCT_P (LHS) = MEM_IN_STRUCT_P (RHS),		\
   MEM_SCALAR_P (LHS) = MEM_SCALAR_P (RHS),			\
   MEM_NOTRAP_P (LHS) = MEM_NOTRAP_P (RHS),			\
   MEM_READONLY_P (LHS) = MEM_READONLY_P (RHS),			\
   MEM_KEEP_ALIAS_SET_P (LHS) = MEM_KEEP_ALIAS_SET_P (RHS),	\
   MEM_POINTER (LHS) = MEM_POINTER (RHS),			\
   MEM_ATTRS (LHS) = MEM_ATTRS (RHS))

/* 1 if RTX is a label_ref for a nonlocal label.  */
/* Likewise in an expr_list for a REG_LABEL_OPERAND or
   REG_LABEL_TARGET note.  */
#define LABEL_REF_NONLOCAL_P(RTX)					\
  (RTL_FLAG_CHECK1("LABEL_REF_NONLOCAL_P", (RTX), LABEL_REF)->volatil)

/* 1 if RTX is a code_label that should always be considered to be needed.  */
#define LABEL_PRESERVE_P(RTX)						\
  (RTL_FLAG_CHECK2("LABEL_PRESERVE_P", (RTX), CODE_LABEL, NOTE)->in_struct)

/* During sched, 1 if RTX is an insn that must be scheduled together
   with the preceding insn.  */
#define SCHED_GROUP_P(RTX)						\
  (RTL_FLAG_CHECK4("SCHED_GROUP_P", (RTX), DEBUG_INSN, INSN,		\
		   JUMP_INSN, CALL_INSN					\
		   )->in_struct)

/* For a SET rtx, SET_DEST is the place that is set
   and SET_SRC is the value it is set to.  */
#define SET_DEST(RTX) XC2EXP(RTX, 0, SET, CLOBBER)
#define SET_SRC(RTX) XCEXP(RTX, 1, SET)
#define SET_IS_RETURN_P(RTX)						\
  (RTL_FLAG_CHECK1("SET_IS_RETURN_P", (RTX), SET)->jump)

/* For a TRAP_IF rtx, TRAP_CONDITION is an expression.  */
#define TRAP_CONDITION(RTX) XCEXP (RTX, 0, TRAP_IF)
#define TRAP_CODE(RTX) XCEXP (RTX, 1, TRAP_IF)

/* For a COND_EXEC rtx, COND_EXEC_TEST is the condition to base
   conditionally executing the code on, COND_EXEC_CODE is the code
   to execute if the condition is true.  */
#define COND_EXEC_TEST(RTX) XCEXP (RTX, 0, COND_EXEC)
#define COND_EXEC_CODE(RTX) XCEXP (RTX, 1, COND_EXEC)

/* 1 if RTX is a symbol_ref that addresses this function's rtl
   constants pool.  */
#define CONSTANT_POOL_ADDRESS_P(RTX)					\
  (RTL_FLAG_CHECK1("CONSTANT_POOL_ADDRESS_P", (RTX), SYMBOL_REF)->unchanging)

/* 1 if RTX is a symbol_ref that addresses a value in the file's
   tree constant pool.  This information is private to varasm.c.  */
#define TREE_CONSTANT_POOL_ADDRESS_P(RTX)				\
  (RTL_FLAG_CHECK1("TREE_CONSTANT_POOL_ADDRESS_P",			\
		   (RTX), SYMBOL_REF)->frame_related)

/* Used if RTX is a symbol_ref, for machine-specific purposes.  */
#define SYMBOL_REF_FLAG(RTX)						\
  (RTL_FLAG_CHECK1("SYMBOL_REF_FLAG", (RTX), SYMBOL_REF)->volatil)

/* 1 if RTX is a symbol_ref that has been the library function in
   emit_library_call.  */
#define SYMBOL_REF_USED(RTX)						\
  (RTL_FLAG_CHECK1("SYMBOL_REF_USED", (RTX), SYMBOL_REF)->used)

/* 1 if RTX is a symbol_ref for a weak symbol.  */
#define SYMBOL_REF_WEAK(RTX)						\
  (RTL_FLAG_CHECK1("SYMBOL_REF_WEAK", (RTX), SYMBOL_REF)->return_val)

/* A pointer attached to the SYMBOL_REF; either SYMBOL_REF_DECL or
   SYMBOL_REF_CONSTANT.  */
#define SYMBOL_REF_DATA(RTX) X0ANY ((RTX), 2)

/* Set RTX's SYMBOL_REF_DECL to DECL.  RTX must not be a constant
   pool symbol.  */
#define SET_SYMBOL_REF_DECL(RTX, DECL) \
  (gcc_assert (!CONSTANT_POOL_ADDRESS_P (RTX)), X0TREE ((RTX), 2) = (DECL))

/* The tree (decl or constant) associated with the symbol, or null.  */
#define SYMBOL_REF_DECL(RTX) \
  (CONSTANT_POOL_ADDRESS_P (RTX) ? NULL : X0TREE ((RTX), 2))

/* Set RTX's SYMBOL_REF_CONSTANT to C.  RTX must be a constant pool symbol.  */
#define SET_SYMBOL_REF_CONSTANT(RTX, C) \
  (gcc_assert (CONSTANT_POOL_ADDRESS_P (RTX)), X0CONSTANT ((RTX), 2) = (C))

/* The rtx constant pool entry for a symbol, or null.  */
#define SYMBOL_REF_CONSTANT(RTX) \
  (CONSTANT_POOL_ADDRESS_P (RTX) ? X0CONSTANT ((RTX), 2) : NULL)

/* A set of flags on a symbol_ref that are, in some respects, redundant with
   information derivable from the tree decl associated with this symbol.
   Except that we build a *lot* of SYMBOL_REFs that aren't associated with a
   decl.  In some cases this is a bug.  But beyond that, it's nice to cache
   this information to avoid recomputing it.  Finally, this allows space for
   the target to store more than one bit of information, as with
   SYMBOL_REF_FLAG.  */
#define SYMBOL_REF_FLAGS(RTX)	X0INT ((RTX), 1)

/* These flags are common enough to be defined for all targets.  They
   are computed by the default version of targetm.encode_section_info.  */

/* Set if this symbol is a function.  */
#define SYMBOL_FLAG_FUNCTION	(1 << 0)
#define SYMBOL_REF_FUNCTION_P(RTX) \
  ((SYMBOL_REF_FLAGS (RTX) & SYMBOL_FLAG_FUNCTION) != 0)
/* Set if targetm.binds_local_p is true.  */
#define SYMBOL_FLAG_LOCAL	(1 << 1)
#define SYMBOL_REF_LOCAL_P(RTX) \
  ((SYMBOL_REF_FLAGS (RTX) & SYMBOL_FLAG_LOCAL) != 0)
/* Set if targetm.in_small_data_p is true.  */
#define SYMBOL_FLAG_SMALL	(1 << 2)
#define SYMBOL_REF_SMALL_P(RTX) \
  ((SYMBOL_REF_FLAGS (RTX) & SYMBOL_FLAG_SMALL) != 0)
/* The three-bit field at [5:3] is true for TLS variables; use
   SYMBOL_REF_TLS_MODEL to extract the field as an enum tls_model.  */
#define SYMBOL_FLAG_TLS_SHIFT	3
#define SYMBOL_REF_TLS_MODEL(RTX) \
  ((enum tls_model) ((SYMBOL_REF_FLAGS (RTX) >> SYMBOL_FLAG_TLS_SHIFT) & 7))
/* Set if this symbol is not defined in this translation unit.  */
#define SYMBOL_FLAG_EXTERNAL	(1 << 6)
#define SYMBOL_REF_EXTERNAL_P(RTX) \
  ((SYMBOL_REF_FLAGS (RTX) & SYMBOL_FLAG_EXTERNAL) != 0)
/* Set if this symbol has a block_symbol structure associated with it.  */
#define SYMBOL_FLAG_HAS_BLOCK_INFO (1 << 7)
#define SYMBOL_REF_HAS_BLOCK_INFO_P(RTX) \
  ((SYMBOL_REF_FLAGS (RTX) & SYMBOL_FLAG_HAS_BLOCK_INFO) != 0)
/* Set if this symbol is a section anchor.  SYMBOL_REF_ANCHOR_P implies
   SYMBOL_REF_HAS_BLOCK_INFO_P.  */
#define SYMBOL_FLAG_ANCHOR	(1 << 8)
#define SYMBOL_REF_ANCHOR_P(RTX) \
  ((SYMBOL_REF_FLAGS (RTX) & SYMBOL_FLAG_ANCHOR) != 0)

/* Subsequent bits are available for the target to use.  */
#define SYMBOL_FLAG_MACH_DEP_SHIFT	9
#define SYMBOL_FLAG_MACH_DEP		(1 << SYMBOL_FLAG_MACH_DEP_SHIFT)

/* If SYMBOL_REF_HAS_BLOCK_INFO_P (RTX), this is the object_block
   structure to which the symbol belongs, or NULL if it has not been
   assigned a block.  */
#define SYMBOL_REF_BLOCK(RTX) (BLOCK_SYMBOL_CHECK (RTX)->block)

/* If SYMBOL_REF_HAS_BLOCK_INFO_P (RTX), this is the offset of RTX from
   the first object in SYMBOL_REF_BLOCK (RTX).  The value is negative if
   RTX has not yet been assigned to a block, or it has not been given an
   offset within that block.  */
#define SYMBOL_REF_BLOCK_OFFSET(RTX) (BLOCK_SYMBOL_CHECK (RTX)->offset)

/* True if RTX is flagged to be a scheduling barrier.  */
#define PREFETCH_SCHEDULE_BARRIER_P(RTX)					\
  (RTL_FLAG_CHECK1("PREFETCH_SCHEDULE_BARRIER_P", (RTX), PREFETCH)->volatil)

/* Indicate whether the machine has any sort of auto increment addressing.
   If not, we can avoid checking for REG_INC notes.  */

#if (defined (HAVE_PRE_INCREMENT) || defined (HAVE_PRE_DECREMENT) \
     || defined (HAVE_POST_INCREMENT) || defined (HAVE_POST_DECREMENT) \
     || defined (HAVE_PRE_MODIFY_DISP) || defined (HAVE_PRE_MODIFY_DISP) \
     || defined (HAVE_PRE_MODIFY_REG) || defined (HAVE_POST_MODIFY_REG))
#define AUTO_INC_DEC
#endif

/* Define a macro to look for REG_INC notes,
   but save time on machines where they never exist.  */

#ifdef AUTO_INC_DEC
#define FIND_REG_INC_NOTE(INSN, REG)			\
  ((REG) != NULL_RTX && REG_P ((REG))			\
   ? find_regno_note ((INSN), REG_INC, REGNO (REG))	\
   : find_reg_note ((INSN), REG_INC, (REG)))
#else
#define FIND_REG_INC_NOTE(INSN, REG) 0
#endif

#ifndef HAVE_PRE_INCREMENT
#define HAVE_PRE_INCREMENT 0
#endif

#ifndef HAVE_PRE_DECREMENT
#define HAVE_PRE_DECREMENT 0
#endif

#ifndef HAVE_POST_INCREMENT
#define HAVE_POST_INCREMENT 0
#endif

#ifndef HAVE_POST_DECREMENT
#define HAVE_POST_DECREMENT 0
#endif

#ifndef HAVE_POST_MODIFY_DISP
#define HAVE_POST_MODIFY_DISP 0
#endif

#ifndef HAVE_POST_MODIFY_REG
#define HAVE_POST_MODIFY_REG 0
#endif

#ifndef HAVE_PRE_MODIFY_DISP
#define HAVE_PRE_MODIFY_DISP 0
#endif

#ifndef HAVE_PRE_MODIFY_REG
#define HAVE_PRE_MODIFY_REG 0
#endif


/* Some architectures do not have complete pre/post increment/decrement
   instruction sets, or only move some modes efficiently.  These macros
   allow us to tune autoincrement generation.  */

#ifndef USE_LOAD_POST_INCREMENT
#define USE_LOAD_POST_INCREMENT(MODE)   HAVE_POST_INCREMENT
#endif

#ifndef USE_LOAD_POST_DECREMENT
#define USE_LOAD_POST_DECREMENT(MODE)   HAVE_POST_DECREMENT
#endif

#ifndef USE_LOAD_PRE_INCREMENT
#define USE_LOAD_PRE_INCREMENT(MODE)    HAVE_PRE_INCREMENT
#endif

#ifndef USE_LOAD_PRE_DECREMENT
#define USE_LOAD_PRE_DECREMENT(MODE)    HAVE_PRE_DECREMENT
#endif

#ifndef USE_STORE_POST_INCREMENT
#define USE_STORE_POST_INCREMENT(MODE)  HAVE_POST_INCREMENT
#endif

#ifndef USE_STORE_POST_DECREMENT
#define USE_STORE_POST_DECREMENT(MODE)  HAVE_POST_DECREMENT
#endif

#ifndef USE_STORE_PRE_INCREMENT
#define USE_STORE_PRE_INCREMENT(MODE)   HAVE_PRE_INCREMENT
#endif

#ifndef USE_STORE_PRE_DECREMENT
#define USE_STORE_PRE_DECREMENT(MODE)   HAVE_PRE_DECREMENT
#endif

/* Nonzero when we are generating CONCATs.  */
extern int generating_concat_p;

/* Nonzero when we are expanding trees to RTL.  */
extern int currently_expanding_to_rtl;

/* Generally useful functions.  */

/* In expmed.c */
extern int ceil_log2 (unsigned HOST_WIDE_INT);

/* In explow.c */
extern HOST_WIDE_INT trunc_int_for_mode	(HOST_WIDE_INT, enum machine_mode);
extern rtx plus_constant (rtx, HOST_WIDE_INT);

/* In rtl.c */
extern rtx rtx_alloc_stat (RTX_CODE MEM_STAT_DECL);
#define rtx_alloc(c) rtx_alloc_stat (c MEM_STAT_INFO)

extern rtvec rtvec_alloc (int);
extern rtvec shallow_copy_rtvec (rtvec);
extern bool shared_const_p (const_rtx);
extern rtx copy_rtx (rtx);
extern void dump_rtx_statistics (void);

/* In emit-rtl.c */
extern rtx copy_rtx_if_shared (rtx);

/* In rtl.c */
extern unsigned int rtx_size (const_rtx);
extern rtx shallow_copy_rtx_stat (const_rtx MEM_STAT_DECL);
#define shallow_copy_rtx(a) shallow_copy_rtx_stat (a MEM_STAT_INFO)
extern int rtx_equal_p (const_rtx, const_rtx);

/* In emit-rtl.c */
extern rtvec gen_rtvec_v (int, rtx *);
extern rtx gen_reg_rtx (enum machine_mode);
extern rtx gen_rtx_REG_offset (rtx, enum machine_mode, unsigned int, int);
extern rtx gen_reg_rtx_offset (rtx, enum machine_mode, int);
extern rtx gen_reg_rtx_and_attrs (rtx);
extern rtx gen_label_rtx (void);
extern rtx gen_lowpart_common (enum machine_mode, rtx);

/* In cse.c */
extern rtx gen_lowpart_if_possible (enum machine_mode, rtx);

/* In emit-rtl.c */
extern rtx gen_highpart (enum machine_mode, rtx);
extern rtx gen_highpart_mode (enum machine_mode, enum machine_mode, rtx);
extern rtx operand_subword (rtx, unsigned int, int, enum machine_mode);

/* In emit-rtl.c */
extern rtx operand_subword_force (rtx, unsigned int, enum machine_mode);
extern int subreg_lowpart_p (const_rtx);
extern unsigned int subreg_lowpart_offset (enum machine_mode,
					   enum machine_mode);
extern unsigned int subreg_highpart_offset (enum machine_mode,
					    enum machine_mode);
extern int byte_lowpart_offset (enum machine_mode, enum machine_mode);
extern rtx make_safe_from (rtx, rtx);
extern rtx convert_memory_address_addr_space (enum machine_mode, rtx,
					      addr_space_t);
#define convert_memory_address(to_mode,x) \
	convert_memory_address_addr_space ((to_mode), (x), ADDR_SPACE_GENERIC)
extern const char *get_insn_name (int);
extern rtx get_last_insn_anywhere (void);
extern rtx get_first_nonnote_insn (void);
extern rtx get_last_nonnote_insn (void);
extern void start_sequence (void);
extern void push_to_sequence (rtx);
extern void push_to_sequence2 (rtx, rtx);
extern void end_sequence (void);
extern double_int rtx_to_double_int (const_rtx);
extern rtx immed_double_int_const (double_int, enum machine_mode);
extern rtx immed_double_const (HOST_WIDE_INT, HOST_WIDE_INT,
			       enum machine_mode);

/* In loop-iv.c  */

extern rtx lowpart_subreg (enum machine_mode, rtx, enum machine_mode);

/* In varasm.c  */
extern rtx force_const_mem (enum machine_mode, rtx);

/* In varasm.c  */

struct function;
extern rtx get_pool_constant (rtx);
extern rtx get_pool_constant_mark (rtx, bool *);
extern enum machine_mode get_pool_mode (const_rtx);
extern rtx simplify_subtraction (rtx);

/* In function.c  */
extern rtx assign_stack_local (enum machine_mode, HOST_WIDE_INT, int);
extern rtx assign_stack_local_1 (enum machine_mode, HOST_WIDE_INT, int, bool);
extern rtx assign_stack_temp (enum machine_mode, HOST_WIDE_INT, int);
extern rtx assign_stack_temp_for_type (enum machine_mode,
				       HOST_WIDE_INT, int, tree);
extern rtx assign_temp (tree, int, int, int);

/* In emit-rtl.c */
extern rtx emit_insn_before (rtx, rtx);
extern rtx emit_insn_before_noloc (rtx, rtx, struct basic_block_def *);
extern rtx emit_insn_before_setloc (rtx, rtx, int);
extern rtx emit_jump_insn_before (rtx, rtx);
extern rtx emit_jump_insn_before_noloc (rtx, rtx);
extern rtx emit_jump_insn_before_setloc (rtx, rtx, int);
extern rtx emit_call_insn_before (rtx, rtx);
extern rtx emit_call_insn_before_noloc (rtx, rtx);
extern rtx emit_call_insn_before_setloc (rtx, rtx, int);
extern rtx emit_debug_insn_before (rtx, rtx);
extern rtx emit_debug_insn_before_noloc (rtx, rtx);
extern rtx emit_debug_insn_before_setloc (rtx, rtx, int);
extern rtx emit_barrier_before (rtx);
extern rtx emit_label_before (rtx, rtx);
extern rtx emit_note_before (enum insn_note, rtx);
extern rtx emit_insn_after (rtx, rtx);
extern rtx emit_insn_after_noloc (rtx, rtx, struct basic_block_def *);
extern rtx emit_insn_after_setloc (rtx, rtx, int);
extern rtx emit_jump_insn_after (rtx, rtx);
extern rtx emit_jump_insn_after_noloc (rtx, rtx);
extern rtx emit_jump_insn_after_setloc (rtx, rtx, int);
extern rtx emit_call_insn_after (rtx, rtx);
extern rtx emit_call_insn_after_noloc (rtx, rtx);
extern rtx emit_call_insn_after_setloc (rtx, rtx, int);
extern rtx emit_debug_insn_after (rtx, rtx);
extern rtx emit_debug_insn_after_noloc (rtx, rtx);
extern rtx emit_debug_insn_after_setloc (rtx, rtx, int);
extern rtx emit_barrier_after (rtx);
extern rtx emit_label_after (rtx, rtx);
extern rtx emit_note_after (enum insn_note, rtx);
extern rtx emit_insn (rtx);
extern rtx emit_debug_insn (rtx);
extern rtx emit_jump_insn (rtx);
extern rtx emit_call_insn (rtx);
extern rtx emit_label (rtx);
extern rtx emit_barrier (void);
extern rtx emit_note (enum insn_note);
extern rtx emit_note_copy (rtx);
extern rtx gen_clobber (rtx);
extern rtx emit_clobber (rtx);
extern rtx gen_use (rtx);
extern rtx emit_use (rtx);
extern rtx make_insn_raw (rtx);
extern rtx make_debug_insn_raw (rtx);
extern rtx make_jump_insn_raw (rtx);
extern void add_function_usage_to (rtx, rtx);
extern rtx last_call_insn (void);
extern rtx previous_insn (rtx);
extern rtx next_insn (rtx);
extern rtx prev_nonnote_insn (rtx);
extern rtx prev_nonnote_insn_bb (rtx);
extern rtx next_nonnote_insn (rtx);
extern rtx next_nonnote_insn_bb (rtx);
extern rtx prev_nondebug_insn (rtx);
extern rtx next_nondebug_insn (rtx);
extern rtx prev_real_insn (rtx);
extern rtx next_real_insn (rtx);
extern rtx prev_active_insn (rtx);
extern rtx next_active_insn (rtx);
extern int active_insn_p (const_rtx);
extern rtx prev_label (rtx);
extern rtx next_label (rtx);
extern rtx skip_consecutive_labels (rtx);
extern rtx next_cc0_user (rtx);
extern rtx prev_cc0_setter (rtx);

/* In cfglayout.c  */
extern int insn_line (const_rtx);
extern const char * insn_file (const_rtx);
extern location_t locator_location (int);
extern int locator_line (int);
extern const char * locator_file (int);
extern bool locator_eq (int, int);
extern int prologue_locator, epilogue_locator;

/* In jump.c */
extern enum rtx_code reverse_condition (enum rtx_code);
extern enum rtx_code reverse_condition_maybe_unordered (enum rtx_code);
extern enum rtx_code swap_condition (enum rtx_code);
extern enum rtx_code unsigned_condition (enum rtx_code);
extern enum rtx_code signed_condition (enum rtx_code);
extern void mark_jump_label (rtx, rtx, int);
extern unsigned int cleanup_barriers (void);

/* In jump.c */
extern rtx delete_related_insns (rtx);

/* In recog.c  */
extern rtx *find_constant_term_loc (rtx *);

/* In emit-rtl.c  */
extern rtx try_split (rtx, rtx, int);
extern int split_branch_probability;

/* In unknown file  */
extern rtx split_insns (rtx, rtx);

/* In simplify-rtx.c  */
extern rtx simplify_const_unary_operation (enum rtx_code, enum machine_mode,
					   rtx, enum machine_mode);
extern rtx simplify_unary_operation (enum rtx_code, enum machine_mode, rtx,
				     enum machine_mode);
extern rtx simplify_const_binary_operation (enum rtx_code, enum machine_mode,
					    rtx, rtx);
extern rtx simplify_binary_operation (enum rtx_code, enum machine_mode, rtx,
				      rtx);
extern rtx simplify_ternary_operation (enum rtx_code, enum machine_mode,
				       enum machine_mode, rtx, rtx, rtx);
extern rtx simplify_const_relational_operation (enum rtx_code,
						enum machine_mode, rtx, rtx);
extern rtx simplify_relational_operation (enum rtx_code, enum machine_mode,
					  enum machine_mode, rtx, rtx);
extern rtx simplify_gen_binary (enum rtx_code, enum machine_mode, rtx, rtx);
extern rtx simplify_gen_unary (enum rtx_code, enum machine_mode, rtx,
			       enum machine_mode);
extern rtx simplify_gen_ternary (enum rtx_code, enum machine_mode,
				 enum machine_mode, rtx, rtx, rtx);
extern rtx simplify_gen_relational (enum rtx_code, enum machine_mode,
				    enum machine_mode, rtx, rtx);
extern rtx simplify_subreg (enum machine_mode, rtx, enum machine_mode,
			    unsigned int);
extern rtx simplify_gen_subreg (enum machine_mode, rtx, enum machine_mode,
				unsigned int);
extern rtx simplify_replace_fn_rtx (rtx, const_rtx,
				    rtx (*fn) (rtx, const_rtx, void *), void *);
extern rtx simplify_replace_rtx (rtx, const_rtx, rtx);
extern rtx simplify_rtx (const_rtx);
extern rtx avoid_constant_pool_reference (rtx);
extern rtx delegitimize_mem_from_attrs (rtx);
extern bool mode_signbit_p (enum machine_mode, const_rtx);

/* In reginfo.c  */
extern enum machine_mode choose_hard_reg_mode (unsigned int, unsigned int,
					       bool);

/* In emit-rtl.c  */
extern rtx set_unique_reg_note (rtx, enum reg_note, rtx);
extern void set_insn_deleted (rtx);

/* Functions in rtlanal.c */

/* Single set is implemented as macro for performance reasons.  */
#define single_set(I) (INSN_P (I) \
		       ? (GET_CODE (PATTERN (I)) == SET \
			  ? PATTERN (I) : single_set_1 (I)) \
		       : NULL_RTX)
#define single_set_1(I) single_set_2 (I, PATTERN (I))

/* Structure used for passing data to REPLACE_LABEL.  */
typedef struct replace_label_data
{
  rtx r1;
  rtx r2;
  bool update_label_nuses;
} replace_label_data;

extern int rtx_addr_can_trap_p (const_rtx);
extern bool nonzero_address_p (const_rtx);
extern int rtx_unstable_p (const_rtx);
extern bool rtx_varies_p (const_rtx, bool);
extern bool rtx_addr_varies_p (const_rtx, bool);
extern HOST_WIDE_INT get_integer_term (const_rtx);
extern rtx get_related_value (const_rtx);
extern bool offset_within_block_p (const_rtx, HOST_WIDE_INT);
extern void split_const (rtx, rtx *, rtx *);
extern int reg_mentioned_p (const_rtx, const_rtx);
extern int count_occurrences (const_rtx, const_rtx, int);
extern int reg_referenced_p (const_rtx, const_rtx);
extern int reg_used_between_p (const_rtx, const_rtx, const_rtx);
extern int reg_set_between_p (const_rtx, const_rtx, const_rtx);
extern int commutative_operand_precedence (rtx);
extern bool swap_commutative_operands_p (rtx, rtx);
extern int modified_between_p (const_rtx, const_rtx, const_rtx);
extern int no_labels_between_p (const_rtx, const_rtx);
extern int modified_in_p (const_rtx, const_rtx);
extern int reg_set_p (const_rtx, const_rtx);
extern rtx single_set_2 (const_rtx, const_rtx);
extern int multiple_sets (const_rtx);
extern int set_noop_p (const_rtx);
extern int noop_move_p (const_rtx);
extern rtx find_last_value (rtx, rtx *, rtx, int);
extern int refers_to_regno_p (unsigned int, unsigned int, const_rtx, rtx *);
extern int reg_overlap_mentioned_p (const_rtx, const_rtx);
extern const_rtx set_of (const_rtx, const_rtx);
extern void note_stores (const_rtx, void (*) (rtx, const_rtx, void *), void *);
extern void note_uses (rtx *, void (*) (rtx *, void *), void *);
extern int dead_or_set_p (const_rtx, const_rtx);
extern int dead_or_set_regno_p (const_rtx, unsigned int);
extern rtx find_reg_note (const_rtx, enum reg_note, const_rtx);
extern rtx find_regno_note (const_rtx, enum reg_note, unsigned int);
extern rtx find_reg_equal_equiv_note (const_rtx);
extern rtx find_constant_src (const_rtx);
extern int find_reg_fusage (const_rtx, enum rtx_code, const_rtx);
extern int find_regno_fusage (const_rtx, enum rtx_code, unsigned int);
extern rtx alloc_reg_note (enum reg_note, rtx, rtx);
extern void add_reg_note (rtx, enum reg_note, rtx);
extern void remove_note (rtx, const_rtx);
extern void remove_reg_equal_equiv_notes (rtx);
extern int side_effects_p (const_rtx);
extern int volatile_refs_p (const_rtx);
extern int volatile_insn_p (const_rtx);
extern int may_trap_p_1 (const_rtx, unsigned);
extern int may_trap_p (const_rtx);
extern int may_trap_or_fault_p (const_rtx);
extern bool can_throw_internal (const_rtx);
extern bool can_throw_external (const_rtx);
extern bool insn_could_throw_p (const_rtx);
extern bool insn_nothrow_p (const_rtx);
extern bool can_nonlocal_goto (const_rtx);
extern void copy_reg_eh_region_note_forward (rtx, rtx, rtx);
extern void copy_reg_eh_region_note_backward(rtx, rtx, rtx);
extern int inequality_comparisons_p (const_rtx);
extern rtx replace_rtx (rtx, rtx, rtx);
extern int replace_label (rtx *, void *);
extern int rtx_referenced_p (rtx, rtx);
extern bool tablejump_p (const_rtx, rtx *, rtx *);
extern int computed_jump_p (const_rtx);

typedef int (*rtx_function) (rtx *, void *);
extern int for_each_rtx (rtx *, rtx_function, void *);

typedef int (*rtx_equal_p_callback_function) (const_rtx *, const_rtx *,
                                              rtx *, rtx *);
extern int rtx_equal_p_cb (const_rtx, const_rtx,
                           rtx_equal_p_callback_function);

typedef int (*hash_rtx_callback_function) (const_rtx, enum machine_mode, rtx *,
                                           enum machine_mode *);
extern unsigned hash_rtx_cb (const_rtx, enum machine_mode, int *, int *,
                             bool, hash_rtx_callback_function);

extern rtx regno_use_in (unsigned int, rtx);
extern int auto_inc_p (const_rtx);
extern int in_expr_list_p (const_rtx, const_rtx);
extern void remove_node_from_expr_list (const_rtx, rtx *);
extern int loc_mentioned_in_p (rtx *, const_rtx);
extern rtx find_first_parameter_load (rtx, rtx);
extern bool keep_with_call_p (const_rtx);
extern bool label_is_jump_target_p (const_rtx, const_rtx);
extern int insn_rtx_cost (rtx, bool);

/* Given an insn and condition, return a canonical description of
   the test being made.  */
extern rtx canonicalize_condition (rtx, rtx, int, rtx *, rtx, int, int);

/* Given a JUMP_INSN, return a canonical description of the test
   being made.  */
extern rtx get_condition (rtx, rtx *, int, int);

/* Information about a subreg of a hard register.  */
struct subreg_info
{
  /* Offset of first hard register involved in the subreg.  */
  int offset;
  /* Number of hard registers involved in the subreg.  */
  int nregs;
  /* Whether this subreg can be represented as a hard reg with the new
     mode.  */
  bool representable_p;
};

extern void subreg_get_info (unsigned int, enum machine_mode,
			     unsigned int, enum machine_mode,
			     struct subreg_info *);

/* lists.c */

extern void free_EXPR_LIST_list		(rtx *);
extern void free_INSN_LIST_list		(rtx *);
extern void free_EXPR_LIST_node		(rtx);
extern void free_INSN_LIST_node		(rtx);
extern rtx alloc_INSN_LIST			(rtx, rtx);
extern rtx alloc_EXPR_LIST			(int, rtx, rtx);
extern void remove_free_INSN_LIST_elem (rtx, rtx *);
extern rtx remove_list_elem (rtx, rtx *);
extern rtx remove_free_INSN_LIST_node (rtx *);
extern rtx remove_free_EXPR_LIST_node (rtx *);


/* reginfo.c */

/* Initialize may_move_cost and friends for mode M.  */
extern void init_move_cost (enum machine_mode);
/* Resize reg info.  */
extern bool resize_reg_info (void);
/* Free up register info memory.  */
extern void free_reg_info (void);
extern void init_subregs_of_mode (void);
extern void finish_subregs_of_mode (void);

/* recog.c */
extern rtx extract_asm_operands (rtx);
extern int asm_noperands (const_rtx);
extern const char *decode_asm_operands (rtx, rtx *, rtx **, const char **,
					enum machine_mode *, location_t *);

extern enum reg_class reg_preferred_class (int);
extern enum reg_class reg_alternate_class (int);
extern enum reg_class reg_cover_class (int);
extern void setup_reg_classes (int, enum reg_class, enum reg_class,
			       enum reg_class);

extern void split_all_insns (void);
extern unsigned int split_all_insns_noflow (void);

#define MAX_SAVED_CONST_INT 64
extern GTY(()) rtx const_int_rtx[MAX_SAVED_CONST_INT * 2 + 1];

#define const0_rtx	(const_int_rtx[MAX_SAVED_CONST_INT])
#define const1_rtx	(const_int_rtx[MAX_SAVED_CONST_INT+1])
#define const2_rtx	(const_int_rtx[MAX_SAVED_CONST_INT+2])
#define constm1_rtx	(const_int_rtx[MAX_SAVED_CONST_INT-1])
extern GTY(()) rtx const_true_rtx;

extern GTY(()) rtx const_tiny_rtx[3][(int) MAX_MACHINE_MODE];

/* Returns a constant 0 rtx in mode MODE.  Integer modes are treated the
   same as VOIDmode.  */

#define CONST0_RTX(MODE) (const_tiny_rtx[0][(int) (MODE)])

/* Likewise, for the constants 1 and 2.  */

#define CONST1_RTX(MODE) (const_tiny_rtx[1][(int) (MODE)])
#define CONST2_RTX(MODE) (const_tiny_rtx[2][(int) (MODE)])

/* If HARD_FRAME_POINTER_REGNUM is defined, then a special dummy reg
   is used to represent the frame pointer.  This is because the
   hard frame pointer and the automatic variables are separated by an amount
   that cannot be determined until after register allocation.  We can assume
   that in this case ELIMINABLE_REGS will be defined, one action of which
   will be to eliminate FRAME_POINTER_REGNUM into HARD_FRAME_POINTER_REGNUM.  */
#ifndef HARD_FRAME_POINTER_REGNUM
#define HARD_FRAME_POINTER_REGNUM FRAME_POINTER_REGNUM
#endif

/* Index labels for global_rtl.  */
enum global_rtl_index
{
  GR_PC,
  GR_CC0,
  GR_STACK_POINTER,
  GR_FRAME_POINTER,
/* For register elimination to work properly these hard_frame_pointer_rtx,
   frame_pointer_rtx, and arg_pointer_rtx must be the same if they refer to
   the same register.  */
#if FRAME_POINTER_REGNUM == ARG_POINTER_REGNUM
  GR_ARG_POINTER = GR_FRAME_POINTER,
#endif
#if HARD_FRAME_POINTER_REGNUM == FRAME_POINTER_REGNUM
  GR_HARD_FRAME_POINTER = GR_FRAME_POINTER,
#else
  GR_HARD_FRAME_POINTER,
#endif
#if FRAME_POINTER_REGNUM != ARG_POINTER_REGNUM
#if HARD_FRAME_POINTER_REGNUM == ARG_POINTER_REGNUM
  GR_ARG_POINTER = GR_HARD_FRAME_POINTER,
#else
  GR_ARG_POINTER,
#endif
#endif
  GR_VIRTUAL_INCOMING_ARGS,
  GR_VIRTUAL_STACK_ARGS,
  GR_VIRTUAL_STACK_DYNAMIC,
  GR_VIRTUAL_OUTGOING_ARGS,
  GR_VIRTUAL_CFA,

  GR_MAX
};

/* Target-dependent globals.  */
struct GTY(()) target_rtl {
  /* All references to the hard registers in global_rtl_index go through
     these unique rtl objects.  On machines where the frame-pointer and
     arg-pointer are the same register, they use the same unique object.

     After register allocation, other rtl objects which used to be pseudo-regs
     may be clobbered to refer to the frame-pointer register.
     But references that were originally to the frame-pointer can be
     distinguished from the others because they contain frame_pointer_rtx.

     When to use frame_pointer_rtx and hard_frame_pointer_rtx is a little
     tricky: until register elimination has taken place hard_frame_pointer_rtx
     should be used if it is being set, and frame_pointer_rtx otherwise.  After
     register elimination hard_frame_pointer_rtx should always be used.
     On machines where the two registers are same (most) then these are the
     same.  */
  rtx x_global_rtl[GR_MAX];

  /* A unique representation of (REG:Pmode PIC_OFFSET_TABLE_REGNUM).  */
  rtx x_pic_offset_table_rtx;

  /* A unique representation of (REG:Pmode RETURN_ADDRESS_POINTER_REGNUM).
     This is used to implement __builtin_return_address for some machines;
     see for instance the MIPS port.  */
  rtx x_return_address_pointer_rtx;

  /* Commonly used RTL for hard registers.  These objects are not
     necessarily unique, so we allocate them separately from global_rtl.
     They are initialized once per compilation unit, then copied into
     regno_reg_rtx at the beginning of each function.  */
  rtx x_initial_regno_reg_rtx[FIRST_PSEUDO_REGISTER];

  /* A sample (mem:M stack_pointer_rtx) rtx for each mode M.  */
  rtx x_top_of_stack[MAX_MACHINE_MODE];

  /* Static hunks of RTL used by the aliasing code; these are treated
     as persistent to avoid unnecessary RTL allocations.  */
  rtx x_static_reg_base_value[FIRST_PSEUDO_REGISTER];
};

extern GTY(()) struct target_rtl default_target_rtl;
#if SWITCHABLE_TARGET
extern struct target_rtl *this_target_rtl;
#else
#define this_target_rtl (&default_target_rtl)
#endif

#define global_rtl				\
  (this_target_rtl->x_global_rtl)
#define pic_offset_table_rtx \
  (this_target_rtl->x_pic_offset_table_rtx)
#define return_address_pointer_rtx \
  (this_target_rtl->x_return_address_pointer_rtx)
#define top_of_stack \
  (this_target_rtl->x_top_of_stack)

/* Standard pieces of rtx, to be substituted directly into things.  */
#define pc_rtx                  (global_rtl[GR_PC])
#define cc0_rtx                 (global_rtl[GR_CC0])

/* All references to certain hard regs, except those created
   by allocating pseudo regs into them (when that's possible),
   go through these unique rtx objects.  */
#define stack_pointer_rtx       (global_rtl[GR_STACK_POINTER])
#define frame_pointer_rtx       (global_rtl[GR_FRAME_POINTER])
#define hard_frame_pointer_rtx	(global_rtl[GR_HARD_FRAME_POINTER])
#define arg_pointer_rtx		(global_rtl[GR_ARG_POINTER])

<<<<<<< HEAD
extern GTY(()) rtx pic_offset_table_rtx;
extern GTY(()) rtx return_address_pointer_rtx;

=======
>>>>>>> 3bd7a983
/* Include the RTL generation functions.  */

#ifndef GENERATOR_FILE
#include "genrtl.h"
#undef gen_rtx_ASM_INPUT
#define gen_rtx_ASM_INPUT(MODE, ARG0)				\
  gen_rtx_fmt_si (ASM_INPUT, (MODE), (ARG0), 0)
#define gen_rtx_ASM_INPUT_loc(MODE, ARG0, LOC)			\
  gen_rtx_fmt_si (ASM_INPUT, (MODE), (ARG0), (LOC))
#endif

/* There are some RTL codes that require special attention; the
   generation functions included above do the raw handling.  If you
   add to this list, modify special_rtx in gengenrtl.c as well.  */

extern rtx gen_rtx_CONST_INT (enum machine_mode, HOST_WIDE_INT);
extern rtx gen_rtx_CONST_VECTOR (enum machine_mode, rtvec);
extern rtx gen_raw_REG (enum machine_mode, int);
extern rtx gen_rtx_REG (enum machine_mode, unsigned);
extern rtx gen_rtx_SUBREG (enum machine_mode, rtx, int);
extern rtx gen_rtx_MEM (enum machine_mode, rtx);

#define GEN_INT(N)  gen_rtx_CONST_INT (VOIDmode, (N))

/* Virtual registers are used during RTL generation to refer to locations into
   the stack frame when the actual location isn't known until RTL generation
   is complete.  The routine instantiate_virtual_regs replaces these with
   the proper value, which is normally {frame,arg,stack}_pointer_rtx plus
   a constant.  */

#define FIRST_VIRTUAL_REGISTER	(FIRST_PSEUDO_REGISTER)

/* This points to the first word of the incoming arguments passed on the stack,
   either by the caller or by the callee when pretending it was passed by the
   caller.  */

#define virtual_incoming_args_rtx       (global_rtl[GR_VIRTUAL_INCOMING_ARGS])

#define VIRTUAL_INCOMING_ARGS_REGNUM	(FIRST_VIRTUAL_REGISTER)

/* If FRAME_GROWS_DOWNWARD, this points to immediately above the first
   variable on the stack.  Otherwise, it points to the first variable on
   the stack.  */

#define virtual_stack_vars_rtx	        (global_rtl[GR_VIRTUAL_STACK_ARGS])

#define VIRTUAL_STACK_VARS_REGNUM	((FIRST_VIRTUAL_REGISTER) + 1)

/* This points to the location of dynamically-allocated memory on the stack
   immediately after the stack pointer has been adjusted by the amount
   desired.  */

#define virtual_stack_dynamic_rtx	(global_rtl[GR_VIRTUAL_STACK_DYNAMIC])

#define VIRTUAL_STACK_DYNAMIC_REGNUM	((FIRST_VIRTUAL_REGISTER) + 2)

/* This points to the location in the stack at which outgoing arguments should
   be written when the stack is pre-pushed (arguments pushed using push
   insns always use sp).  */

#define virtual_outgoing_args_rtx	(global_rtl[GR_VIRTUAL_OUTGOING_ARGS])

#define VIRTUAL_OUTGOING_ARGS_REGNUM	((FIRST_VIRTUAL_REGISTER) + 3)

/* This points to the Canonical Frame Address of the function.  This
   should correspond to the CFA produced by INCOMING_FRAME_SP_OFFSET,
   but is calculated relative to the arg pointer for simplicity; the
   frame pointer nor stack pointer are necessarily fixed relative to
   the CFA until after reload.  */

#define virtual_cfa_rtx			(global_rtl[GR_VIRTUAL_CFA])

#define VIRTUAL_CFA_REGNUM		((FIRST_VIRTUAL_REGISTER) + 4)

#define LAST_VIRTUAL_REGISTER		((FIRST_VIRTUAL_REGISTER) + 4)

/* Nonzero if REGNUM is a pointer into the stack frame.  */
#define REGNO_PTR_FRAME_P(REGNUM)		\
  ((REGNUM) == STACK_POINTER_REGNUM		\
   || (REGNUM) == FRAME_POINTER_REGNUM		\
   || (REGNUM) == HARD_FRAME_POINTER_REGNUM	\
   || (REGNUM) == ARG_POINTER_REGNUM		\
   || ((REGNUM) >= FIRST_VIRTUAL_REGISTER	\
       && (REGNUM) <= LAST_VIRTUAL_REGISTER))

/* REGNUM never really appearing in the INSN stream.  */
#define INVALID_REGNUM			(~(unsigned int) 0)

extern rtx output_constant_def (tree, int);
extern rtx lookup_constant_def (tree);

/* Nonzero after end of reload pass.
   Set to 1 or 0 by reload1.c.  */

extern int reload_completed;

/* Nonzero after thread_prologue_and_epilogue_insns has run.  */
extern int epilogue_completed;

/* Set to 1 while reload_as_needed is operating.
   Required by some machines to handle any generated moves differently.  */

extern int reload_in_progress;

/* This macro indicates whether you may create a new
   pseudo-register.  */

#define can_create_pseudo_p() (!reload_in_progress && !reload_completed)

#ifdef STACK_REGS
/* Nonzero after end of regstack pass.
   Set to 1 or 0 by reg-stack.c.  */
extern int regstack_completed;
#endif

/* If this is nonzero, we do not bother generating VOLATILE
   around volatile memory references, and we are willing to
   output indirect addresses.  If cse is to follow, we reject
   indirect addresses so a useful potential cse is generated;
   if it is used only once, instruction combination will produce
   the same indirect address eventually.  */
extern int cse_not_expected;

/* Translates rtx code to tree code, for those codes needed by
   REAL_ARITHMETIC.  The function returns an int because the caller may not
   know what `enum tree_code' means.  */

extern int rtx_to_tree_code (enum rtx_code);

/* In cse.c */
extern int delete_trivially_dead_insns (rtx, int);
extern int cse_main (rtx, int);
extern int exp_equiv_p (const_rtx, const_rtx, int, bool);
extern unsigned hash_rtx (const_rtx x, enum machine_mode, int *, int *, bool);

/* In jump.c */
extern int comparison_dominates_p (enum rtx_code, enum rtx_code);
extern int condjump_p (const_rtx);
extern int any_condjump_p (const_rtx);
extern int any_uncondjump_p (const_rtx);
extern rtx pc_set (const_rtx);
extern rtx condjump_label (const_rtx);
extern int simplejump_p (const_rtx);
extern int returnjump_p (rtx);
extern int eh_returnjump_p (rtx);
extern int onlyjump_p (const_rtx);
extern int only_sets_cc0_p (const_rtx);
extern int sets_cc0_p (const_rtx);
extern int invert_jump_1 (rtx, rtx);
extern int invert_jump (rtx, rtx, int);
extern int rtx_renumbered_equal_p (const_rtx, const_rtx);
extern int true_regnum (const_rtx);
extern unsigned int reg_or_subregno (const_rtx);
extern int redirect_jump_1 (rtx, rtx);
extern void redirect_jump_2 (rtx, rtx, rtx, int, int);
extern int redirect_jump (rtx, rtx, int);
extern void rebuild_jump_labels (rtx);
extern rtx reversed_comparison (const_rtx, enum machine_mode);
extern enum rtx_code reversed_comparison_code (const_rtx, const_rtx);
extern enum rtx_code reversed_comparison_code_parts (enum rtx_code, const_rtx,
						     const_rtx, const_rtx);
extern void delete_for_peephole (rtx, rtx);
extern int condjump_in_parallel_p (const_rtx);

/* In emit-rtl.c.  */
extern int max_reg_num (void);
extern int max_label_num (void);
extern int get_first_label_num (void);
extern void maybe_set_first_label_num (rtx);
extern void delete_insns_since (rtx);
extern void mark_reg_pointer (rtx, int);
extern void mark_user_reg (rtx);
extern void reset_used_flags (rtx);
extern void set_used_flags (rtx);
extern void reorder_insns (rtx, rtx, rtx);
extern void reorder_insns_nobb (rtx, rtx, rtx);
extern int get_max_insn_count (void);
extern int in_sequence_p (void);
extern void force_next_line_note (void);
extern void init_emit (void);
extern void init_emit_regs (void);
extern void init_emit_once (void);
extern void push_topmost_sequence (void);
extern void pop_topmost_sequence (void);
extern void set_new_first_and_last_insn (rtx, rtx);
extern unsigned int unshare_all_rtl (void);
extern void unshare_all_rtl_again (rtx);
extern void unshare_all_rtl_in_chain (rtx);
extern void verify_rtl_sharing (void);
extern void link_cc0_insns (rtx);
extern void add_insn (rtx);
extern void add_insn_before (rtx, rtx, struct basic_block_def *);
extern void add_insn_after (rtx, rtx, struct basic_block_def *);
extern void remove_insn (rtx);
extern rtx emit (rtx);
extern rtx delete_insn (rtx);
extern rtx entry_of_function (void);
extern void emit_insn_at_entry (rtx);
extern void delete_insn_chain (rtx, rtx, bool);
extern rtx unlink_insn_chain (rtx, rtx);
extern rtx delete_insn_and_edges (rtx);
extern rtx gen_lowpart_SUBREG (enum machine_mode, rtx);
extern rtx gen_const_mem (enum machine_mode, rtx);
extern rtx gen_frame_mem (enum machine_mode, rtx);
extern rtx gen_tmp_stack_mem (enum machine_mode, rtx);
extern bool validate_subreg (enum machine_mode, enum machine_mode,
			     const_rtx, unsigned int);

/* In combine.c  */
extern unsigned int extended_count (const_rtx, enum machine_mode, int);
extern rtx remove_death (unsigned int, rtx);
extern void dump_combine_stats (FILE *);
extern void dump_combine_total_stats (FILE *);

/* In cfgcleanup.c  */
extern void delete_dead_jumptables (void);

/* In sched-vis.c.  */
extern void debug_bb_n_slim (int);
extern void debug_bb_slim (struct basic_block_def *);
extern void print_rtl_slim (FILE *, rtx, rtx, int, int);
extern void print_rtl_slim_with_bb (FILE *, rtx, int);
extern void dump_insn_slim (FILE *f, rtx x);
extern void debug_insn_slim (rtx x);

/* In sched-rgn.c.  */
extern void schedule_insns (void);

/* In sched-ebb.c.  */
extern void schedule_ebbs (void);

/* In haifa-sched.c.  */
extern void fix_sched_param (const char *, const char *);

/* In sel-sched-dump.c.  */
extern void sel_sched_fix_param (const char *param, const char *val);

/* In print-rtl.c */
extern const char *print_rtx_head;
extern void debug_rtx (const_rtx);
extern void debug_rtx_list (const_rtx, int);
extern void debug_rtx_range (const_rtx, const_rtx);
extern const_rtx debug_rtx_find (const_rtx, int);
extern void print_mem_expr (FILE *, const_tree);
extern void print_rtl (FILE *, const_rtx);
extern void print_simple_rtl (FILE *, const_rtx);
extern int print_rtl_single (FILE *, const_rtx);
extern void print_inline_rtx (FILE *, const_rtx, int);

/* In function.c */
extern void reposition_prologue_and_epilogue_notes (void);
extern int prologue_epilogue_contains (const_rtx);
extern int sibcall_epilogue_contains (const_rtx);
extern void mark_temp_addr_taken (rtx);
extern void update_temp_slot_address (rtx, rtx);
extern void maybe_copy_epilogue_insn (rtx, rtx);

/* In stmt.c */
extern void expand_null_return (void);
extern void expand_naked_return (void);
extern void emit_jump (rtx);

/* In expr.c */
extern rtx move_by_pieces (rtx, rtx, unsigned HOST_WIDE_INT,
			   unsigned int, int);

/* In cfgrtl.c */
extern void print_rtl_with_bb (FILE *, const_rtx);

/* In cfg.c.  */
extern void dump_reg_info (FILE *);
extern void dump_flow_info (FILE *, int);

/* In expmed.c */
extern void init_expmed (void);
extern void expand_inc (rtx, rtx);
extern void expand_dec (rtx, rtx);

/* In gcse.c */
extern bool can_copy_p (enum machine_mode);
extern bool can_assign_to_reg_without_clobbers_p (rtx);
extern rtx fis_get_condition (rtx);

/* In ira.c */
#ifdef HARD_CONST
extern HARD_REG_SET eliminable_regset;
#endif
extern void mark_elimination (int, int);

/* In reginfo.c */
extern int reg_classes_intersect_p (reg_class_t, reg_class_t);
extern int reg_class_subset_p (enum reg_class, enum reg_class);
extern void globalize_reg (int);
extern void init_reg_modes_target (void);
extern void init_regs (void);
extern void reinit_regs (void);
extern void init_fake_stack_mems (void);
extern void save_register_info (void);
extern void init_reg_sets (void);
extern void regclass (rtx, int);
extern void reg_scan (rtx, unsigned int);
extern void fix_register (const char *, int, int);
extern bool invalid_mode_change_p (unsigned int, enum reg_class,
				   enum machine_mode);

/* In reorg.c */
extern void dbr_schedule (rtx);

/* In reload1.c */
extern int function_invariant_p (const_rtx);

/* In calls.c */
enum libcall_type
{
  LCT_NORMAL = 0,
  LCT_CONST = 1,
  LCT_PURE = 2,
  LCT_NORETURN = 3,
  LCT_THROW = 4,
  LCT_RETURNS_TWICE = 5
};

extern void emit_library_call (rtx, enum libcall_type, enum machine_mode, int,
			       ...);
extern rtx emit_library_call_value (rtx, rtx, enum libcall_type,
				    enum machine_mode, int, ...);

/* In varasm.c */
extern void init_varasm_once (void);

extern rtx make_debug_expr_from_rtl (const_rtx);

/* In read-rtl.c */
extern bool read_rtx (const char *, rtx *);

/* In alias.c */
extern rtx canon_rtx (rtx);
extern int true_dependence (const_rtx, enum machine_mode, const_rtx, bool (*)(const_rtx, bool));
extern rtx get_addr (rtx);
extern int canon_true_dependence (const_rtx, enum machine_mode, rtx, const_rtx,
				  rtx, bool (*)(const_rtx, bool));
extern int read_dependence (const_rtx, const_rtx);
extern int anti_dependence (const_rtx, const_rtx);
extern int output_dependence (const_rtx, const_rtx);
extern void init_alias_target (void);
extern void init_alias_analysis (void);
extern void end_alias_analysis (void);
extern bool memory_modified_in_insn_p (const_rtx, const_rtx);
extern rtx find_base_term (rtx);
extern rtx gen_hard_reg_clobber (enum machine_mode, unsigned int);
extern rtx get_reg_known_value (unsigned int);
extern bool get_reg_known_equiv_p (unsigned int);

#ifdef STACK_REGS
extern int stack_regs_mentioned (const_rtx insn);
#endif

/* In toplev.c */
extern GTY(()) rtx stack_limit_rtx;

/* In predict.c */
extern void invert_br_probabilities (rtx);
extern bool expensive_function_p (int);

/* In var-tracking.c */
extern unsigned int variable_tracking_main (void);

/* In stor-layout.c.  */
extern void get_mode_bounds (enum machine_mode, int, enum machine_mode,
			     rtx *, rtx *);

/* In loop-unswitch.c  */
extern rtx reversed_condition (rtx);
extern rtx compare_and_jump_seq (rtx, rtx, enum rtx_code, rtx, int, rtx);

/* In loop-iv.c  */
extern rtx canon_condition (rtx);
extern void simplify_using_condition (rtx, rtx *, struct bitmap_head_def *);

/* In final.c  */
extern unsigned int compute_alignments (void);
extern int asm_str_count (const char *templ);

struct rtl_hooks
{
  rtx (*gen_lowpart) (enum machine_mode, rtx);
  rtx (*gen_lowpart_no_emit) (enum machine_mode, rtx);
  rtx (*reg_nonzero_bits) (const_rtx, enum machine_mode, const_rtx, enum machine_mode,
			   unsigned HOST_WIDE_INT, unsigned HOST_WIDE_INT *);
  rtx (*reg_num_sign_bit_copies) (const_rtx, enum machine_mode, const_rtx, enum machine_mode,
				  unsigned int, unsigned int *);
  bool (*reg_truncated_to_mode) (enum machine_mode, const_rtx);

  /* Whenever you add entries here, make sure you adjust rtlhooks-def.h.  */
};

/* Each pass can provide its own.  */
extern struct rtl_hooks rtl_hooks;

/* ... but then it has to restore these.  */
extern const struct rtl_hooks general_rtl_hooks;

/* Keep this for the nonce.  */
#define gen_lowpart rtl_hooks.gen_lowpart

extern void insn_locators_alloc (void);
extern void insn_locators_free (void);
extern void insn_locators_finalize (void);
extern void set_curr_insn_source_location (location_t);
extern location_t get_curr_insn_source_location (void);
extern void set_curr_insn_block (tree);
extern tree get_curr_insn_block (void);
extern int curr_insn_locator (void);
extern bool optimize_insn_for_size_p (void);
extern bool optimize_insn_for_speed_p (void);

/* rtl-error.c */
extern void _fatal_insn_not_found (const_rtx, const char *, int, const char *)
     ATTRIBUTE_NORETURN;
extern void _fatal_insn (const char *, const_rtx, const char *, int, const char *)
     ATTRIBUTE_NORETURN;

#define fatal_insn(msgid, insn) \
	_fatal_insn (msgid, insn, __FILE__, __LINE__, __FUNCTION__)
#define fatal_insn_not_found(insn) \
	_fatal_insn_not_found (insn, __FILE__, __LINE__, __FUNCTION__)



#endif /* ! GCC_RTL_H */<|MERGE_RESOLUTION|>--- conflicted
+++ resolved
@@ -2079,12 +2079,6 @@
 #define hard_frame_pointer_rtx	(global_rtl[GR_HARD_FRAME_POINTER])
 #define arg_pointer_rtx		(global_rtl[GR_ARG_POINTER])
 
-<<<<<<< HEAD
-extern GTY(()) rtx pic_offset_table_rtx;
-extern GTY(()) rtx return_address_pointer_rtx;
-
-=======
->>>>>>> 3bd7a983
 /* Include the RTL generation functions.  */
 
 #ifndef GENERATOR_FILE
