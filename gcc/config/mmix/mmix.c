/* Definitions of target machine for GNU compiler, for MMIX.
<<<<<<< HEAD
   Copyright (C) 2000, 2001, 2002, 2003, 2004, 2005, 2006, 2007, 2008, 2009
=======
   Copyright (C) 2000, 2001, 2002, 2003, 2004, 2005, 2006, 2007, 2008, 2009,
   2010, 2011
>>>>>>> 3082eeb7
   Free Software Foundation, Inc.
   Contributed by Hans-Peter Nilsson (hp@bitrange.com)

This file is part of GCC.

GCC is free software; you can redistribute it and/or modify
it under the terms of the GNU General Public License as published by
the Free Software Foundation; either version 3, or (at your option)
any later version.

GCC is distributed in the hope that it will be useful,
but WITHOUT ANY WARRANTY; without even the implied warranty of
MERCHANTABILITY or FITNESS FOR A PARTICULAR PURPOSE.  See the
GNU General Public License for more details.

You should have received a copy of the GNU General Public License
along with GCC; see the file COPYING3.  If not see
<http://www.gnu.org/licenses/>.  */

#include "config.h"
#include "system.h"
#include "coretypes.h"
#include "tm.h"
#include "rtl.h"
#include "regs.h"
#include "hard-reg-set.h"
#include "hashtab.h"
#include "insn-config.h"
#include "output.h"
#include "basic-block.h"
#include "flags.h"
#include "tree.h"
#include "function.h"
#include "expr.h"
#include "diagnostic-core.h"
#include "recog.h"
#include "ggc.h"
#include "dwarf2.h"
#include "debug.h"
#include "tm_p.h"
#include "integrate.h"
#include "target.h"
#include "target-def.h"
#include "df.h"

/* First some local helper definitions.  */
#define MMIX_FIRST_GLOBAL_REGNUM 32

/* We'd need a current_function_has_landing_pad.  It's marked as such when
   a nonlocal_goto_receiver is expanded.  Not just a C++ thing, but
   mostly.  */
#define MMIX_CFUN_HAS_LANDING_PAD (cfun->machine->has_landing_pad != 0)

/* We have no means to tell DWARF 2 about the register stack, so we need
   to store the return address on the stack if an exception can get into
   this function.  FIXME: Narrow condition.  Before any whole-function
   analysis, df_regs_ever_live_p () isn't initialized.  We know it's up-to-date
   after reload_completed; it may contain incorrect information some time
   before that.  Within a RTL sequence (after a call to start_sequence,
   such as in RTL expanders), leaf_function_p doesn't see all insns
   (perhaps any insn).  But regs_ever_live is up-to-date when
   leaf_function_p () isn't, so we "or" them together to get accurate
   information.  FIXME: Some tweak to leaf_function_p might be
   preferable.  */
#define MMIX_CFUN_NEEDS_SAVED_EH_RETURN_ADDRESS			\
 (flag_exceptions						\
  && ((reload_completed && df_regs_ever_live_p (MMIX_rJ_REGNUM))	\
      || !leaf_function_p ()))

#define IS_MMIX_EH_RETURN_DATA_REG(REGNO)	\
 (crtl->calls_eh_return		\
  && (EH_RETURN_DATA_REGNO (0) == REGNO		\
      || EH_RETURN_DATA_REGNO (1) == REGNO	\
      || EH_RETURN_DATA_REGNO (2) == REGNO	\
      || EH_RETURN_DATA_REGNO (3) == REGNO))

/* For the default ABI, we rename registers at output-time to fill the gap
   between the (statically partitioned) saved registers and call-clobbered
   registers.  In effect this makes unused call-saved registers to be used
   as call-clobbered registers.  The benefit comes from keeping the number
   of local registers (value of rL) low, since there's a cost of
   increasing rL and clearing unused (unset) registers with lower numbers.
   Don't translate while outputting the prologue.  */
#define MMIX_OUTPUT_REGNO(N)					\
 (TARGET_ABI_GNU 						\
  || (int) (N) < MMIX_RETURN_VALUE_REGNUM			\
  || (int) (N) > MMIX_LAST_STACK_REGISTER_REGNUM		\
  || cfun == NULL 						\
  || cfun->machine == NULL 					\
  || cfun->machine->in_prologue					\
  ? (N) : ((N) - MMIX_RETURN_VALUE_REGNUM			\
	   + cfun->machine->highest_saved_stack_register + 1))

/* The %d in "POP %d,0".  */
#define MMIX_POP_ARGUMENT()						\
 ((! TARGET_ABI_GNU							\
   && crtl->return_rtx != NULL				\
   && ! cfun->returns_struct)				\
  ? (GET_CODE (crtl->return_rtx) == PARALLEL			\
     ? GET_NUM_ELEM (XVEC (crtl->return_rtx, 0)) : 1)	\
  : 0)

/* The canonical saved comparison operands for non-cc0 machines, set in
   the compare expander.  */
rtx mmix_compare_op0;
rtx mmix_compare_op1;

/* Declarations of locals.  */

/* Intermediate for insn output.  */
static int mmix_output_destination_register;

static void mmix_option_override (void);
static void mmix_asm_output_source_filename (FILE *, const char *);
static void mmix_output_shiftvalue_op_from_str
  (FILE *, const char *, HOST_WIDEST_INT);
static void mmix_output_shifted_value (FILE *, HOST_WIDEST_INT);
static void mmix_output_condition (FILE *, const_rtx, int);
static HOST_WIDEST_INT mmix_intval (const_rtx);
static void mmix_output_octa (FILE *, HOST_WIDEST_INT, int);
static bool mmix_assemble_integer (rtx, unsigned int, int);
static struct machine_function *mmix_init_machine_status (void);
static void mmix_encode_section_info (tree, rtx, int);
static const char *mmix_strip_name_encoding (const char *);
static void mmix_emit_sp_add (HOST_WIDE_INT offset);
static void mmix_target_asm_function_prologue (FILE *, HOST_WIDE_INT);
static void mmix_target_asm_function_end_prologue (FILE *);
static void mmix_target_asm_function_epilogue (FILE *, HOST_WIDE_INT);
<<<<<<< HEAD
static bool mmix_legitimate_address_p (enum machine_mode, rtx, bool);
=======
static reg_class_t mmix_preferred_reload_class (rtx, reg_class_t);
static reg_class_t mmix_preferred_output_reload_class (rtx, reg_class_t);
static bool mmix_legitimate_address_p (enum machine_mode, rtx, bool);
static bool mmix_legitimate_constant_p (enum machine_mode, rtx);
>>>>>>> 3082eeb7
static void mmix_reorg (void);
static void mmix_asm_output_mi_thunk
  (FILE *, tree, HOST_WIDE_INT, HOST_WIDE_INT, tree);
static void mmix_setup_incoming_varargs
  (cumulative_args_t, enum machine_mode, tree, int *, int);
static void mmix_file_start (void);
static void mmix_file_end (void);
static bool mmix_rtx_costs (rtx, int, int, int, int *, bool);
static int mmix_register_move_cost (enum machine_mode,
				    reg_class_t, reg_class_t);
static rtx mmix_struct_value_rtx (tree, int);
static enum machine_mode mmix_promote_function_mode (const_tree,
						     enum machine_mode,
	                                             int *, const_tree, int);
<<<<<<< HEAD
static bool mmix_pass_by_reference (CUMULATIVE_ARGS *,
=======
static void mmix_function_arg_advance (cumulative_args_t, enum machine_mode,
				       const_tree, bool);
static rtx mmix_function_arg_1 (const cumulative_args_t, enum machine_mode,
				const_tree, bool, bool);
static rtx mmix_function_incoming_arg (cumulative_args_t, enum machine_mode,
				       const_tree, bool);
static rtx mmix_function_arg (cumulative_args_t, enum machine_mode,
			      const_tree, bool);
static rtx mmix_function_value (const_tree, const_tree, bool);
static rtx mmix_libcall_value (enum machine_mode, const_rtx);
static bool mmix_function_value_regno_p (const unsigned int);
static bool mmix_pass_by_reference (cumulative_args_t,
>>>>>>> 3082eeb7
				    enum machine_mode, const_tree, bool);
static bool mmix_frame_pointer_required (void);
static void mmix_asm_trampoline_template (FILE *);
static void mmix_trampoline_init (rtx, tree, rtx);
<<<<<<< HEAD
=======
static void mmix_print_operand (FILE *, rtx, int);
static void mmix_print_operand_address (FILE *, rtx);
static bool mmix_print_operand_punct_valid_p (unsigned char);
static void mmix_conditional_register_usage (void);
>>>>>>> 3082eeb7

/* Target structure macros.  Listed by node.  See `Using and Porting GCC'
   for a general description.  */

/* Node: Function Entry */

#undef TARGET_ASM_BYTE_OP
#define TARGET_ASM_BYTE_OP NULL
#undef TARGET_ASM_ALIGNED_HI_OP
#define TARGET_ASM_ALIGNED_HI_OP NULL
#undef TARGET_ASM_ALIGNED_SI_OP
#define TARGET_ASM_ALIGNED_SI_OP NULL
#undef TARGET_ASM_ALIGNED_DI_OP
#define TARGET_ASM_ALIGNED_DI_OP NULL
#undef TARGET_ASM_INTEGER
#define TARGET_ASM_INTEGER mmix_assemble_integer

#undef TARGET_ASM_FUNCTION_PROLOGUE
#define TARGET_ASM_FUNCTION_PROLOGUE mmix_target_asm_function_prologue

#undef TARGET_ASM_FUNCTION_END_PROLOGUE
#define TARGET_ASM_FUNCTION_END_PROLOGUE mmix_target_asm_function_end_prologue

#undef TARGET_ASM_FUNCTION_EPILOGUE
#define TARGET_ASM_FUNCTION_EPILOGUE mmix_target_asm_function_epilogue

#undef TARGET_PRINT_OPERAND
#define TARGET_PRINT_OPERAND mmix_print_operand
#undef TARGET_PRINT_OPERAND_ADDRESS
#define TARGET_PRINT_OPERAND_ADDRESS mmix_print_operand_address
#undef TARGET_PRINT_OPERAND_PUNCT_VALID_P
#define TARGET_PRINT_OPERAND_PUNCT_VALID_P mmix_print_operand_punct_valid_p

#undef TARGET_ENCODE_SECTION_INFO
#define TARGET_ENCODE_SECTION_INFO  mmix_encode_section_info
#undef TARGET_STRIP_NAME_ENCODING
#define TARGET_STRIP_NAME_ENCODING  mmix_strip_name_encoding

#undef TARGET_ASM_OUTPUT_MI_THUNK
#define TARGET_ASM_OUTPUT_MI_THUNK mmix_asm_output_mi_thunk
#undef TARGET_ASM_CAN_OUTPUT_MI_THUNK
#define TARGET_ASM_CAN_OUTPUT_MI_THUNK default_can_output_mi_thunk_no_vcall
#undef TARGET_ASM_FILE_START
#define TARGET_ASM_FILE_START mmix_file_start
#undef TARGET_ASM_FILE_START_FILE_DIRECTIVE
#define TARGET_ASM_FILE_START_FILE_DIRECTIVE true
#undef TARGET_ASM_FILE_END
#define TARGET_ASM_FILE_END mmix_file_end
#undef TARGET_ASM_OUTPUT_SOURCE_FILENAME
#define TARGET_ASM_OUTPUT_SOURCE_FILENAME mmix_asm_output_source_filename

#undef TARGET_CONDITIONAL_REGISTER_USAGE
#define TARGET_CONDITIONAL_REGISTER_USAGE mmix_conditional_register_usage

#undef TARGET_RTX_COSTS
#define TARGET_RTX_COSTS mmix_rtx_costs
#undef TARGET_ADDRESS_COST
#define TARGET_ADDRESS_COST hook_int_rtx_bool_0

#undef TARGET_REGISTER_MOVE_COST
#define TARGET_REGISTER_MOVE_COST mmix_register_move_cost

#undef TARGET_MACHINE_DEPENDENT_REORG
#define TARGET_MACHINE_DEPENDENT_REORG mmix_reorg

#undef TARGET_PROMOTE_FUNCTION_MODE
#define TARGET_PROMOTE_FUNCTION_MODE mmix_promote_function_mode

<<<<<<< HEAD

=======
#undef TARGET_FUNCTION_VALUE
#define TARGET_FUNCTION_VALUE mmix_function_value
#undef TARGET_LIBCALL_VALUE
#define TARGET_LIBCALL_VALUE mmix_libcall_value
#undef TARGET_FUNCTION_VALUE_REGNO_P
#define TARGET_FUNCTION_VALUE_REGNO_P mmix_function_value_regno_p

#undef TARGET_FUNCTION_ARG
#define TARGET_FUNCTION_ARG mmix_function_arg
#undef TARGET_FUNCTION_INCOMING_ARG
#define TARGET_FUNCTION_INCOMING_ARG mmix_function_incoming_arg
#undef TARGET_FUNCTION_ARG_ADVANCE
#define TARGET_FUNCTION_ARG_ADVANCE mmix_function_arg_advance
>>>>>>> 3082eeb7
#undef TARGET_STRUCT_VALUE_RTX
#define TARGET_STRUCT_VALUE_RTX mmix_struct_value_rtx
#undef TARGET_SETUP_INCOMING_VARARGS
#define TARGET_SETUP_INCOMING_VARARGS mmix_setup_incoming_varargs
#undef TARGET_PASS_BY_REFERENCE
#define TARGET_PASS_BY_REFERENCE mmix_pass_by_reference
#undef TARGET_CALLEE_COPIES
#define TARGET_CALLEE_COPIES hook_bool_CUMULATIVE_ARGS_mode_tree_bool_true

#undef TARGET_PREFERRED_RELOAD_CLASS
#define TARGET_PREFERRED_RELOAD_CLASS mmix_preferred_reload_class
#undef TARGET_PREFERRED_OUTPUT_RELOAD_CLASS
#define TARGET_PREFERRED_OUTPUT_RELOAD_CLASS mmix_preferred_output_reload_class

#undef TARGET_LEGITIMATE_ADDRESS_P
#define TARGET_LEGITIMATE_ADDRESS_P	mmix_legitimate_address_p
#undef TARGET_LEGITIMATE_CONSTANT_P
#define TARGET_LEGITIMATE_CONSTANT_P	mmix_legitimate_constant_p

#undef TARGET_FRAME_POINTER_REQUIRED
#define TARGET_FRAME_POINTER_REQUIRED mmix_frame_pointer_required

#undef TARGET_ASM_TRAMPOLINE_TEMPLATE
#define TARGET_ASM_TRAMPOLINE_TEMPLATE mmix_asm_trampoline_template
#undef TARGET_TRAMPOLINE_INIT
#define TARGET_TRAMPOLINE_INIT mmix_trampoline_init

#undef TARGET_OPTION_OVERRIDE
#define TARGET_OPTION_OVERRIDE mmix_option_override

#undef TARGET_LEGITIMATE_ADDRESS_P
#define TARGET_LEGITIMATE_ADDRESS_P	mmix_legitimate_address_p

#undef TARGET_FRAME_POINTER_REQUIRED
#define TARGET_FRAME_POINTER_REQUIRED mmix_frame_pointer_required

#undef TARGET_ASM_TRAMPOLINE_TEMPLATE
#define TARGET_ASM_TRAMPOLINE_TEMPLATE mmix_asm_trampoline_template
#undef TARGET_TRAMPOLINE_INIT
#define TARGET_TRAMPOLINE_INIT mmix_trampoline_init

struct gcc_target targetm = TARGET_INITIALIZER;

/* Functions that are expansions for target macros.
   See Target Macros in `Using and Porting GCC'.  */

/* TARGET_OPTION_OVERRIDE.  */

static void
mmix_option_override (void)
{
  /* Should we err or should we warn?  Hmm.  At least we must neutralize
     it.  For example the wrong kind of case-tables will be generated with
     PIC; we use absolute address items for mmixal compatibility.  FIXME:
     They could be relative if we just elide them to after all pertinent
     labels.  */
  if (flag_pic)
    {
      warning (0, "-f%s not supported: ignored", (flag_pic > 1) ? "PIC" : "pic");
      flag_pic = 0;
    }
}

/* INIT_EXPANDERS.  */

void
mmix_init_expanders (void)
{
  init_machine_status = mmix_init_machine_status;
}

/* Set the per-function data.  */

static struct machine_function *
mmix_init_machine_status (void)
{
  return ggc_alloc_cleared_machine_function ();
}

/* DATA_ALIGNMENT.
   We have trouble getting the address of stuff that is located at other
   than 32-bit alignments (GETA requirements), so try to give everything
   at least 32-bit alignment.  */

int
mmix_data_alignment (tree type ATTRIBUTE_UNUSED, int basic_align)
{
  if (basic_align < 32)
    return 32;

  return basic_align;
}

/* CONSTANT_ALIGNMENT.  */

int
mmix_constant_alignment (tree constant ATTRIBUTE_UNUSED, int basic_align)
{
  if (basic_align < 32)
    return 32;

  return basic_align;
}

/* LOCAL_ALIGNMENT.  */

unsigned
mmix_local_alignment (tree type ATTRIBUTE_UNUSED, unsigned basic_align)
{
  if (basic_align < 32)
    return 32;

  return basic_align;
}

/* TARGET_CONDITIONAL_REGISTER_USAGE.  */

static void
mmix_conditional_register_usage (void)
{
  int i;

  if (TARGET_ABI_GNU)
    {
      static const int gnu_abi_reg_alloc_order[]
	= MMIX_GNU_ABI_REG_ALLOC_ORDER;

      for (i = 0; i < FIRST_PSEUDO_REGISTER; i++)
	reg_alloc_order[i] = gnu_abi_reg_alloc_order[i];

      /* Change the default from the mmixware ABI.  For the GNU ABI,
	 $15..$30 are call-saved just as $0..$14.  There must be one
	 call-clobbered local register for the "hole" that holds the
	 number of saved local registers saved by PUSHJ/PUSHGO during the
	 function call, receiving the return value at return.  So best is
	 to use the highest, $31.  It's already marked call-clobbered for
	 the mmixware ABI.  */
      for (i = 15; i <= 30; i++)
	call_used_regs[i] = 0;

      /* "Unfix" the parameter registers.  */
      for (i = MMIX_RESERVED_GNU_ARG_0_REGNUM;
	   i < MMIX_RESERVED_GNU_ARG_0_REGNUM + MMIX_MAX_ARGS_IN_REGS;
	   i++)
	fixed_regs[i] = 0;
    }

  /* Step over the ":" in special register names.  */
  if (! TARGET_TOPLEVEL_SYMBOLS)
    for (i = 0; i < FIRST_PSEUDO_REGISTER; i++)
      if (reg_names[i][0] == ':')
	reg_names[i]++;
}

/* INCOMING_REGNO and OUTGOING_REGNO worker function.
   Those two macros must only be applied to function argument
   registers.  FIXME: for their current use in gcc, it'd be better
   with an explicit specific additional FUNCTION_INCOMING_ARG_REGNO_P
   a'la TARGET_FUNCTION_ARG / TARGET_FUNCTION_INCOMING_ARG instead of
   forcing the target to commit to a fixed mapping and for any
   unspecified register use.  */

int
mmix_opposite_regno (int regno, int incoming)
{
  if (!mmix_function_arg_regno_p (regno, incoming))
    return regno;

  return
    regno - (incoming
	     ? MMIX_FIRST_INCOMING_ARG_REGNUM - MMIX_FIRST_ARG_REGNUM
	     : MMIX_FIRST_ARG_REGNUM - MMIX_FIRST_INCOMING_ARG_REGNUM);
}

/* LOCAL_REGNO.
   All registers that are part of the register stack and that will be
   saved are local.  */

int
mmix_local_regno (int regno)
{
  return regno <= MMIX_LAST_STACK_REGISTER_REGNUM && !call_used_regs[regno];
}

/* TARGET_PREFERRED_RELOAD_CLASS.
   We need to extend the reload class of REMAINDER_REG and HIMULT_REG.  */

static reg_class_t
mmix_preferred_reload_class (rtx x, reg_class_t rclass)
{
  /* FIXME: Revisit.  */
  return GET_CODE (x) == MOD && GET_MODE (x) == DImode
    ? REMAINDER_REG : rclass;
}

/* TARGET_PREFERRED_OUTPUT_RELOAD_CLASS.
   We need to extend the reload class of REMAINDER_REG and HIMULT_REG.  */

static reg_class_t
mmix_preferred_output_reload_class (rtx x, reg_class_t rclass)
{
  /* FIXME: Revisit.  */
  return GET_CODE (x) == MOD && GET_MODE (x) == DImode
    ? REMAINDER_REG : rclass;
}

/* SECONDARY_RELOAD_CLASS.
   We need to reload regs of REMAINDER_REG and HIMULT_REG elsewhere.  */

enum reg_class
mmix_secondary_reload_class (enum reg_class rclass,
			     enum machine_mode mode ATTRIBUTE_UNUSED,
			     rtx x ATTRIBUTE_UNUSED,
			     int in_p ATTRIBUTE_UNUSED)
{
  if (rclass == REMAINDER_REG
      || rclass == HIMULT_REG
      || rclass == SYSTEM_REGS)
    return GENERAL_REGS;

  return NO_REGS;
}

/* CONST_OK_FOR_LETTER_P.  */

int
mmix_const_ok_for_letter_p (HOST_WIDE_INT value, int c)
{
  return
    (c == 'I' ? value >= 0 && value <= 255
     : c == 'J' ? value >= 0 && value <= 65535
     : c == 'K' ? value <= 0 && value >= -255
     : c == 'L' ? mmix_shiftable_wyde_value (value)
     : c == 'M' ? value == 0
     : c == 'N' ? mmix_shiftable_wyde_value (~value)
     : c == 'O' ? (value == 3 || value == 5 || value == 9
		   || value == 17)
     : 0);
}

/* CONST_DOUBLE_OK_FOR_LETTER_P.  */

int
mmix_const_double_ok_for_letter_p (rtx value, int c)
{
  return
    (c == 'G' ? value == CONST0_RTX (GET_MODE (value))
     : 0);
}

/* EXTRA_CONSTRAINT.
   We need this since our constants are not always expressible as
   CONST_INT:s, but rather often as CONST_DOUBLE:s.  */

int
mmix_extra_constraint (rtx x, int c, int strict)
{
  HOST_WIDEST_INT value;

  /* When checking for an address, we need to handle strict vs. non-strict
     register checks.  Don't use address_operand, but instead its
     equivalent (its callee, which it is just a wrapper for),
     memory_operand_p and the strict-equivalent strict_memory_address_p.  */
  if (c == 'U')
    return
      strict
      ? strict_memory_address_p (Pmode, x)
      : memory_address_p (Pmode, x);

  /* R asks whether x is to be loaded with GETA or something else.  Right
     now, only a SYMBOL_REF and LABEL_REF can fit for
     TARGET_BASE_ADDRESSES.

     Only constant symbolic addresses apply.  With TARGET_BASE_ADDRESSES,
     we just allow straight LABEL_REF or SYMBOL_REFs with SYMBOL_REF_FLAG
     set right now; only function addresses and code labels.  If we change
     to let SYMBOL_REF_FLAG be set on other symbols, we have to check
     inside CONST expressions.  When TARGET_BASE_ADDRESSES is not in
     effect, a "raw" constant check together with mmix_constant_address_p
     is all that's needed; we want all constant addresses to be loaded
     with GETA then.  */
  if (c == 'R')
    return
      GET_CODE (x) != CONST_INT && GET_CODE (x) != CONST_DOUBLE
      && mmix_constant_address_p (x)
      && (! TARGET_BASE_ADDRESSES
	  || (GET_CODE (x) == LABEL_REF
	      || (GET_CODE (x) == SYMBOL_REF && SYMBOL_REF_FLAG (x))));

  if (GET_CODE (x) != CONST_DOUBLE || GET_MODE (x) != VOIDmode)
    return 0;

  value = mmix_intval (x);

  /* We used to map Q->J, R->K, S->L, T->N, U->O, but we don't have to any
     more ('U' taken for address_operand, 'R' similarly).  Some letters map
     outside of CONST_INT, though; we still use 'S' and 'T'.  */
  if (c == 'S')
    return mmix_shiftable_wyde_value (value);
  else if (c == 'T')
    return mmix_shiftable_wyde_value (~value);
  return 0;
}

/* DYNAMIC_CHAIN_ADDRESS.  */

rtx
mmix_dynamic_chain_address (rtx frame)
{
  /* FIXME: the frame-pointer is stored at offset -8 from the current
     frame-pointer.  Unfortunately, the caller assumes that a
     frame-pointer is present for *all* previous frames.  There should be
     a way to say that that cannot be done, like for RETURN_ADDR_RTX.  */
  return plus_constant (frame, -8);
}

/* STARTING_FRAME_OFFSET.  */

int
mmix_starting_frame_offset (void)
{
  /* The old frame pointer is in the slot below the new one, so
     FIRST_PARM_OFFSET does not need to depend on whether the
     frame-pointer is needed or not.  We have to adjust for the register
     stack pointer being located below the saved frame pointer.
     Similarly, we store the return address on the stack too, for
     exception handling, and always if we save the register stack pointer.  */
  return
    (-8
     + (MMIX_CFUN_HAS_LANDING_PAD
	? -16 : (MMIX_CFUN_NEEDS_SAVED_EH_RETURN_ADDRESS ? -8 : 0)));
}

/* RETURN_ADDR_RTX.  */

rtx
mmix_return_addr_rtx (int count, rtx frame ATTRIBUTE_UNUSED)
{
  return count == 0
    ? (MMIX_CFUN_NEEDS_SAVED_EH_RETURN_ADDRESS
       /* FIXME: Set frame_alias_set on the following.  (Why?)
	  See mmix_initial_elimination_offset for the reason we can't use
	  get_hard_reg_initial_val for both.  Always using a stack slot
	  and not a register would be suboptimal.  */
       ? validize_mem (gen_rtx_MEM (Pmode, plus_constant (frame_pointer_rtx, -16)))
       : get_hard_reg_initial_val (Pmode, MMIX_INCOMING_RETURN_ADDRESS_REGNUM))
    : NULL_RTX;
}

/* SETUP_FRAME_ADDRESSES.  */

void
mmix_setup_frame_addresses (void)
{
  /* Nothing needed at the moment.  */
}

/* The difference between the (imaginary) frame pointer and the stack
   pointer.  Used to eliminate the frame pointer.  */

int
mmix_initial_elimination_offset (int fromreg, int toreg)
{
  int regno;
  int fp_sp_offset
    = (get_frame_size () + crtl->outgoing_args_size + 7) & ~7;

  /* There is no actual offset between these two virtual values, but for
     the frame-pointer, we have the old one in the stack position below
     it, so the offset for the frame-pointer to the stack-pointer is one
     octabyte larger.  */
  if (fromreg == MMIX_ARG_POINTER_REGNUM
      && toreg == MMIX_FRAME_POINTER_REGNUM)
    return 0;

  /* The difference is the size of local variables plus the size of
     outgoing function arguments that would normally be passed as
     registers but must be passed on stack because we're out of
     function-argument registers.  Only global saved registers are
     counted; the others go on the register stack.

     The frame-pointer is counted too if it is what is eliminated, as we
     need to balance the offset for it from STARTING_FRAME_OFFSET.

     Also add in the slot for the register stack pointer we save if we
     have a landing pad.

     Unfortunately, we can't access $0..$14, from unwinder code easily, so
     store the return address in a frame slot too.  FIXME: Only for
     non-leaf functions.  FIXME: Always with a landing pad, because it's
     hard to know whether we need the other at the time we know we need
     the offset for one (and have to state it).  It's a kludge until we
     can express the register stack in the EH frame info.

     We have to do alignment here; get_frame_size will not return a
     multiple of STACK_BOUNDARY.  FIXME: Add note in manual.  */

  for (regno = MMIX_FIRST_GLOBAL_REGNUM;
       regno <= 255;
       regno++)
    if ((df_regs_ever_live_p (regno) && ! call_used_regs[regno])
	|| IS_MMIX_EH_RETURN_DATA_REG (regno))
      fp_sp_offset += 8;

  return fp_sp_offset
    + (MMIX_CFUN_HAS_LANDING_PAD
       ? 16 : (MMIX_CFUN_NEEDS_SAVED_EH_RETURN_ADDRESS ? 8 : 0))
    + (fromreg == MMIX_ARG_POINTER_REGNUM ? 0 : 8);
}

static void
mmix_function_arg_advance (cumulative_args_t argsp_v, enum machine_mode mode,
			   const_tree type, bool named ATTRIBUTE_UNUSED)
{
  CUMULATIVE_ARGS *argsp = get_cumulative_args (argsp_v);
  int arg_size = MMIX_FUNCTION_ARG_SIZE (mode, type);

  argsp->regs = ((targetm.calls.must_pass_in_stack (mode, type)
		  || (arg_size > 8
		      && !TARGET_LIBFUNC
		      && !argsp->lib))
		 ? (MMIX_MAX_ARGS_IN_REGS) + 1
		 : argsp->regs + (7 + arg_size) / 8);
}

/* Helper function for mmix_function_arg and mmix_function_incoming_arg.  */

static rtx
mmix_function_arg_1 (const cumulative_args_t argsp_v,
		     enum machine_mode mode,
		     const_tree type,
		     bool named ATTRIBUTE_UNUSED,
		     bool incoming)
{
  CUMULATIVE_ARGS *argsp = get_cumulative_args (argsp_v);

  /* Last-argument marker.  */
  if (type == void_type_node)
    return (argsp->regs < MMIX_MAX_ARGS_IN_REGS)
      ? gen_rtx_REG (mode,
		     (incoming
		      ? MMIX_FIRST_INCOMING_ARG_REGNUM
		      : MMIX_FIRST_ARG_REGNUM) + argsp->regs)
      : NULL_RTX;

  return (argsp->regs < MMIX_MAX_ARGS_IN_REGS
	  && !targetm.calls.must_pass_in_stack (mode, type)
	  && (GET_MODE_BITSIZE (mode) <= 64
	      || argsp->lib
	      || TARGET_LIBFUNC))
    ? gen_rtx_REG (mode,
		   (incoming
		    ? MMIX_FIRST_INCOMING_ARG_REGNUM
		    : MMIX_FIRST_ARG_REGNUM)
		   + argsp->regs)
    : NULL_RTX;
}

/* Return an rtx for a function argument to go in a register, and 0 for
   one that must go on stack.  */

static rtx
mmix_function_arg (cumulative_args_t argsp,
		   enum machine_mode mode,
		   const_tree type,
		   bool named)
{
  return mmix_function_arg_1 (argsp, mode, type, named, false);
}

static rtx
mmix_function_incoming_arg (cumulative_args_t argsp,
			    enum machine_mode mode,
			    const_tree type,
			    bool named)
{
  return mmix_function_arg_1 (argsp, mode, type, named, true);
}

/* Returns nonzero for everything that goes by reference, 0 for
   everything that goes by value.  */

static bool
mmix_pass_by_reference (cumulative_args_t argsp_v, enum machine_mode mode,
			const_tree type, bool named ATTRIBUTE_UNUSED)
{
  CUMULATIVE_ARGS *argsp = get_cumulative_args (argsp_v);

  /* FIXME: Check: I'm not sure the must_pass_in_stack check is
     necessary.  */
  if (targetm.calls.must_pass_in_stack (mode, type))
    return true;

  if (MMIX_FUNCTION_ARG_SIZE (mode, type) > 8
      && !TARGET_LIBFUNC
      && (!argsp || !argsp->lib))
    return true;

  return false;
}

/* Return nonzero if regno is a register number where a parameter is
   passed, and 0 otherwise.  */

int
mmix_function_arg_regno_p (int regno, int incoming)
{
  int first_arg_regnum
    = incoming ? MMIX_FIRST_INCOMING_ARG_REGNUM : MMIX_FIRST_ARG_REGNUM;

  return regno >= first_arg_regnum
    && regno < first_arg_regnum + MMIX_MAX_ARGS_IN_REGS;
}

/* Implements TARGET_FUNCTION_VALUE.  */

static rtx
mmix_function_value (const_tree valtype,
		     const_tree func ATTRIBUTE_UNUSED,
		     bool outgoing)
{
  enum machine_mode mode = TYPE_MODE (valtype);
  enum machine_mode cmode;
  int first_val_regnum = MMIX_OUTGOING_RETURN_VALUE_REGNUM;
  rtx vec[MMIX_MAX_REGS_FOR_VALUE];
  int i;
  int nregs;

  if (!outgoing)
    return gen_rtx_REG (mode, MMIX_RETURN_VALUE_REGNUM);
  
  /* Return values that fit in a register need no special handling.
     There's no register hole when parameters are passed in global
     registers.  */
  if (TARGET_ABI_GNU
      || GET_MODE_BITSIZE (mode) <= BITS_PER_WORD)
    return
      gen_rtx_REG (mode, MMIX_OUTGOING_RETURN_VALUE_REGNUM);

  if (COMPLEX_MODE_P (mode))
    /* A complex type, made up of components.  */
    cmode = TYPE_MODE (TREE_TYPE (valtype));
  else
    {
      /* Of the other larger-than-register modes, we only support
	 scalar mode TImode.  (At least, that's the only one that's
	 been rudimentally tested.)  Make sure we're alerted for
	 unexpected cases.  */
      if (mode != TImode)
	sorry ("support for mode %qs", GET_MODE_NAME (mode));

      /* In any case, we will fill registers to the natural size.  */
      cmode = DImode;
    }

  nregs = ((GET_MODE_BITSIZE (mode) + BITS_PER_WORD - 1) / BITS_PER_WORD);

  /* We need to take care of the effect of the register hole on return
     values of large sizes; the last register will appear as the first
     register, with the rest shifted.  (For complex modes, this is just
     swapped registers.)  */

  if (nregs > MMIX_MAX_REGS_FOR_VALUE)
    internal_error ("too large function value type, needs %d registers,\
 have only %d registers for this", nregs, MMIX_MAX_REGS_FOR_VALUE);

  /* FIXME: Maybe we should handle structure values like this too
     (adjusted for BLKmode), perhaps for both ABI:s.  */
  for (i = 0; i < nregs - 1; i++)
    vec[i]
      = gen_rtx_EXPR_LIST (VOIDmode,
			   gen_rtx_REG (cmode, first_val_regnum + i),
			   GEN_INT ((i + 1) * BITS_PER_UNIT));

  vec[nregs - 1]
    = gen_rtx_EXPR_LIST (VOIDmode,
			 gen_rtx_REG (cmode, first_val_regnum + nregs - 1),
			 const0_rtx);

  return gen_rtx_PARALLEL (VOIDmode, gen_rtvec_v (nregs, vec));
}

/* Implements TARGET_LIBCALL_VALUE.  */

static rtx
mmix_libcall_value (enum machine_mode mode,
		    const_rtx fun ATTRIBUTE_UNUSED)
{
  return gen_rtx_REG (mode, MMIX_RETURN_VALUE_REGNUM);
}

/* Implements TARGET_FUNCTION_VALUE_REGNO_P.  */

static bool
mmix_function_value_regno_p (const unsigned int regno)
{
  return regno == MMIX_RETURN_VALUE_REGNUM;
}

/* EH_RETURN_DATA_REGNO. */

int
mmix_eh_return_data_regno (int n)
{
  if (n >= 0 && n < 4)
    return MMIX_EH_RETURN_DATA_REGNO_START + n;

  return INVALID_REGNUM;
}

/* EH_RETURN_STACKADJ_RTX. */

rtx
mmix_eh_return_stackadj_rtx (void)
{
  return gen_rtx_REG (Pmode, MMIX_EH_RETURN_STACKADJ_REGNUM);
}

/* EH_RETURN_HANDLER_RTX.  */

rtx
mmix_eh_return_handler_rtx (void)
{
  return gen_rtx_REG (Pmode, MMIX_INCOMING_RETURN_ADDRESS_REGNUM);
}

/* ASM_PREFERRED_EH_DATA_FORMAT. */

int
mmix_asm_preferred_eh_data_format (int code ATTRIBUTE_UNUSED,
				   int global ATTRIBUTE_UNUSED)
{
  /* This is the default (was at 2001-07-20).  Revisit when needed.  */
  return DW_EH_PE_absptr;
}

/* Make a note that we've seen the beginning of the prologue.  This
   matters to whether we'll translate register numbers as calculated by
   mmix_reorg.  */

static void
mmix_target_asm_function_prologue (FILE *stream ATTRIBUTE_UNUSED,
				   HOST_WIDE_INT framesize ATTRIBUTE_UNUSED)
{
  cfun->machine->in_prologue = 1;
}

/* Make a note that we've seen the end of the prologue.  */

static void
mmix_target_asm_function_end_prologue (FILE *stream ATTRIBUTE_UNUSED)
{
  cfun->machine->in_prologue = 0;
}

/* Implement TARGET_MACHINE_DEPENDENT_REORG.  No actual rearrangements
   done here; just virtually by calculating the highest saved stack
   register number used to modify the register numbers at output time.  */

static void
mmix_reorg (void)
{
  int regno;

  /* We put the number of the highest saved register-file register in a
     location convenient for the call-patterns to output.  Note that we
     don't tell dwarf2 about these registers, since it can't restore them
     anyway.  */
  for (regno = MMIX_LAST_STACK_REGISTER_REGNUM;
       regno >= 0;
       regno--)
    if ((df_regs_ever_live_p (regno) && !call_used_regs[regno])
	|| (regno == MMIX_FRAME_POINTER_REGNUM && frame_pointer_needed))
      break;

  /* Regardless of whether they're saved (they might be just read), we
     mustn't include registers that carry parameters.  We could scan the
     insns to see whether they're actually used (and indeed do other less
     trivial register usage analysis and transformations), but it seems
     wasteful to optimize for unused parameter registers.  As of
     2002-04-30, df_regs_ever_live_p (n) seems to be set for only-reads too, but
     that might change.  */
  if (!TARGET_ABI_GNU && regno < crtl->args.info.regs - 1)
    {
      regno = crtl->args.info.regs - 1;

      /* We don't want to let this cause us to go over the limit and make
	 incoming parameter registers be misnumbered and treating the last
	 parameter register and incoming return value register call-saved.
	 Stop things at the unmodified scheme.  */
      if (regno > MMIX_RETURN_VALUE_REGNUM - 1)
	regno = MMIX_RETURN_VALUE_REGNUM - 1;
    }

  cfun->machine->highest_saved_stack_register = regno;
}

/* TARGET_ASM_FUNCTION_EPILOGUE.  */

static void
mmix_target_asm_function_epilogue (FILE *stream,
				   HOST_WIDE_INT locals_size ATTRIBUTE_UNUSED)
{
  /* Emit an \n for readability of the generated assembly.  */
  fputc ('\n', stream);
}

/* TARGET_ASM_OUTPUT_MI_THUNK.  */

static void
mmix_asm_output_mi_thunk (FILE *stream,
			  tree fndecl ATTRIBUTE_UNUSED,
			  HOST_WIDE_INT delta,
			  HOST_WIDE_INT vcall_offset ATTRIBUTE_UNUSED,
			  tree func)
{
  /* If you define TARGET_STRUCT_VALUE_RTX that returns 0 (i.e. pass
     location of structure to return as invisible first argument), you
     need to tweak this code too.  */
  const char *regname = reg_names[MMIX_FIRST_INCOMING_ARG_REGNUM];

  if (delta >= 0 && delta < 65536)
    fprintf (stream, "\tINCL %s,%d\n", regname, (int)delta);
  else if (delta < 0 && delta >= -255)
    fprintf (stream, "\tSUBU %s,%s,%d\n", regname, regname, (int)-delta);
  else
    {
      mmix_output_register_setting (stream, 255, delta, 1);
      fprintf (stream, "\tADDU %s,%s,$255\n", regname, regname);
    }

  fprintf (stream, "\tJMP ");
  assemble_name (stream, XSTR (XEXP (DECL_RTL (func), 0), 0));
  fprintf (stream, "\n");
}

/* FUNCTION_PROFILER.  */

void
mmix_function_profiler (FILE *stream ATTRIBUTE_UNUSED,
			int labelno ATTRIBUTE_UNUSED)
{
  sorry ("function_profiler support for MMIX");
}

/* Worker function for TARGET_SETUP_INCOMING_VARARGS.  For the moment,
   let's stick to pushing argument registers on the stack.  Later, we
   can parse all arguments in registers, to improve performance.  */

static void
mmix_setup_incoming_varargs (cumulative_args_t args_so_farp_v,
			     enum machine_mode mode,
			     tree vartype,
			     int *pretend_sizep,
			     int second_time ATTRIBUTE_UNUSED)
{
  CUMULATIVE_ARGS *args_so_farp = get_cumulative_args (args_so_farp_v);

  /* The last named variable has been handled, but
     args_so_farp has not been advanced for it.  */
  if (args_so_farp->regs + 1 < MMIX_MAX_ARGS_IN_REGS)
    *pretend_sizep = (MMIX_MAX_ARGS_IN_REGS - (args_so_farp->regs + 1)) * 8;

  /* We assume that one argument takes up one register here.  That should
     be true until we start messing with multi-reg parameters.  */
  if ((7 + (MMIX_FUNCTION_ARG_SIZE (mode, vartype))) / 8 != 1)
    internal_error ("MMIX Internal: Last named vararg would not fit in a register");
}

/* TARGET_ASM_TRAMPOLINE_TEMPLATE.  */

static void
mmix_asm_trampoline_template (FILE *stream)
{
  /* Read a value into the static-chain register and jump somewhere.  The
     static chain is stored at offset 16, and the function address is
     stored at offset 24.  */

  fprintf (stream, "\tGETA $255,1F\n\t");
  fprintf (stream, "LDOU %s,$255,0\n\t", reg_names[MMIX_STATIC_CHAIN_REGNUM]);
  fprintf (stream, "LDOU $255,$255,8\n\t");
  fprintf (stream, "GO $255,$255,0\n");
  fprintf (stream, "1H\tOCTA 0\n\t");
  fprintf (stream, "OCTA 0\n");
}

/* TARGET_TRAMPOLINE_INIT.  */
/* Set the static chain and function pointer field in the trampoline.
   We also SYNCID here to be sure (doesn't matter in the simulator, but
   some day it will).  */

static void
mmix_trampoline_init (rtx m_tramp, tree fndecl, rtx static_chain)
{
  rtx fnaddr = XEXP (DECL_RTL (fndecl), 0);
  rtx mem;

  emit_block_move (m_tramp, assemble_trampoline_template (),
		   GEN_INT (2*UNITS_PER_WORD), BLOCK_OP_NORMAL);

  mem = adjust_address (m_tramp, DImode, 2*UNITS_PER_WORD);
  emit_move_insn (mem, static_chain);
  mem = adjust_address (m_tramp, DImode, 3*UNITS_PER_WORD);
  emit_move_insn (mem, fnaddr);

  mem = adjust_address (m_tramp, DImode, 0);
  emit_insn (gen_sync_icache (mem, GEN_INT (TRAMPOLINE_SIZE - 1)));
}

/* We must exclude constant addresses that have an increment that is not a
   multiple of four bytes because of restrictions of the GETA
   instruction, unless TARGET_BASE_ADDRESSES.  */

int
mmix_constant_address_p (rtx x)
{
  RTX_CODE code = GET_CODE (x);
  int addend = 0;
  /* When using "base addresses", anything constant goes.  */
  int constant_ok = TARGET_BASE_ADDRESSES != 0;

  switch (code)
    {
    case LABEL_REF:
    case SYMBOL_REF:
      return 1;

    case HIGH:
      /* FIXME: Don't know how to dissect these.  Avoid them for now,
	 except we know they're constants.  */
      return constant_ok;

    case CONST_INT:
      addend = INTVAL (x);
      break;

    case CONST_DOUBLE:
      if (GET_MODE (x) != VOIDmode)
	/* Strange that we got here.  FIXME: Check if we do.  */
	return constant_ok;
      addend = CONST_DOUBLE_LOW (x);
      break;

    case CONST:
      /* Note that expressions with arithmetic on forward references don't
	 work in mmixal.  People using gcc assembly code with mmixal might
	 need to move arrays and such to before the point of use.  */
      if (GET_CODE (XEXP (x, 0)) == PLUS)
	{
	  rtx x0 = XEXP (XEXP (x, 0), 0);
	  rtx x1 = XEXP (XEXP (x, 0), 1);

	  if ((GET_CODE (x0) == SYMBOL_REF
	       || GET_CODE (x0) == LABEL_REF)
	      && (GET_CODE (x1) == CONST_INT
		  || (GET_CODE (x1) == CONST_DOUBLE
		      && GET_MODE (x1) == VOIDmode)))
	    addend = mmix_intval (x1);
	  else
	    return constant_ok;
	}
      else
	return constant_ok;
      break;

    default:
      return 0;
    }

  return constant_ok || (addend & 3) == 0;
}

/* Return 1 if the address is OK, otherwise 0.  */

bool
mmix_legitimate_address_p (enum machine_mode mode ATTRIBUTE_UNUSED,
			   rtx x,
			   bool strict_checking)
{
#define MMIX_REG_OK(X)							\
  ((strict_checking							\
    && (REGNO (X) <= MMIX_LAST_GENERAL_REGISTER				\
	|| (reg_renumber[REGNO (X)] > 0					\
	    && reg_renumber[REGNO (X)] <= MMIX_LAST_GENERAL_REGISTER)))	\
   || (!strict_checking							\
       && (REGNO (X) <= MMIX_LAST_GENERAL_REGISTER			\
	   || REGNO (X) >= FIRST_PSEUDO_REGISTER			\
	   || REGNO (X) == ARG_POINTER_REGNUM)))

  /* We only accept:
     (mem reg)
     (mem (plus reg reg))
     (mem (plus reg 0..255)).
     unless TARGET_BASE_ADDRESSES, in which case we accept all
     (mem constant_address) too.  */


    /* (mem reg) */
  if (REG_P (x) && MMIX_REG_OK (x))
    return 1;

  if (GET_CODE(x) == PLUS)
    {
      rtx x1 = XEXP (x, 0);
      rtx x2 = XEXP (x, 1);

      /* Try swapping the order.  FIXME: Do we need this?  */
      if (! REG_P (x1))
	{
	  rtx tem = x1;
	  x1 = x2;
	  x2 = tem;
	}

      /* (mem (plus (reg?) (?))) */
      if (!REG_P (x1) || !MMIX_REG_OK (x1))
	return TARGET_BASE_ADDRESSES && mmix_constant_address_p (x);

      /* (mem (plus (reg) (reg?))) */
      if (REG_P (x2) && MMIX_REG_OK (x2))
	return 1;

      /* (mem (plus (reg) (0..255?))) */
      if (GET_CODE (x2) == CONST_INT
	  && CONST_OK_FOR_LETTER_P (INTVAL (x2), 'I'))
	return 1;

      return 0;
    }

  return TARGET_BASE_ADDRESSES && mmix_constant_address_p (x);
}

/* Implement TARGET_LEGITIMATE_CONSTANT_P.  */

static bool
mmix_legitimate_constant_p (enum machine_mode mode ATTRIBUTE_UNUSED, rtx x)
{
  RTX_CODE code = GET_CODE (x);

  /* We must allow any number due to the way the cse passes works; if we
     do not allow any number here, general_operand will fail, and insns
     will fatally fail recognition instead of "softly".  */
  if (code == CONST_INT || code == CONST_DOUBLE)
    return 1;

  return CONSTANT_ADDRESS_P (x);
}

/* SELECT_CC_MODE.  */

enum machine_mode
mmix_select_cc_mode (RTX_CODE op, rtx x, rtx y ATTRIBUTE_UNUSED)
{
  /* We use CCmode, CC_UNSmode, CC_FPmode, CC_FPEQmode and CC_FUNmode to
     output different compare insns.  Note that we do not check the
     validity of the comparison here.  */

  if (GET_MODE_CLASS (GET_MODE (x)) == MODE_FLOAT)
    {
      if (op == ORDERED || op == UNORDERED || op == UNGE
	  || op == UNGT || op == UNLE || op == UNLT)
	return CC_FUNmode;

      if (op == EQ || op == NE)
	return CC_FPEQmode;

      return CC_FPmode;
    }

  if (op == GTU || op == LTU || op == GEU || op == LEU)
    return CC_UNSmode;

  return CCmode;
}

/* REVERSIBLE_CC_MODE.  */

int
mmix_reversible_cc_mode (enum machine_mode mode)
{
  /* That is, all integer and the EQ, NE, ORDERED and UNORDERED float
     compares.  */
  return mode != CC_FPmode;
}

/* TARGET_RTX_COSTS.  */

static bool
mmix_rtx_costs (rtx x ATTRIBUTE_UNUSED,
		int code ATTRIBUTE_UNUSED,
		int outer_code ATTRIBUTE_UNUSED,
		int opno ATTRIBUTE_UNUSED,
		int *total ATTRIBUTE_UNUSED,
		bool speed ATTRIBUTE_UNUSED)
{
  /* For the time being, this is just a stub and we'll accept the
     generic calculations, until we can do measurements, at least.
     Say we did not modify any calculated costs.  */
  return false;
}

/* TARGET_REGISTER_MOVE_COST.

   The special registers can only move to and from general regs, and we
   need to check that their constraints match, so say 3 for them.  */

static int
mmix_register_move_cost (enum machine_mode mode ATTRIBUTE_UNUSED,
			 reg_class_t from,
			 reg_class_t to)
{
  return (from == GENERAL_REGS && from == to) ? 2 : 3;
}

/* Note that we don't have a TEXT_SECTION_ASM_OP, because it has to be a
   compile-time constant; it's used in an asm in crtstuff.c, compiled for
   the target.  */

/* DATA_SECTION_ASM_OP.  */

const char *
mmix_data_section_asm_op (void)
{
  return "\t.data ! mmixal:= 8H LOC 9B";
}

static void
mmix_encode_section_info (tree decl, rtx rtl, int first)
{
  /* Test for an external declaration, and do nothing if it is one.  */
  if ((TREE_CODE (decl) == VAR_DECL
       && (DECL_EXTERNAL (decl) || TREE_PUBLIC (decl)))
      || (TREE_CODE (decl) == FUNCTION_DECL && TREE_PUBLIC (decl)))
    ;
  else if (first && DECL_P (decl))
    {
      /* For non-visible declarations, add a "@" prefix, which we skip
	 when the label is output.  If the label does not have this
	 prefix, a ":" is output if -mtoplevel-symbols.

	 Note that this does not work for data that is declared extern and
	 later defined as static.  If there's code in between, that code
	 will refer to the extern declaration, and vice versa.  This just
	 means that when -mtoplevel-symbols is in use, we can just handle
	 well-behaved ISO-compliant code.  */

      const char *str = XSTR (XEXP (rtl, 0), 0);
      int len = strlen (str);
      char *newstr = XALLOCAVEC (char, len + 2);
      newstr[0] = '@';
      strcpy (newstr + 1, str);
      XSTR (XEXP (rtl, 0), 0) = ggc_alloc_string (newstr, len + 1);
    }

  /* Set SYMBOL_REF_FLAG for things that we want to access with GETA.  We
     may need different options to reach for different things with GETA.
     For now, functions and things we know or have been told are constant.  */
  if (TREE_CODE (decl) == FUNCTION_DECL
      || TREE_CONSTANT (decl)
      || (TREE_CODE (decl) == VAR_DECL
	  && TREE_READONLY (decl)
	  && !TREE_SIDE_EFFECTS (decl)
	  && (!DECL_INITIAL (decl)
	      || TREE_CONSTANT (DECL_INITIAL (decl)))))
    SYMBOL_REF_FLAG (XEXP (rtl, 0)) = 1;
}

static const char *
mmix_strip_name_encoding (const char *name)
{
  for (; (*name == '@' || *name == '*'); name++)
    ;

  return name;
}

/* TARGET_ASM_FILE_START.
   We just emit a little comment for the time being.  */

static void
mmix_file_start (void)
{
  default_file_start ();

  fputs ("! mmixal:= 8H LOC Data_Section\n", asm_out_file);

  /* Make sure each file starts with the text section.  */
  switch_to_section (text_section);
}

/* TARGET_ASM_FILE_END.  */

static void
mmix_file_end (void)
{
  /* Make sure each file ends with the data section.  */
  switch_to_section (data_section);
}

/* TARGET_ASM_OUTPUT_SOURCE_FILENAME.  */

static void
mmix_asm_output_source_filename (FILE *stream, const char *name)
{
  fprintf (stream, "# 1 ");
  OUTPUT_QUOTED_STRING (stream, name);
  fprintf (stream, "\n");
}

/* OUTPUT_QUOTED_STRING.  */

void
mmix_output_quoted_string (FILE *stream, const char *string, int length)
{
  const char * string_end = string + length;
  static const char *const unwanted_chars = "\"[]\\";

  /* Output "any character except newline and double quote character".  We
     play it safe and avoid all control characters too.  We also do not
     want [] as characters, should input be passed through m4 with [] as
     quotes.  Further, we avoid "\", because the GAS port handles it as a
     quoting character.  */
  while (string < string_end)
    {
      if (*string
	  && (unsigned char) *string < 128
	  && !ISCNTRL (*string)
	  && strchr (unwanted_chars, *string) == NULL)
	{
	  fputc ('"', stream);
	  while (*string
		 && (unsigned char) *string < 128
		 && !ISCNTRL (*string)
		 && strchr (unwanted_chars, *string) == NULL
		 && string < string_end)
	    {
	      fputc (*string, stream);
	      string++;
	    }
	  fputc ('"', stream);
	  if (string < string_end)
	    fprintf (stream, ",");
	}
      if (string < string_end)
	{
	  fprintf (stream, "#%x", *string & 255);
	  string++;
	  if (string < string_end)
	    fprintf (stream, ",");
	}
    }
}

/* Target hook for assembling integer objects.  Use mmix_print_operand
   for WYDE and TETRA.  Use mmix_output_octa to output 8-byte
   CONST_DOUBLEs.  */

static bool
mmix_assemble_integer (rtx x, unsigned int size, int aligned_p)
{
  if (aligned_p)
    switch (size)
      {
	/* We handle a limited number of types of operands in here.  But
	   that's ok, because we can punt to generic functions.  We then
	   pretend that aligned data isn't needed, so the usual .<pseudo>
	   syntax is used (which works for aligned data too).  We actually
	   *must* do that, since we say we don't have simple aligned
	   pseudos, causing this function to be called.  We just try and
	   keep as much compatibility as possible with mmixal syntax for
	   normal cases (i.e. without GNU extensions and C only).  */
      case 1:
	if (GET_CODE (x) != CONST_INT)
	  {
	    aligned_p = 0;
	    break;
	  }
	fputs ("\tBYTE\t", asm_out_file);
	mmix_print_operand (asm_out_file, x, 'B');
	fputc ('\n', asm_out_file);
	return true;

      case 2:
	if (GET_CODE (x) != CONST_INT)
	  {
	    aligned_p = 0;
	    break;
	  }
	fputs ("\tWYDE\t", asm_out_file);
	mmix_print_operand (asm_out_file, x, 'W');
	fputc ('\n', asm_out_file);
	return true;

      case 4:
	if (GET_CODE (x) != CONST_INT)
	  {
	    aligned_p = 0;
	    break;
	  }
	fputs ("\tTETRA\t", asm_out_file);
	mmix_print_operand (asm_out_file, x, 'L');
	fputc ('\n', asm_out_file);
	return true;

      case 8:
	/* We don't get here anymore for CONST_DOUBLE, because DImode
	   isn't expressed as CONST_DOUBLE, and DFmode is handled
	   elsewhere.  */
	gcc_assert (GET_CODE (x) != CONST_DOUBLE);
	assemble_integer_with_op ("\tOCTA\t", x);
	return true;
      }
  return default_assemble_integer (x, size, aligned_p);
}

/* ASM_OUTPUT_ASCII.  */

void
mmix_asm_output_ascii (FILE *stream, const char *string, int length)
{
  while (length > 0)
    {
      int chunk_size = length > 60 ? 60 : length;
      fprintf (stream, "\tBYTE ");
      mmix_output_quoted_string (stream, string, chunk_size);
      string += chunk_size;
      length -= chunk_size;
      fprintf (stream, "\n");
    }
}

/* ASM_OUTPUT_ALIGNED_COMMON.  */

void
mmix_asm_output_aligned_common (FILE *stream,
				const char *name,
				int size,
				int align)
{
  /* This is mostly the elfos.h one.  There doesn't seem to be a way to
     express this in a mmixal-compatible way.  */
  fprintf (stream, "\t.comm\t");
  assemble_name (stream, name);
  fprintf (stream, ",%u,%u ! mmixal-incompatible COMMON\n",
	   size, align / BITS_PER_UNIT);
}

/* ASM_OUTPUT_ALIGNED_LOCAL.  */

void
mmix_asm_output_aligned_local (FILE *stream,
			       const char *name,
			       int size,
			       int align)
{
  switch_to_section (data_section);

  ASM_OUTPUT_ALIGN (stream, exact_log2 (align/BITS_PER_UNIT));
  assemble_name (stream, name);
  fprintf (stream, "\tLOC @+%d\n", size);
}

/* ASM_OUTPUT_LABEL.  */

void
mmix_asm_output_label (FILE *stream, const char *name)
{
  assemble_name (stream, name);
  fprintf (stream, "\tIS @\n");
}

/* ASM_OUTPUT_INTERNAL_LABEL.  */

void
mmix_asm_output_internal_label (FILE *stream, const char *name)
{
  assemble_name_raw (stream, name);
  fprintf (stream, "\tIS @\n");
}

/* ASM_DECLARE_REGISTER_GLOBAL.  */

void
mmix_asm_declare_register_global (FILE *stream ATTRIBUTE_UNUSED,
				  tree decl ATTRIBUTE_UNUSED,
				  int regno ATTRIBUTE_UNUSED,
				  const char *name ATTRIBUTE_UNUSED)
{
  /* Nothing to do here, but there *will* be, therefore the framework is
     here.  */
}

/* ASM_WEAKEN_LABEL.  */

void
mmix_asm_weaken_label (FILE *stream ATTRIBUTE_UNUSED,
		       const char *name ATTRIBUTE_UNUSED)
{
  fprintf (stream, "\t.weak ");
  assemble_name (stream, name);
  fprintf (stream, " ! mmixal-incompatible\n");
}

/* MAKE_DECL_ONE_ONLY.  */

void
mmix_make_decl_one_only (tree decl)
{
  DECL_WEAK (decl) = 1;
}

/* ASM_OUTPUT_LABELREF.
   Strip GCC's '*' and our own '@'.  No order is assumed.  */

void
mmix_asm_output_labelref (FILE *stream, const char *name)
{
  int is_extern = 1;

  for (; (*name == '@' || *name == '*'); name++)
    if (*name == '@')
      is_extern = 0;

  asm_fprintf (stream, "%s%U%s",
	       is_extern && TARGET_TOPLEVEL_SYMBOLS ? ":" : "",
	       name);
}

/* ASM_OUTPUT_DEF.  */

void
mmix_asm_output_def (FILE *stream, const char *name, const char *value)
{
  assemble_name (stream, name);
  fprintf (stream, "\tIS ");
  assemble_name (stream, value);
  fputc ('\n', stream);
}

/* TARGET_PRINT_OPERAND.  */

static void
mmix_print_operand (FILE *stream, rtx x, int code)
{
  /* When we add support for different codes later, we can, when needed,
     drop through to the main handler with a modified operand.  */
  rtx modified_x = x;
  int regno = x != NULL_RTX && REG_P (x) ? REGNO (x) : 0;

  switch (code)
    {
      /* Unrelated codes are in alphabetic order.  */

    case '+':
      /* For conditional branches, output "P" for a probable branch.  */
      if (TARGET_BRANCH_PREDICT)
	{
	  x = find_reg_note (current_output_insn, REG_BR_PROB, 0);
	  if (x && INTVAL (XEXP (x, 0)) > REG_BR_PROB_BASE / 2)
	    putc ('P', stream);
	}
      return;

    case '.':
      /* For the %d in POP %d,0.  */
      fprintf (stream, "%d", MMIX_POP_ARGUMENT ());
      return;

    case 'B':
      if (GET_CODE (x) != CONST_INT)
	fatal_insn ("MMIX Internal: Expected a CONST_INT, not this", x);
      fprintf (stream, "%d", (int) (INTVAL (x) & 0xff));
      return;

    case 'H':
      /* Highpart.  Must be general register, and not the last one, as
	 that one cannot be part of a consecutive register pair.  */
      if (regno > MMIX_LAST_GENERAL_REGISTER - 1)
	internal_error ("MMIX Internal: Bad register: %d", regno);

      /* This is big-endian, so the high-part is the first one.  */
      fprintf (stream, "%s", reg_names[MMIX_OUTPUT_REGNO (regno)]);
      return;

    case 'L':
      /* Lowpart.  Must be CONST_INT or general register, and not the last
	 one, as that one cannot be part of a consecutive register pair.  */
      if (GET_CODE (x) == CONST_INT)
	{
	  fprintf (stream, "#%lx",
		   (unsigned long) (INTVAL (x)
				    & ((unsigned int) 0x7fffffff * 2 + 1)));
	  return;
	}

      if (GET_CODE (x) == SYMBOL_REF)
	{
	  output_addr_const (stream, x);
	  return;
	}

      if (regno > MMIX_LAST_GENERAL_REGISTER - 1)
	internal_error ("MMIX Internal: Bad register: %d", regno);

      /* This is big-endian, so the low-part is + 1.  */
      fprintf (stream, "%s", reg_names[MMIX_OUTPUT_REGNO (regno) + 1]);
      return;

      /* Can't use 'a' because that's a generic modifier for address
	 output.  */
    case 'A':
      mmix_output_shiftvalue_op_from_str (stream, "ANDN",
					  ~(unsigned HOST_WIDEST_INT)
					  mmix_intval (x));
      return;

    case 'i':
      mmix_output_shiftvalue_op_from_str (stream, "INC",
					  (unsigned HOST_WIDEST_INT)
					  mmix_intval (x));
      return;

    case 'o':
      mmix_output_shiftvalue_op_from_str (stream, "OR",
					  (unsigned HOST_WIDEST_INT)
					  mmix_intval (x));
      return;

    case 's':
      mmix_output_shiftvalue_op_from_str (stream, "SET",
					  (unsigned HOST_WIDEST_INT)
					  mmix_intval (x));
      return;

    case 'd':
    case 'D':
      mmix_output_condition (stream, x, (code == 'D'));
      return;

    case 'e':
      /* Output an extra "e" to make fcmpe, fune.  */
      if (TARGET_FCMP_EPSILON)
	fprintf (stream, "e");
      return;

    case 'm':
      /* Output the number minus 1.  */
      if (GET_CODE (x) != CONST_INT)
	{
	  fatal_insn ("MMIX Internal: Bad value for 'm', not a CONST_INT",
		      x);
	}
      fprintf (stream, HOST_WIDEST_INT_PRINT_DEC,
	       (HOST_WIDEST_INT) (mmix_intval (x) - 1));
      return;

    case 'p':
      /* Store the number of registers we want to save.  This was setup
	 by the prologue.  The actual operand contains the number of
	 registers to pass, but we don't use it currently.  Anyway, we
	 need to output the number of saved registers here.  */
      fprintf (stream, "%d",
	       cfun->machine->highest_saved_stack_register + 1);
      return;

    case 'r':
      /* Store the register to output a constant to.  */
      if (! REG_P (x))
	fatal_insn ("MMIX Internal: Expected a register, not this", x);
      mmix_output_destination_register = MMIX_OUTPUT_REGNO (regno);
      return;

    case 'I':
      /* Output the constant.  Note that we use this for floats as well.  */
      if (GET_CODE (x) != CONST_INT
	  && (GET_CODE (x) != CONST_DOUBLE
	      || (GET_MODE (x) != VOIDmode && GET_MODE (x) != DFmode
		  && GET_MODE (x) != SFmode)))
	fatal_insn ("MMIX Internal: Expected a constant, not this", x);
      mmix_output_register_setting (stream,
				    mmix_output_destination_register,
				    mmix_intval (x), 0);
      return;

    case 'U':
      /* An U for unsigned, if TARGET_ZERO_EXTEND.  Ignore the operand.  */
      if (TARGET_ZERO_EXTEND)
	putc ('U', stream);
      return;

    case 'v':
      mmix_output_shifted_value (stream, (HOST_WIDEST_INT) mmix_intval (x));
      return;

    case 'V':
      mmix_output_shifted_value (stream, (HOST_WIDEST_INT) ~mmix_intval (x));
      return;

    case 'W':
      if (GET_CODE (x) != CONST_INT)
	fatal_insn ("MMIX Internal: Expected a CONST_INT, not this", x);
      fprintf (stream, "#%x", (int) (INTVAL (x) & 0xffff));
      return;

    case 0:
      /* Nothing to do.  */
      break;

    default:
      /* Presumably there's a missing case above if we get here.  */
      internal_error ("MMIX Internal: Missing %qc case in mmix_print_operand", code);
    }

  switch (GET_CODE (modified_x))
    {
    case REG:
      regno = REGNO (modified_x);
      if (regno >= FIRST_PSEUDO_REGISTER)
	internal_error ("MMIX Internal: Bad register: %d", regno);
      fprintf (stream, "%s", reg_names[MMIX_OUTPUT_REGNO (regno)]);
      return;

    case MEM:
      output_address (XEXP (modified_x, 0));
      return;

    case CONST_INT:
      /* For -2147483648, mmixal complains that the constant does not fit
	 in 4 bytes, so let's output it as hex.  Take care to handle hosts
	 where HOST_WIDE_INT is longer than an int.

	 Print small constants +-255 using decimal.  */

      if (INTVAL (modified_x) > -256 && INTVAL (modified_x) < 256)
	fprintf (stream, "%d", (int) (INTVAL (modified_x)));
      else
	fprintf (stream, "#%x",
		 (int) (INTVAL (modified_x)) & (unsigned int) ~0);
      return;

    case CONST_DOUBLE:
      /* Do somewhat as CONST_INT.  */
      mmix_output_octa (stream, mmix_intval (modified_x), 0);
      return;

    case CONST:
      output_addr_const (stream, modified_x);
      return;

    default:
      /* No need to test for all strange things.  Let output_addr_const do
	 it for us.  */
      if (CONSTANT_P (modified_x)
	  /* Strangely enough, this is not included in CONSTANT_P.
	     FIXME: Ask/check about sanity here.  */
	  || GET_CODE (modified_x) == CODE_LABEL)
	{
	  output_addr_const (stream, modified_x);
	  return;
	}

      /* We need the original here.  */
      fatal_insn ("MMIX Internal: Cannot decode this operand", x);
    }
}

/* TARGET_PRINT_OPERAND_PUNCT_VALID_P.  */

static bool
mmix_print_operand_punct_valid_p (unsigned char code)
{
  /* A '+' is used for branch prediction, similar to other ports.  */
  return code == '+'
    /* A '.' is used for the %d in the POP %d,0 return insn.  */
    || code == '.';
}

/* TARGET_PRINT_OPERAND_ADDRESS.  */

static void
mmix_print_operand_address (FILE *stream, rtx x)
{
  if (REG_P (x))
    {
      /* I find the generated assembly code harder to read without
	 the ",0".  */
      fprintf (stream, "%s,0", reg_names[MMIX_OUTPUT_REGNO (REGNO (x))]);
      return;
    }
  else if (GET_CODE (x) == PLUS)
    {
      rtx x1 = XEXP (x, 0);
      rtx x2 = XEXP (x, 1);

      if (REG_P (x1))
	{
	  fprintf (stream, "%s,", reg_names[MMIX_OUTPUT_REGNO (REGNO (x1))]);

	  if (REG_P (x2))
	    {
	      fprintf (stream, "%s",
		       reg_names[MMIX_OUTPUT_REGNO (REGNO (x2))]);
	      return;
	    }
	  else if (GET_CODE (x2) == CONST_INT
		   && CONST_OK_FOR_LETTER_P (INTVAL (x2), 'I'))
	    {
	      output_addr_const (stream, x2);
	      return;
	    }
	}
    }

  if (TARGET_BASE_ADDRESSES && mmix_legitimate_constant_p (Pmode, x))
    {
      output_addr_const (stream, x);
      return;
    }

  fatal_insn ("MMIX Internal: This is not a recognized address", x);
}

/* ASM_OUTPUT_REG_PUSH.  */

void
mmix_asm_output_reg_push (FILE *stream, int regno)
{
  fprintf (stream, "\tSUBU %s,%s,8\n\tSTOU %s,%s,0\n",
	   reg_names[MMIX_STACK_POINTER_REGNUM],
	   reg_names[MMIX_STACK_POINTER_REGNUM],
	   reg_names[MMIX_OUTPUT_REGNO (regno)],
	   reg_names[MMIX_STACK_POINTER_REGNUM]);
}

/* ASM_OUTPUT_REG_POP.  */

void
mmix_asm_output_reg_pop (FILE *stream, int regno)
{
  fprintf (stream, "\tLDOU %s,%s,0\n\tINCL %s,8\n",
	   reg_names[MMIX_OUTPUT_REGNO (regno)],
	   reg_names[MMIX_STACK_POINTER_REGNUM],
	   reg_names[MMIX_STACK_POINTER_REGNUM]);
}

/* ASM_OUTPUT_ADDR_DIFF_ELT.  */

void
mmix_asm_output_addr_diff_elt (FILE *stream,
			       rtx body ATTRIBUTE_UNUSED,
			       int value,
			       int rel)
{
  fprintf (stream, "\tTETRA L%d-L%d\n", value, rel);
}

/* ASM_OUTPUT_ADDR_VEC_ELT.  */

void
mmix_asm_output_addr_vec_elt (FILE *stream, int value)
{
  fprintf (stream, "\tOCTA L:%d\n", value);
}

/* ASM_OUTPUT_SKIP.  */

void
mmix_asm_output_skip (FILE *stream, int nbytes)
{
  fprintf (stream, "\tLOC @+%d\n", nbytes);
}

/* ASM_OUTPUT_ALIGN.  */

void
mmix_asm_output_align (FILE *stream, int power)
{
  /* We need to record the needed alignment of this section in the object,
     so we have to output an alignment directive.  Use a .p2align (not
     .align) so people will never have to wonder about whether the
     argument is in number of bytes or the log2 thereof.  We do it in
     addition to the LOC directive, so nothing needs tweaking when
     copy-pasting assembly into mmixal.  */
 fprintf (stream, "\t.p2align %d\n", power);
 fprintf (stream, "\tLOC @+(%d-@)&%d\n", 1 << power, (1 << power) - 1);
}

/* DBX_REGISTER_NUMBER.  */

unsigned
mmix_dbx_register_number (unsigned regno)
{
  /* Adjust the register number to the one it will be output as, dammit.
     It'd be nice if we could check the assumption that we're filling a
     gap, but every register between the last saved register and parameter
     registers might be a valid parameter register.  */
  regno = MMIX_OUTPUT_REGNO (regno);

  /* We need to renumber registers to get the number of the return address
     register in the range 0..255.  It is also space-saving if registers
     mentioned in the call-frame information (which uses this function by
     defaulting DWARF_FRAME_REGNUM to DBX_REGISTER_NUMBER) are numbered
     0 .. 63.  So map 224 .. 256+15 -> 0 .. 47 and 0 .. 223 -> 48..223+48.  */
  return regno >= 224 ? (regno - 224) : (regno + 48);
}

/* End of target macro support functions.

   Now the MMIX port's own functions.  First the exported ones.  */

/* Wrapper for get_hard_reg_initial_val since integrate.h isn't included
   from insn-emit.c.  */

rtx
mmix_get_hard_reg_initial_val (enum machine_mode mode, int regno)
{
  return get_hard_reg_initial_val (mode, regno);
}

/* Nonzero when the function epilogue is simple enough that a single
   "POP %d,0" should be used even within the function.  */

int
mmix_use_simple_return (void)
{
  int regno;

  int stack_space_to_allocate
    = (crtl->outgoing_args_size
       + crtl->args.pretend_args_size
       + get_frame_size () + 7) & ~7;

  if (!TARGET_USE_RETURN_INSN || !reload_completed)
    return 0;

  for (regno = 255;
       regno >= MMIX_FIRST_GLOBAL_REGNUM;
       regno--)
    /* Note that we assume that the frame-pointer-register is one of these
       registers, in which case we don't count it here.  */
    if ((((regno != MMIX_FRAME_POINTER_REGNUM || !frame_pointer_needed)
	  && df_regs_ever_live_p (regno) && !call_used_regs[regno]))
	|| IS_MMIX_EH_RETURN_DATA_REG (regno))
      return 0;

  if (frame_pointer_needed)
    stack_space_to_allocate += 8;

  if (MMIX_CFUN_HAS_LANDING_PAD)
    stack_space_to_allocate += 16;
  else if (MMIX_CFUN_NEEDS_SAVED_EH_RETURN_ADDRESS)
    stack_space_to_allocate += 8;

  return stack_space_to_allocate == 0;
}


/* Expands the function prologue into RTX.  */

void
mmix_expand_prologue (void)
{
  HOST_WIDE_INT locals_size = get_frame_size ();
  int regno;
  HOST_WIDE_INT stack_space_to_allocate
    = (crtl->outgoing_args_size
       + crtl->args.pretend_args_size
       + locals_size + 7) & ~7;
  HOST_WIDE_INT offset = -8;

  /* Add room needed to save global non-register-stack registers.  */
  for (regno = 255;
       regno >= MMIX_FIRST_GLOBAL_REGNUM;
       regno--)
    /* Note that we assume that the frame-pointer-register is one of these
       registers, in which case we don't count it here.  */
    if ((((regno != MMIX_FRAME_POINTER_REGNUM || !frame_pointer_needed)
	  && df_regs_ever_live_p (regno) && !call_used_regs[regno]))
	|| IS_MMIX_EH_RETURN_DATA_REG (regno))
      stack_space_to_allocate += 8;

  /* If we do have a frame-pointer, add room for it.  */
  if (frame_pointer_needed)
    stack_space_to_allocate += 8;

  /* If we have a non-local label, we need to be able to unwind to it, so
     store the current register stack pointer.  Also store the return
     address if we do that.  */
  if (MMIX_CFUN_HAS_LANDING_PAD)
    stack_space_to_allocate += 16;
  else if (MMIX_CFUN_NEEDS_SAVED_EH_RETURN_ADDRESS)
    /* If we do have a saved return-address slot, add room for it.  */
    stack_space_to_allocate += 8;

  /* Make sure we don't get an unaligned stack.  */
  if ((stack_space_to_allocate % 8) != 0)
    internal_error ("stack frame not a multiple of 8 bytes: %wd",
		    stack_space_to_allocate);

  if (crtl->args.pretend_args_size)
    {
      int mmix_first_vararg_reg
	= (MMIX_FIRST_INCOMING_ARG_REGNUM
	   + (MMIX_MAX_ARGS_IN_REGS
	      - crtl->args.pretend_args_size / 8));

      for (regno
	     = MMIX_FIRST_INCOMING_ARG_REGNUM + MMIX_MAX_ARGS_IN_REGS - 1;
	   regno >= mmix_first_vararg_reg;
	   regno--)
	{
	  if (offset < 0)
	    {
	      HOST_WIDE_INT stack_chunk
		= stack_space_to_allocate > (256 - 8)
		? (256 - 8) : stack_space_to_allocate;

	      mmix_emit_sp_add (-stack_chunk);
	      offset += stack_chunk;
	      stack_space_to_allocate -= stack_chunk;
	    }

	  /* These registers aren't actually saved (as in "will be
	     restored"), so don't tell DWARF2 they're saved.  */
	  emit_move_insn (gen_rtx_MEM (DImode,
				       plus_constant (stack_pointer_rtx,
						      offset)),
			  gen_rtx_REG (DImode, regno));
	  offset -= 8;
	}
    }

  /* Store the frame-pointer.  */

  if (frame_pointer_needed)
    {
      rtx insn;

      if (offset < 0)
	{
	  /* Get 8 less than otherwise, since we need to reach offset + 8.  */
	  HOST_WIDE_INT stack_chunk
	    = stack_space_to_allocate > (256 - 8 - 8)
	    ? (256 - 8 - 8) : stack_space_to_allocate;

	  mmix_emit_sp_add (-stack_chunk);

	  offset += stack_chunk;
	  stack_space_to_allocate -= stack_chunk;
	}

      insn = emit_move_insn (gen_rtx_MEM (DImode,
					  plus_constant (stack_pointer_rtx,
							 offset)),
			     hard_frame_pointer_rtx);
      RTX_FRAME_RELATED_P (insn) = 1;
      insn = emit_insn (gen_adddi3 (hard_frame_pointer_rtx,
				    stack_pointer_rtx,
				    GEN_INT (offset + 8)));
      RTX_FRAME_RELATED_P (insn) = 1;
      offset -= 8;
    }

  if (MMIX_CFUN_NEEDS_SAVED_EH_RETURN_ADDRESS)
    {
      rtx tmpreg, retreg;
      rtx insn;

      /* Store the return-address, if one is needed on the stack.  We
	 usually store it in a register when needed, but that doesn't work
	 with -fexceptions.  */

      if (offset < 0)
	{
	  /* Get 8 less than otherwise, since we need to reach offset + 8.  */
	  HOST_WIDE_INT stack_chunk
	    = stack_space_to_allocate > (256 - 8 - 8)
	    ? (256 - 8 - 8) : stack_space_to_allocate;

	  mmix_emit_sp_add (-stack_chunk);

	  offset += stack_chunk;
	  stack_space_to_allocate -= stack_chunk;
	}

      tmpreg = gen_rtx_REG (DImode, 255);
      retreg = gen_rtx_REG (DImode, MMIX_rJ_REGNUM);

      /* Dwarf2 code is confused by the use of a temporary register for
	 storing the return address, so we have to express it as a note,
	 which we attach to the actual store insn.  */
      emit_move_insn (tmpreg, retreg);

      insn = emit_move_insn (gen_rtx_MEM (DImode,
					  plus_constant (stack_pointer_rtx,
							 offset)),
			     tmpreg);
      RTX_FRAME_RELATED_P (insn) = 1;
      add_reg_note (insn, REG_FRAME_RELATED_EXPR,
		    gen_rtx_SET (VOIDmode,
				 gen_rtx_MEM (DImode,
					      plus_constant (stack_pointer_rtx,
							     offset)),
				 retreg));

      offset -= 8;
    }
  else if (MMIX_CFUN_HAS_LANDING_PAD)
    offset -= 8;

  if (MMIX_CFUN_HAS_LANDING_PAD)
    {
      /* Store the register defining the numbering of local registers, so
	 we know how long to unwind the register stack.  */

      if (offset < 0)
	{
	  /* Get 8 less than otherwise, since we need to reach offset + 8.  */
	  HOST_WIDE_INT stack_chunk
	    = stack_space_to_allocate > (256 - 8 - 8)
	    ? (256 - 8 - 8) : stack_space_to_allocate;

	  mmix_emit_sp_add (-stack_chunk);

	  offset += stack_chunk;
	  stack_space_to_allocate -= stack_chunk;
	}

      /* We don't tell dwarf2 about this one; we just have it to unwind
	 the register stack at landing pads.  FIXME: It's a kludge because
	 we can't describe the effect of the PUSHJ and PUSHGO insns on the
	 register stack at the moment.  Best thing would be to handle it
	 like stack-pointer offsets.  Better: some hook into dwarf2out.c
	 to produce DW_CFA_expression:s that specify the increment of rO,
	 and unwind it at eh_return (preferred) or at the landing pad.
	 Then saves to $0..$G-1 could be specified through that register.  */

      emit_move_insn (gen_rtx_REG (DImode, 255),
		      gen_rtx_REG (DImode,
				   MMIX_rO_REGNUM));
      emit_move_insn (gen_rtx_MEM (DImode,
				   plus_constant (stack_pointer_rtx, offset)),
		      gen_rtx_REG (DImode, 255));
      offset -= 8;
    }

  /* After the return-address and the frame-pointer, we have the local
     variables.  They're the ones that may have an "unaligned" size.  */
  offset -= (locals_size + 7) & ~7;

  /* Now store all registers that are global, i.e. not saved by the
     register file machinery.

     It is assumed that the frame-pointer is one of these registers, so it
     is explicitly excluded in the count.  */

  for (regno = 255;
       regno >= MMIX_FIRST_GLOBAL_REGNUM;
       regno--)
    if (((regno != MMIX_FRAME_POINTER_REGNUM || !frame_pointer_needed)
	 && df_regs_ever_live_p (regno) && ! call_used_regs[regno])
	|| IS_MMIX_EH_RETURN_DATA_REG (regno))
      {
	rtx insn;

	if (offset < 0)
	  {
	    HOST_WIDE_INT stack_chunk
	      = (stack_space_to_allocate > (256 - offset - 8)
		 ? (256 - offset - 8) : stack_space_to_allocate);

	    mmix_emit_sp_add (-stack_chunk);
	    offset += stack_chunk;
	    stack_space_to_allocate -= stack_chunk;
	  }

	insn = emit_move_insn (gen_rtx_MEM (DImode,
					    plus_constant (stack_pointer_rtx,
							   offset)),
			       gen_rtx_REG (DImode, regno));
	RTX_FRAME_RELATED_P (insn) = 1;
	offset -= 8;
      }

  /* Finally, allocate room for outgoing args and local vars if room
     wasn't allocated above.  */
  if (stack_space_to_allocate)
    mmix_emit_sp_add (-stack_space_to_allocate);
}

/* Expands the function epilogue into RTX.  */

void
mmix_expand_epilogue (void)
{
  HOST_WIDE_INT locals_size = get_frame_size ();
  int regno;
  HOST_WIDE_INT stack_space_to_deallocate
    = (crtl->outgoing_args_size
       + crtl->args.pretend_args_size
       + locals_size + 7) & ~7;

  /* The first address to access is beyond the outgoing_args area.  */
  HOST_WIDE_INT offset = crtl->outgoing_args_size;

  /* Add the space for global non-register-stack registers.
     It is assumed that the frame-pointer register can be one of these
     registers, in which case it is excluded from the count when needed.  */
  for (regno = 255;
       regno >= MMIX_FIRST_GLOBAL_REGNUM;
       regno--)
    if (((regno != MMIX_FRAME_POINTER_REGNUM || !frame_pointer_needed)
	 && df_regs_ever_live_p (regno) && !call_used_regs[regno])
	|| IS_MMIX_EH_RETURN_DATA_REG (regno))
      stack_space_to_deallocate += 8;

  /* Add in the space for register stack-pointer.  If so, always add room
     for the saved PC.  */
  if (MMIX_CFUN_HAS_LANDING_PAD)
    stack_space_to_deallocate += 16;
  else if (MMIX_CFUN_NEEDS_SAVED_EH_RETURN_ADDRESS)
    /* If we have a saved return-address slot, add it in.  */
    stack_space_to_deallocate += 8;

  /* Add in the frame-pointer.  */
  if (frame_pointer_needed)
    stack_space_to_deallocate += 8;

  /* Make sure we don't get an unaligned stack.  */
  if ((stack_space_to_deallocate % 8) != 0)
    internal_error ("stack frame not a multiple of octabyte: %wd",
		    stack_space_to_deallocate);

  /* We will add back small offsets to the stack pointer as we go.
     First, we restore all registers that are global, i.e. not saved by
     the register file machinery.  */

  for (regno = MMIX_FIRST_GLOBAL_REGNUM;
       regno <= 255;
       regno++)
    if (((regno != MMIX_FRAME_POINTER_REGNUM || !frame_pointer_needed)
	 && df_regs_ever_live_p (regno) && !call_used_regs[regno])
	|| IS_MMIX_EH_RETURN_DATA_REG (regno))
      {
	if (offset > 255)
	  {
	    mmix_emit_sp_add (offset);
	    stack_space_to_deallocate -= offset;
	    offset = 0;
	  }

	emit_move_insn (gen_rtx_REG (DImode, regno),
			gen_rtx_MEM (DImode,
				     plus_constant (stack_pointer_rtx,
						    offset)));
	offset += 8;
      }

  /* Here is where the local variables were.  As in the prologue, they
     might be of an unaligned size.  */
  offset += (locals_size + 7) & ~7;

  /* The saved register stack pointer is just below the frame-pointer
     register.  We don't need to restore it "manually"; the POP
     instruction does that.  */
  if (MMIX_CFUN_HAS_LANDING_PAD)
    offset += 16;
  else if (MMIX_CFUN_NEEDS_SAVED_EH_RETURN_ADDRESS)
    /* The return-address slot is just below the frame-pointer register.
       We don't need to restore it because we don't really use it.  */
    offset += 8;

  /* Get back the old frame-pointer-value.  */
  if (frame_pointer_needed)
    {
      if (offset > 255)
	{
	  mmix_emit_sp_add (offset);

	  stack_space_to_deallocate -= offset;
	  offset = 0;
	}

      emit_move_insn (hard_frame_pointer_rtx,
		      gen_rtx_MEM (DImode,
				   plus_constant (stack_pointer_rtx,
						  offset)));
      offset += 8;
    }

  /* We do not need to restore pretended incoming args, just add back
     offset to sp.  */
  if (stack_space_to_deallocate != 0)
    mmix_emit_sp_add (stack_space_to_deallocate);

  if (crtl->calls_eh_return)
    /* Adjust the (normal) stack-pointer to that of the receiver.
       FIXME: It would be nice if we could also adjust the register stack
       here, but we need to express it through DWARF 2 too.  */
    emit_insn (gen_adddi3 (stack_pointer_rtx, stack_pointer_rtx,
			   gen_rtx_REG (DImode,
					MMIX_EH_RETURN_STACKADJ_REGNUM)));
}

/* Output an optimal sequence for setting a register to a specific
   constant.  Used in an alternative for const_ints in movdi, and when
   using large stack-frame offsets.

   Use do_begin_end to say if a line-starting TAB and newline before the
   first insn and after the last insn is wanted.  */

void
mmix_output_register_setting (FILE *stream,
			      int regno,
			      HOST_WIDEST_INT value,
			      int do_begin_end)
{
  if (do_begin_end)
    fprintf (stream, "\t");

  if (mmix_shiftable_wyde_value ((unsigned HOST_WIDEST_INT) value))
    {
      /* First, the one-insn cases.  */
      mmix_output_shiftvalue_op_from_str (stream, "SET",
					  (unsigned HOST_WIDEST_INT)
					  value);
      fprintf (stream, " %s,", reg_names[regno]);
      mmix_output_shifted_value (stream, (unsigned HOST_WIDEST_INT) value);
    }
  else if (mmix_shiftable_wyde_value (-(unsigned HOST_WIDEST_INT) value))
    {
      /* We do this to get a bit more legible assembly code.  The next
	 alternative is mostly redundant with this.  */

      mmix_output_shiftvalue_op_from_str (stream, "SET",
					  -(unsigned HOST_WIDEST_INT)
					  value);
      fprintf (stream, " %s,", reg_names[regno]);
      mmix_output_shifted_value (stream, -(unsigned HOST_WIDEST_INT) value);
      fprintf (stream, "\n\tNEGU %s,0,%s", reg_names[regno],
	       reg_names[regno]);
    }
  else if (mmix_shiftable_wyde_value (~(unsigned HOST_WIDEST_INT) value))
    {
      /* Slightly more expensive, the two-insn cases.  */

      /* FIXME: We could of course also test if 0..255-N or ~(N | 1..255)
	 is shiftable, or any other one-insn transformation of the value.
	 FIXME: Check first if the value is "shiftable" by two loading
	 with two insns, since it makes more readable assembly code (if
	 anyone else cares).  */

      mmix_output_shiftvalue_op_from_str (stream, "SET",
					  ~(unsigned HOST_WIDEST_INT)
					  value);
      fprintf (stream, " %s,", reg_names[regno]);
      mmix_output_shifted_value (stream, ~(unsigned HOST_WIDEST_INT) value);
      fprintf (stream, "\n\tNOR %s,%s,0", reg_names[regno],
	       reg_names[regno]);
    }
  else
    {
      /* The generic case.  2..4 insns.  */
      static const char *const higher_parts[] = {"L", "ML", "MH", "H"};
      const char *op = "SET";
      const char *line_begin = "";
      int insns = 0;
      int i;
      HOST_WIDEST_INT tmpvalue = value;

      /* Compute the number of insns needed to output this constant.  */
      for (i = 0; i < 4 && tmpvalue != 0; i++)
	{
	  if (tmpvalue & 65535)
	    insns++;
	  tmpvalue >>= 16;
	}
      if (TARGET_BASE_ADDRESSES && insns == 3)
	{
	  /* The number three is based on a static observation on
	     ghostscript-6.52.  Two and four are excluded because there
	     are too many such constants, and each unique constant (maybe
	     offset by 1..255) were used few times compared to other uses,
	     e.g. addresses.

	     We use base-plus-offset addressing to force it into a global
	     register; we just use a "LDA reg,VALUE", which will cause the
	     assembler and linker to DTRT (for constants as well as
	     addresses).  */
	  fprintf (stream, "LDA %s,", reg_names[regno]);
	  mmix_output_octa (stream, value, 0);
	}
      else
	{
	  /* Output pertinent parts of the 4-wyde sequence.
	     Still more to do if we want this to be optimal, but hey...
	     Note that the zero case has been handled above.  */
	  for (i = 0; i < 4 && value != 0; i++)
	    {
	      if (value & 65535)
		{
		  fprintf (stream, "%s%s%s %s,#%x", line_begin, op,
			   higher_parts[i], reg_names[regno],
			   (int) (value & 65535));
		  /* The first one sets the rest of the bits to 0, the next
		     ones add set bits.  */
		  op = "INC";
		  line_begin = "\n\t";
		}

	      value >>= 16;
	    }
	}
    }

  if (do_begin_end)
    fprintf (stream, "\n");
}

/* Return 1 if value is 0..65535*2**(16*N) for N=0..3.
   else return 0.  */

int
mmix_shiftable_wyde_value (unsigned HOST_WIDEST_INT value)
{
  /* Shift by 16 bits per group, stop when we've found two groups with
     nonzero bits.  */
  int i;
  int has_candidate = 0;

  for (i = 0; i < 4; i++)
    {
      if (value & 65535)
	{
	  if (has_candidate)
	    return 0;
	  else
	    has_candidate = 1;
	}

      value >>= 16;
    }

  return 1;
}

/* X and Y are two things to compare using CODE.  Return the rtx for
   the cc-reg in the proper mode.  */

rtx
mmix_gen_compare_reg (RTX_CODE code, rtx x, rtx y)
{
  enum machine_mode ccmode = SELECT_CC_MODE (code, x, y);
  return gen_reg_rtx (ccmode);
}

/* Local (static) helper functions.  */

static void
mmix_emit_sp_add (HOST_WIDE_INT offset)
{
  rtx insn;

  if (offset < 0)
    {
      /* Negative stack-pointer adjustments are allocations and appear in
	 the prologue only.  We mark them as frame-related so unwind and
	 debug info is properly emitted for them.  */
      if (offset > -255)
	insn = emit_insn (gen_adddi3 (stack_pointer_rtx,
				      stack_pointer_rtx,
				      GEN_INT (offset)));
      else
	{
	  rtx tmpr = gen_rtx_REG (DImode, 255);
	  RTX_FRAME_RELATED_P (emit_move_insn (tmpr, GEN_INT (offset))) = 1;
	  insn = emit_insn (gen_adddi3 (stack_pointer_rtx,
					stack_pointer_rtx, tmpr));
	}
      RTX_FRAME_RELATED_P (insn) = 1;
    }
  else
    {
      /* Positive adjustments are in the epilogue only.  Don't mark them
	 as "frame-related" for unwind info.  */
      if (CONST_OK_FOR_LETTER_P (offset, 'L'))
	emit_insn (gen_adddi3 (stack_pointer_rtx,
			       stack_pointer_rtx,
			       GEN_INT (offset)));
      else
	{
	  rtx tmpr = gen_rtx_REG (DImode, 255);
	  emit_move_insn (tmpr, GEN_INT (offset));
	  insn = emit_insn (gen_adddi3 (stack_pointer_rtx,
					stack_pointer_rtx, tmpr));
	}
    }
}

/* Print operator suitable for doing something with a shiftable
   wyde.  The type of operator is passed as an asm output modifier.  */

static void
mmix_output_shiftvalue_op_from_str (FILE *stream,
				    const char *mainop,
				    HOST_WIDEST_INT value)
{
  static const char *const op_part[] = {"L", "ML", "MH", "H"};
  int i;

  if (! mmix_shiftable_wyde_value (value))
    {
      char s[sizeof ("0xffffffffffffffff")];
      sprintf (s, HOST_WIDEST_INT_PRINT_HEX, value);
      internal_error ("MMIX Internal: %s is not a shiftable int", s);
    }

  for (i = 0; i < 4; i++)
    {
      /* We know we're through when we find one-bits in the low
	 16 bits.  */
      if (value & 0xffff)
	{
	  fprintf (stream, "%s%s", mainop, op_part[i]);
	  return;
	}
      value >>= 16;
    }

  /* No bits set?  Then it must have been zero.  */
  fprintf (stream, "%sL", mainop);
}

/* Print a 64-bit value, optionally prefixed by assembly pseudo.  */

static void
mmix_output_octa (FILE *stream, HOST_WIDEST_INT value, int do_begin_end)
{
  /* Snipped from final.c:output_addr_const.  We need to avoid the
     presumed universal "0x" prefix.  We can do it by replacing "0x" with
     "#0" here; we must avoid a space in the operands and no, the zero
     won't cause the number to be assumed in octal format.  */
  char hex_format[sizeof (HOST_WIDEST_INT_PRINT_HEX)];

  if (do_begin_end)
    fprintf (stream, "\tOCTA ");

  strcpy (hex_format, HOST_WIDEST_INT_PRINT_HEX);
  hex_format[0] = '#';
  hex_format[1] = '0';

  /* Provide a few alternative output formats depending on the number, to
     improve legibility of assembler output.  */
  if ((value < (HOST_WIDEST_INT) 0 && value > (HOST_WIDEST_INT) -10000)
      || (value >= (HOST_WIDEST_INT) 0 && value <= (HOST_WIDEST_INT) 16384))
    fprintf (stream, "%d", (int) value);
  else if (value > (HOST_WIDEST_INT) 0
	   && value < ((HOST_WIDEST_INT) 1 << 31) * 2)
    fprintf (stream, "#%x", (unsigned int) value);
  else
    fprintf (stream, hex_format, value);

  if (do_begin_end)
    fprintf (stream, "\n");
}

/* Print the presumed shiftable wyde argument shifted into place (to
   be output with an operand).  */

static void
mmix_output_shifted_value (FILE *stream, HOST_WIDEST_INT value)
{
  int i;

  if (! mmix_shiftable_wyde_value (value))
    {
      char s[16+2+1];
      sprintf (s, HOST_WIDEST_INT_PRINT_HEX, value);
      internal_error ("MMIX Internal: %s is not a shiftable int", s);
    }

  for (i = 0; i < 4; i++)
    {
      /* We know we're through when we find one-bits in the low 16 bits.  */
      if (value & 0xffff)
	{
	  fprintf (stream, "#%x", (int) (value & 0xffff));
	  return;
	}

    value >>= 16;
  }

  /* No bits set?  Then it must have been zero.  */
  fprintf (stream, "0");
}

/* Output an MMIX condition name corresponding to an operator
   and operands:
   (comparison_operator [(comparison_operator ...) (const_int 0)])
   which means we have to look at *two* operators.

   The argument "reversed" refers to reversal of the condition (not the
   same as swapping the arguments).  */

static void
mmix_output_condition (FILE *stream, const_rtx x, int reversed)
{
  struct cc_conv
  {
    RTX_CODE cc;

    /* The normal output cc-code.  */
    const char *const normal;

    /* The reversed cc-code, or NULL if invalid.  */
    const char *const reversed;
  };

  struct cc_type_conv
  {
    enum machine_mode cc_mode;

    /* Terminated with {UNKNOWN, NULL, NULL} */
    const struct cc_conv *const convs;
  };

#undef CCEND
#define CCEND {UNKNOWN, NULL, NULL}

  static const struct cc_conv cc_fun_convs[]
    = {{ORDERED, "Z", "P"},
       {UNORDERED, "P", "Z"},
       CCEND};
  static const struct cc_conv cc_fp_convs[]
    = {{GT, "P", NULL},
       {LT, "N", NULL},
       CCEND};
  static const struct cc_conv cc_fpeq_convs[]
    = {{NE, "Z", "P"},
       {EQ, "P", "Z"},
       CCEND};
  static const struct cc_conv cc_uns_convs[]
    = {{GEU, "NN", "N"},
       {GTU, "P", "NP"},
       {LEU, "NP", "P"},
       {LTU, "N", "NN"},
       CCEND};
  static const struct cc_conv cc_signed_convs[]
    = {{NE, "NZ", "Z"},
       {EQ, "Z", "NZ"},
       {GE, "NN", "N"},
       {GT, "P", "NP"},
       {LE, "NP", "P"},
       {LT, "N", "NN"},
       CCEND};
  static const struct cc_conv cc_di_convs[]
    = {{NE, "NZ", "Z"},
       {EQ, "Z", "NZ"},
       {GE, "NN", "N"},
       {GT, "P", "NP"},
       {LE, "NP", "P"},
       {LT, "N", "NN"},
       {GTU, "NZ", "Z"},
       {LEU, "Z", "NZ"},
       CCEND};
#undef CCEND

  static const struct cc_type_conv cc_convs[]
    = {{CC_FUNmode, cc_fun_convs},
       {CC_FPmode, cc_fp_convs},
       {CC_FPEQmode, cc_fpeq_convs},
       {CC_UNSmode, cc_uns_convs},
       {CCmode, cc_signed_convs},
       {DImode, cc_di_convs}};

  size_t i;
  int j;

  enum machine_mode mode = GET_MODE (XEXP (x, 0));
  RTX_CODE cc = GET_CODE (x);

  for (i = 0; i < ARRAY_SIZE (cc_convs); i++)
    {
      if (mode == cc_convs[i].cc_mode)
	{
	  for (j = 0; cc_convs[i].convs[j].cc != UNKNOWN; j++)
	    if (cc == cc_convs[i].convs[j].cc)
	      {
		const char *mmix_cc
		  = (reversed ? cc_convs[i].convs[j].reversed
		     : cc_convs[i].convs[j].normal);

		if (mmix_cc == NULL)
		  fatal_insn ("MMIX Internal: Trying to output invalidly\
 reversed condition:", x);

		fprintf (stream, "%s", mmix_cc);
		return;
	      }

	  fatal_insn ("MMIX Internal: What's the CC of this?", x);
	}
    }

  fatal_insn ("MMIX Internal: What is the CC of this?", x);
}

/* Return the bit-value for a const_int or const_double.  */

static HOST_WIDEST_INT
mmix_intval (const_rtx x)
{
  unsigned HOST_WIDEST_INT retval;

  if (GET_CODE (x) == CONST_INT)
    return INTVAL (x);

  /* We make a little song and dance because converting to long long in
     gcc-2.7.2 is broken.  I still want people to be able to use it for
     cross-compilation to MMIX.  */
  if (GET_CODE (x) == CONST_DOUBLE && GET_MODE (x) == VOIDmode)
    {
      if (sizeof (HOST_WIDE_INT) < sizeof (HOST_WIDEST_INT))
	{
	  retval = (unsigned) CONST_DOUBLE_LOW (x) / 2;
	  retval *= 2;
	  retval |= CONST_DOUBLE_LOW (x) & 1;

	  retval |=
	    (unsigned HOST_WIDEST_INT) CONST_DOUBLE_HIGH (x)
	      << (HOST_BITS_PER_LONG)/2 << (HOST_BITS_PER_LONG)/2;
	}
      else
	retval = CONST_DOUBLE_HIGH (x);

      return retval;
    }

  if (GET_CODE (x) == CONST_DOUBLE)
    {
      REAL_VALUE_TYPE value;

      /* FIXME:  This macro is not in the manual but should be.  */
      REAL_VALUE_FROM_CONST_DOUBLE (value, x);

      if (GET_MODE (x) == DFmode)
	{
	  long bits[2];

	  REAL_VALUE_TO_TARGET_DOUBLE (value, bits);

	  /* The double cast is necessary to avoid getting the long
	     sign-extended to unsigned long long(!) when they're of
	     different size (usually 32-bit hosts).  */
	  return
	    ((unsigned HOST_WIDEST_INT) (unsigned long) bits[0]
	     << (unsigned HOST_WIDEST_INT) 32U)
	    | (unsigned HOST_WIDEST_INT) (unsigned long) bits[1];
	}
      else if (GET_MODE (x) == SFmode)
	{
	  long bits;
	  REAL_VALUE_TO_TARGET_SINGLE (value, bits);

	  return (unsigned long) bits;
	}
    }

  fatal_insn ("MMIX Internal: This is not a constant:", x);
}

/* Worker function for TARGET_PROMOTE_FUNCTION_MODE.  */

enum machine_mode
mmix_promote_function_mode (const_tree type ATTRIBUTE_UNUSED,
                            enum machine_mode mode,
                            int *punsignedp ATTRIBUTE_UNUSED,
                            const_tree fntype ATTRIBUTE_UNUSED,
                            int for_return)
{
  /* Apparently not doing TRT if int < register-size.  FIXME: Perhaps
     FUNCTION_VALUE and LIBCALL_VALUE needs tweaking as some ports say.  */
  if (for_return == 1)
    return mode;

  /* Promotion of modes currently generates slow code, extending before
     operation, so we do it only for arguments.  */
  if (GET_MODE_CLASS (mode) == MODE_INT
      && GET_MODE_SIZE (mode) < 8)
    return DImode;
  else
    return mode;
}
/* Worker function for TARGET_STRUCT_VALUE_RTX.  */

static rtx
mmix_struct_value_rtx (tree fntype ATTRIBUTE_UNUSED,
		       int incoming ATTRIBUTE_UNUSED)
{
  return gen_rtx_REG (Pmode, MMIX_STRUCT_VALUE_REGNUM);
}

/* Worker function for TARGET_FRAME_POINTER_REQUIRED.

   FIXME: Is this requirement built-in?  Anyway, we should try to get rid
   of it; we can deduce the value.  */

bool
mmix_frame_pointer_required (void)
{
  return (cfun->has_nonlocal_label);
}

/*
 * Local variables:
 * eval: (c-set-style "gnu")
 * indent-tabs-mode: t
 * End:
 */<|MERGE_RESOLUTION|>--- conflicted
+++ resolved
@@ -1,10 +1,6 @@
 /* Definitions of target machine for GNU compiler, for MMIX.
-<<<<<<< HEAD
-   Copyright (C) 2000, 2001, 2002, 2003, 2004, 2005, 2006, 2007, 2008, 2009
-=======
    Copyright (C) 2000, 2001, 2002, 2003, 2004, 2005, 2006, 2007, 2008, 2009,
    2010, 2011
->>>>>>> 3082eeb7
    Free Software Foundation, Inc.
    Contributed by Hans-Peter Nilsson (hp@bitrange.com)
 
@@ -133,14 +129,10 @@
 static void mmix_target_asm_function_prologue (FILE *, HOST_WIDE_INT);
 static void mmix_target_asm_function_end_prologue (FILE *);
 static void mmix_target_asm_function_epilogue (FILE *, HOST_WIDE_INT);
-<<<<<<< HEAD
-static bool mmix_legitimate_address_p (enum machine_mode, rtx, bool);
-=======
 static reg_class_t mmix_preferred_reload_class (rtx, reg_class_t);
 static reg_class_t mmix_preferred_output_reload_class (rtx, reg_class_t);
 static bool mmix_legitimate_address_p (enum machine_mode, rtx, bool);
 static bool mmix_legitimate_constant_p (enum machine_mode, rtx);
->>>>>>> 3082eeb7
 static void mmix_reorg (void);
 static void mmix_asm_output_mi_thunk
   (FILE *, tree, HOST_WIDE_INT, HOST_WIDE_INT, tree);
@@ -155,9 +147,6 @@
 static enum machine_mode mmix_promote_function_mode (const_tree,
 						     enum machine_mode,
 	                                             int *, const_tree, int);
-<<<<<<< HEAD
-static bool mmix_pass_by_reference (CUMULATIVE_ARGS *,
-=======
 static void mmix_function_arg_advance (cumulative_args_t, enum machine_mode,
 				       const_tree, bool);
 static rtx mmix_function_arg_1 (const cumulative_args_t, enum machine_mode,
@@ -170,18 +159,14 @@
 static rtx mmix_libcall_value (enum machine_mode, const_rtx);
 static bool mmix_function_value_regno_p (const unsigned int);
 static bool mmix_pass_by_reference (cumulative_args_t,
->>>>>>> 3082eeb7
 				    enum machine_mode, const_tree, bool);
 static bool mmix_frame_pointer_required (void);
 static void mmix_asm_trampoline_template (FILE *);
 static void mmix_trampoline_init (rtx, tree, rtx);
-<<<<<<< HEAD
-=======
 static void mmix_print_operand (FILE *, rtx, int);
 static void mmix_print_operand_address (FILE *, rtx);
 static bool mmix_print_operand_punct_valid_p (unsigned char);
 static void mmix_conditional_register_usage (void);
->>>>>>> 3082eeb7
 
 /* Target structure macros.  Listed by node.  See `Using and Porting GCC'
    for a general description.  */
@@ -250,9 +235,6 @@
 #undef TARGET_PROMOTE_FUNCTION_MODE
 #define TARGET_PROMOTE_FUNCTION_MODE mmix_promote_function_mode
 
-<<<<<<< HEAD
-
-=======
 #undef TARGET_FUNCTION_VALUE
 #define TARGET_FUNCTION_VALUE mmix_function_value
 #undef TARGET_LIBCALL_VALUE
@@ -266,7 +248,6 @@
 #define TARGET_FUNCTION_INCOMING_ARG mmix_function_incoming_arg
 #undef TARGET_FUNCTION_ARG_ADVANCE
 #define TARGET_FUNCTION_ARG_ADVANCE mmix_function_arg_advance
->>>>>>> 3082eeb7
 #undef TARGET_STRUCT_VALUE_RTX
 #define TARGET_STRUCT_VALUE_RTX mmix_struct_value_rtx
 #undef TARGET_SETUP_INCOMING_VARARGS
@@ -296,17 +277,6 @@
 
 #undef TARGET_OPTION_OVERRIDE
 #define TARGET_OPTION_OVERRIDE mmix_option_override
-
-#undef TARGET_LEGITIMATE_ADDRESS_P
-#define TARGET_LEGITIMATE_ADDRESS_P	mmix_legitimate_address_p
-
-#undef TARGET_FRAME_POINTER_REQUIRED
-#define TARGET_FRAME_POINTER_REQUIRED mmix_frame_pointer_required
-
-#undef TARGET_ASM_TRAMPOLINE_TEMPLATE
-#define TARGET_ASM_TRAMPOLINE_TEMPLATE mmix_asm_trampoline_template
-#undef TARGET_TRAMPOLINE_INIT
-#define TARGET_TRAMPOLINE_INIT mmix_trampoline_init
 
 struct gcc_target targetm = TARGET_INITIALIZER;
 
