# Copyright (C) 1997, 1998, 1999, 2000, 2001, 2003, 2004, 2006,
<<<<<<< HEAD
# 2008 Free Software Foundation, Inc.
=======
# 2008, 2011 Free Software Foundation, Inc.
>>>>>>> 3082eeb7
#
# This file is part of GCC.
#
# GCC is free software; you can redistribute it and/or modify
# it under the terms of the GNU General Public License as published by
# the Free Software Foundation; either version 3, or (at your option)
# any later version.
#
# GCC is distributed in the hope that it will be useful,
# but WITHOUT ANY WARRANTY; without even the implied warranty of
# MERCHANTABILITY or FITNESS FOR A PARTICULAR PURPOSE.  See the
# GNU General Public License for more details.
#
# You should have received a copy of the GNU General Public License
# along with GCC; see the file COPYING3.  If not see
# <http://www.gnu.org/licenses/>.

# Just for these, we omit the frame pointer since it makes such a big
# difference.
TARGET_LIBGCC2_CFLAGS = -fomit-frame-pointer -fPIC

LIB1ASMSRC = arm/lib1funcs.asm
LIB1ASMFUNCS = _udivsi3 _divsi3 _umodsi3 _modsi3 _dvmd_lnx _clzsi2 _clzdi2 \
	_arm_addsubdf3 _arm_addsubsf3

# MULTILIB_OPTIONS = mfloat-abi=hard/mfloat-abi=soft
# MULTILIB_DIRNAMES = hard-float soft-float

# EXTRA_MULTILIB_PARTS = crtbegin.o crtend.o

# LIBGCC = stmp-multilib
# INSTALL_LIBGCC = install-multilib<|MERGE_RESOLUTION|>--- conflicted
+++ resolved
@@ -1,9 +1,5 @@
 # Copyright (C) 1997, 1998, 1999, 2000, 2001, 2003, 2004, 2006,
-<<<<<<< HEAD
-# 2008 Free Software Foundation, Inc.
-=======
 # 2008, 2011 Free Software Foundation, Inc.
->>>>>>> 3082eeb7
 #
 # This file is part of GCC.
 #
