--- conflicted
+++ resolved
@@ -641,11 +641,7 @@
 	subhs	\dividend, \dividend, \divisor, lsr #3
 	orrhs	\result,   \result,   \curbit,  lsr #3
 	cmp	\dividend, #0			@ Early termination?
-<<<<<<< HEAD
-	do_it	hs, t
-=======
 	do_it	ne, t
->>>>>>> b56a5220
 	movnes	\curbit,   \curbit,  lsr #4	@ No, any more bits to do?
 	movne	\divisor,  \divisor, lsr #4
 	bne	1b
