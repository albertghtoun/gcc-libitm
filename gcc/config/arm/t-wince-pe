<<<<<<< HEAD
# Copyright (C) 2003, 2004, 2006, 2008, 2009 Free Software Foundation, Inc.
=======
# Copyright (C) 2003, 2004, 2006, 2008, 2009, 2010
# Free Software Foundation, Inc.
>>>>>>> b56a5220
#
# This file is part of GCC.
#
# GCC is free software; you can redistribute it and/or modify
# it under the terms of the GNU General Public License as published by
# the Free Software Foundation; either version 3, or (at your option)
# any later version.
#
# GCC is distributed in the hope that it will be useful,
# but WITHOUT ANY WARRANTY; without even the implied warranty of
# MERCHANTABILITY or FITNESS FOR A PARTICULAR PURPOSE.  See the
# GNU General Public License for more details.
#
# You should have received a copy of the GNU General Public License
# along with GCC; see the file COPYING3.  If not see
# <http://www.gnu.org/licenses/>.

LIB1ASMFUNCS += _udivsi3 _divsi3 _umodsi3 _modsi3 _dvmd_tls _call_via_rX _interwork_call_via_rX _clzsi2 _clzdi2

# We want fine grained libraries, so use the new code to build the
# floating point emulation libraries.
FPBIT = fp-bit.c
DPBIT = dp-bit.c

fp-bit.c: $(srcdir)/config/fp-bit.c
	echo '#define FLOAT' > fp-bit.c
	echo '#ifndef __ARMEB__' >> fp-bit.c
	echo '#define FLOAT_BIT_ORDER_MISMATCH' >> fp-bit.c
	echo '#endif' >> fp-bit.c
	cat $(srcdir)/config/fp-bit.c >> fp-bit.c

dp-bit.c: $(srcdir)/config/fp-bit.c
	echo '#ifndef __ARMEB__' > dp-bit.c
	echo '#define FLOAT_BIT_ORDER_MISMATCH' >> dp-bit.c
	echo '#define FLOAT_WORD_ORDER_MISMATCH' >> dp-bit.c
	echo '#endif' >> dp-bit.c
	cat $(srcdir)/config/fp-bit.c >> dp-bit.c

pe.o: $(srcdir)/config/arm/pe.c $(CONFIG_H) $(SYSTEM_H) coretypes.h $(TM_H) \
<<<<<<< HEAD
  $(RTL_H) output.h flags.h $(TREE_H) expr.h toplev.h $(TM_P_H)
=======
  $(RTL_H) output.h flags.h $(TREE_H) expr.h $(TM_P_H)
>>>>>>> b56a5220
	$(COMPILER) -c $(ALL_COMPILERFLAGS) $(ALL_CPPFLAGS) $(INCLUDES) \
		$(srcdir)/config/arm/pe.c

MULTILIB_OPTIONS = mhard-float
MULTILIB_DIRNAMES = fpu
# Note - Thumb multilib omitted because Thumb support for
# arm-wince-pe target does not appear to be working in binutils
# yet... 
# MULTILIB_OPTIONS += thumb
# MULTILIB_DIRNAMES += thumb

LIBGCC = stmp-multilib
INSTALL_LIBGCC = install-multilib
TARGET_LIBGCC2_CFLAGS = <|MERGE_RESOLUTION|>--- conflicted
+++ resolved
@@ -1,9 +1,5 @@
-<<<<<<< HEAD
-# Copyright (C) 2003, 2004, 2006, 2008, 2009 Free Software Foundation, Inc.
-=======
 # Copyright (C) 2003, 2004, 2006, 2008, 2009, 2010
 # Free Software Foundation, Inc.
->>>>>>> b56a5220
 #
 # This file is part of GCC.
 #
@@ -43,11 +39,7 @@
 	cat $(srcdir)/config/fp-bit.c >> dp-bit.c
 
 pe.o: $(srcdir)/config/arm/pe.c $(CONFIG_H) $(SYSTEM_H) coretypes.h $(TM_H) \
-<<<<<<< HEAD
-  $(RTL_H) output.h flags.h $(TREE_H) expr.h toplev.h $(TM_P_H)
-=======
   $(RTL_H) output.h flags.h $(TREE_H) expr.h $(TM_P_H)
->>>>>>> b56a5220
 	$(COMPILER) -c $(ALL_COMPILERFLAGS) $(ALL_CPPFLAGS) $(INCLUDES) \
 		$(srcdir)/config/arm/pe.c
 
