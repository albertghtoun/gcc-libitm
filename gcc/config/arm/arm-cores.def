/* ARM CPU Cores
<<<<<<< HEAD
   Copyright (C) 2003, 2005, 2006, 2007, 2008, 2009
=======
   Copyright (C) 2003, 2005, 2006, 2007, 2008, 2009, 2010
>>>>>>> 3082eeb7
   Free Software Foundation, Inc.
   Written by CodeSourcery, LLC

   This file is part of GCC.

   GCC is free software; you can redistribute it and/or modify it
   under the terms of the GNU General Public License as published by
   the Free Software Foundation; either version 3, or (at your option)
   any later version.

   GCC is distributed in the hope that it will be useful, but
   WITHOUT ANY WARRANTY; without even the implied warranty of
   MERCHANTABILITY or FITNESS FOR A PARTICULAR PURPOSE.  See the GNU
   General Public License for more details.

   You should have received a copy of the GNU General Public License
   along with GCC; see the file COPYING3.  If not see
   <http://www.gnu.org/licenses/>.  */

/* Before using #include to read this file, define a macro:

      ARM_CORE(CORE_NAME, CORE_IDENT, ARCH, FLAGS, COSTS)

   The CORE_NAME is the name of the core, represented as a string constant.
   The CORE_IDENT is the name of the core, represented as an identifier.
   ARCH is the architecture revision implemented by the chip.
   FLAGS are the bitwise-or of the traits that apply to that core.
   This need not include flags implied by the architecture.
   COSTS is the name of the rtx_costs routine to use.

   If you update this table, you must update the "tune" attribute in
   arm.md.
   
   Some tools assume no whitespace up to the first "," in each entry.  */

/* V2/V2A Architecture Processors */
ARM_CORE("arm2",   arm2,	2,	FL_CO_PROC | FL_MODE26, slowmul)
ARM_CORE("arm250", arm250,	2,	FL_CO_PROC | FL_MODE26, slowmul)
ARM_CORE("arm3",   arm3,	2,	FL_CO_PROC | FL_MODE26, slowmul)

/* V3 Architecture Processors */
ARM_CORE("arm6",          arm6,		3,	FL_CO_PROC | FL_MODE26, slowmul)
ARM_CORE("arm60",         arm60,	3,	FL_CO_PROC | FL_MODE26, slowmul)
ARM_CORE("arm600",        arm600,	3,	FL_CO_PROC | FL_MODE26 | FL_WBUF, slowmul)
ARM_CORE("arm610",        arm610,	3,	             FL_MODE26 | FL_WBUF, slowmul)
ARM_CORE("arm620",        arm620,	3,	FL_CO_PROC | FL_MODE26 | FL_WBUF, slowmul)
ARM_CORE("arm7",          arm7,		3,	FL_CO_PROC | FL_MODE26, slowmul)
ARM_CORE("arm7d",         arm7d,	3,	FL_CO_PROC | FL_MODE26, slowmul)
ARM_CORE("arm7di",        arm7di,	3,	FL_CO_PROC | FL_MODE26, slowmul)
ARM_CORE("arm70",         arm70,	3,	FL_CO_PROC | FL_MODE26, slowmul)
ARM_CORE("arm700",        arm700,	3,	FL_CO_PROC | FL_MODE26 | FL_WBUF, slowmul)
ARM_CORE("arm700i",       arm700i,	3,	FL_CO_PROC | FL_MODE26 | FL_WBUF, slowmul)
ARM_CORE("arm710",        arm710,	3,	             FL_MODE26 | FL_WBUF, slowmul)
ARM_CORE("arm720",        arm720,	3,	             FL_MODE26 | FL_WBUF, slowmul)
ARM_CORE("arm710c",       arm710c,	3,	             FL_MODE26 | FL_WBUF, slowmul)
ARM_CORE("arm7100",       arm7100,	3,	             FL_MODE26 | FL_WBUF, slowmul)
ARM_CORE("arm7500",       arm7500,	3,	             FL_MODE26 | FL_WBUF, slowmul)
/* Doesn't have an external co-proc, but does have embedded fpa.  */
ARM_CORE("arm7500fe",     arm7500fe,	3,	FL_CO_PROC | FL_MODE26 | FL_WBUF, slowmul)

/* V3M Architecture Processors */
/* arm7m doesn't exist on its own, but only with D, ("and", and I), but
   those don't alter the code, so arm7m is sometimes used.  */
ARM_CORE("arm7m",         arm7m,	3M,	FL_CO_PROC | FL_MODE26, fastmul)
ARM_CORE("arm7dm",        arm7dm,	3M,	FL_CO_PROC | FL_MODE26, fastmul)
ARM_CORE("arm7dmi",       arm7dmi,	3M,	FL_CO_PROC | FL_MODE26, fastmul)

/* V4 Architecture Processors */
ARM_CORE("arm8",          arm8,		4,	             FL_MODE26 | FL_LDSCHED, fastmul)
ARM_CORE("arm810",        arm810,	4,	             FL_MODE26 | FL_LDSCHED, fastmul)
ARM_CORE("strongarm",     strongarm,	4,	             FL_MODE26 | FL_LDSCHED | FL_STRONG, strongarm)
ARM_CORE("strongarm110",  strongarm110,	4,	             FL_MODE26 | FL_LDSCHED | FL_STRONG, strongarm)
ARM_CORE("strongarm1100", strongarm1100, 4,	             FL_MODE26 | FL_LDSCHED | FL_STRONG, strongarm)
ARM_CORE("strongarm1110", strongarm1110, 4,	             FL_MODE26 | FL_LDSCHED | FL_STRONG, strongarm)
ARM_CORE("fa526",         fa526,        4,                               FL_LDSCHED, fastmul)
ARM_CORE("fa626",         fa626,        4,                               FL_LDSCHED, fastmul)

/* V4T Architecture Processors */
ARM_CORE("arm7tdmi",      arm7tdmi,	4T,	FL_CO_PROC          , fastmul)
ARM_CORE("arm7tdmi-s",    arm7tdmis,	4T,	FL_CO_PROC          , fastmul)
ARM_CORE("arm710t",       arm710t,	4T,	             FL_WBUF, fastmul)
ARM_CORE("arm720t",       arm720t,	4T,	             FL_WBUF, fastmul)
ARM_CORE("arm740t",       arm740t,	4T,	             FL_WBUF, fastmul)
ARM_CORE("arm9",          arm9,		4T,	                         FL_LDSCHED, fastmul)
ARM_CORE("arm9tdmi",      arm9tdmi,	4T,	                         FL_LDSCHED, fastmul)
ARM_CORE("arm920",        arm920,	4T,	                         FL_LDSCHED, fastmul)
ARM_CORE("arm920t",       arm920t,	4T,	                         FL_LDSCHED, fastmul)
ARM_CORE("arm922t",       arm922t,	4T,	                         FL_LDSCHED, fastmul)
ARM_CORE("arm940t",       arm940t,	4T,	                         FL_LDSCHED, fastmul)
ARM_CORE("ep9312",        ep9312,	4T,	                         FL_LDSCHED |             FL_CIRRUS, fastmul)

/* V5T Architecture Processors */
ARM_CORE("arm10tdmi",     arm10tdmi,	5T,	                         FL_LDSCHED, fastmul)
ARM_CORE("arm1020t",      arm1020t,	5T,	                         FL_LDSCHED, fastmul)

/* V5TE Architecture Processors */
ARM_CORE("arm9e",         arm9e,	5TE,	                         FL_LDSCHED, 9e)
ARM_CORE("arm946e-s",     arm946es,	5TE,	                         FL_LDSCHED, 9e)
ARM_CORE("arm966e-s",     arm966es,	5TE,	                         FL_LDSCHED, 9e)
ARM_CORE("arm968e-s",     arm968es,	5TE,	                         FL_LDSCHED, 9e)
ARM_CORE("arm10e",        arm10e,	5TE,				 FL_LDSCHED, fastmul)
ARM_CORE("arm1020e",      arm1020e,	5TE,				 FL_LDSCHED, fastmul)
ARM_CORE("arm1022e",      arm1022e,	5TE,				 FL_LDSCHED, fastmul)
ARM_CORE("xscale",        xscale,	5TE,	                         FL_LDSCHED | FL_STRONG | FL_XSCALE, xscale)
ARM_CORE("iwmmxt",        iwmmxt,	5TE,	                         FL_LDSCHED | FL_STRONG | FL_XSCALE | FL_IWMMXT, xscale)
ARM_CORE("iwmmxt2",       iwmmxt2,	5TE,	                         FL_LDSCHED | FL_STRONG | FL_XSCALE | FL_IWMMXT, xscale)
<<<<<<< HEAD
=======
ARM_CORE("fa606te",       fa606te,      5TE,                             FL_LDSCHED, 9e)
ARM_CORE("fa626te",       fa626te,      5TE,                             FL_LDSCHED, 9e)
ARM_CORE("fmp626",        fmp626,       5TE,                             FL_LDSCHED, 9e)
ARM_CORE("fa726te",       fa726te,      5TE,                             FL_LDSCHED, fa726te)
>>>>>>> 3082eeb7

/* V5TEJ Architecture Processors */
ARM_CORE("arm926ej-s",    arm926ejs,	5TEJ,	                         FL_LDSCHED, 9e)
ARM_CORE("arm1026ej-s",   arm1026ejs,	5TEJ,	                         FL_LDSCHED, 9e)

/* V6 Architecture Processors */
ARM_CORE("arm1136j-s",    arm1136js,	6J,	                         FL_LDSCHED, 9e)
ARM_CORE("arm1136jf-s",   arm1136jfs,	6J,	                         FL_LDSCHED | FL_VFPV2, 9e)
ARM_CORE("arm1176jz-s",	  arm1176jzs,	6ZK,				 FL_LDSCHED, 9e)
ARM_CORE("arm1176jzf-s",  arm1176jzfs,	6ZK,				 FL_LDSCHED | FL_VFPV2, 9e)
ARM_CORE("mpcorenovfp",	  mpcorenovfp,	6K,				 FL_LDSCHED, 9e)
ARM_CORE("mpcore",	  mpcore,	6K,				 FL_LDSCHED | FL_VFPV2, 9e)
<<<<<<< HEAD
ARM_CORE("arm1156t2-s",	  arm1156t2s,	6T2,				 FL_LDSCHED, 9e)
ARM_CORE("arm1156t2f-s",  arm1156t2fs,  6T2,				 FL_LDSCHED | FL_VFPV2, 9e)
ARM_CORE("cortex-a5",	  cortexa5,	7A,				 FL_LDSCHED, 9e)
ARM_CORE("cortex-a8",	  cortexa8,	7A,				 FL_LDSCHED, 9e)
ARM_CORE("cortex-a9",	  cortexa9,	7A,				 FL_LDSCHED, 9e)
ARM_CORE("cortex-r4",	  cortexr4,	7R,				 FL_LDSCHED, 9e)
ARM_CORE("cortex-r4f",	  cortexr4f,	7R,				 FL_LDSCHED, 9e)
ARM_CORE("cortex-m3",	  cortexm3,	7M,				 FL_LDSCHED, 9e)
ARM_CORE("cortex-m1",	  cortexm1,	6M,				 FL_LDSCHED, 9e)
ARM_CORE("cortex-m0",	  cortexm0,	6M,				 FL_LDSCHED, 9e)
=======
ARM_CORE("arm1156t2-s",	  arm1156t2s,	6T2,				 FL_LDSCHED, v6t2)
ARM_CORE("arm1156t2f-s",  arm1156t2fs,  6T2,				 FL_LDSCHED | FL_VFPV2, v6t2)
ARM_CORE("cortex-a5",	  cortexa5,	7A,				 FL_LDSCHED, cortex_a5)
ARM_CORE("cortex-a8",	  cortexa8,	7A,				 FL_LDSCHED, cortex)
ARM_CORE("cortex-a9",	  cortexa9,	7A,				 FL_LDSCHED, cortex_a9)
ARM_CORE("cortex-a15",	  cortexa15,	7A,				 FL_LDSCHED | FL_THUMB_DIV | FL_ARM_DIV, cortex)
ARM_CORE("cortex-r4",	  cortexr4,	7R,				 FL_LDSCHED, cortex)
ARM_CORE("cortex-r4f",	  cortexr4f,	7R,				 FL_LDSCHED, cortex)
ARM_CORE("cortex-r5",	  cortexr5,	7R,				 FL_LDSCHED | FL_ARM_DIV, cortex)
ARM_CORE("cortex-m4",	  cortexm4,	7EM,				 FL_LDSCHED, cortex)
ARM_CORE("cortex-m3",	  cortexm3,	7M,				 FL_LDSCHED, cortex)
ARM_CORE("cortex-m1",	  cortexm1,	6M,				 FL_LDSCHED, cortex)
ARM_CORE("cortex-m0",	  cortexm0,	6M,				 FL_LDSCHED, cortex)
>>>>>>> 3082eeb7
<|MERGE_RESOLUTION|>--- conflicted
+++ resolved
@@ -1,9 +1,5 @@
 /* ARM CPU Cores
-<<<<<<< HEAD
-   Copyright (C) 2003, 2005, 2006, 2007, 2008, 2009
-=======
    Copyright (C) 2003, 2005, 2006, 2007, 2008, 2009, 2010
->>>>>>> 3082eeb7
    Free Software Foundation, Inc.
    Written by CodeSourcery, LLC
 
@@ -110,13 +106,10 @@
 ARM_CORE("xscale",        xscale,	5TE,	                         FL_LDSCHED | FL_STRONG | FL_XSCALE, xscale)
 ARM_CORE("iwmmxt",        iwmmxt,	5TE,	                         FL_LDSCHED | FL_STRONG | FL_XSCALE | FL_IWMMXT, xscale)
 ARM_CORE("iwmmxt2",       iwmmxt2,	5TE,	                         FL_LDSCHED | FL_STRONG | FL_XSCALE | FL_IWMMXT, xscale)
-<<<<<<< HEAD
-=======
 ARM_CORE("fa606te",       fa606te,      5TE,                             FL_LDSCHED, 9e)
 ARM_CORE("fa626te",       fa626te,      5TE,                             FL_LDSCHED, 9e)
 ARM_CORE("fmp626",        fmp626,       5TE,                             FL_LDSCHED, 9e)
 ARM_CORE("fa726te",       fa726te,      5TE,                             FL_LDSCHED, fa726te)
->>>>>>> 3082eeb7
 
 /* V5TEJ Architecture Processors */
 ARM_CORE("arm926ej-s",    arm926ejs,	5TEJ,	                         FL_LDSCHED, 9e)
@@ -129,18 +122,6 @@
 ARM_CORE("arm1176jzf-s",  arm1176jzfs,	6ZK,				 FL_LDSCHED | FL_VFPV2, 9e)
 ARM_CORE("mpcorenovfp",	  mpcorenovfp,	6K,				 FL_LDSCHED, 9e)
 ARM_CORE("mpcore",	  mpcore,	6K,				 FL_LDSCHED | FL_VFPV2, 9e)
-<<<<<<< HEAD
-ARM_CORE("arm1156t2-s",	  arm1156t2s,	6T2,				 FL_LDSCHED, 9e)
-ARM_CORE("arm1156t2f-s",  arm1156t2fs,  6T2,				 FL_LDSCHED | FL_VFPV2, 9e)
-ARM_CORE("cortex-a5",	  cortexa5,	7A,				 FL_LDSCHED, 9e)
-ARM_CORE("cortex-a8",	  cortexa8,	7A,				 FL_LDSCHED, 9e)
-ARM_CORE("cortex-a9",	  cortexa9,	7A,				 FL_LDSCHED, 9e)
-ARM_CORE("cortex-r4",	  cortexr4,	7R,				 FL_LDSCHED, 9e)
-ARM_CORE("cortex-r4f",	  cortexr4f,	7R,				 FL_LDSCHED, 9e)
-ARM_CORE("cortex-m3",	  cortexm3,	7M,				 FL_LDSCHED, 9e)
-ARM_CORE("cortex-m1",	  cortexm1,	6M,				 FL_LDSCHED, 9e)
-ARM_CORE("cortex-m0",	  cortexm0,	6M,				 FL_LDSCHED, 9e)
-=======
 ARM_CORE("arm1156t2-s",	  arm1156t2s,	6T2,				 FL_LDSCHED, v6t2)
 ARM_CORE("arm1156t2f-s",  arm1156t2fs,  6T2,				 FL_LDSCHED | FL_VFPV2, v6t2)
 ARM_CORE("cortex-a5",	  cortexa5,	7A,				 FL_LDSCHED, cortex_a5)
@@ -153,5 +134,4 @@
 ARM_CORE("cortex-m4",	  cortexm4,	7EM,				 FL_LDSCHED, cortex)
 ARM_CORE("cortex-m3",	  cortexm3,	7M,				 FL_LDSCHED, cortex)
 ARM_CORE("cortex-m1",	  cortexm1,	6M,				 FL_LDSCHED, cortex)
-ARM_CORE("cortex-m0",	  cortexm0,	6M,				 FL_LDSCHED, cortex)
->>>>>>> 3082eeb7
+ARM_CORE("cortex-m0",	  cortexm0,	6M,				 FL_LDSCHED, cortex)