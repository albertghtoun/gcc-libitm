--- conflicted
+++ resolved
@@ -152,19 +152,9 @@
 extern unsigned int arm_sync_loop_insns (rtx , rtx *);
 
 #if defined TREE_CODE
-<<<<<<< HEAD
-extern rtx arm_function_arg (CUMULATIVE_ARGS *, enum machine_mode, tree, int);
-extern void arm_function_arg_advance (CUMULATIVE_ARGS *, enum machine_mode,
-				      tree, bool);
 extern void arm_init_cumulative_args (CUMULATIVE_ARGS *, tree, rtx, tree);
 extern bool arm_pad_arg_upward (enum machine_mode, const_tree);
 extern bool arm_pad_reg_upward (enum machine_mode, tree, int);
-extern bool arm_needs_doubleword_align (enum machine_mode, tree);
-=======
-extern void arm_init_cumulative_args (CUMULATIVE_ARGS *, tree, rtx, tree);
-extern bool arm_pad_arg_upward (enum machine_mode, const_tree);
-extern bool arm_pad_reg_upward (enum machine_mode, tree, int);
->>>>>>> b56a5220
 #endif
 extern int arm_apply_result_size (void);
 extern rtx aapcs_libcall_value (enum machine_mode);
@@ -226,15 +216,11 @@
 struct tune_params
 {
   bool (*rtx_costs) (rtx, RTX_CODE, RTX_CODE, int *, bool);
-<<<<<<< HEAD
-  int constant_limit;
-=======
   bool (*sched_adjust_cost) (rtx, rtx, rtx, int *);
   int constant_limit;
   int num_prefetch_slots;
   int l1_cache_size;
   int l1_cache_line_size;
->>>>>>> b56a5220
 };
 
 extern const struct tune_params *current_tune;
