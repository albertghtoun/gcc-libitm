/* Definitions of target machine for GNU compiler. Matsushita MN10300 series
   Copyright (C) 2000, 2003, 2004, 2005, 2007, 2009, 2010
   Free Software Foundation, Inc.
   Contributed by Jeff Law (law@cygnus.com).

   This file is part of GCC.

   GCC is free software; you can redistribute it and/or modify
   it under the terms of the GNU General Public License as published by
   the Free Software Foundation; either version 3, or (at your option)
   any later version.

   GCC is distributed in the hope that it will be useful,
   but WITHOUT ANY WARRANTY; without even the implied warranty of
   MERCHANTABILITY or FITNESS FOR A PARTICULAR PURPOSE.  See the
   GNU General Public License for more details.

   You should have received a copy of the GNU General Public License
   along with GCC; see the file COPYING3.  If not see
   <http://www.gnu.org/licenses/>.  */

#define Mmode enum machine_mode
#define Cstar const char *
#define Rclas enum reg_class

<<<<<<< HEAD
extern void mn10300_override_options (void);
extern rtx legitimize_pic_address (rtx, rtx);
extern int legitimate_pic_operand_p (rtx);
extern void print_operand (FILE *, rtx, int);
extern void print_operand_address (FILE *, rtx);
extern void mn10300_print_reg_list (FILE *, int);
extern int mn10300_get_live_callee_saved_regs (void);
extern void mn10300_gen_multiple_store (int);
extern void notice_update_cc (rtx, rtx);
extern enum reg_class mn10300_secondary_reload_class (enum reg_class,
						      enum machine_mode, rtx);
extern const char *output_tst (rtx, rtx);
extern int store_multiple_operation (rtx, enum machine_mode);
extern int symbolic_operand (rtx, enum machine_mode);
extern int impossible_plus_operand (rtx, enum machine_mode);

extern bool mn10300_wide_const_load_uses_clr (rtx operands[2]);

extern bool mn10300_function_value_regno_p (const unsigned int);
#endif /* RTX_CODE */

#ifdef TREE_CODE
extern struct rtx_def *function_arg (CUMULATIVE_ARGS *,
				     enum machine_mode, tree, int);
#endif /* TREE_CODE */

extern void expand_prologue (void);
extern void expand_epilogue (void);
extern int initial_offset (int, int);
extern int can_use_return_insn (void);
extern int mask_ok_for_mem_btst (int, int);
=======
#ifdef RTX_CODE
extern rtx   mn10300_legitimize_pic_address (rtx, rtx);
extern int   mn10300_legitimate_pic_operand_p (rtx);
extern rtx   mn10300_legitimize_reload_address (rtx, Mmode, int, int, int);
extern bool  mn10300_function_value_regno_p (const unsigned int);
extern int   mn10300_get_live_callee_saved_regs (void);
extern bool  mn10300_hard_regno_mode_ok (unsigned int, Mmode);
extern bool  mn10300_legitimate_constant_p (rtx);
extern bool  mn10300_modes_tieable (Mmode, Mmode);
extern Cstar mn10300_output_add (rtx[3], bool);
extern void  mn10300_print_operand (FILE *, rtx, int);
extern void  mn10300_print_operand_address (FILE *, rtx);
extern void  mn10300_print_reg_list (FILE *, int);
extern Mmode mn10300_select_cc_mode (enum rtx_code, rtx, rtx);
extern int   mn10300_store_multiple_operation (rtx, Mmode);
extern int   mn10300_symbolic_operand (rtx, Mmode);
extern void  mn10300_split_cbranch (Mmode, rtx, rtx);
extern int   mn10300_split_and_operand_count (rtx);
extern bool  mn10300_match_ccmode (rtx, Mmode);
#endif /* RTX_CODE */

extern bool  mn10300_regno_in_class_p (unsigned, int, bool);
extern bool  mn10300_can_use_rets_insn (void);
extern bool  mn10300_can_use_retf_insn (void);
extern void  mn10300_expand_prologue (void);
extern void  mn10300_expand_epilogue (void);
extern int   mn10300_initial_offset (int, int);
extern int   mn10300_frame_size (void);

#undef Mmode
#undef Cstar
#undef Rclas
>>>>>>> b56a5220
<|MERGE_RESOLUTION|>--- conflicted
+++ resolved
@@ -23,39 +23,6 @@
 #define Cstar const char *
 #define Rclas enum reg_class
 
-<<<<<<< HEAD
-extern void mn10300_override_options (void);
-extern rtx legitimize_pic_address (rtx, rtx);
-extern int legitimate_pic_operand_p (rtx);
-extern void print_operand (FILE *, rtx, int);
-extern void print_operand_address (FILE *, rtx);
-extern void mn10300_print_reg_list (FILE *, int);
-extern int mn10300_get_live_callee_saved_regs (void);
-extern void mn10300_gen_multiple_store (int);
-extern void notice_update_cc (rtx, rtx);
-extern enum reg_class mn10300_secondary_reload_class (enum reg_class,
-						      enum machine_mode, rtx);
-extern const char *output_tst (rtx, rtx);
-extern int store_multiple_operation (rtx, enum machine_mode);
-extern int symbolic_operand (rtx, enum machine_mode);
-extern int impossible_plus_operand (rtx, enum machine_mode);
-
-extern bool mn10300_wide_const_load_uses_clr (rtx operands[2]);
-
-extern bool mn10300_function_value_regno_p (const unsigned int);
-#endif /* RTX_CODE */
-
-#ifdef TREE_CODE
-extern struct rtx_def *function_arg (CUMULATIVE_ARGS *,
-				     enum machine_mode, tree, int);
-#endif /* TREE_CODE */
-
-extern void expand_prologue (void);
-extern void expand_epilogue (void);
-extern int initial_offset (int, int);
-extern int can_use_return_insn (void);
-extern int mask_ok_for_mem_btst (int, int);
-=======
 #ifdef RTX_CODE
 extern rtx   mn10300_legitimize_pic_address (rtx, rtx);
 extern int   mn10300_legitimate_pic_operand_p (rtx);
@@ -87,5 +54,4 @@
 
 #undef Mmode
 #undef Cstar
-#undef Rclas
->>>>>>> b56a5220
+#undef Rclas