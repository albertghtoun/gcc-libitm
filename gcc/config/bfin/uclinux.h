<<<<<<< HEAD
/* Copyright (C) 2005, 2006, 2007 Free Software Foundation, Inc.
=======
/* Copyright (C) 2005, 2006, 2007, 2009, 2011 Free Software Foundation, Inc.
>>>>>>> 3082eeb7

This file is part of GCC.

GCC is free software; you can redistribute it and/or modify it under
the terms of the GNU General Public License as published by the Free
Software Foundation; either version 3, or (at your option) any later
version.

GCC is distributed in the hope that it will be useful, but WITHOUT ANY
WARRANTY; without even the implied warranty of MERCHANTABILITY or
FITNESS FOR A PARTICULAR PURPOSE.  See the GNU General Public License
for more details.

Under Section 7 of GPL version 3, you are granted additional
permissions described in the GCC Runtime Library Exception, version
3.1, as published by the Free Software Foundation.

You should have received a copy of the GNU General Public License and
a copy of the GCC Runtime Library Exception along with this program;
see the files COPYING3 and COPYING.RUNTIME respectively.  If not, see
<http://www.gnu.org/licenses/>.  */

#undef  STARTFILE_SPEC
#define STARTFILE_SPEC \
  "%{!shared: crt1%O%s} crti%O%s crtbegin%O%s crtlibid%O%s"

#define TARGET_OS_CPP_BUILTINS() GNU_USER_TARGET_OS_CPP_BUILTINS()

#undef LINK_GCC_C_SEQUENCE_SPEC
#define LINK_GCC_C_SEQUENCE_SPEC "\
  %{mfast-fp:-lbffastfp} %G %L %{mfast-fp:-lbffastfp} %G \
"

/* Like the definition in gcc.c, but for purposes of uClinux, every link is
   static.  */
#define MFWRAP_SPEC " %{fmudflap|fmudflapth: \
 --wrap=malloc --wrap=free --wrap=calloc --wrap=realloc\
 --wrap=mmap --wrap=munmap --wrap=alloca\
 %{fmudflapth: --wrap=pthread_create\
}} %{fmudflap|fmudflapth: --wrap=main}"

#undef TARGET_SUPPORTS_SYNC_CALLS
<<<<<<< HEAD
#define TARGET_SUPPORTS_SYNC_CALLS 1
=======
#define TARGET_SUPPORTS_SYNC_CALLS 1

#define SUBTARGET_FDPIC_NOT_SUPPORTED
>>>>>>> 3082eeb7
<|MERGE_RESOLUTION|>--- conflicted
+++ resolved
@@ -1,8 +1,4 @@
-<<<<<<< HEAD
-/* Copyright (C) 2005, 2006, 2007 Free Software Foundation, Inc.
-=======
 /* Copyright (C) 2005, 2006, 2007, 2009, 2011 Free Software Foundation, Inc.
->>>>>>> 3082eeb7
 
 This file is part of GCC.
 
@@ -45,10 +41,6 @@
 }} %{fmudflap|fmudflapth: --wrap=main}"
 
 #undef TARGET_SUPPORTS_SYNC_CALLS
-<<<<<<< HEAD
-#define TARGET_SUPPORTS_SYNC_CALLS 1
-=======
 #define TARGET_SUPPORTS_SYNC_CALLS 1
 
-#define SUBTARGET_FDPIC_NOT_SUPPORTED
->>>>>>> 3082eeb7
+#define SUBTARGET_FDPIC_NOT_SUPPORTED