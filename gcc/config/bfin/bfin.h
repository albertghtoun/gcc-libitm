/* Definitions for the Blackfin port.
   Copyright (C) 2005, 2007, 2008, 2009 Free Software Foundation, Inc.
   Contributed by Analog Devices.

   This file is part of GCC.

   GCC is free software; you can redistribute it and/or modify it
   under the terms of the GNU General Public License as published
   by the Free Software Foundation; either version 3, or (at your
   option) any later version.

   GCC is distributed in the hope that it will be useful, but WITHOUT
   ANY WARRANTY; without even the implied warranty of MERCHANTABILITY
   or FITNESS FOR A PARTICULAR PURPOSE.  See the GNU General Public
   License for more details.

   You should have received a copy of the GNU General Public License
   along with GCC; see the file COPYING3.  If not see
   <http://www.gnu.org/licenses/>.  */

#ifndef _BFIN_CONFIG
#define _BFIN_CONFIG

#define OBJECT_FORMAT_ELF

#define BRT 1
#define BRF 0

/* CPU type.  */
typedef enum bfin_cpu_type
{
  BFIN_CPU_UNKNOWN,
  BFIN_CPU_BF512,
  BFIN_CPU_BF514,
  BFIN_CPU_BF516,
  BFIN_CPU_BF518,
  BFIN_CPU_BF522,
  BFIN_CPU_BF523,
  BFIN_CPU_BF524,
  BFIN_CPU_BF525,
  BFIN_CPU_BF526,
  BFIN_CPU_BF527,
  BFIN_CPU_BF531,
  BFIN_CPU_BF532,
  BFIN_CPU_BF533,
  BFIN_CPU_BF534,
  BFIN_CPU_BF536,
  BFIN_CPU_BF537,
  BFIN_CPU_BF538,
  BFIN_CPU_BF539,
  BFIN_CPU_BF542,
  BFIN_CPU_BF542M,
  BFIN_CPU_BF544,
  BFIN_CPU_BF544M,
  BFIN_CPU_BF547,
  BFIN_CPU_BF547M,
  BFIN_CPU_BF548,
  BFIN_CPU_BF548M,
  BFIN_CPU_BF549,
  BFIN_CPU_BF549M,
  BFIN_CPU_BF561
} bfin_cpu_t;

/* Value of -mcpu= */
extern bfin_cpu_t bfin_cpu_type;

/* Value of -msi-revision= */
extern int bfin_si_revision;

extern unsigned int bfin_workarounds;

/* Print subsidiary information on the compiler version in use.  */
#define TARGET_VERSION fprintf (stderr, " (BlackFin bfin)")

/* Run-time compilation parameters selecting different hardware subsets.  */

extern int target_flags;

/* Predefinition in the preprocessor for this target machine */
#ifndef TARGET_CPU_CPP_BUILTINS
#define TARGET_CPU_CPP_BUILTINS()		\
  do						\
    {						\
      builtin_define_std ("bfin");		\
      builtin_define_std ("BFIN");		\
      builtin_define ("__ADSPBLACKFIN__");	\
      builtin_define ("__ADSPLPBLACKFIN__");	\
						\
      switch (bfin_cpu_type)			\
	{					\
	case BFIN_CPU_BF512:			\
	  builtin_define ("__ADSPBF512__");	\
	  builtin_define ("__ADSPBF51x__");	\
	  break;				\
	case BFIN_CPU_BF514:			\
	  builtin_define ("__ADSPBF514__");	\
	  builtin_define ("__ADSPBF51x__");	\
	  break;				\
	case BFIN_CPU_BF516:			\
	  builtin_define ("__ADSPBF516__");	\
	  builtin_define ("__ADSPBF51x__");	\
	  break;				\
	case BFIN_CPU_BF518:			\
	  builtin_define ("__ADSPBF518__");	\
	  builtin_define ("__ADSPBF51x__");	\
	  break;				\
	case BFIN_CPU_BF522:			\
	  builtin_define ("__ADSPBF522__");	\
	  builtin_define ("__ADSPBF52x__");	\
	  break;				\
	case BFIN_CPU_BF523:			\
	  builtin_define ("__ADSPBF523__");	\
	  builtin_define ("__ADSPBF52x__");	\
	  break;				\
	case BFIN_CPU_BF524:			\
	  builtin_define ("__ADSPBF524__");	\
	  builtin_define ("__ADSPBF52x__");	\
	  break;				\
	case BFIN_CPU_BF525:			\
	  builtin_define ("__ADSPBF525__");	\
	  builtin_define ("__ADSPBF52x__");	\
	  break;				\
	case BFIN_CPU_BF526:			\
	  builtin_define ("__ADSPBF526__");	\
	  builtin_define ("__ADSPBF52x__");	\
	  break;				\
	case BFIN_CPU_BF527:			\
	  builtin_define ("__ADSPBF527__");	\
	  builtin_define ("__ADSPBF52x__");	\
	  break;				\
	case BFIN_CPU_BF531:			\
	  builtin_define ("__ADSPBF531__");	\
	  break;				\
	case BFIN_CPU_BF532:			\
	  builtin_define ("__ADSPBF532__");	\
	  break;				\
	case BFIN_CPU_BF533:			\
	  builtin_define ("__ADSPBF533__");	\
	  break;				\
	case BFIN_CPU_BF534:			\
	  builtin_define ("__ADSPBF534__");	\
	  break;				\
	case BFIN_CPU_BF536:			\
	  builtin_define ("__ADSPBF536__");	\
	  break;				\
	case BFIN_CPU_BF537:			\
	  builtin_define ("__ADSPBF537__");	\
	  break;				\
	case BFIN_CPU_BF538:			\
	  builtin_define ("__ADSPBF538__");	\
	  break;				\
	case BFIN_CPU_BF539:			\
	  builtin_define ("__ADSPBF539__");	\
	  break;				\
	case BFIN_CPU_BF542M:			\
	  builtin_define ("__ADSPBF542M__");	\
	case BFIN_CPU_BF542:			\
	  builtin_define ("__ADSPBF542__");	\
	  builtin_define ("__ADSPBF54x__");	\
	  break;				\
	case BFIN_CPU_BF544M:			\
	  builtin_define ("__ADSPBF544M__");	\
	case BFIN_CPU_BF544:			\
	  builtin_define ("__ADSPBF544__");	\
	  builtin_define ("__ADSPBF54x__");	\
	  break;				\
	case BFIN_CPU_BF547M:			\
	  builtin_define ("__ADSPBF547M__");	\
	case BFIN_CPU_BF547:			\
	  builtin_define ("__ADSPBF547__");	\
	  builtin_define ("__ADSPBF54x__");	\
	  break;				\
	case BFIN_CPU_BF548M:			\
	  builtin_define ("__ADSPBF548M__");	\
	case BFIN_CPU_BF548:			\
	  builtin_define ("__ADSPBF548__");	\
	  builtin_define ("__ADSPBF54x__");	\
	  break;				\
	case BFIN_CPU_BF549M:			\
	  builtin_define ("__ADSPBF549M__");	\
	case BFIN_CPU_BF549:			\
	  builtin_define ("__ADSPBF549__");	\
	  builtin_define ("__ADSPBF54x__");	\
	  break;				\
	case BFIN_CPU_BF561:			\
	  builtin_define ("__ADSPBF561__");	\
	  break;				\
	}					\
						\
      if (bfin_si_revision != -1)		\
	{					\
	  /* space of 0xnnnn and a NUL */	\
	  char *buf = XALLOCAVEC (char, 7);	\
						\
	  sprintf (buf, "0x%04x", bfin_si_revision);			\
	  builtin_define_with_value ("__SILICON_REVISION__", buf, 0);	\
	}								\
									\
      if (bfin_workarounds)						\
	builtin_define ("__WORKAROUNDS_ENABLED");			\
      if (ENABLE_WA_SPECULATIVE_LOADS)					\
	builtin_define ("__WORKAROUND_SPECULATIVE_LOADS");		\
      if (ENABLE_WA_SPECULATIVE_SYNCS)					\
	builtin_define ("__WORKAROUND_SPECULATIVE_SYNCS");		\
      if (ENABLE_WA_INDIRECT_CALLS)					\
	builtin_define ("__WORKAROUND_INDIRECT_CALLS");			\
      if (ENABLE_WA_RETS)						\
	builtin_define ("__WORKAROUND_RETS");				\
						\
      if (TARGET_FDPIC)				\
	{					\
	  builtin_define ("__BFIN_FDPIC__");	\
	  builtin_define ("__FDPIC__");		\
	}					\
      if (TARGET_ID_SHARED_LIBRARY		\
	  && !TARGET_SEP_DATA)			\
	builtin_define ("__ID_SHARED_LIB__");	\
      if (flag_no_builtin)			\
	builtin_define ("__NO_BUILTIN");	\
      if (TARGET_MULTICORE)			\
	builtin_define ("__BFIN_MULTICORE");	\
      if (TARGET_COREA)				\
	builtin_define ("__BFIN_COREA");	\
      if (TARGET_COREB)				\
	builtin_define ("__BFIN_COREB");	\
      if (TARGET_SDRAM)				\
	builtin_define ("__BFIN_SDRAM");	\
    }						\
  while (0)
#endif

#define DRIVER_SELF_SPECS SUBTARGET_DRIVER_SELF_SPECS	"\
 %{mleaf-id-shared-library:%{!mid-shared-library:-mid-shared-library}} \
 %{mfdpic:%{!fpic:%{!fpie:%{!fPIC:%{!fPIE:\
   	    %{!fno-pic:%{!fno-pie:%{!fno-PIC:%{!fno-PIE:-fpie}}}}}}}}} \
"
#ifndef SUBTARGET_DRIVER_SELF_SPECS
# define SUBTARGET_DRIVER_SELF_SPECS
#endif

#define LINK_GCC_C_SEQUENCE_SPEC "\
  %{mfast-fp:-lbffastfp} %G %L %{mfast-fp:-lbffastfp} %G \
"

/* A C string constant that tells the GCC driver program options to pass to
   the assembler.  It can also specify how to translate options you give to GNU
   CC into options for GCC to pass to the assembler.  See the file `sun3.h'
   for an example of this.

   Do not define this macro if it does not need to do anything.

   Defined in svr4.h.  */
#undef  ASM_SPEC
#define ASM_SPEC "\
%{G*} %{v} %{n} %{T} %{Ym,*} %{Yd,*} %{Wa,*:%*} \
    %{mno-fdpic:-mnopic} %{mfdpic}"

#define LINK_SPEC "\
%{h*} %{v:-V} \
%{b} \
%{mfdpic:-melf32bfinfd -z text} \
%{static:-dn -Bstatic} \
%{shared:-G -Bdynamic} \
%{symbolic:-Bsymbolic} \
%{G*} \
%{YP,*} \
%{Qy:} %{!Qn:-Qy} \
-init __init -fini __fini "

/* Generate DSP instructions, like DSP halfword loads */
#define TARGET_DSP			(1)

#define TARGET_DEFAULT 0

/* Maximum number of library ids we permit */
#define MAX_LIBRARY_ID 255

extern const char *bfin_library_id_string;

/* Sometimes certain combinations of command options do not make
   sense on a particular target machine.  You can define a macro
   `OVERRIDE_OPTIONS' to take account of this.  This macro, if
   defined, is executed once just after all the command options have
   been parsed.
 
   Don't use this macro to turn on various extra optimizations for
   `-O'.  That is what `OPTIMIZATION_OPTIONS' is for.  */
 
#define OVERRIDE_OPTIONS override_options ()

#define FUNCTION_MODE    SImode
#define Pmode            SImode

/* store-condition-codes instructions store 0 for false
   This is the value stored for true.  */
#define STORE_FLAG_VALUE 1

/* Define this if pushing a word on the stack
   makes the stack pointer a smaller address.  */
#define STACK_GROWS_DOWNWARD

#define STACK_PUSH_CODE PRE_DEC

/* Define this to nonzero if the nominal address of the stack frame
   is at the high-address end of the local variables;
   that is, each additional local variable allocated
   goes at a more negative offset in the frame.  */
#define FRAME_GROWS_DOWNWARD 1

/* We define a dummy ARGP register; the parameters start at offset 0 from
   it. */
#define FIRST_PARM_OFFSET(DECL) 0

/* Offset within stack frame to start allocating local variables at.
   If FRAME_GROWS_DOWNWARD, this is the offset to the END of the
   first local allocated.  Otherwise, it is the offset to the BEGINNING
   of the first local allocated.  */
#define STARTING_FRAME_OFFSET 0

/* Register to use for pushing function arguments.  */
#define STACK_POINTER_REGNUM REG_P6

/* Base register for access to local variables of the function.  */
#define FRAME_POINTER_REGNUM REG_P7

/* A dummy register that will be eliminated to either FP or SP.  */
#define ARG_POINTER_REGNUM REG_ARGP

/* `PIC_OFFSET_TABLE_REGNUM'
     The register number of the register used to address a table of
     static data addresses in memory.  In some cases this register is
     defined by a processor's "application binary interface" (ABI).
     When this macro is defined, RTL is generated for this register
     once, as with the stack pointer and frame pointer registers.  If
     this macro is not defined, it is up to the machine-dependent files
     to allocate such a register (if necessary). */
#define PIC_OFFSET_TABLE_REGNUM (REG_P5)

#define FDPIC_FPTR_REGNO REG_P1
#define FDPIC_REGNO REG_P3
#define OUR_FDPIC_REG	get_hard_reg_initial_val (SImode, FDPIC_REGNO)

/* A static chain register for nested functions.  We need to use a
   call-clobbered register for this.  */
#define STATIC_CHAIN_REGNUM REG_P2

/* Define this if functions should assume that stack space has been
   allocated for arguments even when their values are passed in
   registers.

   The value of this macro is the size, in bytes, of the area reserved for
   arguments passed in registers.

   This space can either be allocated by the caller or be a part of the
   machine-dependent stack frame: `OUTGOING_REG_PARM_STACK_SPACE'
   says which.  */
#define FIXED_STACK_AREA 12
#define REG_PARM_STACK_SPACE(FNDECL) FIXED_STACK_AREA

/* Define this if the above stack space is to be considered part of the
 * space allocated by the caller.  */
#define OUTGOING_REG_PARM_STACK_SPACE(FNTYPE) 1
	  
/* Define this if the maximum size of all the outgoing args is to be
   accumulated and pushed during the prologue.  The amount can be
   found in the variable crtl->outgoing_args_size. */ 
#define ACCUMULATE_OUTGOING_ARGS 1

/*#define DATA_ALIGNMENT(TYPE, BASIC-ALIGN) for arrays.. */

/* If defined, a C expression to compute the alignment for a local
   variable.  TYPE is the data type, and ALIGN is the alignment that
   the object would ordinarily have.  The value of this macro is used
   instead of that alignment to align the object.

   If this macro is not defined, then ALIGN is used.

   One use of this macro is to increase alignment of medium-size
   data to make it all fit in fewer cache lines.  */

#define LOCAL_ALIGNMENT(TYPE, ALIGN) bfin_local_alignment ((TYPE), (ALIGN))

/* Make strings word-aligned so strcpy from constants will be faster.  */
#define CONSTANT_ALIGNMENT(EXP, ALIGN)  \
  (TREE_CODE (EXP) == STRING_CST        \
   && (ALIGN) < BITS_PER_WORD ? BITS_PER_WORD : (ALIGN))    

#define TRAMPOLINE_SIZE (TARGET_FDPIC ? 30 : 18)

/* Definitions for register eliminations.

   This is an array of structures.  Each structure initializes one pair
   of eliminable registers.  The "from" register number is given first,
   followed by "to".  Eliminations of the same "from" register are listed
   in order of preference.

   There are two registers that can always be eliminated on the i386.
   The frame pointer and the arg pointer can be replaced by either the
   hard frame pointer or to the stack pointer, depending upon the
   circumstances.  The hard frame pointer is not used before reload and
   so it is not eligible for elimination.  */

#define ELIMINABLE_REGS				\
{{ ARG_POINTER_REGNUM, STACK_POINTER_REGNUM},	\
 { ARG_POINTER_REGNUM, FRAME_POINTER_REGNUM},	\
 { FRAME_POINTER_REGNUM, STACK_POINTER_REGNUM}}	\

/* Define the offset between two registers, one to be eliminated, and the other
   its replacement, at the start of a routine.  */

#define INITIAL_ELIMINATION_OFFSET(FROM, TO, OFFSET) \
  ((OFFSET) = bfin_initial_elimination_offset ((FROM), (TO)))

/* This processor has
   8 data register for doing arithmetic
   8  pointer register for doing addressing, including
      1  stack pointer P6
      1  frame pointer P7
   4 sets of indexing registers (I0-3, B0-3, L0-3, M0-3)
   1  condition code flag register CC
   5  return address registers RETS/I/X/N/E
   1  arithmetic status register (ASTAT).  */

#define FIRST_PSEUDO_REGISTER 50

#define D_REGNO_P(X) ((X) <= REG_R7)
#define P_REGNO_P(X) ((X) >= REG_P0 && (X) <= REG_P7)
#define I_REGNO_P(X) ((X) >= REG_I0 && (X) <= REG_I3)
#define DP_REGNO_P(X) (D_REGNO_P (X) || P_REGNO_P (X))
#define ADDRESS_REGNO_P(X) ((X) >= REG_P0 && (X) <= REG_M3)
#define DREG_P(X) (REG_P (X) && D_REGNO_P (REGNO (X)))
#define PREG_P(X) (REG_P (X) && P_REGNO_P (REGNO (X)))
#define IREG_P(X) (REG_P (X) && I_REGNO_P (REGNO (X)))
#define DPREG_P(X) (REG_P (X) && DP_REGNO_P (REGNO (X)))

#define REGISTER_NAMES { \
  "R0", "R1", "R2", "R3", "R4", "R5", "R6", "R7", \
  "P0", "P1", "P2", "P3", "P4", "P5", "SP", "FP", \
  "I0", "I1", "I2", "I3", "B0", "B1", "B2", "B3", \
  "L0", "L1", "L2", "L3", "M0", "M1", "M2", "M3", \
  "A0", "A1", \
  "CC", \
  "RETS", "RETI", "RETX", "RETN", "RETE", "ASTAT", "SEQSTAT", "USP", \
  "ARGP", \
  "LT0", "LT1", "LC0", "LC1", "LB0", "LB1" \
}

#define SHORT_REGISTER_NAMES { \
	"R0.L",	"R1.L",	"R2.L",	"R3.L", "R4.L", "R5.L", "R6.L", "R7.L", \
	"P0.L",	"P1.L",	"P2.L",	"P3.L", "P4.L", "P5.L", "SP.L", "FP.L", \
	"I0.L",	"I1.L", "I2.L",	"I3.L",	"B0.L",	"B1.L",	"B2.L",	"B3.L", \
	"L0.L",	"L1.L",	"L2.L",	"L3.L",	"M0.L",	"M1.L",	"M2.L",	"M3.L", }

#define HIGH_REGISTER_NAMES { \
	"R0.H",	"R1.H",	"R2.H",	"R3.H", "R4.H", "R5.H", "R6.H", "R7.H", \
	"P0.H",	"P1.H",	"P2.H",	"P3.H", "P4.H", "P5.H", "SP.H", "FP.H", \
	"I0.H",	"I1.H",	"I2.H",	"I3.H",	"B0.H",	"B1.H",	"B2.H",	"B3.H", \
	"L0.H",	"L1.H",	"L2.H",	"L3.H",	"M0.H",	"M1.H",	"M2.H",	"M3.H", }

#define DREGS_PAIR_NAMES { \
  "R1:0.p", 0, "R3:2.p", 0, "R5:4.p", 0, "R7:6.p", 0,  }

#define BYTE_REGISTER_NAMES { \
  "R0.B", "R1.B", "R2.B", "R3.B", "R4.B", "R5.B", "R6.B", "R7.B",  }


/* 1 for registers that have pervasive standard uses
   and are not available for the register allocator.  */

#define FIXED_REGISTERS \
/*r0 r1 r2 r3 r4 r5 r6 r7   p0 p1 p2 p3 p4 p5 p6 p7 */ \
{ 0, 0, 0, 0, 0, 0, 0, 0,   0, 0, 0, 0, 0, 0, 1, 0,    \
/*i0 i1 i2 i3 b0 b1 b2 b3   l0 l1 l2 l3 m0 m1 m2 m3 */ \
  0, 0, 0, 0, 0, 0, 0, 0,   1, 1, 1, 1, 0, 0, 0, 0,    \
/*a0 a1 cc rets/i/x/n/e     astat seqstat usp argp lt0/1 lc0/1 */ \
  0, 0, 0, 1, 1, 1, 1, 1,   1, 1, 1, 1, 1, 1, 1, 1,    \
/*lb0/1 */ \
  1, 1  \
}

/* 1 for registers not available across function calls.
   These must include the FIXED_REGISTERS and also any
   registers that can be used without being saved.
   The latter must include the registers where values are returned
   and the register where structure-value addresses are passed.
   Aside from that, you can include as many other registers as you like.  */

#define CALL_USED_REGISTERS \
/*r0 r1 r2 r3 r4 r5 r6 r7   p0 p1 p2 p3 p4 p5 p6 p7 */ \
{ 1, 1, 1, 1, 0, 0, 0, 0,   1, 1, 1, 0, 0, 0, 1, 0, \
/*i0 i1 i2 i3 b0 b1 b2 b3   l0 l1 l2 l3 m0 m1 m2 m3 */ \
  1, 1, 1, 1, 1, 1, 1, 1,   1, 1, 1, 1, 1, 1, 1, 1,   \
/*a0 a1 cc rets/i/x/n/e     astat seqstat usp argp lt0/1 lc0/1 */ \
  1, 1, 1, 1, 1, 1, 1, 1,   1, 1, 1, 1, 1, 1, 1, 1, \
/*lb0/1 */ \
  1, 1  \
}

/* Order in which to allocate registers.  Each register must be
   listed once, even those in FIXED_REGISTERS.  List frame pointer
   late and fixed registers last.  Note that, in general, we prefer
   registers listed in CALL_USED_REGISTERS, keeping the others
   available for storage of persistent values. */

#define REG_ALLOC_ORDER \
{ REG_R0, REG_R1, REG_R2, REG_R3, REG_R7, REG_R6, REG_R5, REG_R4, \
  REG_P2, REG_P1, REG_P0, REG_P5, REG_P4, REG_P3, REG_P6, REG_P7, \
  REG_A0, REG_A1, \
  REG_I0, REG_I1, REG_I2, REG_I3, REG_B0, REG_B1, REG_B2, REG_B3, \
  REG_L0, REG_L1, REG_L2, REG_L3, REG_M0, REG_M1, REG_M2, REG_M3, \
  REG_RETS, REG_RETI, REG_RETX, REG_RETN, REG_RETE,		  \
  REG_ASTAT, REG_SEQSTAT, REG_USP, 				  \
  REG_CC, REG_ARGP,						  \
  REG_LT0, REG_LT1, REG_LC0, REG_LC1, REG_LB0, REG_LB1		  \
}

/* Macro to conditionally modify fixed_regs/call_used_regs.  */
#define CONDITIONAL_REGISTER_USAGE			\
  {							\
    conditional_register_usage();                       \
    if (TARGET_FDPIC)					\
      call_used_regs[FDPIC_REGNO] = 1;			\
    if (!TARGET_FDPIC && flag_pic)			\
      {							\
	fixed_regs[PIC_OFFSET_TABLE_REGNUM] = 1;	\
	call_used_regs[PIC_OFFSET_TABLE_REGNUM] = 1;	\
      }							\
  }

/* Define the classes of registers for register constraints in the
   machine description.  Also define ranges of constants.

   One of the classes must always be named ALL_REGS and include all hard regs.
   If there is more than one class, another class must be named NO_REGS
   and contain no registers.

   The name GENERAL_REGS must be the name of a class (or an alias for
   another name such as ALL_REGS).  This is the class of registers
   that is allowed by "g" or "r" in a register constraint.
   Also, registers outside this class are allocated only when
   instructions express preferences for them.

   The classes must be numbered in nondecreasing order; that is,
   a larger-numbered class must never be contained completely
   in a smaller-numbered class.

   For any two classes, it is very desirable that there be another
   class that represents their union. */


enum reg_class
{
  NO_REGS,
  IREGS,
  BREGS,
  LREGS,
  MREGS,
  CIRCREGS, /* Circular buffering registers, Ix, Bx, Lx together form.  See Automatic Circular Buffering.  */
  DAGREGS,
  EVEN_AREGS,
  ODD_AREGS,
  AREGS,
  CCREGS,
  EVEN_DREGS,
  ODD_DREGS,
  D0REGS,
  D1REGS,
  D2REGS,
  D3REGS,
  D4REGS,
  D5REGS,
  D6REGS,
  D7REGS,
  DREGS,
  P0REGS,
  FDPIC_REGS,
  FDPIC_FPTR_REGS,
  PREGS_CLOBBERED,
  PREGS,
  IPREGS,
  DPREGS,
  MOST_REGS,
  LT_REGS,
  LC_REGS,
  LB_REGS,
  PROLOGUE_REGS,
  NON_A_CC_REGS,
  ALL_REGS, LIM_REG_CLASSES
};

#define N_REG_CLASSES ((int)LIM_REG_CLASSES)

#define GENERAL_REGS DPREGS

/* Give names of register classes as strings for dump file.   */

#define REG_CLASS_NAMES \
{  "NO_REGS",		\
   "IREGS",		\
   "BREGS",		\
   "LREGS",		\
   "MREGS",		\
   "CIRCREGS",		\
   "DAGREGS",		\
   "EVEN_AREGS",	\
   "ODD_AREGS",		\
   "AREGS",		\
   "CCREGS",		\
   "EVEN_DREGS",	\
   "ODD_DREGS",		\
   "D0REGS",		\
   "D1REGS",		\
   "D2REGS",		\
   "D3REGS",		\
   "D4REGS",		\
   "D5REGS",		\
   "D6REGS",		\
   "D7REGS",		\
   "DREGS",		\
   "P0REGS",		\
   "FDPIC_REGS",	\
   "FDPIC_FPTR_REGS",	\
   "PREGS_CLOBBERED",	\
   "PREGS",		\
   "IPREGS",		\
   "DPREGS",		\
   "MOST_REGS",		\
   "LT_REGS",		\
   "LC_REGS",		\
   "LB_REGS",		\
   "PROLOGUE_REGS",	\
   "NON_A_CC_REGS",	\
   "ALL_REGS" }

/* An initializer containing the contents of the register classes, as integers
   which are bit masks.  The Nth integer specifies the contents of class N.
   The way the integer MASK is interpreted is that register R is in the class
   if `MASK & (1 << R)' is 1.

   When the machine has more than 32 registers, an integer does not suffice.
   Then the integers are replaced by sub-initializers, braced groupings
   containing several integers.  Each sub-initializer must be suitable as an
   initializer for the type `HARD_REG_SET' which is defined in
   `hard-reg-set.h'.  */

/* NOTE: DSP registers, IREGS - AREGS, are not GENERAL_REGS.  We use
   MOST_REGS as the union of DPREGS and DAGREGS.  */

#define REG_CLASS_CONTENTS \
    /* 31 - 0       63-32   */ \
{   { 0x00000000,    0 },		/* NO_REGS */	\
    { 0x000f0000,    0 },		/* IREGS */	\
    { 0x00f00000,    0 },		/* BREGS */		\
    { 0x0f000000,    0 },		/* LREGS */	\
    { 0xf0000000,    0 },		/* MREGS */   \
    { 0x0fff0000,    0 },		/* CIRCREGS */   \
    { 0xffff0000,    0 },		/* DAGREGS */   \
    { 0x00000000,    0x1 },		/* EVEN_AREGS */   \
    { 0x00000000,    0x2 },		/* ODD_AREGS */   \
    { 0x00000000,    0x3 },		/* AREGS */   \
    { 0x00000000,    0x4 },		/* CCREGS */  \
    { 0x00000055,    0 },		/* EVEN_DREGS */   \
    { 0x000000aa,    0 },		/* ODD_DREGS */   \
    { 0x00000001,    0 },		/* D0REGS */   \
    { 0x00000002,    0 },		/* D1REGS */   \
    { 0x00000004,    0 },		/* D2REGS */   \
    { 0x00000008,    0 },		/* D3REGS */   \
    { 0x00000010,    0 },		/* D4REGS */   \
    { 0x00000020,    0 },		/* D5REGS */   \
    { 0x00000040,    0 },		/* D6REGS */   \
    { 0x00000080,    0 },		/* D7REGS */   \
    { 0x000000ff,    0 },		/* DREGS */   \
    { 0x00000100,    0x000 },		/* P0REGS */   \
    { 0x00000800,    0x000 },		/* FDPIC_REGS */   \
    { 0x00000200,    0x000 },		/* FDPIC_FPTR_REGS */   \
    { 0x00004700,    0x800 },		/* PREGS_CLOBBERED */   \
    { 0x0000ff00,    0x800 },		/* PREGS */   \
    { 0x000fff00,    0x800 },		/* IPREGS */	\
    { 0x0000ffff,    0x800 },		/* DPREGS */   \
    { 0xffffffff,    0x800 },		/* MOST_REGS */\
    { 0x00000000,    0x3000 },		/* LT_REGS */\
    { 0x00000000,    0xc000 },		/* LC_REGS */\
    { 0x00000000,    0x30000 },		/* LB_REGS */\
    { 0x00000000,    0x3f7f8 },		/* PROLOGUE_REGS */\
    { 0xffffffff,    0x3fff8 },		/* NON_A_CC_REGS */\
    { 0xffffffff,    0x3ffff }}		/* ALL_REGS */

#define IREG_POSSIBLE_P(OUTER)				     \
  ((OUTER) == POST_INC || (OUTER) == PRE_INC		     \
   || (OUTER) == POST_DEC || (OUTER) == PRE_DEC		     \
   || (OUTER) == MEM || (OUTER) == ADDRESS)

#define MODE_CODE_BASE_REG_CLASS(MODE, OUTER, INDEX)			\
  ((MODE) == HImode && IREG_POSSIBLE_P (OUTER) ? IPREGS : PREGS)

#define INDEX_REG_CLASS         PREGS

#define REGNO_OK_FOR_BASE_STRICT_P(X, MODE, OUTER, INDEX)	\
  (P_REGNO_P (X) || (X) == REG_ARGP				\
   || (IREG_POSSIBLE_P (OUTER) && (MODE) == HImode		\
       && I_REGNO_P (X)))

#define REGNO_OK_FOR_BASE_NONSTRICT_P(X, MODE, OUTER, INDEX)	\
  ((X) >= FIRST_PSEUDO_REGISTER					\
   || REGNO_OK_FOR_BASE_STRICT_P (X, MODE, OUTER, INDEX))

#ifdef REG_OK_STRICT
#define REGNO_MODE_CODE_OK_FOR_BASE_P(X, MODE, OUTER, INDEX) \
  REGNO_OK_FOR_BASE_STRICT_P (X, MODE, OUTER, INDEX)
#else
#define REGNO_MODE_CODE_OK_FOR_BASE_P(X, MODE, OUTER, INDEX) \
  REGNO_OK_FOR_BASE_NONSTRICT_P (X, MODE, OUTER, INDEX)
#endif

#define REGNO_OK_FOR_INDEX_P(X)   0

/* The same information, inverted:
   Return the class number of the smallest class containing
   reg number REGNO.  This could be a conditional expression
   or could index an array.  */

#define REGNO_REG_CLASS(REGNO) \
((REGNO) == REG_R0 ? D0REGS				\
 : (REGNO) == REG_R1 ? D1REGS				\
 : (REGNO) == REG_R2 ? D2REGS				\
 : (REGNO) == REG_R3 ? D3REGS				\
 : (REGNO) == REG_R4 ? D4REGS				\
 : (REGNO) == REG_R5 ? D5REGS				\
 : (REGNO) == REG_R6 ? D6REGS				\
 : (REGNO) == REG_R7 ? D7REGS				\
 : (REGNO) == REG_P0 ? P0REGS				\
 : (REGNO) < REG_I0 ? PREGS				\
 : (REGNO) == REG_ARGP ? PREGS				\
 : (REGNO) >= REG_I0 && (REGNO) <= REG_I3 ? IREGS	\
 : (REGNO) >= REG_L0 && (REGNO) <= REG_L3 ? LREGS	\
 : (REGNO) >= REG_B0 && (REGNO) <= REG_B3 ? BREGS	\
 : (REGNO) >= REG_M0 && (REGNO) <= REG_M3 ? MREGS	\
 : (REGNO) == REG_A0 || (REGNO) == REG_A1 ? AREGS	\
 : (REGNO) == REG_LT0 || (REGNO) == REG_LT1 ? LT_REGS	\
 : (REGNO) == REG_LC0 || (REGNO) == REG_LC1 ? LC_REGS	\
 : (REGNO) == REG_LB0 || (REGNO) == REG_LB1 ? LB_REGS	\
 : (REGNO) == REG_CC ? CCREGS				\
 : (REGNO) >= REG_RETS ? PROLOGUE_REGS			\
 : NO_REGS)

/* The following macro defines cover classes for Integrated Register
   Allocator.  Cover classes is a set of non-intersected register
   classes covering all hard registers used for register allocation
   purpose.  Any move between two registers of a cover class should be
   cheaper than load or store of the registers.  The macro value is
   array of register classes with LIM_REG_CLASSES used as the end
   marker.  */

#define IRA_COVER_CLASSES				\
{							\
    MOST_REGS, AREGS, CCREGS, LIM_REG_CLASSES		\
}

<<<<<<< HEAD
/* When this hook returns true for MODE, the compiler allows
   registers explicitly used in the rtl to be used as spill registers
   but prevents the compiler from extending the lifetime of these
   registers.  */
#define TARGET_SMALL_REGISTER_CLASSES_FOR_MODE_P hook_bool_mode_true
=======
/* When defined, the compiler allows registers explicitly used in the
   rtl to be used as spill registers but prevents the compiler from
   extending the lifetime of these registers. */
#define SMALL_REGISTER_CLASSES 1
>>>>>>> e33a1692

#define CLASS_LIKELY_SPILLED_P(CLASS) \
    ((CLASS) == PREGS_CLOBBERED \
     || (CLASS) == PROLOGUE_REGS \
     || (CLASS) == P0REGS \
     || (CLASS) == D0REGS \
     || (CLASS) == D1REGS \
     || (CLASS) == D2REGS \
     || (CLASS) == CCREGS)

/* Do not allow to store a value in REG_CC for any mode */
/* Do not allow to store value in pregs if mode is not SI*/
#define HARD_REGNO_MODE_OK(REGNO, MODE) hard_regno_mode_ok((REGNO), (MODE))

/* Return the maximum number of consecutive registers
   needed to represent mode MODE in a register of class CLASS.  */
#define CLASS_MAX_NREGS(CLASS, MODE)					\
  ((MODE) == V2PDImode && (CLASS) == AREGS ? 2				\
   : ((GET_MODE_SIZE (MODE) + UNITS_PER_WORD - 1) / UNITS_PER_WORD))

#define HARD_REGNO_NREGS(REGNO, MODE) \
  ((MODE) == PDImode && ((REGNO) == REG_A0 || (REGNO) == REG_A1) ? 1	\
   : (MODE) == V2PDImode && ((REGNO) == REG_A0 || (REGNO) == REG_A1) ? 2 \
   : CLASS_MAX_NREGS (GENERAL_REGS, MODE))

/* A C expression that is nonzero if hard register TO can be
   considered for use as a rename register for FROM register */
#define HARD_REGNO_RENAME_OK(FROM, TO) bfin_hard_regno_rename_ok (FROM, TO)

/* A C expression that is nonzero if it is desirable to choose
   register allocation so as to avoid move instructions between a
   value of mode MODE1 and a value of mode MODE2.

   If `HARD_REGNO_MODE_OK (R, MODE1)' and `HARD_REGNO_MODE_OK (R,
   MODE2)' are ever different for any R, then `MODES_TIEABLE_P (MODE1,
   MODE2)' must be zero. */
#define MODES_TIEABLE_P(MODE1, MODE2)			\
 ((MODE1) == (MODE2)					\
  || ((GET_MODE_CLASS (MODE1) == MODE_INT		\
       || GET_MODE_CLASS (MODE1) == MODE_FLOAT)		\
      && (GET_MODE_CLASS (MODE2) == MODE_INT		\
	  || GET_MODE_CLASS (MODE2) == MODE_FLOAT)	\
      && (MODE1) != BImode && (MODE2) != BImode		\
      && GET_MODE_SIZE (MODE1) <= UNITS_PER_WORD	\
      && GET_MODE_SIZE (MODE2) <= UNITS_PER_WORD))

/* `PREFERRED_RELOAD_CLASS (X, CLASS)'
   A C expression that places additional restrictions on the register
   class to use when it is necessary to copy value X into a register
   in class CLASS.  The value is a register class; perhaps CLASS, or
   perhaps another, smaller class.  */
#define PREFERRED_RELOAD_CLASS(X, CLASS)		\
  (GET_CODE (X) == POST_INC				\
   || GET_CODE (X) == POST_DEC				\
   || GET_CODE (X) == PRE_DEC ? PREGS : (CLASS))

/* Function Calling Conventions. */

/* The type of the current function; normal functions are of type
   SUBROUTINE.  */
typedef enum {
  SUBROUTINE, INTERRUPT_HANDLER, EXCPT_HANDLER, NMI_HANDLER
} e_funkind;
#define FUNCTION_RETURN_REGISTERS { REG_RETS, REG_RETI, REG_RETX, REG_RETN }

#define FUNCTION_ARG_REGISTERS { REG_R0, REG_R1, REG_R2, -1 }

/* Flags for the call/call_value rtl operations set up by function_arg */
#define CALL_NORMAL		0x00000000	/* no special processing */
#define CALL_LONG		0x00000001	/* always call indirect */
#define CALL_SHORT		0x00000002	/* always call by symbol */

typedef struct {
  int words;			/* # words passed so far */
  int nregs;			/* # registers available for passing */
  int *arg_regs;		/* array of register -1 terminated */
  int call_cookie;		/* Do special things for this call */
} CUMULATIVE_ARGS;

/* Define where to put the arguments to a function.
   Value is zero to push the argument on the stack,
   or a hard register in which to store the argument.

   MODE is the argument's machine mode.
   TYPE is the data type of the argument (as a tree).
    This is null for libcalls where that information may
    not be available.
   CUM is a variable of type CUMULATIVE_ARGS which gives info about
    the preceding args and about the function being called.
   NAMED is nonzero if this argument is a named parameter
    (otherwise it is an extra parameter matching an ellipsis).  */

#define FUNCTION_ARG(CUM, MODE, TYPE, NAMED) \
  (function_arg (&CUM, MODE, TYPE, NAMED))

#define FUNCTION_ARG_REGNO_P(REGNO) function_arg_regno_p (REGNO)


/* Initialize a variable CUM of type CUMULATIVE_ARGS
   for a call to a function whose data type is FNTYPE.
   For a library call, FNTYPE is 0.  */
#define INIT_CUMULATIVE_ARGS(CUM,FNTYPE,LIBNAME,INDIRECT, N_NAMED_ARGS)	\
  (init_cumulative_args (&CUM, FNTYPE, LIBNAME))

/* Update the data in CUM to advance over an argument
   of mode MODE and data type TYPE.
   (TYPE is null for libcalls where that information may not be available.)  */
#define FUNCTION_ARG_ADVANCE(CUM, MODE, TYPE, NAMED)	\
  (function_arg_advance (&CUM, MODE, TYPE, NAMED))

/* Define how to find the value returned by a function.
   VALTYPE is the data type of the value (as a tree).
   If the precise function being called is known, FUNC is its FUNCTION_DECL;
   otherwise, FUNC is 0.
*/

#define VALUE_REGNO(MODE) (REG_R0)

#define FUNCTION_VALUE(VALTYPE, FUNC)		\
  gen_rtx_REG (TYPE_MODE (VALTYPE),		\
	       VALUE_REGNO(TYPE_MODE(VALTYPE)))

/* Define how to find the value returned by a library function
   assuming the value has mode MODE.  */

#define LIBCALL_VALUE(MODE)  gen_rtx_REG (MODE, VALUE_REGNO(MODE))

#define FUNCTION_VALUE_REGNO_P(N) ((N) == REG_R0)

#define DEFAULT_PCC_STRUCT_RETURN 0

/* Before the prologue, the return address is in the RETS register.  */
#define INCOMING_RETURN_ADDR_RTX gen_rtx_REG (Pmode, REG_RETS)

#define RETURN_ADDR_RTX(COUNT, FRAME) bfin_return_addr_rtx (COUNT)

#define DWARF_FRAME_RETURN_COLUMN DWARF_FRAME_REGNUM (REG_RETS)

/* Call instructions don't modify the stack pointer on the Blackfin.  */
#define INCOMING_FRAME_SP_OFFSET 0

/* Describe how we implement __builtin_eh_return.  */
#define EH_RETURN_DATA_REGNO(N)	((N) < 2 ? (N) : INVALID_REGNUM)
#define EH_RETURN_STACKADJ_RTX	gen_rtx_REG (Pmode, REG_P2)
#define EH_RETURN_HANDLER_RTX \
    gen_frame_mem (Pmode, plus_constant (frame_pointer_rtx, UNITS_PER_WORD))

/* Addressing Modes */

/* Nonzero if the constant value X is a legitimate general operand.
   symbol_ref are not legitimate and will be put into constant pool.
   See force_const_mem().
   If -mno-pool, all constants are legitimate.
 */
#define LEGITIMATE_CONSTANT_P(X) bfin_legitimate_constant_p (X)

/*   A number, the maximum number of registers that can appear in a
     valid memory address.  Note that it is up to you to specify a
     value equal to the maximum number that `TARGET_LEGITIMATE_ADDRESS_P'
     would ever accept. */
#define MAX_REGS_PER_ADDRESS 1

#define LEGITIMATE_MODE_FOR_AUTOINC_P(MODE) \
      (GET_MODE_SIZE (MODE) <= 4 || (MODE) == PDImode)

#define HAVE_POST_INCREMENT 1
#define HAVE_POST_DECREMENT 1
#define HAVE_PRE_DECREMENT  1

/* `LEGITIMATE_PIC_OPERAND_P (X)'
     A C expression that is nonzero if X is a legitimate immediate
     operand on the target machine when generating position independent
     code.  You can assume that X satisfies `CONSTANT_P', so you need
     not check this.  You can also assume FLAG_PIC is true, so you need
     not check it either.  You need not define this macro if all
     constants (including `SYMBOL_REF') can be immediate operands when
     generating position independent code. */
#define LEGITIMATE_PIC_OPERAND_P(X) ! SYMBOLIC_CONST (X)

#define SYMBOLIC_CONST(X)	\
(GET_CODE (X) == SYMBOL_REF						\
 || GET_CODE (X) == LABEL_REF						\
 || (GET_CODE (X) == CONST && symbolic_reference_mentioned_p (X)))

#define NOTICE_UPDATE_CC(EXPR, INSN) 0

/* Value is 1 if truncating an integer of INPREC bits to OUTPREC bits
   is done just by pretending it is already truncated.  */
#define TRULY_NOOP_TRUNCATION(OUTPREC, INPREC) 1

/* Max number of bytes we can move from memory to memory
   in one reasonably fast instruction.  */
#define MOVE_MAX UNITS_PER_WORD

/* If a memory-to-memory move would take MOVE_RATIO or more simple
   move-instruction pairs, we will do a movmem or libcall instead.  */

#define MOVE_RATIO(speed) 5

/* STORAGE LAYOUT: target machine storage layout
   Define this macro as a C expression which is nonzero if accessing
   less than a word of memory (i.e. a `char' or a `short') is no
   faster than accessing a word of memory, i.e., if such access
   require more than one instruction or if there is no difference in
   cost between byte and (aligned) word loads.

   When this macro is not defined, the compiler will access a field by
   finding the smallest containing object; when it is defined, a
   fullword load will be used if alignment permits.  Unless bytes
   accesses are faster than word accesses, using word accesses is
   preferable since it may eliminate subsequent memory access if
   subsequent accesses occur to other fields in the same word of the
   structure, but to different bytes.  */
#define SLOW_BYTE_ACCESS  0
#define SLOW_SHORT_ACCESS 0

/* Define this if most significant bit is lowest numbered
   in instructions that operate on numbered bit-fields. */
#define BITS_BIG_ENDIAN  0

/* Define this if most significant byte of a word is the lowest numbered.
   We can't access bytes but if we could we would in the Big Endian order. */
#define BYTES_BIG_ENDIAN 0

/* Define this if most significant word of a multiword number is numbered. */
#define WORDS_BIG_ENDIAN 0

/* number of bits in an addressable storage unit */
#define BITS_PER_UNIT 8

/* Width in bits of a "word", which is the contents of a machine register.
   Note that this is not necessarily the width of data type `int';
   if using 16-bit ints on a 68000, this would still be 32.
   But on a machine with 16-bit registers, this would be 16.  */
#define BITS_PER_WORD 32

/* Width of a word, in units (bytes).  */
#define UNITS_PER_WORD 4

/* Width in bits of a pointer.
   See also the macro `Pmode1' defined below.  */
#define POINTER_SIZE 32

/* Allocation boundary (in *bits*) for storing pointers in memory.  */
#define POINTER_BOUNDARY 32

/* Allocation boundary (in *bits*) for storing arguments in argument list.  */
#define PARM_BOUNDARY 32

/* Boundary (in *bits*) on which stack pointer should be aligned.  */
#define STACK_BOUNDARY 32

/* Allocation boundary (in *bits*) for the code of a function.  */
#define FUNCTION_BOUNDARY 32

/* Alignment of field after `int : 0' in a structure.  */
#define EMPTY_FIELD_BOUNDARY BITS_PER_WORD

/* No data type wants to be aligned rounder than this.  */
#define BIGGEST_ALIGNMENT 32

/* Define this if move instructions will actually fail to work
   when given unaligned data.  */
#define STRICT_ALIGNMENT 1

/* (shell-command "rm c-decl.o stor-layout.o")
 *  never define PCC_BITFIELD_TYPE_MATTERS
 *  really cause some alignment problem
 */

#define UNITS_PER_FLOAT  ((FLOAT_TYPE_SIZE  + BITS_PER_UNIT - 1) / \
			   BITS_PER_UNIT)

#define UNITS_PER_DOUBLE ((DOUBLE_TYPE_SIZE + BITS_PER_UNIT - 1) / \
 			   BITS_PER_UNIT)


/* what is the 'type' of size_t */
#define SIZE_TYPE "long unsigned int"

/* Define this as 1 if `char' should by default be signed; else as 0.  */
#define DEFAULT_SIGNED_CHAR 1
#define FLOAT_TYPE_SIZE BITS_PER_WORD
#define SHORT_TYPE_SIZE 16 
#define CHAR_TYPE_SIZE	8
#define INT_TYPE_SIZE	32
#define LONG_TYPE_SIZE	32
#define LONG_LONG_TYPE_SIZE 64 

/* Note: Fix this to depend on target switch. -- lev */

/* Note: Try to implement double and force long double. -- tonyko
 * #define __DOUBLES_ARE_FLOATS__
 * #define DOUBLE_TYPE_SIZE FLOAT_TYPE_SIZE
 * #define LONG_DOUBLE_TYPE_SIZE DOUBLE_TYPE_SIZE
 * #define DOUBLES_ARE_FLOATS 1
 */

#define DOUBLE_TYPE_SIZE	64
#define LONG_DOUBLE_TYPE_SIZE	64

/* `PROMOTE_MODE (M, UNSIGNEDP, TYPE)'
     A macro to update M and UNSIGNEDP when an object whose type is
     TYPE and which has the specified mode and signedness is to be
     stored in a register.  This macro is only called when TYPE is a
     scalar type.

     On most RISC machines, which only have operations that operate on
     a full register, define this macro to set M to `word_mode' if M is
     an integer mode narrower than `BITS_PER_WORD'.  In most cases,
     only integer modes should be widened because wider-precision
     floating-point operations are usually more expensive than their
     narrower counterparts.

     For most machines, the macro definition does not change UNSIGNEDP.
     However, some machines, have instructions that preferentially
     handle either signed or unsigned quantities of certain modes.  For
     example, on the DEC Alpha, 32-bit loads from memory and 32-bit add
     instructions sign-extend the result to 64 bits.  On such machines,
     set UNSIGNEDP according to which kind of extension is more
     efficient.

     Do not define this macro if it would never modify M.*/

#define BFIN_PROMOTE_MODE_P(MODE) \
    (!TARGET_DSP && GET_MODE_CLASS (MODE) == MODE_INT	\
      && GET_MODE_SIZE (MODE) < UNITS_PER_WORD)

#define PROMOTE_MODE(MODE, UNSIGNEDP, TYPE)     \
  if (BFIN_PROMOTE_MODE_P(MODE))		\
    {                                           \
      if (MODE == QImode)                       \
        UNSIGNEDP = 1;                          \
      else if (MODE == HImode)                  \
        UNSIGNEDP = 0;      			\
      (MODE) = SImode;                          \
    }

/* Describing Relative Costs of Operations */

/* Do not put function addr into constant pool */
#define NO_FUNCTION_CSE 1

/* A C expression for the cost of moving data from a register in class FROM to
   one in class TO.  The classes are expressed using the enumeration values
   such as `GENERAL_REGS'.  A value of 2 is the default; other values are
   interpreted relative to that.

   It is not required that the cost always equal 2 when FROM is the same as TO;
   on some machines it is expensive to move between registers if they are not
   general registers.  */

#define REGISTER_MOVE_COST(MODE, CLASS1, CLASS2) \
   bfin_register_move_cost ((MODE), (CLASS1), (CLASS2))

/* A C expression for the cost of moving data of mode M between a
   register and memory.  A value of 2 is the default; this cost is
   relative to those in `REGISTER_MOVE_COST'.

   If moving between registers and memory is more expensive than
   between two registers, you should define this macro to express the
   relative cost.  */

#define MEMORY_MOVE_COST(MODE, CLASS, IN)	\
  bfin_memory_move_cost ((MODE), (CLASS), (IN))

/* Specify the machine mode that this machine uses
   for the index in the tablejump instruction.  */
#define CASE_VECTOR_MODE SImode

#define JUMP_TABLES_IN_TEXT_SECTION flag_pic

/* Define if operations between registers always perform the operation
   on the full register even if a narrower mode is specified. 
#define WORD_REGISTER_OPERATIONS
*/

/* Evaluates to true if A and B are mac flags that can be used
   together in a single multiply insn.  That is the case if they are
   both the same flag not involving M, or if one is a combination of
   the other with M.  */
#define MACFLAGS_MATCH_P(A, B) \
 ((A) == (B) \
  || ((A) == MACFLAG_NONE && (B) == MACFLAG_M) \
  || ((A) == MACFLAG_M && (B) == MACFLAG_NONE) \
  || ((A) == MACFLAG_IS && (B) == MACFLAG_IS_M) \
  || ((A) == MACFLAG_IS_M && (B) == MACFLAG_IS))

/* Switch into a generic section.  */
#define TARGET_ASM_NAMED_SECTION  default_elf_asm_named_section

#define PRINT_OPERAND(FILE, RTX, CODE)	 print_operand (FILE, RTX, CODE)
#define PRINT_OPERAND_ADDRESS(FILE, RTX) print_address_operand (FILE, RTX)

typedef enum sections {
    CODE_DIR,
    DATA_DIR,
    LAST_SECT_NM
} SECT_ENUM_T;

typedef enum directives {
    LONG_CONST_DIR,
    SHORT_CONST_DIR,
    BYTE_CONST_DIR,
    SPACE_DIR,
    INIT_DIR,
    LAST_DIR_NM
} DIR_ENUM_T;

#define IS_ASM_LOGICAL_LINE_SEPARATOR(C, STR)	\
  ((C) == ';'					\
   || ((C) == '|' && (STR)[1] == '|'))

#define TEXT_SECTION_ASM_OP ".text;"
#define DATA_SECTION_ASM_OP ".data;"

#define ASM_APP_ON  ""
#define ASM_APP_OFF ""

#define ASM_GLOBALIZE_LABEL1(FILE, NAME) \
  do {  fputs (".global ", FILE);		\
        assemble_name (FILE, NAME);	        \
        fputc (';',FILE);			\
        fputc ('\n',FILE);			\
      } while (0)

#define ASM_DECLARE_FUNCTION_NAME(FILE,NAME,DECL) \
  do {					\
    fputs (".type ", FILE);           	\
    assemble_name (FILE, NAME);         \
    fputs (", STT_FUNC", FILE);         \
    fputc (';',FILE);                   \
    fputc ('\n',FILE);			\
    ASM_OUTPUT_LABEL(FILE, NAME);	\
  } while (0)

#define ASM_OUTPUT_LABEL(FILE, NAME)    \
  do {  assemble_name (FILE, NAME);		\
        fputs (":\n",FILE);			\
      } while (0)

#define ASM_OUTPUT_LABELREF(FILE,NAME) 	\
    do {  fprintf (FILE, "_%s", NAME); \
        } while (0)

#define ASM_OUTPUT_ADDR_VEC_ELT(FILE, VALUE)    	\
do { char __buf[256];					\
     fprintf (FILE, "\t.dd\t");				\
     ASM_GENERATE_INTERNAL_LABEL (__buf, "L", VALUE);	\
     assemble_name (FILE, __buf);			\
     fputc (';', FILE);					\
     fputc ('\n', FILE);				\
   } while (0)

#define ASM_OUTPUT_ADDR_DIFF_ELT(FILE, BODY, VALUE, REL) \
    MY_ASM_OUTPUT_ADDR_DIFF_ELT(FILE, VALUE, REL)

#define MY_ASM_OUTPUT_ADDR_DIFF_ELT(FILE, VALUE, REL)		\
    do {							\
	char __buf[256];					\
	fprintf (FILE, "\t.dd\t");				\
	ASM_GENERATE_INTERNAL_LABEL (__buf, "L", VALUE);	\
	assemble_name (FILE, __buf);				\
	fputs (" - ", FILE);					\
	ASM_GENERATE_INTERNAL_LABEL (__buf, "L", REL);		\
	assemble_name (FILE, __buf);				\
	fputc (';', FILE);					\
	fputc ('\n', FILE);					\
    } while (0)

#define ASM_OUTPUT_ALIGN(FILE,LOG) 				\
    do {							\
      if ((LOG) != 0)						\
	fprintf (FILE, "\t.align %d\n", 1 << (LOG));		\
    } while (0)

#define ASM_OUTPUT_SKIP(FILE,SIZE)		\
    do {					\
	asm_output_skip (FILE, SIZE);		\
    } while (0)

#define ASM_OUTPUT_LOCAL(FILE, NAME, SIZE, ROUNDED) 	\
do { 						\
    switch_to_section (data_section);				\
    if ((SIZE) >= (unsigned int) 4 ) ASM_OUTPUT_ALIGN(FILE,2);	\
    ASM_OUTPUT_SIZE_DIRECTIVE (FILE, NAME, SIZE);		\
    ASM_OUTPUT_LABEL (FILE, NAME);				\
    fprintf (FILE, "%s %ld;\n", ASM_SPACE,			\
	     (ROUNDED) > (unsigned int) 1 ? (ROUNDED) : 1);	\
} while (0)

#define ASM_OUTPUT_COMMON(FILE, NAME, SIZE, ROUNDED)	\
     do {						\
	ASM_GLOBALIZE_LABEL1(FILE,NAME); 		\
        ASM_OUTPUT_LOCAL (FILE, NAME, SIZE, ROUNDED); } while(0)

#define ASM_COMMENT_START "//"

#define FUNCTION_PROFILER(FILE, LABELNO)	\
  do {						\
    fprintf (FILE, "\tCALL __mcount;\n");	\
  } while(0)

#undef NO_PROFILE_COUNTERS
#define NO_PROFILE_COUNTERS 1

#define ASM_OUTPUT_REG_PUSH(FILE, REGNO) fprintf (FILE, "[SP--] = %s;\n", reg_names[REGNO])
#define ASM_OUTPUT_REG_POP(FILE, REGNO)  fprintf (FILE, "%s = [SP++];\n", reg_names[REGNO])

extern struct rtx_def *bfin_cc_rtx, *bfin_rets_rtx;

/* This works for GAS and some other assemblers.  */
#define SET_ASM_OP              ".set "

/* DBX register number for a given compiler register number */
#define DBX_REGISTER_NUMBER(REGNO)  (REGNO) 

#define SIZE_ASM_OP     "\t.size\t"

extern int splitting_for_sched, splitting_loops;

#define PRINT_OPERAND_PUNCT_VALID_P(CHAR) ((CHAR) == '!')

#ifndef TARGET_SUPPORTS_SYNC_CALLS
#define TARGET_SUPPORTS_SYNC_CALLS 0
#endif

#endif /*  _BFIN_CONFIG */<|MERGE_RESOLUTION|>--- conflicted
+++ resolved
@@ -1,5 +1,5 @@
 /* Definitions for the Blackfin port.
-   Copyright (C) 2005, 2007, 2008, 2009 Free Software Foundation, Inc.
+   Copyright (C) 2005, 2007, 2008, 2009, 2010 Free Software Foundation, Inc.
    Contributed by Analog Devices.
 
    This file is part of GCC.
@@ -252,7 +252,7 @@
    Defined in svr4.h.  */
 #undef  ASM_SPEC
 #define ASM_SPEC "\
-%{G*} %{v} %{n} %{T} %{Ym,*} %{Yd,*} %{Wa,*:%*} \
+%{v} %{n} %{T} %{Ym,*} %{Yd,*} %{Wa,*:%*} \
     %{mno-fdpic:-mnopic} %{mfdpic}"
 
 #define LINK_SPEC "\
@@ -262,7 +262,6 @@
 %{static:-dn -Bstatic} \
 %{shared:-G -Bdynamic} \
 %{symbolic:-Bsymbolic} \
-%{G*} \
 %{YP,*} \
 %{Qy:} %{!Qn:-Qy} \
 -init __init -fini __fini "
@@ -758,18 +757,11 @@
     MOST_REGS, AREGS, CCREGS, LIM_REG_CLASSES		\
 }
 
-<<<<<<< HEAD
 /* When this hook returns true for MODE, the compiler allows
    registers explicitly used in the rtl to be used as spill registers
    but prevents the compiler from extending the lifetime of these
    registers.  */
 #define TARGET_SMALL_REGISTER_CLASSES_FOR_MODE_P hook_bool_mode_true
-=======
-/* When defined, the compiler allows registers explicitly used in the
-   rtl to be used as spill registers but prevents the compiler from
-   extending the lifetime of these registers. */
-#define SMALL_REGISTER_CLASSES 1
->>>>>>> e33a1692
 
 #define CLASS_LIKELY_SPILLED_P(CLASS) \
     ((CLASS) == PREGS_CLOBBERED \
