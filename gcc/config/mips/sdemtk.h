--- conflicted
+++ resolved
@@ -97,11 +97,7 @@
 
 /* ...nor does the call sequence preserve $31.  */
 #undef MIPS_SAVE_REG_FOR_PROFILING_P
-<<<<<<< HEAD
-#define MIPS_SAVE_REG_FOR_PROFILING_P(REGNO) ((REGNO) == RETURN_ADDR_REGNUM)
-=======
 #define MIPS_SAVE_REG_FOR_PROFILING_P(REGNO) ((REGNO) == RETURN_ADDR_REGNUM)
 
 /* Compile in support for the -mno-float option.  */
-#define TARGET_SUPPORTS_NO_FLOAT 1
->>>>>>> 779871ac
+#define TARGET_SUPPORTS_NO_FLOAT 1