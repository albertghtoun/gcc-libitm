--- conflicted
+++ resolved
@@ -1,10 +1,6 @@
 /* Subroutines for gcc2 for pdp11.
    Copyright (C) 1994, 1995, 1996, 1997, 1998, 1999, 2001, 2004, 2005,
-<<<<<<< HEAD
-   2006, 2007, 2008, 2009 Free Software Foundation, Inc.
-=======
    2006, 2007, 2008, 2009, 2010, 2011 Free Software Foundation, Inc.
->>>>>>> 3082eeb7
    Contributed by Michael K. Gschwind (mike@vlsivie.tuwien.ac.at).
 
 This file is part of GCC.
@@ -147,9 +143,6 @@
 static bool pdp11_assemble_integer (rtx, unsigned int, int);
 static bool pdp11_rtx_costs (rtx, int, int, int, int *, bool);
 static bool pdp11_return_in_memory (const_tree, const_tree);
-<<<<<<< HEAD
-static void pdp11_trampoline_init (rtx, tree, rtx);
-=======
 static rtx pdp11_function_value (const_tree, const_tree, bool);
 static rtx pdp11_libcall_value (enum machine_mode, const_rtx);
 static bool pdp11_function_value_regno_p (const unsigned int);
@@ -160,7 +153,6 @@
 					enum machine_mode, const_tree, bool);
 static void pdp11_conditional_register_usage (void);
 static bool pdp11_legitimate_constant_p (enum machine_mode, rtx);
->>>>>>> 3082eeb7
  
 /* Initialize the GCC target structure.  */
@@ -189,22 +181,12 @@
 #undef TARGET_RETURN_IN_MEMORY
 #define TARGET_RETURN_IN_MEMORY pdp11_return_in_memory
 
-<<<<<<< HEAD
-#undef TARGET_TRAMPOLINE_INIT
-#define TARGET_TRAMPOLINE_INIT pdp11_trampoline_init
-
-struct gcc_target targetm = TARGET_INITIALIZER;
--
-/* Implement TARGET_HANDLE_OPTION.  */
-=======
 #undef TARGET_FUNCTION_VALUE
 #define TARGET_FUNCTION_VALUE pdp11_function_value
 #undef TARGET_LIBCALL_VALUE
 #define TARGET_LIBCALL_VALUE pdp11_libcall_value
 #undef TARGET_FUNCTION_VALUE_REGNO_P
 #define TARGET_FUNCTION_VALUE_REGNO_P pdp11_function_value_regno_p
->>>>>>> 3082eeb7
 
 #undef TARGET_TRAMPOLINE_INIT
 #define TARGET_TRAMPOLINE_INIT pdp11_trampoline_init
@@ -230,10 +212,6 @@
 #undef  TARGET_ASM_FUNCTION_SECTION
 #define TARGET_ASM_FUNCTION_SECTION pdp11_function_section
 
-<<<<<<< HEAD
-static void
-pdp11_output_function_prologue (FILE *stream, HOST_WIDE_INT size)
-=======
 #undef  TARGET_PRINT_OPERAND
 #define TARGET_PRINT_OPERAND pdp11_asm_print_operand
 
@@ -257,7 +235,6 @@
 
 void
 pdp11_expand_prologue (void)
->>>>>>> 3082eeb7
 {							       
   HOST_WIDE_INT fsize = get_frame_size ();
   unsigned regno;
@@ -312,10 +289,6 @@
 	emit_move_insn (x, via_ac);
       }
 
-<<<<<<< HEAD
-/*
-   The function epilogue should not depend on the current stack pointer!
-=======
   /* ??? Maybe make ac4, ac5 call used regs?? */
   for (regno = AC4_REGNUM; regno <= AC5_REGNUM; regno++)
     if (pdp11_saved_regno (regno))
@@ -330,7 +303,6 @@
 }
 
 /* The function epilogue should not depend on the current stack pointer!
->>>>>>> 3082eeb7
    It should use the frame pointer only.  This is mandatory because
    of alloca; we also take advantage of it to omit stack adjustments
    before returning.  */
@@ -348,13 +320,6 @@
 
    maybe as option if you want to generate code for kernel mode? */
 
-<<<<<<< HEAD
-static void
-pdp11_output_function_epilogue (FILE *stream, HOST_WIDE_INT size)
-{								
-    HOST_WIDE_INT fsize = ((size) + 1) & ~1;
-    int i, j, k;
-=======
 void
 pdp11_expand_epilogue (void)
 {								
@@ -377,7 +342,6 @@
   if (!frame_pointer_needed || current_function_sp_is_unchanging)
     {
       /* Restore registers via pops.  */
->>>>>>> 3082eeb7
 
       for (regno = AC5_REGNUM; regno >= AC0_REGNUM; regno--)
 	if (pdp11_saved_regno (regno))
@@ -1044,8 +1008,6 @@
     static char buf[1000];
     const char *pos, *neg;
 
-<<<<<<< HEAD
-=======
     if (cc_prev_status.flags & CC_NO_OVERFLOW)
       {
 	switch (code)
@@ -1057,7 +1019,6 @@
 	  default: ;
 	  }
       }
->>>>>>> 3082eeb7
     switch (code)
       {
       case EQ: pos = "beq", neg = "bne"; break;
@@ -1457,11 +1418,6 @@
   return rclass;
 }
 
-<<<<<<< HEAD
-/* This function checks whether a real value can be encoded as
-   a literal, i.e., addressing mode 27.  In that mode, real values
-   are one word values, so the remaining 48 bits have to be zero.  */
-=======
 
 /* TARGET_SECONDARY_RELOAD.
 
@@ -1627,7 +1583,6 @@
 }
 
 
->>>>>>> 3082eeb7
 int
 pdp11_sp_frame_offset (void)
 {
@@ -1788,9 +1743,6 @@
   /* Integers 32 bits and under, and scalar floats (if FPU), are returned
      in registers.  The rest go into memory.  */
   return (TYPE_MODE (type) == DImode
-<<<<<<< HEAD
-	  || (TYPE_MODE (type) == DFmode && ! TARGET_AC0));
-=======
 	  || (FLOAT_MODE_P (TYPE_MODE (type)) && ! TARGET_AC0)
 	  || TREE_CODE (type) == VECTOR_TYPE
 	  || COMPLEX_MODE_P (TYPE_MODE (type)));
@@ -1828,7 +1780,6 @@
 pdp11_function_value_regno_p (const unsigned int regno)
 {
   return (regno == RETVAL_REGNUM) || (TARGET_AC0 && (regno == AC0_REGNUM));
->>>>>>> 3082eeb7
 }
 
 /* Worker function for TARGET_TRAMPOLINE_INIT.
@@ -1838,13 +1789,8 @@
 
    the following should work for shared I/D:
 
-<<<<<<< HEAD
-   MV	#STATIC, $4	0x940Y	0x0000 <- STATIC; Y = STATIC_CHAIN_REGNUM
-   JMP	FUNCTION	0x0058  0x0000 <- FUNCTION
-=======
    MOV	#STATIC, $4	01270Y	0x0000 <- STATIC; Y = STATIC_CHAIN_REGNUM
    JMP	@#FUNCTION	000137  0x0000 <- FUNCTION
->>>>>>> 3082eeb7
 */
 
 static void
@@ -1856,15 +1802,6 @@
   gcc_assert (!TARGET_SPLIT);
 
   mem = adjust_address (m_tramp, HImode, 0);
-<<<<<<< HEAD
-  emit_move_insn (mem, GEN_INT (0x9400+STATIC_CHAIN_REGNUM));
-  mem = adjust_address (m_tramp, HImode, 2);
-  emit_move_insn (mem, chain_value);
-  mem = adjust_address (m_tramp, HImode, 4);
-  emit_move_insn (mem, GEN_INT (0x0058));
-  emit_move_insn (mem, fnaddr);
-}
-=======
   emit_move_insn (mem, GEN_INT (012700+STATIC_CHAIN_REGNUM));
   mem = adjust_address (m_tramp, HImode, 2);
   emit_move_insn (mem, chain_value);
@@ -1964,5 +1901,4 @@
   return GET_CODE (x) != CONST_DOUBLE || legitimate_const_double_p (x);
 }
 
-struct gcc_target targetm = TARGET_INITIALIZER;
->>>>>>> 3082eeb7
+struct gcc_target targetm = TARGET_INITIALIZER;