--- conflicted
+++ resolved
@@ -1,10 +1,6 @@
 /* Definitions of target machine for GNU compiler, Renesas M32R cpu.
    Copyright (C) 1996, 1997, 1998, 1999, 2000, 2001, 2002, 2003, 2004,
-<<<<<<< HEAD
-   2005, 2006, 2007, 2008, 2009 Free Software Foundation, Inc.
-=======
    2005, 2006, 2007, 2008, 2009, 2010 Free Software Foundation, Inc.
->>>>>>> b56a5220
 
    This file is part of GCC.
 
@@ -968,19 +964,6 @@
 	goto ADDR;						\
     }								\
   while (0)
-<<<<<<< HEAD
-
-/* Go to LABEL if ADDR (a legitimate address expression)
-   has an effect that depends on the machine mode it is used for.  */
-#define GO_IF_MODE_DEPENDENT_ADDRESS(ADDR, LABEL)		\
-  do								\
-    {						 		\
-      if (GET_CODE (ADDR) == LO_SUM)		 		\
-	goto LABEL;					 	\
-    }								\
-  while (0)
-=======
->>>>>>> b56a5220
  
 /* Condition code usage.  */
