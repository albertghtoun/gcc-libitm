--- conflicted
+++ resolved
@@ -1,25 +1,6 @@
 /* Machine description for AArch64 architecture.
    Copyright (C) 2012-2013 Free Software Foundation, Inc.
    Contributed by ARM Ltd.
-<<<<<<< HEAD
-
-   This file is part of GCC.
-
-   GCC is free software; you can redistribute it and/or modify it
-   under the terms of the GNU General Public License as published by
-   the Free Software Foundation; either version 3, or (at your option)
-   any later version.
-
-   GCC is distributed in the hope that it will be useful, but
-   WITHOUT ANY WARRANTY; without even the implied warranty of
-   MERCHANTABILITY or FITNESS FOR A PARTICULAR PURPOSE.  See the GNU
-   General Public License for more details.
-
-   You should have received a copy of the GNU General Public License
-   along with GCC; see the file COPYING3.  If not see
-   <http://www.gnu.org/licenses/>.  */
-=======
->>>>>>> 4d0aec87
 
    This file is part of GCC.
 
@@ -348,20 +329,6 @@
 
   /* Implemented by
      aarch64_<PERMUTE:perm_insn><PERMUTE:perm_hilo><mode>.  */
-<<<<<<< HEAD
-  BUILTIN_VALL (BINOP, zip1)
-  BUILTIN_VALL (BINOP, zip2)
-  BUILTIN_VALL (BINOP, uzp1)
-  BUILTIN_VALL (BINOP, uzp2)
-  BUILTIN_VALL (BINOP, trn1)
-  BUILTIN_VALL (BINOP, trn2)
-
-  /* Implemented by aarch64_ld1<VALL:mode>.  */
-  BUILTIN_VALL (LOAD1, ld1)
-
-  /* Implemented by aarch64_st1<VALL:mode>.  */
-  BUILTIN_VALL (STORE1, st1)
-=======
   BUILTIN_VALL (BINOP, zip1, 0)
   BUILTIN_VALL (BINOP, zip2, 0)
   BUILTIN_VALL (BINOP, uzp1, 0)
@@ -394,4 +361,3 @@
 
   /* Implemented by fma<mode>4.  */
   BUILTIN_VDQF (TERNOP, fma, 4)
->>>>>>> 4d0aec87
