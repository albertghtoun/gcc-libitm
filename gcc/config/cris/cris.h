/* Definitions for GCC.  Part of the machine description for CRIS.
   Copyright (C) 1998, 1999, 2000, 2001, 2002, 2003, 2004, 2005, 2007, 2008,
<<<<<<< HEAD
   2009 Free Software Foundation, Inc.
=======
   2009, 2010, 2011 Free Software Foundation, Inc.
>>>>>>> b56a5220
   Contributed by Axis Communications.  Written by Hans-Peter Nilsson.

This file is part of GCC.

GCC is free software; you can redistribute it and/or modify
it under the terms of the GNU General Public License as published by
the Free Software Foundation; either version 3, or (at your option)
any later version.

GCC is distributed in the hope that it will be useful,
but WITHOUT ANY WARRANTY; without even the implied warranty of
MERCHANTABILITY or FITNESS FOR A PARTICULAR PURPOSE.  See the
GNU General Public License for more details.

You should have received a copy of the GNU General Public License
along with GCC; see the file COPYING3.  If not see
<http://www.gnu.org/licenses/>.  */

/* After the first "Node:" comment comes all preprocessor directives and
   attached declarations described in the info files, the "Using and
   Porting GCC" manual (uapgcc), in the same order as found in the "Target
   macros" section in the gcc-2.9x CVS edition of 2000-03-17.  FIXME: Not
   really, but needs an update anyway.

   There is no generic copy-of-uapgcc comment, you'll have to see uapgcc
   for that.  If applicable, there is a CRIS-specific comment.  The order
   of macro definitions follow the order in the manual.  Every section in
   the manual (node in the info pages) has an introductory `Node:
   <subchapter>' comment.  If no macros are defined for a section, only
   the section-comment is present.  */

/* Note that other header files (e.g. config/elfos.h, config/linux.h,
   config/cris/linux.h and config/cris/aout.h) are responsible for lots of
   settings not repeated below.  This file contains general CRIS
   definitions and definitions for the cris-*-elf subtarget.  */

/* We don't want to use gcc_assert for everything, as that can be
   compiled out.  */
#define CRIS_ASSERT(x) \
 do { if (!(x)) internal_error ("CRIS-port assertion failed: " #x); } while (0)

/* Replacement for REG_P since it does not match SUBREGs.  Happens for
   testcase Axis-20000320 with gcc-2.9x.  */
#define REG_S_P(x) \
 (REG_P (x) || (GET_CODE (x) == SUBREG && REG_P (XEXP (x, 0))))

/* Last register in main register bank r0..r15.  */
#define CRIS_LAST_GENERAL_REGISTER 15

/* Descriptions of registers used for arguments.  */
#define CRIS_FIRST_ARG_REG 10
#define CRIS_MAX_ARGS_IN_REGS 4

/* See also *_REGNUM constants in cris.md.  */

/* Most of the time, we need the index into the register-names array.
   When passing debug-info, we need the real hardware register number.  */
#define CRIS_CANONICAL_SRP_REGNUM (16 + 11)
#define CRIS_CANONICAL_MOF_REGNUM (16 + 7)
/* We have CCR in all models including v10, but that's 16 bits, so let's
   prefer the DCCR number, which is a DMA pointer in pre-v8, so we'll
   never clash with it for GCC purposes.  */
#define CRIS_CANONICAL_CC0_REGNUM (16 + 13)

/* When generating PIC, these suffixes are added to the names of non-local
   functions when being output.  Contrary to other ports, we have offsets
   relative to the GOT, not the PC.  We might implement PC-relative PLT
   semantics later for the general case; they are used in some cases right
   now, such as MI thunks.  */
#define CRIS_GOTPLT_SUFFIX ":GOTPLT"
#define CRIS_PLT_GOTOFFSET_SUFFIX ":PLTG"
#define CRIS_PLT_PCOFFSET_SUFFIX ":PLT"

#define CRIS_FUNCTION_ARG_SIZE(MODE, TYPE)	\
  ((MODE) != BLKmode ? GET_MODE_SIZE (MODE)	\
   : (unsigned) int_size_in_bytes (TYPE))

/* Which CPU version this is.  The parsed and adjusted cris_cpu_str.  */
extern int cris_cpu_version;

/* Changing the order used to be necessary to put the fourth __make_dp
   argument (a DImode parameter) in registers, to fit with the libfunc
   parameter passing scheme used for intrinsic functions.  FIXME: Check
   performance and maybe remove definition from TARGET_LIBGCC2_CFLAGS now
   that it isn't strictly necessary.  We used to do this through
   TARGET_LIBGCC2_CFLAGS, but that became increasingly difficult as the
   parenthesis (that needed quoting) travels through several layers of
   make and shell invocations.  */
#ifdef IN_LIBGCC2
#define __make_dp(a,b,c,d) __cris_make_dp(d,a,b,c)
#endif


/* Node: Driver */

/* Also provide canonical vN definitions when user specifies an alias.
   Note that -melf overrides -maout.  */

#define CPP_SPEC \
 "%{mtune=*:-D__tune_%* %{mtune=v*:-D__CRIS_arch_tune=%*}\
   %{mtune=etrax4:-D__tune_v3 -D__CRIS_arch_tune=3}\
   %{mtune=etrax100:-D__tune_v8 -D__CRIS_arch_tune=8}\
   %{mtune=svinto:-D__tune_v8 -D__CRIS_arch_tune=8}\
   %{mtune=etrax100lx:-D__tune_v10 -D__CRIS_arch_tune=10}\
   %{mtune=ng:-D__tune_v10 -D__CRIS_arch_tune=10}}\
  %{mcpu=*:-D__arch_%* %{mcpu=v*:-D__CRIS_arch_version=%*}\
   %{mcpu=etrax4:-D__arch_v3 -D__CRIS_arch_version=3}\
   %{mcpu=etrax100:-D__arch_v8 -D__CRIS_arch_version=8}\
   %{mcpu=svinto:-D__arch_v8 -D__CRIS_arch_version=8}\
   %{mcpu=etrax100lx:-D__arch_v10 -D__CRIS_arch_version=10}\
   %{mcpu=ng:-D__arch_v10 -D__CRIS_arch_version=10}}\
  %{march=*:-D__arch_%* %{march=v*:-D__CRIS_arch_version=%*}\
   %{march=etrax4:-D__arch_v3 -D__CRIS_arch_version=3}\
   %{march=etrax100:-D__arch_v8 -D__CRIS_arch_version=8}\
   %{march=svinto:-D__arch_v8 -D__CRIS_arch_version=8}\
   %{march=etrax100lx:-D__arch_v10 -D__CRIS_arch_version=10}\
   %{march=ng:-D__arch_v10 -D__CRIS_arch_version=10}}\
  %{metrax100:-D__arch__v8 -D__CRIS_arch_version=8}\
  %{metrax4:-D__arch__v3 -D__CRIS_arch_version=3}\
  %(cpp_subtarget)"

/* For the cris-*-elf subtarget.  */

#define CRIS_DEFAULT_TUNE "10"
#define CRIS_ARCH_CPP_DEFAULT
#define CRIS_DEFAULT_ASM_ARCH_OPTION ""

#ifdef TARGET_CPU_DEFAULT
#if TARGET_CPU_DEFAULT != 32 && TARGET_CPU_DEFAULT != 10
 #error "Due to '()'; e.g. '#define TARGET_CPU_DEFAULT (10)', stringize TARGET_CPU_DEFAULT isn't useful: update manually."
#endif

#if TARGET_CPU_DEFAULT == 32
#undef CRIS_DEFAULT_TUNE
#define CRIS_DEFAULT_TUNE "32"
/* To enable use of "generic" cris-axis-elf binutils, always pass the
   architecture option to GAS.  (We don't do this for non-v32.)  */
#undef CRIS_DEFAULT_ASM_ARCH_OPTION
#define CRIS_DEFAULT_ASM_ARCH_OPTION "--march=v32"
#endif

#undef CRIS_ARCH_CPP_DEFAULT
#define CRIS_ARCH_CPP_DEFAULT \
 "%{!march=*:\
   %{!metrax*:\
    %{!mcpu=*:\
     %{!mtune=*:-D__tune_v" CRIS_DEFAULT_TUNE "}\
     -D__arch_v"CRIS_DEFAULT_TUNE\
   " -D__CRIS_arch_version=" CRIS_DEFAULT_TUNE "}}}"
#endif

#define CRIS_CPP_SUBTARGET_SPEC \
 "%{mbest-lib-options:\
   %{!moverride-best-lib-options:\
   %{!march=*:%{!metrax*:%{!mcpu=*:\
      -D__tune_v" CRIS_DEFAULT_TUNE \
    " -D__CRIS_arch_tune=" CRIS_DEFAULT_TUNE "}}}}}"\
 CRIS_ARCH_CPP_DEFAULT

/* Override previous definitions (linux.h).  */
#undef CC1_SPEC
#define CC1_SPEC \
 "%{metrax4:-march=v3}\
  %{metrax100:-march=v8}\
  %(cc1_subtarget)"

/* For the cris-*-elf subtarget.  */
#define CRIS_CC1_SUBTARGET_SPEC \
 "-melf\
  %{mbest-lib-options:\
   %{!moverride-best-lib-options:\
   %{!march=*:%{!mcpu=*:-mtune=v" CRIS_DEFAULT_TUNE\
       " -D__CRIS_arch_tune=" CRIS_DEFAULT_TUNE "}}\
    %{!finhibit-size-directive:\
      %{!fno-function-sections: -ffunction-sections}\
      %{!fno-data-sections: -fdata-sections}}}}"

/* This adds to CC1_SPEC.  */
#define CC1PLUS_SPEC ""

#ifdef HAVE_AS_NO_MUL_BUG_ABORT_OPTION
#define MAYBE_AS_NO_MUL_BUG_ABORT \
 "%{mno-mul-bug-workaround:-no-mul-bug-abort} "
#else
#define MAYBE_AS_NO_MUL_BUG_ABORT
#endif

/* Override previous definitions (linux.h).  */
#undef ASM_SPEC
#define ASM_SPEC \
 MAYBE_AS_NO_MUL_BUG_ABORT \
 "%(asm_subtarget)\
 %{march=*:%{mcpu=*:%edo not specify both -march=... and -mcpu=...}}\
 %{march=v32:--march=v32} %{mcpu=v32:--march=v32}"

/* For the cris-*-elf subtarget.  */
#define CRIS_ASM_SUBTARGET_SPEC \
 "--em=criself %{!march=*:%{!mcpu=*:" CRIS_DEFAULT_ASM_ARCH_OPTION "}}"

/* FIXME: We should propagate the -melf option to make the criself
   "emulation" unless a linker script is provided (-T*), but I don't know
   how to do that if either of -Ttext, -Tdata or -Tbss is given but no
   linker script, as is usually the case.  Leave it to the user for the
   time being.

   Note that -melf overrides -maout except that a.out-compiled libraries
   are linked in (multilibbing).  We'd need some %s-variant that
   checked for existence of some specific file.  */
#undef LINK_SPEC
#define LINK_SPEC \
 "%{v:--verbose}\
  %(link_subtarget)"

/* For the cris-*-elf subtarget.  */
#define CRIS_LINK_SUBTARGET_SPEC \
 "-mcriself\
  %{sim2:%{!T*:-Tdata 0x4000000 -Tbss 0x8000000}}\
  %{!r:%{O2|O3: --gc-sections}}"

/* Which library to get.  The simulator uses a different library for
   the low-level syscalls (implementing the Linux syscall ABI instead
   of direct-iron accesses).  Default everything with the stub "nosys"
   library.  */
/* Override previous definitions (linux.h).  */
#undef LIB_SPEC
#define LIB_SPEC \
 "%{sim*:--start-group -lc -lsyslinux --end-group}\
  %{!sim*:%{g*:-lg}\
    %{!p:%{!pg:-lc}}%{p:-lc_p}%{pg:-lc_p} -lbsp}\
  -lnosys"

/* Linker startfile options; crt0 flavors.
   We need to remove any previous definition (elfos.h).  */
#undef STARTFILE_SPEC
#define STARTFILE_SPEC \
 "%{sim*:crt1.o%s}%{!sim*:crt0.o%s}\
  crti.o%s crtbegin.o%s"

#undef ENDFILE_SPEC
#define ENDFILE_SPEC "crtend.o%s crtn.o%s"

#define EXTRA_SPECS				\
  {"cpp_subtarget", CRIS_CPP_SUBTARGET_SPEC},	\
  {"cc1_subtarget", CRIS_CC1_SUBTARGET_SPEC},	\
  {"asm_subtarget", CRIS_ASM_SUBTARGET_SPEC},	\
  {"link_subtarget", CRIS_LINK_SUBTARGET_SPEC},	\
  CRIS_SUBTARGET_EXTRA_SPECS

#define CRIS_SUBTARGET_EXTRA_SPECS


/* Node: Run-time Target */

#define TARGET_CPU_CPP_BUILTINS()		\
  do						\
    {						\
      builtin_define_std ("cris");		\
      builtin_define_std ("CRIS");		\
      builtin_define_std ("GNU_CRIS");		\
      builtin_define ("__CRIS_ABI_version=2");	\
      builtin_assert ("cpu=cris");		\
      builtin_assert ("machine=cris");		\
    }						\
  while (0)

/* Previously controlled by target_flags.  */
#define TARGET_ELF 1

/* Previously controlled by target_flags.  Note that this is *not* set
   for -melinux.  */
#define TARGET_LINUX 0

/* For the cris-*-elf subtarget.  */
#define CRIS_SUBTARGET_DEFAULT 0

#define CRIS_CPU_BASE 0
#define CRIS_CPU_ETRAX4 3	/* Just lz added.  */
#define CRIS_CPU_SVINTO 8	/* Added swap, jsrc & Co., 32-bit accesses.  */
#define CRIS_CPU_NG 10		/* Added mul[su].  */
#define CRIS_CPU_V32 32		/* Major changes.  */

#ifndef TARGET_CPU_DEFAULT
#define TARGET_CPU_DEFAULT CRIS_CPU_BASE
#endif

/* Default target_flags if no switches specified.  */
#ifndef TARGET_DEFAULT
# if TARGET_CPU_DEFAULT == 32
#  define TARGET_DEFAULT \
 (MASK_STACK_ALIGN \
  + MASK_CONST_ALIGN + MASK_DATA_ALIGN \
  + MASK_PROLOGUE_EPILOGUE)
# else  /* 10 */
# define TARGET_DEFAULT \
 (MASK_SIDE_EFFECT_PREFIXES + MASK_STACK_ALIGN \
  + MASK_CONST_ALIGN + MASK_DATA_ALIGN \
  + MASK_PROLOGUE_EPILOGUE + MASK_MUL_BUG)
# endif
#endif

/* Local, providing a default for cris_cpu_version.  */
#define CRIS_DEFAULT_CPU_VERSION TARGET_CPU_DEFAULT

#define TARGET_HAS_MUL_INSNS (cris_cpu_version >= CRIS_CPU_NG)
#define TARGET_HAS_LZ (cris_cpu_version >= CRIS_CPU_ETRAX4)
#define TARGET_HAS_SWAP (cris_cpu_version >= CRIS_CPU_SVINTO)
#define TARGET_V32 (cris_cpu_version >= CRIS_CPU_V32)

#define CRIS_SUBTARGET_HANDLE_OPTION(x, y, z)

/* Node: Storage Layout */

#define BITS_BIG_ENDIAN 0

#define BYTES_BIG_ENDIAN 0

/* WORDS_BIG_ENDIAN is not defined in the hardware, but for consistency,
   we use little-endianness, and we may also be able to use
   post-increment on DImode indirect.  */
#define WORDS_BIG_ENDIAN 0

#define UNITS_PER_WORD 4

#define CRIS_PROMOTED_MODE(MODE, UNSIGNEDP, TYPE) \
 (GET_MODE_CLASS (MODE) == MODE_INT && GET_MODE_SIZE (MODE) < 4) \
  ? SImode : MODE

/* We will be using prototype promotion, so they will be 32 bit.  */
#define PARM_BOUNDARY 32

/* Stack boundary is guided by -mstack-align, -mno-stack-align,
   -malign.
   Old comment: (2.1: still valid in 2.7.2?)
    Note that to make this macro affect the alignment of stack
   locals, a fix was required, and special precautions when handling
   the stack pointer in various other macros (TARGET_ASM_FUNCTION_PROLOGUE
   et al) were required.  See file "function.c".  If you would just define
   this macro, it would only affect the builtin alloca and variable
   local data (non-ANSI, non-K&R, Gnu C extension).  */
#define STACK_BOUNDARY \
 (TARGET_STACK_ALIGN ? (TARGET_ALIGN_BY_32 ? 32 : 16) : 8)

#define FUNCTION_BOUNDARY 16

/* Do not change BIGGEST_ALIGNMENT (when optimizing), as it will affect
   strange places, at least in 2.1.  */
#define BIGGEST_ALIGNMENT 8

/* If -m16bit,	-m16-bit, -malign or -mdata-align,
   align everything to 16 bit.  */
#define DATA_ALIGNMENT(TYPE, BASIC_ALIGN)			\
 (TARGET_DATA_ALIGN						\
  ? (TARGET_ALIGN_BY_32						\
     ? (BASIC_ALIGN < 32 ? 32 : BASIC_ALIGN)			\
     : (BASIC_ALIGN < 16 ? 16 : BASIC_ALIGN)) : BASIC_ALIGN)

/* Note that CONSTANT_ALIGNMENT has the effect of making gcc believe that
   ALL references to constant stuff (in code segment, like strings) has
   this alignment.  That is a rather rushed assumption.  Luckily we do not
   care about the "alignment" operand to builtin memcpy (only place where
   it counts), so it doesn't affect any bad spots.  */
#define CONSTANT_ALIGNMENT(CONSTANT, BASIC_ALIGN)		\
 (TARGET_CONST_ALIGN						\
  ? (TARGET_ALIGN_BY_32						\
     ? (BASIC_ALIGN < 32 ? 32 : BASIC_ALIGN)			\
     : (BASIC_ALIGN < 16 ? 16 : BASIC_ALIGN)) : BASIC_ALIGN)

/* FIXME: Define LOCAL_ALIGNMENT for word and dword or arrays and
   structures (if -mstack-align=), and check that it is good.  */

#define EMPTY_FIELD_BOUNDARY 8

#define STRUCTURE_SIZE_BOUNDARY 8

#define STRICT_ALIGNMENT 0

/* Remove any previous definition (elfos.h).
   ??? If it wasn't for all the other stuff that affects layout of
   structures and bit-fields, this could presumably cause incompatibility
   with other GNU/Linux ports (i.e. elfos.h users).  */
#undef PCC_BITFIELD_TYPE_MATTERS

/* This is only used for non-scalars.  Strange stuff happens to structs
   (FIXME: What?) if we use anything larger than largest actually used
   datum size, so lets make it 32.  The type "long long" will still work
   as usual.  We can still have DImode insns, but they will only be used
   for scalar data (i.e. long long).  */
#define MAX_FIXED_MODE_SIZE 32


/* Node: Type Layout */

/* Note that DOUBLE_TYPE_SIZE is not defined anymore, since the default
   value gives a 64-bit double, which is what we now use.  */

/* For compatibility and historical reasons, a char should be signed.  */
#define DEFAULT_SIGNED_CHAR 1

/* Note that WCHAR_TYPE_SIZE is used in cexp.y,
   where TARGET_SHORT is not available.  */
#undef WCHAR_TYPE
#define WCHAR_TYPE "long int"

#undef WCHAR_TYPE_SIZE
#define WCHAR_TYPE_SIZE 32


/* Node: Register Basics */

/*  We count all 16 non-special registers, SRP, a faked argument
    pointer register, MOF and CCR/DCCR.  */
#define FIRST_PSEUDO_REGISTER (16 + 1 + 1 + 1 + 1)

/* For CRIS, these are r15 (pc) and r14 (sp). Register r8 is used as a
   frame-pointer, but is not fixed.  SRP is not included in general
   registers and will not be used automatically.  All other special
   registers are fixed at the moment.  The faked argument pointer register
   is fixed too.  */
#define FIXED_REGISTERS \
 {0, 0, 0, 0, 0, 0, 0, 0, 0, 0, 0, 0, 0, 0, 1, 1, 0, 1, 1, 0}

/* Register r9 is used for structure-address, r10-r13 for parameters,
   r10- for return values.  */
#define CALL_USED_REGISTERS \
 {0, 0, 0, 0, 0, 0, 0, 0, 0, 1, 1, 1, 1, 1, 1, 1, 0, 1, 1, 1}

/* Node: Allocation Order */

/* We need this on CRIS, because call-used regs should be used first,
   (so we don't need to push).  Else start using registers from r0 and up.
    This preference is mainly because if we put call-used-regs from r0
   and up, then we can't use movem to push the rest, (which have to be
   saved if we use them, and movem has to start with r0).
   Change here if you change which registers to use as call registers.

   The actual need to explicitly prefer call-used registers improved the
   situation a lot for 2.1, but might not actually be needed anymore.
   Still, this order reflects what GCC should find out by itself, so it
   probably does not hurt.

   Order of preference: Call-used-regs first, then r0 and up, last fp &
   sp & pc as fillers.
   Call-used regs in opposite order, so they will cause less conflict if
   a function has few args (<= 3) and it wants a scratch reg.
    Use struct-return address first, since very few functions use
   structure return values so it is likely to be available.  */
#define REG_ALLOC_ORDER \
 {9, 13, 12, 11, 10, 0, 1, 2, 3, 4, 5, 6, 7, 8, 14, 15, 17, 16, 18, 19}

/* Use MOF and ACR.  Prefer ACR before any other register.  Prefer MOF
   then SRP after saved registers.  The *after* is because they're only
   useful for storage, not for things being computed, which is
   apparently more common.  */
#define REG_ALLOC_ORDER_V32 \
 {15, 9, 13, 12, 11, 10, 0, 1, 2, 3, 4, 5, 6, 7, 8, 17, 16, 14, 18, 19}


/* Node: Values in Registers */

/* The VOIDmode test is so we can omit mode on anonymous insns.  FIXME:
   Still needed in 2.9x, at least for Axis-20000319.  */
#define HARD_REGNO_NREGS(REGNO, MODE)	\
 (MODE == VOIDmode \
  ? 1 : ((GET_MODE_SIZE (MODE) + UNITS_PER_WORD - 1) / UNITS_PER_WORD))

/* CRIS permits all registers to hold all modes.  Well, except for the
   condition-code register.  And we can't hold larger-than-register size
   modes in the last special register that can hold a full 32 bits.  */
#define HARD_REGNO_MODE_OK(REGNO, MODE)		\
 (((MODE) == CCmode				\
   || (REGNO) != CRIS_CC0_REGNUM)		\
  && (GET_MODE_SIZE (MODE) <= UNITS_PER_WORD	\
      || ((REGNO) != CRIS_MOF_REGNUM && (REGNO) != CRIS_ACR_REGNUM)))

/* Because CCmode isn't covered by the "narrower mode" statement in
   tm.texi, we can still say all modes are tieable despite not having an
   always 1 HARD_REGNO_MODE_OK.  */
#define MODES_TIEABLE_P(MODE1, MODE2) 1


/* Node: Leaf Functions */
/* (no definitions) */

/* Node: Stack Registers */
/* (no definitions) */


/* Node: Register Classes */

/* FIXME: A separate class for the return register would make sense.

   We need a separate register class to handle register allocation for
   ACR, since it can't be used for post-increment.

   It's not obvious, but having subunions of all movable-between
   register classes does really help register allocation.  */
enum reg_class
  {
    NO_REGS,
    ACR_REGS, MOF_REGS, CC0_REGS, SPECIAL_REGS,
    SPEC_ACR_REGS, GENNONACR_REGS,
    SPEC_GENNONACR_REGS, GENERAL_REGS,
    ALL_REGS,
    LIM_REG_CLASSES
  };

#define N_REG_CLASSES (int) LIM_REG_CLASSES

#define REG_CLASS_NAMES						\
  {"NO_REGS",							\
   "ACR_REGS", "MOF_REGS", "CC0_REGS", "SPECIAL_REGS",		\
   "SPEC_ACR_REGS", "GENNONACR_REGS", "SPEC_GENNONACR_REGS",	\
   "GENERAL_REGS", "ALL_REGS"}

#define CRIS_SPECIAL_REGS_CONTENTS					\
 ((1 << CRIS_SRP_REGNUM) | (1 << CRIS_MOF_REGNUM) | (1 << CRIS_CC0_REGNUM))

/* Count in the faked argument register in GENERAL_REGS.  Keep out SRP.  */
#define REG_CLASS_CONTENTS			\
  {						\
   {0},						\
   {1 << CRIS_ACR_REGNUM},			\
   {1 << CRIS_MOF_REGNUM},			\
   {1 << CRIS_CC0_REGNUM},			\
   {CRIS_SPECIAL_REGS_CONTENTS},		\
   {CRIS_SPECIAL_REGS_CONTENTS			\
    | (1 << CRIS_ACR_REGNUM)},			\
   {(0xffff | (1 << CRIS_AP_REGNUM))		\
    & ~(1 << CRIS_ACR_REGNUM)},			\
   {(0xffff | (1 << CRIS_AP_REGNUM)		\
    | CRIS_SPECIAL_REGS_CONTENTS)		\
    & ~(1 << CRIS_ACR_REGNUM)},			\
   {0xffff | (1 << CRIS_AP_REGNUM)},		\
   {0xffff | (1 << CRIS_AP_REGNUM)		\
    | CRIS_SPECIAL_REGS_CONTENTS}		\
  }

#define REGNO_REG_CLASS(REGNO)			\
  ((REGNO) == CRIS_ACR_REGNUM ? ACR_REGS :	\
   (REGNO) == CRIS_MOF_REGNUM ? MOF_REGS :	\
   (REGNO) == CRIS_CC0_REGNUM ? CC0_REGS :	\
   (REGNO) == CRIS_SRP_REGNUM ? SPECIAL_REGS :	\
   GENERAL_REGS)

#define BASE_REG_CLASS GENERAL_REGS

#define MODE_CODE_BASE_REG_CLASS(MODE, OCODE, ICODE)	\
  ((OCODE) != POST_INC ? BASE_REG_CLASS : GENNONACR_REGS)

#define INDEX_REG_CLASS GENERAL_REGS

#define IRA_COVER_CLASSES { GENERAL_REGS, SPECIAL_REGS, LIM_REG_CLASSES }

#define REG_CLASS_FROM_LETTER(C)		\
  (						\
   (C) == 'a' ? ACR_REGS :			\
   (C) == 'b' ? GENNONACR_REGS :		\
   (C) == 'h' ? MOF_REGS :			\
   (C) == 'x' ? SPECIAL_REGS :			\
   (C) == 'c' ? CC0_REGS :			\
   NO_REGS					\
  )

/* Since it uses reg_renumber, it is safe only once reg_renumber
   has been allocated, which happens in local-alloc.c.  */
#define REGNO_OK_FOR_BASE_P(REGNO)					\
 ((REGNO) <= CRIS_LAST_GENERAL_REGISTER					\
  || (REGNO) == ARG_POINTER_REGNUM					\
  || (unsigned) reg_renumber[REGNO] <= CRIS_LAST_GENERAL_REGISTER	\
  || (unsigned) reg_renumber[REGNO] == ARG_POINTER_REGNUM)

/* REGNO_OK_FOR_BASE_P seems to be obsolete wrt. this one, but not yet
   documented as such.  */
#define REGNO_MODE_CODE_OK_FOR_BASE_P(REGNO, MODE, OCODE, ICODE)	\
 (REGNO_OK_FOR_BASE_P (REGNO)						\
  && ((OCODE) != POST_INC						\
      || !((REGNO) == CRIS_ACR_REGNUM					\
	   || (unsigned) reg_renumber[REGNO] == CRIS_ACR_REGNUM)))

/* See REGNO_OK_FOR_BASE_P.  */
#define REGNO_OK_FOR_INDEX_P(REGNO) REGNO_OK_FOR_BASE_P(REGNO)

/* It seems like gcc (2.7.2 and 2.9x of 2000-03-22) may send "NO_REGS" as
   the class for a constant (testcase: __Mul in arit.c).  To avoid forcing
   out a constant into the constant pool, we will trap this case and
   return something a bit more sane.  FIXME: Check if this is a bug.
   Beware that we must not "override" classes that can be specified as
   constraint letters, or else asm operands using them will fail when
   they need to be reloaded.  FIXME: Investigate whether that constitutes
   a bug.  */
#define PREFERRED_RELOAD_CLASS(X, CLASS)	\
 ((CLASS) != ACR_REGS				\
  && (CLASS) != MOF_REGS			\
  && (CLASS) != CC0_REGS			\
  && (CLASS) != SPECIAL_REGS			\
  ? GENERAL_REGS : (CLASS))

/* We can't move special registers to and from memory in smaller than
   word_mode.  We also can't move between special registers.  Luckily,
   -1, as returned by true_regnum for non-sub/registers, is valid as a
   parameter to our REGNO_REG_CLASS, returning GENERAL_REGS, so we get
   the effect that any X that isn't a special-register is treated as
   a non-empty intersection with GENERAL_REGS.  */
#define SECONDARY_RELOAD_CLASS(CLASS, MODE, X)				\
 ((((CLASS) == SPECIAL_REGS || (CLASS) == MOF_REGS)			\
   && ((GET_MODE_SIZE (MODE) < 4 && MEM_P (X))				\
       || !reg_classes_intersect_p (REGNO_REG_CLASS (true_regnum (X)),	\
				    GENERAL_REGS)))			\
   ? GENERAL_REGS : NO_REGS)

/* FIXME: Fix regrename.c; it should check validity of replacements,
   not just with a silly pass-specific macro.  We may miss some
   opportunities, but we must stop regrename from creating acr++.  */
#define HARD_REGNO_RENAME_OK(FROM, TO) ((TO) != CRIS_ACR_REGNUM)

/* For CRIS, this is always the size of MODE in words,
   since all registers are the same size.  To use omitted modes in
   patterns with reload constraints, you must say the widest size
   which is allowed for VOIDmode.
   FIXME:  Does that still apply for gcc-2.9x?  Keep poisoned until such
   patterns are added back.  News: 2001-03-16: Happens as early as the
   underscore-test.  */
#define CLASS_MAX_NREGS(CLASS, MODE)					\
 ((MODE) == VOIDmode							\
  ? 1 /* + cris_fatal ("CLASS_MAX_NREGS with VOIDmode")	*/		\
  : ((GET_MODE_SIZE (MODE) + UNITS_PER_WORD - 1) / UNITS_PER_WORD))

/* We are now out of letters; we could use ten more.  This forces us to
   use C-code in the 'md' file.  FIXME: Use some EXTRA_CONSTRAINTS.  */
#define CRIS_CONST_OK_FOR_LETTER_P(VALUE, C)		\
 (							\
  /* MOVEQ, CMPQ, ANDQ, ORQ.  */			\
  (C) == 'I' ? (VALUE) >= -32 && (VALUE) <= 31 :	\
  /* ADDQ, SUBQ.  */					\
  (C) == 'J' ? (VALUE) >= 0 && (VALUE) <= 63 :		\
  /* ASRQ, BTSTQ, LSRQ, LSLQ.  */			\
  (C) == 'K' ? (VALUE) >= 0 && (VALUE) <= 31 :		\
  /* A 16-bit signed number.  */			\
  (C) == 'L' ? (VALUE) >= -32768 && (VALUE) <= 32767 :	\
  /* The constant 0 for CLEAR.  */			\
  (C) == 'M' ? (VALUE) == 0 :				\
  /* A negative ADDQ or SUBQ.  */			\
  (C) == 'N' ? (VALUE) >= -63 && (VALUE) < 0 :		\
  /* Quickened ints, QI and HI.  */			\
  (C) == 'O' ? (VALUE) >= 0 && (VALUE) <= 65535		\
		&& ((VALUE) >= (65535-31)		\
		    || ((VALUE) >= (255-31)		\
			&& (VALUE) <= 255 )) :		\
  /* A 16-bit number signed *or* unsigned.  */		\
  (C) == 'P' ? (VALUE) >= -32768 && (VALUE) <= 65535 :	\
  0)

#define CONST_OK_FOR_CONSTRAINT_P(VALUE, C, S)	\
 (						\
  ((C) != 'K' || (S)[1] == 'c')			\
   ? CRIS_CONST_OK_FOR_LETTER_P (VALUE, C) :	\
  ((C) == 'K' && (S)[1] == 'p')			\
   ? exact_log2 (VALUE) >= 0 :			\
  0)

#define CONSTRAINT_LEN(C, S) ((C) == 'K' ? 2 : DEFAULT_CONSTRAINT_LEN (C, S))

/* It is really simple to make up a 0.0; it is the same as int-0 in
   IEEE754.  */
#define CONST_DOUBLE_OK_FOR_LETTER_P(VALUE, C)			\
 ((C) == 'G' && ((VALUE) == CONST0_RTX (DFmode)			\
		 || (VALUE) == CONST0_RTX (SFmode)))

/* We need this on cris to distinguish delay-slottable addressing modes.  */
#define EXTRA_CONSTRAINT(X, C)			\
 (						\
  /* Slottable address mode?  */		\
  (C) == 'Q' ? EXTRA_CONSTRAINT_Q (X) :		\
  /* Operand to BDAP or BIAP?  */		\
  (C) == 'R' ? EXTRA_CONSTRAINT_R (X) :		\
  /* A local PIC symbol?  */			\
  (C) == 'S' ? EXTRA_CONSTRAINT_S (X) :		\
  /* A three-address addressing-mode?  */	\
  (C) == 'T' ? EXTRA_CONSTRAINT_T (X) :		\
  /* A PLT symbol?  */				\
  (C) == 'U' ? EXTRA_CONSTRAINT_U (X) :		\
  0)

#define EXTRA_MEMORY_CONSTRAINT(X, STR) ((X) == 'Q')

#define EXTRA_CONSTRAINT_Q(X)				\
 (							\
  /* Just an indirect register (happens to also be	\
     "all" slottable memory addressing modes not	\
     covered by other constraints, i.e. '>').  */	\
  MEM_P (X) && BASE_P (XEXP (X, 0))			\
 )

#define EXTRA_CONSTRAINT_R(X)					\
 (								\
  /* An operand to BDAP or BIAP:				\
     A BIAP; r.S? */						\
  BIAP_INDEX_P (X)						\
  /* A [reg] or (int) [reg], maybe with post-increment.  */	\
  || BDAP_INDEX_P (X)						\
  || CONSTANT_INDEX_P (X)					\
 )

#define EXTRA_CONSTRAINT_T(X)						\
 (									\
  /* Memory three-address operand.  All are indirect-memory:  */	\
  MEM_P (X)								\
  && ((MEM_P (XEXP (X, 0))						\
       /* Double indirect: [[reg]] or [[reg+]]?  */			\
       && (BASE_OR_AUTOINCR_P (XEXP (XEXP (X, 0), 0))))			\
      /* Just an explicit indirect reference: [const]?  */		\
      || CONSTANT_P (XEXP (X, 0))					\
      /* Something that is indexed; [...+...]?  */			\
      || (GET_CODE (XEXP (X, 0)) == PLUS				\
	  /* A BDAP constant: [reg+(8|16|32)bit offset]?  */		\
	  && ((BASE_P (XEXP (XEXP (X, 0), 0))				\
	       && CONSTANT_INDEX_P (XEXP (XEXP (X, 0), 1)))		\
	      /* A BDAP register: [reg+[reg(+)].S]?  */			\
	      || (BASE_P (XEXP (XEXP (X, 0), 0))			\
		  && BDAP_INDEX_P(XEXP(XEXP(X, 0), 1)))			\
	      /* Same, but with swapped arguments (no canonical		\
		 ordering between e.g. REG and MEM as of LAST_UPDATED	\
		 "Thu May 12 03:59:11 UTC 2005").  */			\
	      || (BASE_P (XEXP (XEXP (X, 0), 1))			\
		  && BDAP_INDEX_P (XEXP (XEXP (X, 0), 0)))		\
	      /* A BIAP: [reg+reg.S] (MULT comes first).  */		\
	      || (BASE_P (XEXP (XEXP (X, 0), 1))			\
		  && BIAP_INDEX_P (XEXP (XEXP (X, 0), 0))))))		\
 )

/* PIC-constructs for symbols.  */
#define EXTRA_CONSTRAINT_S(X)						\
 (flag_pic && GET_CODE (X) == CONST && cris_valid_pic_const (X, false))

#define EXTRA_CONSTRAINT_U(X)						\
 (flag_pic								\
  && CONSTANT_P (X)							\
  && cris_nonmemory_operand_or_callable_symbol (X, VOIDmode))


/* Node: Frame Layout */

#define STACK_GROWS_DOWNWARD
#define FRAME_GROWS_DOWNWARD 1

/* It seems to be indicated in the code (at least 2.1) that this is
   better a constant, and best 0.  */
#define STARTING_FRAME_OFFSET 0

#define FIRST_PARM_OFFSET(FNDECL) 0

#define RETURN_ADDR_RTX(COUNT, FRAMEADDR) \
 cris_return_addr_rtx (COUNT, FRAMEADDR)

#define INCOMING_RETURN_ADDR_RTX gen_rtx_REG (Pmode, CRIS_SRP_REGNUM)

/* FIXME: Any __builtin_eh_return callers must not return anything and
   there must not be collisions with incoming parameters.  Luckily the
   number of __builtin_eh_return callers is limited.  For now return
   parameter registers in reverse order and hope for the best.  */
#define EH_RETURN_DATA_REGNO(N) \
  (IN_RANGE ((N), 0, 3) ? (CRIS_FIRST_ARG_REG + 3 - (N)) : INVALID_REGNUM)

/* Store the stack adjustment in the structure-return-address register.  */
#define CRIS_STACKADJ_REG CRIS_STRUCT_VALUE_REGNUM
#define EH_RETURN_STACKADJ_RTX gen_rtx_REG (SImode, CRIS_STACKADJ_REG)

#define EH_RETURN_HANDLER_RTX \
  cris_return_addr_rtx (0, NULL)

#define INIT_EXPANDERS cris_init_expanders ()

/* FIXME: Move this to right node (it's not documented properly yet).  */
#define DWARF_FRAME_RETURN_COLUMN DWARF_FRAME_REGNUM (CRIS_SRP_REGNUM)

/* FIXME: Move this to right node (it's not documented properly yet).
   FIXME: Check what alignment we can assume regarding
   TARGET_STACK_ALIGN and TARGET_ALIGN_BY_32.  */
#define DWARF_CIE_DATA_ALIGNMENT -1

/* If we would ever need an exact mapping between canonical register
   number and dwarf frame register, we would either need to include all
   registers in the gcc description (with some marked fixed of course), or
   an inverse mapping from dwarf register to gcc register.  There is one
   need in dwarf2out.c:expand_builtin_init_dwarf_reg_sizes.  Right now, I
   don't see that we need exact correspondence between DWARF *frame*
   registers and DBX_REGISTER_NUMBER, so map them onto GCC registers.  */
#define DWARF_FRAME_REGNUM(REG) (REG)

/* Node: Stack Checking */
/* (no definitions) FIXME: Check.  */

/* Node: Frame Registers */

#define STACK_POINTER_REGNUM CRIS_SP_REGNUM

/* Register used for frame pointer.  This is also the last of the saved
   registers, when a frame pointer is not used.  */
#define FRAME_POINTER_REGNUM CRIS_FP_REGNUM

/* Faked register, is always eliminated.  We need it to eliminate
   allocating stack slots for the return address and the frame pointer.  */
#define ARG_POINTER_REGNUM CRIS_AP_REGNUM

#define STATIC_CHAIN_REGNUM CRIS_STATIC_CHAIN_REGNUM


/* Node: Elimination */

#define ELIMINABLE_REGS				\
 {{ARG_POINTER_REGNUM, STACK_POINTER_REGNUM},	\
  {ARG_POINTER_REGNUM, FRAME_POINTER_REGNUM},	\
  {FRAME_POINTER_REGNUM, STACK_POINTER_REGNUM}}

#define INITIAL_ELIMINATION_OFFSET(FROM, TO, OFFSET) \
 (OFFSET) = cris_initial_elimination_offset (FROM, TO)


/* Node: Stack Arguments */

/* Since many parameters take up one register each in any case,
   defining TARGET_PROMOTE_PROTOTYPES that always returns true would
   seem like a good idea, but measurements indicate that a combination
   using PROMOTE_MODE is better.  */

#define ACCUMULATE_OUTGOING_ARGS 1


/* Node: Register Arguments */

/* Contrary to what you'd believe, defining FUNCTION_ARG_CALLEE_COPIES
   seems like a (small total) loss, at least for gcc-2.7.2 compiling and
   running gcc-2.1 (small win in size, small loss running -- 100.1%),
   and similarly for size for products (.1 .. .3% bloat, sometimes win).
   Due to the empirical likeliness of making slower code, it is not
   defined.  */

/* This no longer *needs* to be a structure; but keeping it as such should
   not hurt (and hacking the ABI is simpler).  */
#define CUMULATIVE_ARGS struct cum_args
struct cum_args {int regs;};

/* The regs member is an integer, the number of arguments got into
   registers so far.  */
#define INIT_CUMULATIVE_ARGS(CUM, FNTYPE, LIBNAME, FNDECL, N_NAMED_ARGS) \
 ((CUM).regs = 0)

#define FUNCTION_ARG_REGNO_P(REGNO)			\
 ((REGNO) >= CRIS_FIRST_ARG_REG				\
  && (REGNO) < CRIS_FIRST_ARG_REG + (CRIS_MAX_ARGS_IN_REGS))


/* Node: Scalar Return */

#define FUNCTION_VALUE_REGNO_P(N) cris_function_value_regno_p (N)



/* Node: Aggregate Return */

#define CRIS_STRUCT_VALUE_REGNUM ((CRIS_FIRST_ARG_REG) - 1)


/* Node: Caller Saves */
/* (no definitions) */

/* Node: Function entry */

/* See cris.c for TARGET_ASM_FUNCTION_PROLOGUE and
   TARGET_ASM_FUNCTION_EPILOGUE.  */

/* Node: Profiling */

#define FUNCTION_PROFILER(FILE, LABELNO)  \
 error ("no FUNCTION_PROFILER for CRIS")

/* FIXME: Some of the undefined macros might be mandatory.  If so, fix
   documentation.  */


/* Node: Trampolines */

#define TRAMPOLINE_SIZE (TARGET_V32 ? 58 : 32)

/* CRIS wants instructions on word-boundary.  */
#define TRAMPOLINE_ALIGNMENT 16

/* Node: Library Calls */

/* If you change this, you have to check whatever libraries and systems
   that use it.  */
#define TARGET_EDOM 33


/* Node: Addressing Modes */

#define HAVE_POST_INCREMENT 1

/* Must be a compile-time constant, so we go with the highest value
   among all CRIS variants.  */
#define MAX_REGS_PER_ADDRESS 2

/* There are helper macros defined here which are used only in
   GO_IF_LEGITIMATE_ADDRESS.

   Note that you *have to* reject invalid addressing modes for mode
   MODE, even if it is legal for normal addressing modes.  You cannot
   rely on the constraints to do this work.  They can only be used to
   doublecheck your intentions.  One example is that you HAVE TO reject
   (mem:DI (plus:SI (reg:SI x) (reg:SI y))) because for some reason
   this cannot be reloaded.  (Which of course you can argue that gcc
   should have done.)  FIXME:  Strange.  Check.  */

/* No symbol can be used as an index (or more correct, as a base) together
   with a register with PIC; the PIC register must be there.  */
#define CONSTANT_INDEX_P(X) \
 (CONSTANT_P (X) && (!flag_pic || cris_valid_pic_const (X, true)))

/* True if X is a valid base register.  */
#define BASE_P(X) \
 (REG_P (X) && REG_OK_FOR_BASE_P (X))

/* True if X is a valid base register with or without autoincrement.  */
#define BASE_OR_AUTOINCR_P(X)				\
 (BASE_P (X)						\
  || (GET_CODE (X) == POST_INC				\
      && BASE_P (XEXP (X, 0))				\
      && REGNO (XEXP (X, 0)) != CRIS_ACR_REGNUM))

/* True if X is a valid (register) index for BDAP, i.e. [Rs].S or [Rs+].S.  */
#define BDAP_INDEX_P(X)					\
 ((MEM_P (X) && GET_MODE (X) == SImode			\
   && BASE_OR_AUTOINCR_P (XEXP (X, 0)))			\
  || (GET_CODE (X) == SIGN_EXTEND			\
      && MEM_P (XEXP (X, 0))				\
      && (GET_MODE (XEXP (X, 0)) == HImode		\
	  || GET_MODE (XEXP (X, 0)) == QImode)		\
      && BASE_OR_AUTOINCR_P (XEXP (XEXP (X, 0), 0))))

/* True if X is a valid (register) index for BIAP, i.e. Rd.m.  */
#define BIAP_INDEX_P(X)				\
 ((BASE_P (X) && REG_OK_FOR_INDEX_P (X))	\
  || (GET_CODE (X) == MULT			\
      && BASE_P (XEXP (X, 0))			\
      && REG_OK_FOR_INDEX_P (XEXP (X, 0))	\
      && CONST_INT_P (XEXP (X, 1))		\
      && (INTVAL (XEXP (X, 1)) == 2		\
	  || INTVAL (XEXP (X, 1)) == 4)))

/* A PIC operand looks like a normal symbol here.  At output we dress it
   in "[rPIC+symbol:GOT]" (global symbol) or "rPIC+symbol:GOTOFF" (local
   symbol) so we exclude all addressing modes where we can't replace a
   plain "symbol" with that.  A global PIC symbol does not fit anywhere
   here (but is thankfully a general_operand in itself).  A local PIC
   symbol is valid for the plain "symbol + offset" case.  */
#define GO_IF_LEGITIMATE_ADDRESS(MODE, X, ADDR)			\
 {								\
   rtx x1, x2;							\
   if (BASE_OR_AUTOINCR_P (X))					\
     goto ADDR;							\
   else if (TARGET_V32)						\
     /* Nothing else is valid then.  */				\
     ;								\
   else if (CONSTANT_INDEX_P (X))				\
     goto ADDR;							\
   /* Indexed?  */						\
   else if (GET_CODE (X) == PLUS)				\
     {								\
       x1 = XEXP (X, 0);					\
       x2 = XEXP (X, 1);					\
       /* BDAP o, Rd.  */					\
       if ((BASE_P (x1) && CONSTANT_INDEX_P (x2))		\
	   || (BASE_P (x2) && CONSTANT_INDEX_P (x1))		\
	    /* BDAP Rs[+], Rd.  */				\
	   || (GET_MODE_SIZE (MODE) <= UNITS_PER_WORD		\
	       && ((BASE_P (x1) && BDAP_INDEX_P (x2))		\
		   || (BASE_P (x2) && BDAP_INDEX_P (x1))	\
		   /* BIAP.m Rs, Rd */				\
		   || (BASE_P (x1) && BIAP_INDEX_P (x2))	\
		   || (BASE_P (x2) && BIAP_INDEX_P (x1)))))	\
	 goto ADDR;						\
     }								\
   else if (MEM_P (X))						\
     {								\
       /* DIP (Rs).  Reject [[reg+]] and [[reg]] for		\
	  DImode (long long).  */				\
       if (GET_MODE_SIZE (MODE) <= UNITS_PER_WORD		\
	   && (BASE_P (XEXP (X, 0))				\
	       || BASE_OR_AUTOINCR_P (XEXP (X, 0))))		\
	 goto ADDR;						\
     }								\
 }

#ifndef REG_OK_STRICT
 /* Nonzero if X is a hard reg that can be used as a base reg
    or if it is a pseudo reg.  */
# define REG_OK_FOR_BASE_P(X)			\
 (REGNO (X) <= CRIS_LAST_GENERAL_REGISTER	\
  || REGNO (X) == ARG_POINTER_REGNUM		\
  || REGNO (X) >= FIRST_PSEUDO_REGISTER)
#else
 /* Nonzero if X is a hard reg that can be used as a base reg.  */
# define REG_OK_FOR_BASE_P(X) REGNO_OK_FOR_BASE_P (REGNO (X))
#endif

#ifndef REG_OK_STRICT
 /* Nonzero if X is a hard reg that can be used as an index
    or if it is a pseudo reg.  */
# define REG_OK_FOR_INDEX_P(X) REG_OK_FOR_BASE_P (X)
#else
 /* Nonzero if X is a hard reg that can be used as an index.  */
# define REG_OK_FOR_INDEX_P(X) REGNO_OK_FOR_INDEX_P (REGNO (X))
#endif

/* Fix reloads known to cause suboptimal spilling.  */
#define LEGITIMIZE_RELOAD_ADDRESS(X, MODE, OPNUM, TYPE, INDL, WIN)	\
  do									\
    {									\
      if (cris_reload_address_legitimized (X, MODE, OPNUM, TYPE, INDL))	\
	goto WIN;							\
    }									\
  while (0)

#define LEGITIMATE_CONSTANT_P(X) 1


/* Node: Condition Code */

#define NOTICE_UPDATE_CC(EXP, INSN) cris_notice_update_cc (EXP, INSN)

/* FIXME: Maybe define CANONICALIZE_COMPARISON later, when playing with
   optimizations.  It is needed; currently we do this with instruction
   patterns and NOTICE_UPDATE_CC.  */


/* Node: Costs */

/* Regardless of the presence of delay slots, the default value of 1 for
   BRANCH_COST is the best in the range (1, 2, 3), tested with gcc-2.7.2
   with testcases ipps and gcc, giving smallest and fastest code.  */

#define SLOW_BYTE_ACCESS 0

/* This is the threshold *below* which inline move sequences of
   word-length sizes will be emitted.  The "9" will translate to
   (9 - 1) * 4 = 32 bytes maximum moved, but using 16 instructions
   (8 instruction sequences) or less.  */
#define MOVE_RATIO(speed) 9


/* Node: Sections */

#define TEXT_SECTION_ASM_OP "\t.text"

#define DATA_SECTION_ASM_OP "\t.data"

#define FORCE_EH_FRAME_INFO_IN_DATA_SECTION (! TARGET_ELF)

/* The jump table is immediately connected to the preceding insn.  */
#define JUMP_TABLES_IN_TEXT_SECTION 1


/* Node: PIC */

/* Helper type.  */

enum cris_pic_symbol_type
  {
    cris_no_symbol = 0,
    cris_got_symbol = 1,
    cris_rel_symbol = 2,
    cris_got_symbol_needing_fixup = 3,
    cris_invalid_pic_symbol = 4
  };

#define PIC_OFFSET_TABLE_REGNUM (flag_pic ? CRIS_GOT_REGNUM : INVALID_REGNUM)

#define LEGITIMATE_PIC_OPERAND_P(X) cris_legitimate_pic_operand (X)


/* Node: File Framework */

/* We don't want an .ident for gcc.  To avoid that but still support
   #ident, we override ASM_OUTPUT_IDENT and, since the gcc .ident is its
   only use besides ASM_OUTPUT_IDENT, undef IDENT_ASM_OP from elfos.h.  */
#undef IDENT_ASM_OP
#undef ASM_OUTPUT_IDENT
#define ASM_OUTPUT_IDENT(FILE, NAME) \
  fprintf (FILE, "%s\"%s\"\n", "\t.ident\t", NAME);

#define ASM_APP_ON "#APP\n"

#define ASM_APP_OFF "#NO_APP\n"


/* Node: Data Output */

#define OUTPUT_ADDR_CONST_EXTRA(STREAM, X, FAIL) \
  do { if (!cris_output_addr_const_extra (STREAM, X)) goto FAIL; } while (0)

#define IS_ASM_LOGICAL_LINE_SEPARATOR(C, STR) (C) == '@'

/* Node: Uninitialized Data */

/* Remember to round off odd values if we want data alignment,
   since we cannot do that with an .align directive.

   Using .comm causes the space not to be reserved in .bss, but by
   tricks with the symbol type.  Not good if other tools than binutils
   are used on the object files.  Since ".global ... .lcomm ..." works, we
   use that.  Use .._ALIGNED_COMMON, since gcc whines when we only have
   ..._COMMON, and we prefer to whine ourselves; BIGGEST_ALIGNMENT is not
   the one to check.  This done for a.out only.  */
/* FIXME: I suspect a bug in gcc with alignment.  Do not warn until
   investigated; it mucks up the testsuite results.  */
#define CRIS_ASM_OUTPUT_ALIGNED_DECL_COMMON(FILE, DECL, NAME, SIZE, ALIGN, LOCAL) \
  do									\
    {									\
      int align_ = (ALIGN) / BITS_PER_UNIT;				\
      if (TARGET_DATA_ALIGN && TARGET_ALIGN_BY_32 && align_ < 4)	\
	align_ = 4;							\
      else if (TARGET_DATA_ALIGN && align_ < 2)				\
	align_ = 2;							\
      /* FIXME: Do we need this?  */					\
      else if (align_ < 1)						\
	align_ = 1;							\
									\
      if (TARGET_ELF)							\
	{								\
	  if (LOCAL)							\
	    {								\
	      fprintf ((FILE), "%s", LOCAL_ASM_OP);			\
	      assemble_name ((FILE), (NAME));				\
	      fprintf ((FILE), "\n");					\
	    }								\
	  fprintf ((FILE), "%s", COMMON_ASM_OP);			\
	  assemble_name ((FILE), (NAME));				\
	  fprintf ((FILE), ",%u,%u\n", (int)(SIZE), align_);		\
	}								\
      else								\
	{								\
	  /* We can't tell a one-only or weak COMM from a "global	\
	     COMM" so just make all non-locals weak.  */		\
	  if (! (LOCAL))						\
	    ASM_WEAKEN_LABEL (FILE, NAME);				\
	  fputs ("\t.lcomm ", (FILE));					\
	  assemble_name ((FILE), (NAME));				\
	  fprintf ((FILE), ",%u\n",					\
		   ((int)(SIZE) + (align_ - 1)) & ~(align_ - 1));	\
	}								\
    }									\
  while (0)

#define ASM_OUTPUT_ALIGNED_DECL_COMMON(FILE, DECL, NAME, SIZE, ALIGN) \
 CRIS_ASM_OUTPUT_ALIGNED_DECL_COMMON(FILE, DECL, NAME, SIZE, ALIGN, 0)

#undef ASM_OUTPUT_ALIGNED_DECL_LOCAL
#define ASM_OUTPUT_ALIGNED_DECL_LOCAL(FILE, DECL, NAME, SIZE, ALIGN) \
 CRIS_ASM_OUTPUT_ALIGNED_DECL_COMMON(FILE, DECL, NAME, SIZE, ALIGN, 1)

/* Node: Label Output */

/* Globalizing directive for a label.  */
#define GLOBAL_ASM_OP "\t.global "

#define SUPPORTS_WEAK 1

#define ASM_OUTPUT_SYMBOL_REF(STREAM, SYM) \
 cris_asm_output_symbol_ref (STREAM, SYM)

#define ASM_OUTPUT_LABEL_REF(STREAM, BUF) \
 cris_asm_output_label_ref (STREAM, BUF)

/* Remove any previous definition (elfos.h).  */
#undef ASM_GENERATE_INTERNAL_LABEL
#define ASM_GENERATE_INTERNAL_LABEL(LABEL, PREFIX, NUM)	\
  sprintf (LABEL, "*%s%s%ld", LOCAL_LABEL_PREFIX, PREFIX, (long) NUM)

/* Node: Initialization */
/* (no definitions) */

/* Node: Macros for Initialization */
/* (no definitions) */

/* Node: Instruction Output */

#define REGISTER_NAMES					\
 {"r0", "r1", "r2", "r3", "r4", "r5", "r6", "r7", "r8",	\
  "r9", "r10", "r11", "r12", "r13", "sp", "acr", "srp", "mof", "faked_ap", "dccr"}

#define ADDITIONAL_REGISTER_NAMES \
 {{"r14", 14}, {"r15", 15}, {"pc", 15}}

/* Output an empty line to illustrate the presence of the delay slot.  */
#define DBR_OUTPUT_SEQEND(FILE) \
  fprintf (FILE, "\n")

#define LOCAL_LABEL_PREFIX (TARGET_ELF ? "." : "")

/* cppinit.c initializes a const array from this, so it must be constant,
   can't have it different based on options.  Luckily, the prefix is
   always allowed, so let's have it on all GCC-generated code.  Note that
   we have this verbatim everywhere in the back-end, not using %R or %s or
   such.  */
#define REGISTER_PREFIX "$"

/* Remove any previous definition (elfos.h).  */
/* We use -fno-leading-underscore to remove it, when necessary.  */
#undef USER_LABEL_PREFIX
#define USER_LABEL_PREFIX "_"

#define ASM_OUTPUT_REG_PUSH(FILE, REGNO)				\
  fprintf (FILE,							\
	   TARGET_V32							\
	   ? "\tsubq 4,$sp\n\tmove $%s,[$sp]\n" : "\tpush $%s\n",	\
	   reg_names[REGNO])

#define ASM_OUTPUT_REG_POP(FILE, REGNO) \
  fprintf (FILE, "\tmove [$sp+],$%s\n", reg_names[REGNO])


/* Node: Dispatch Tables */

#define ASM_OUTPUT_ADDR_DIFF_ELT(FILE, BODY, VALUE, REL)		\
  do									\
    {									\
      if (TARGET_V32)							\
       asm_fprintf (FILE, "\t.word %LL%d-.\n", VALUE);			\
      else								\
       asm_fprintf (FILE, "\t.word %LL%d-%LL%d\n", VALUE, REL);		\
    }									\
  while (0)

#define ASM_OUTPUT_ADDR_VEC_ELT(FILE, VALUE)  \
  asm_fprintf (FILE, "\t.dword %LL%d\n", VALUE)

/* Defined to also emit an .align in elfos.h.  We don't want that.  */
#undef ASM_OUTPUT_CASE_LABEL

/* Since the "bound" insn loads the comparison value if the compared<
   value (register) is out of bounds (0..comparison value-1), we need
   to output another case to catch it.
   The way to find it is to look for the label_ref at the else-arm inside
   the expanded casesi core-insn.
   FIXME: Check this construct when changing to new version of gcc.  */
#define ASM_OUTPUT_CASE_END(STREAM, NUM, TABLE)				\
  cris_asm_output_case_end (STREAM, NUM, TABLE)


/* Node: Exception Region Output */
/* (no definitions) */
/* FIXME: Fill in with our own optimized layout.  */

/* Node: Alignment Output */

#define ASM_OUTPUT_ALIGN(FILE, LOG)  \
 fprintf (FILE, "\t.align %d\n", (LOG))


/* Node: All Debuggers */

#define DBX_REGISTER_NUMBER(REGNO)				\
 ((REGNO) == CRIS_SRP_REGNUM ? CRIS_CANONICAL_SRP_REGNUM :	\
  (REGNO) == CRIS_MOF_REGNUM ? CRIS_CANONICAL_MOF_REGNUM :	\
  (REGNO) == CRIS_CC0_REGNUM ? CRIS_CANONICAL_CC0_REGNUM :	\
 (REGNO))

/* FIXME: Investigate DEBUGGER_AUTO_OFFSET, DEBUGGER_ARG_OFFSET.  */


/* Node: DBX Options */

/* Is this correct? Check later.  */
#define DBX_NO_XREFS

#define DBX_CONTIN_LENGTH 0

/* FIXME: Is this needed when we have 0 DBX_CONTIN_LENGTH?  */
#define DBX_CONTIN_CHAR '?'


/* Node: DBX Hooks */
/* (no definitions) */

/* Node: File names and DBX */
/* (no definitions) */


/* Node: SDB and DWARF */
/* (no definitions) */

/* Node: Misc */

/* A combination of the bound (umin) insn together with a
   sign-extended add via the table to PC seems optimal.
   If the table overflows, the assembler will take care of it.
   Theoretically, in extreme cases (uncertain if they occur), an error
   will be emitted, so FIXME: Check how large case-tables are emitted,
   possible add an option to emit SImode case-tables.  */
#define CASE_VECTOR_MODE HImode

#define CASE_VECTOR_PC_RELATIVE 1

/* FIXME: Investigate CASE_VECTOR_SHORTEN_MODE to make sure HImode is not
   used when broken-.word could possibly fail (plus testcase).  */

#define FIXUNS_TRUNC_LIKE_FIX_TRUNC

/* This is the number of bytes that can be moved in one
   reasonably fast instruction sequence.  For CRIS, this is two
   instructions: mem => reg, reg => mem.  */
#define MOVE_MAX 4

/* Maybe SHIFT_COUNT_TRUNCATED is safe to define?  FIXME: Check later.  */

#define TRULY_NOOP_TRUNCATION(OUTPREC, INPREC) 1

#define CLZ_DEFINED_VALUE_AT_ZERO(MODE, VALUE) ((VALUE) = 32, 1)
#define CTZ_DEFINED_VALUE_AT_ZERO(MODE, VALUE) ((VALUE) = 32, 1)

#define Pmode SImode

#define FUNCTION_MODE QImode

#define NO_IMPLICIT_EXTERN_C

/*
 * Local variables:
 * eval: (c-set-style "gnu")
 * indent-tabs-mode: t
 * End:
 */<|MERGE_RESOLUTION|>--- conflicted
+++ resolved
@@ -1,10 +1,6 @@
 /* Definitions for GCC.  Part of the machine description for CRIS.
    Copyright (C) 1998, 1999, 2000, 2001, 2002, 2003, 2004, 2005, 2007, 2008,
-<<<<<<< HEAD
-   2009 Free Software Foundation, Inc.
-=======
    2009, 2010, 2011 Free Software Foundation, Inc.
->>>>>>> b56a5220
    Contributed by Axis Communications.  Written by Hans-Peter Nilsson.
 
 This file is part of GCC.
