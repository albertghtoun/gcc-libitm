--- conflicted
+++ resolved
@@ -1,9 +1,5 @@
 # Target Makefile Fragment for R8C/M16C/M32C
-<<<<<<< HEAD
-# Copyright (C) 2005, 2006, 2007, 2008, 2009
-=======
 # Copyright (C) 2005, 2006, 2007, 2008, 2009, 2011
->>>>>>> 3082eeb7
 # Free Software Foundation, Inc.
 # Contributed by Red Hat.
 #
@@ -34,21 +30,6 @@
 	__m32c_jsri16
 
 LIB2FUNCS_EXTRA = $(srcdir)/config/m32c/m32c-lib2.c $(srcdir)/config/m32c/m32c-lib2-trapv.c
-<<<<<<< HEAD
-
-# floating point emulation libraries
-
-FPBIT = fp-bit.c
-DPBIT = dp-bit.c
-
-fp-bit.c: $(srcdir)/config/fp-bit.c
-	echo '#define FLOAT'				> fp-bit.c
-	cat $(srcdir)/config/fp-bit.c			>> fp-bit.c
-
-dp-bit.c: $(srcdir)/config/fp-bit.c
-	cat $(srcdir)/config/fp-bit.c > dp-bit.c
-=======
->>>>>>> 3082eeb7
 
 # target-specific files
 
