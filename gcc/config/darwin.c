/* Functions for generic Darwin as target machine for GNU C compiler.
   Copyright (C) 1989, 1990, 1991, 1992, 1993, 2000, 2001, 2002, 2003, 2004,
<<<<<<< HEAD
   2005, 2006, 2007, 2008, 2009, 2010
=======
   2005, 2006, 2007, 2008, 2009
>>>>>>> e33a1692
   Free Software Foundation, Inc.
   Contributed by Apple Computer Inc.

This file is part of GCC.

GCC is free software; you can redistribute it and/or modify
it under the terms of the GNU General Public License as published by
the Free Software Foundation; either version 3, or (at your option)
any later version.

GCC is distributed in the hope that it will be useful,
but WITHOUT ANY WARRANTY; without even the implied warranty of
MERCHANTABILITY or FITNESS FOR A PARTICULAR PURPOSE.  See the
GNU General Public License for more details.

You should have received a copy of the GNU General Public License
along with GCC; see the file COPYING3.  If not see
<http://www.gnu.org/licenses/>.  */

#include "config.h"
#include "system.h"
#include "coretypes.h"
#include "tm.h"
#include "rtl.h"
#include "regs.h"
#include "hard-reg-set.h"
#include "insn-config.h"
#include "conditions.h"
#include "insn-flags.h"
#include "output.h"
#include "insn-attr.h"
#include "flags.h"
#include "tree.h"
#include "expr.h"
#include "reload.h"
#include "function.h"
#include "ggc.h"
#include "langhooks.h"
#include "target.h"
#include "tm_p.h"
#include "toplev.h"
#include "hashtab.h"
#include "df.h"
#include "debug.h"
#include "obstack.h"
#include "lto-streamer.h"

/* Darwin supports a feature called fix-and-continue, which is used
   for rapid turn around debugging.  When code is compiled with the
   -mfix-and-continue flag, two changes are made to the generated code
   that allow the system to do things that it would normally not be
   able to do easily.  These changes allow gdb to load in
   recompilation of a translation unit that has been changed into a
   running program and replace existing functions and methods of that
   translation unit with versions of those functions and methods
   from the newly compiled translation unit.  The new functions access
   the existing static symbols from the old translation unit, if the
   symbol existed in the unit to be replaced, and from the new
   translation unit, otherwise.

   The changes are to insert 5 nops at the beginning of all functions
   and to use indirection to get at static symbols.  The 5 nops
   are required by consumers of the generated code.  Currently, gdb
   uses this to patch in a jump to the overriding function, this
   allows all uses of the old name to forward to the replacement,
   including existing function pointers and virtual methods.  See
   rs6000_emit_prologue for the code that handles the nop insertions.

   The added indirection allows gdb to redirect accesses to static
   symbols from the newly loaded translation unit to the existing
   symbol, if any.  @code{static} symbols are special and are handled by
   setting the second word in the .non_lazy_symbol_pointer data
   structure to symbol.  See indirect_data for the code that handles
   the extra indirection, and machopic_output_indirection and its use
   of MACHO_SYMBOL_STATIC for the code that handles @code{static}
   symbol indirection.  */

/* Section names.  */
section * darwin_sections[NUM_DARWIN_SECTIONS];

/* True if we're setting __attribute__ ((ms_struct)).  */
int darwin_ms_struct = false;

/* A get_unnamed_section callback used to switch to an ObjC section.
   DIRECTIVE is as for output_section_asm_op.  */

static void
output_objc_section_asm_op (const void *directive)
{
  static bool been_here = false;

  /* The NeXT ObjC Runtime requires these sections to be present and in 
     order in the object.  The code below implements this by emitting 
     a section header for each ObjC section the first time that an ObjC
     section is requested.  */
  if (! been_here)
    {
      static const enum darwin_section_enum tomark[] =
	{
	  /* written, cold -> hot */
	  objc_cat_cls_meth_section,
	  objc_cat_inst_meth_section,
	  objc_string_object_section,
	  objc_constant_string_object_section,
	  objc_selector_refs_section,
	  objc_selector_fixup_section,
	  objc_cls_refs_section,
	  objc_class_section,
	  objc_meta_class_section,
	  /* shared, hot -> cold */
	  objc_cls_meth_section,
	  objc_inst_meth_section,
	  objc_protocol_section,
	  objc_class_names_section,
	  objc_meth_var_types_section,
	  objc_meth_var_names_section,
	  objc_category_section,
	  objc_class_vars_section,
	  objc_instance_vars_section,
	  objc_module_info_section,
	  objc_symbols_section
	};
      size_t i;

      been_here = true;
      for (i = 0; i < ARRAY_SIZE (tomark); i++)
	switch_to_section (darwin_sections[tomark[i]]);
    }
  output_section_asm_op (directive);
}

/* Implement TARGET_ASM_INIT_SECTIONS.  */

void
darwin_init_sections (void)
{
#define DEF_SECTION(NAME, FLAGS, DIRECTIVE, OBJC)		\
  darwin_sections[NAME] =					\
    get_unnamed_section (FLAGS, (OBJC				\
				 ? output_objc_section_asm_op	\
				 : output_section_asm_op),	\
			 "\t" DIRECTIVE);
#include "config/darwin-sections.def"
#undef DEF_SECTION

  readonly_data_section = darwin_sections[const_section];
  exception_section = darwin_sections[darwin_exception_section];
  eh_frame_section = darwin_sections[darwin_eh_frame_section];
}

int
name_needs_quotes (const char *name)
{
  int c;
  while ((c = *name++) != '\0')
    if (! ISIDNUM (c) 
	  && c != '.' && c != '$' && c != '_' )
      return 1;
  return 0;
}

/* Return true if SYM_REF can be used without an indirection.  */
static int
machopic_symbol_defined_p (rtx sym_ref)
{
  if (SYMBOL_REF_FLAGS (sym_ref) & MACHO_SYMBOL_FLAG_DEFINED)
    return true;

  /* If a symbol references local and is not an extern to this
     file, then the symbol might be able to declared as defined.  */
  if (SYMBOL_REF_LOCAL_P (sym_ref) && ! SYMBOL_REF_EXTERNAL_P (sym_ref))
    {
      /* If the symbol references a variable and the variable is a
	 common symbol, then this symbol is not defined.  */
      if (SYMBOL_REF_FLAGS (sym_ref) & MACHO_SYMBOL_FLAG_VARIABLE)
	{
	  tree decl = SYMBOL_REF_DECL (sym_ref);
	  if (!decl)
	    return true;
	  if (DECL_COMMON (decl))
	    return false;
	}
      return true;
    }
  return false;
}

/* This module assumes that (const (symbol_ref "foo")) is a legal pic
   reference, which will not be changed.  */

enum machopic_addr_class
machopic_classify_symbol (rtx sym_ref)
{
  bool function_p;

  function_p = SYMBOL_REF_FUNCTION_P (sym_ref);
  if (machopic_symbol_defined_p (sym_ref))
    return (function_p
	    ? MACHOPIC_DEFINED_FUNCTION : MACHOPIC_DEFINED_DATA);
  else
    return (function_p
	    ? MACHOPIC_UNDEFINED_FUNCTION : MACHOPIC_UNDEFINED_DATA);
}

#ifndef TARGET_FIX_AND_CONTINUE
#define TARGET_FIX_AND_CONTINUE 0
#endif

/* Indicate when fix-and-continue style code generation is being used
   and when a reference to data should be indirected so that it can be
   rebound in a new translation unit to reference the original instance
   of that data.  Symbol names that are for code generation local to
   the translation unit are bound to the new translation unit;
   currently this means symbols that begin with L or _OBJC_;
   otherwise, we indicate that an indirect reference should be made to
   permit the runtime to rebind new instances of the translation unit
   to the original instance of the data.  */

static int
indirect_data (rtx sym_ref)
{
  int lprefix;
  const char *name;

  /* If we aren't generating fix-and-continue code, don't do anything
     special.  */
  if (TARGET_FIX_AND_CONTINUE == 0)
    return 0;

  /* Otherwise, all symbol except symbols that begin with L or _OBJC_
     are indirected.  Symbols that begin with L and _OBJC_ are always
     bound to the current translation unit as they are used for
     generated local data of the translation unit.  */

  name = XSTR (sym_ref, 0);

  lprefix = (((name[0] == '*' || name[0] == '&')
              && (name[1] == 'L' || (name[1] == '"' && name[2] == 'L')))
             || (strncmp (name, "_OBJC_", 6) == 0));

  return ! lprefix;
}


static int
machopic_data_defined_p (rtx sym_ref)
{
  if (indirect_data (sym_ref))
    return 0;

  switch (machopic_classify_symbol (sym_ref))
    {
    case MACHOPIC_DEFINED_DATA:
    case MACHOPIC_DEFINED_FUNCTION:
      return 1;
    default:
      return 0;
    }
}

void
machopic_define_symbol (rtx mem)
{
  rtx sym_ref;

  gcc_assert (GET_CODE (mem) == MEM);
  sym_ref = XEXP (mem, 0);
  SYMBOL_REF_FLAGS (sym_ref) |= MACHO_SYMBOL_FLAG_DEFINED;
}

/* Return either ORIG or:

     (const:P (unspec:P [ORIG] UNSPEC_MACHOPIC_OFFSET))

   depending on MACHO_DYNAMIC_NO_PIC_P.  */
rtx
machopic_gen_offset (rtx orig)
{
  if (MACHO_DYNAMIC_NO_PIC_P)
    return orig;
  else
    {
      /* Play games to avoid marking the function as needing pic if we
	 are being called as part of the cost-estimation process.  */
      if (current_ir_type () != IR_GIMPLE || currently_expanding_to_rtl)
	crtl->uses_pic_offset_table = 1;
      orig = gen_rtx_UNSPEC (Pmode, gen_rtvec (1, orig),
			     UNSPEC_MACHOPIC_OFFSET);
      return gen_rtx_CONST (Pmode, orig);
    }
}

static GTY(()) const char * function_base_func_name;
static GTY(()) int current_pic_label_num;

void
machopic_output_function_base_name (FILE *file)
{
  const char *current_name;

  /* If dynamic-no-pic is on, we should not get here.  */
  gcc_assert (!MACHO_DYNAMIC_NO_PIC_P);
  current_name =
    IDENTIFIER_POINTER (DECL_ASSEMBLER_NAME (current_function_decl));
  if (function_base_func_name != current_name)
    {
      ++current_pic_label_num;
      function_base_func_name = current_name;
    }
  fprintf (file, "L%011d$pb", current_pic_label_num);
}

/* The suffix attached to non-lazy pointer symbols.  */
#define NON_LAZY_POINTER_SUFFIX "$non_lazy_ptr"
/* The suffix attached to stub symbols.  */
#define STUB_SUFFIX "$stub"

typedef struct GTY (()) machopic_indirection
{
  /* The SYMBOL_REF for the entity referenced.  */
  rtx symbol;
  /* The name of the stub or non-lazy pointer.  */
  const char * ptr_name;
  /* True iff this entry is for a stub (as opposed to a non-lazy
     pointer).  */
  bool stub_p;
  /* True iff this stub or pointer pointer has been referenced.  */
  bool used;
} machopic_indirection;

/* A table mapping stub names and non-lazy pointer names to
   SYMBOL_REFs for the stubbed-to and pointed-to entities.  */

static GTY ((param_is (struct machopic_indirection))) htab_t
  machopic_indirections;

/* Return a hash value for a SLOT in the indirections hash table.  */

static hashval_t
machopic_indirection_hash (const void *slot)
{
  const machopic_indirection *p = (const machopic_indirection *) slot;
  return htab_hash_string (p->ptr_name);
}

/* Returns true if the KEY is the same as that associated with
   SLOT.  */

static int
machopic_indirection_eq (const void *slot, const void *key)
{
  return strcmp (((const machopic_indirection *) slot)->ptr_name,
		 (const char *) key) == 0;
}

/* Return the name of the non-lazy pointer (if STUB_P is false) or
   stub (if STUB_B is true) corresponding to the given name.  */

const char *
machopic_indirection_name (rtx sym_ref, bool stub_p)
{
  char *buffer;
  const char *name = XSTR (sym_ref, 0);
  size_t namelen = strlen (name);
  machopic_indirection *p;
  void ** slot;
  bool needs_quotes;
  const char *suffix;
  const char *prefix = user_label_prefix;
  const char *quote = "";
  tree id;

  id = maybe_get_identifier (name);
  if (id)
    {
      tree id_orig = id;

      while (IDENTIFIER_TRANSPARENT_ALIAS (id))
	id = TREE_CHAIN (id);
      if (id != id_orig)
	{
	  name = IDENTIFIER_POINTER (id);
	  namelen = strlen (name);
	}
    }

  if (name[0] == '*')
    {
      prefix = "";
      ++name;
      --namelen;
    }

  needs_quotes = name_needs_quotes (name);
  if (needs_quotes)
    {
      quote = "\"";
    }

  if (stub_p)
    suffix = STUB_SUFFIX;
  else
    suffix = NON_LAZY_POINTER_SUFFIX;

  buffer = XALLOCAVEC (char, strlen ("&L")
		   + strlen (prefix)
		   + namelen
		   + strlen (suffix)
		   + 2 * strlen (quote)
		   + 1 /* '\0' */);

  /* Construct the name of the non-lazy pointer or stub.  */
  sprintf (buffer, "&%sL%s%s%s%s", quote, prefix, name, suffix, quote);

  if (!machopic_indirections)
    machopic_indirections = htab_create_ggc (37,
					     machopic_indirection_hash,
					     machopic_indirection_eq,
					     /*htab_del=*/NULL);

  slot = htab_find_slot_with_hash (machopic_indirections, buffer,
				   htab_hash_string (buffer), INSERT);
  if (*slot)
    {
      p = (machopic_indirection *) *slot;
    }
  else
    {
      p = ggc_alloc_machopic_indirection ();
      p->symbol = sym_ref;
      p->ptr_name = xstrdup (buffer);
      p->stub_p = stub_p;
      p->used = false;
      *slot = p;
    }

  return p->ptr_name;
}

/* Return the name of the stub for the mcount function.  */

const char*
machopic_mcount_stub_name (void)
{
  rtx symbol = gen_rtx_SYMBOL_REF (Pmode, "*mcount");
  return machopic_indirection_name (symbol, /*stub_p=*/true);
}

/* If NAME is the name of a stub or a non-lazy pointer , mark the stub
   or non-lazy pointer as used -- and mark the object to which the
   pointer/stub refers as used as well, since the pointer/stub will
   emit a reference to it.  */

void
machopic_validate_stub_or_non_lazy_ptr (const char *name)
{
  machopic_indirection *p;

  p = ((machopic_indirection *)
       (htab_find_with_hash (machopic_indirections, name,
			     htab_hash_string (name))));
  if (p && ! p->used)
    {
      const char *real_name;
      tree id;

      p->used = true;

      /* Do what output_addr_const will do when we actually call it.  */
      if (SYMBOL_REF_DECL (p->symbol))
	mark_decl_referenced (SYMBOL_REF_DECL (p->symbol));

      real_name = targetm.strip_name_encoding (XSTR (p->symbol, 0));

      id = maybe_get_identifier (real_name);
      if (id)
	mark_referenced (id);
    }
}

/* Transform ORIG, which may be any data source, to the corresponding
   source using indirections.  */

rtx
machopic_indirect_data_reference (rtx orig, rtx reg)
{
  rtx ptr_ref = orig;

  if (! MACHOPIC_INDIRECT)
    return orig;

  if (GET_CODE (orig) == SYMBOL_REF)
    {
      int defined = machopic_data_defined_p (orig);

      if (defined && MACHO_DYNAMIC_NO_PIC_P)
	{
#if defined (TARGET_TOC)
	  /* Create a new register for CSE opportunities.  */
	  rtx hi_reg = (!can_create_pseudo_p () ? reg : gen_reg_rtx (Pmode));
 	  emit_insn (gen_macho_high (hi_reg, orig));
 	  emit_insn (gen_macho_low (reg, hi_reg, orig));
#else
	   /* some other cpu -- writeme!  */
	   gcc_unreachable ();
#endif
	   return reg;
	}
      else if (defined)
	{
#if defined (TARGET_TOC) || defined (HAVE_lo_sum)
	  rtx offset = machopic_gen_offset (orig);
#endif

#if defined (TARGET_TOC) /* i.e., PowerPC */
	  rtx hi_sum_reg = (!can_create_pseudo_p ()
			    ? reg
			    : gen_reg_rtx (Pmode));

	  gcc_assert (reg);

	  emit_insn (gen_rtx_SET (Pmode, hi_sum_reg,
			      gen_rtx_PLUS (Pmode, pic_offset_table_rtx,
				       gen_rtx_HIGH (Pmode, offset))));
	  emit_insn (gen_rtx_SET (Pmode, reg,
				  gen_rtx_LO_SUM (Pmode, hi_sum_reg,
						  copy_rtx (offset))));

	  orig = reg;
#else
#if defined (HAVE_lo_sum)
	  gcc_assert (reg);

	  emit_insn (gen_rtx_SET (VOIDmode, reg,
				  gen_rtx_HIGH (Pmode, offset)));
	  emit_insn (gen_rtx_SET (VOIDmode, reg,
				  gen_rtx_LO_SUM (Pmode, reg,
						  copy_rtx (offset))));
	  emit_use (pic_offset_table_rtx);

	  orig = gen_rtx_PLUS (Pmode, pic_offset_table_rtx, reg);
#endif
#endif
	  return orig;
	}

      ptr_ref = (gen_rtx_SYMBOL_REF
		 (Pmode,
		  machopic_indirection_name (orig, /*stub_p=*/false)));

      SYMBOL_REF_DATA (ptr_ref) = SYMBOL_REF_DATA (orig);

      ptr_ref = gen_const_mem (Pmode, ptr_ref);
      machopic_define_symbol (ptr_ref);

      return ptr_ref;
    }
  else if (GET_CODE (orig) == CONST)
    {
      rtx base, result;

      /* legitimize both operands of the PLUS */
      if (GET_CODE (XEXP (orig, 0)) == PLUS)
	{
	  base = machopic_indirect_data_reference (XEXP (XEXP (orig, 0), 0),
						   reg);
	  orig = machopic_indirect_data_reference (XEXP (XEXP (orig, 0), 1),
						   (base == reg ? 0 : reg));
	}
      else
	return orig;

      if (MACHOPIC_PURE && GET_CODE (orig) == CONST_INT)
	result = plus_constant (base, INTVAL (orig));
      else
	result = gen_rtx_PLUS (Pmode, base, orig);

      if (MACHOPIC_JUST_INDIRECT && GET_CODE (base) == MEM)
	{
	  if (reg)
	    {
	      emit_move_insn (reg, result);
	      result = reg;
	    }
	  else
	    {
	      result = force_reg (GET_MODE (result), result);
	    }
	}

      return result;

    }
  else if (GET_CODE (orig) == MEM)
    XEXP (ptr_ref, 0) = machopic_indirect_data_reference (XEXP (orig, 0), reg);
  /* When the target is i386, this code prevents crashes due to the
     compiler's ignorance on how to move the PIC base register to
     other registers.  (The reload phase sometimes introduces such
     insns.)  */
  else if (GET_CODE (orig) == PLUS
	   && GET_CODE (XEXP (orig, 0)) == REG
	   && REGNO (XEXP (orig, 0)) == PIC_OFFSET_TABLE_REGNUM
#ifdef I386
	   /* Prevent the same register from being erroneously used
	      as both the base and index registers.  */
	   && GET_CODE (XEXP (orig, 1)) == CONST
#endif
	   && reg)
    {
      emit_move_insn (reg, XEXP (orig, 0));
      XEXP (ptr_ref, 0) = reg;
    }
  return ptr_ref;
}

/* Transform TARGET (a MEM), which is a function call target, to the
   corresponding symbol_stub if necessary.  Return a new MEM.  */

rtx
machopic_indirect_call_target (rtx target)
{
  if (GET_CODE (target) != MEM)
    return target;

  if (MACHOPIC_INDIRECT
      && GET_CODE (XEXP (target, 0)) == SYMBOL_REF
      && !(SYMBOL_REF_FLAGS (XEXP (target, 0))
	   & MACHO_SYMBOL_FLAG_DEFINED))
    {
      rtx sym_ref = XEXP (target, 0);
      const char *stub_name = machopic_indirection_name (sym_ref,
							 /*stub_p=*/true);
      enum machine_mode mode = GET_MODE (sym_ref);

      XEXP (target, 0) = gen_rtx_SYMBOL_REF (mode, stub_name);
      SYMBOL_REF_DATA (XEXP (target, 0)) = SYMBOL_REF_DATA (sym_ref);
      MEM_READONLY_P (target) = 1;
      MEM_NOTRAP_P (target) = 1;
    }

  return target;
}

rtx
machopic_legitimize_pic_address (rtx orig, enum machine_mode mode, rtx reg)
{
  rtx pic_ref = orig;

  if (! MACHOPIC_INDIRECT)
    return orig;

  /* First handle a simple SYMBOL_REF or LABEL_REF */
  if (GET_CODE (orig) == LABEL_REF
      || (GET_CODE (orig) == SYMBOL_REF
	  ))
    {
      /* addr(foo) = &func+(foo-func) */
      orig = machopic_indirect_data_reference (orig, reg);

      if (GET_CODE (orig) == PLUS
	  && GET_CODE (XEXP (orig, 0)) == REG)
	{
	  if (reg == 0)
	    return force_reg (mode, orig);

	  emit_move_insn (reg, orig);
	  return reg;
	}

      if (GET_CODE (orig) == MEM)
	{
	  if (reg == 0)
	    {
	      gcc_assert (!reload_in_progress);
	      reg = gen_reg_rtx (Pmode);
	    }

#ifdef HAVE_lo_sum
	  if (MACHO_DYNAMIC_NO_PIC_P
	      && (GET_CODE (XEXP (orig, 0)) == SYMBOL_REF
		  || GET_CODE (XEXP (orig, 0)) == LABEL_REF))
	    {
#if defined (TARGET_TOC)	/* ppc  */
	      rtx temp_reg = (!can_create_pseudo_p ()
			      ? reg :
			      gen_reg_rtx (Pmode));
	      rtx asym = XEXP (orig, 0);
	      rtx mem;

	      emit_insn (gen_macho_high (temp_reg, asym));
	      mem = gen_const_mem (GET_MODE (orig),
				   gen_rtx_LO_SUM (Pmode, temp_reg,
						   copy_rtx (asym)));
	      emit_insn (gen_rtx_SET (VOIDmode, reg, mem));
#else
	      /* Some other CPU -- WriteMe! but right now there are no other
		 platforms that can use dynamic-no-pic  */
	      gcc_unreachable ();
#endif
	      pic_ref = reg;
	    }
	  else
	  if (GET_CODE (XEXP (orig, 0)) == SYMBOL_REF
	      || GET_CODE (XEXP (orig, 0)) == LABEL_REF)
	    {
	      rtx offset = machopic_gen_offset (XEXP (orig, 0));
#if defined (TARGET_TOC) /* i.e., PowerPC */
	      /* Generating a new reg may expose opportunities for
		 common subexpression elimination.  */
              rtx hi_sum_reg = (!can_create_pseudo_p ()
				? reg
				: gen_reg_rtx (Pmode));
	      rtx mem;
	      rtx insn;
	      rtx sum;

	      sum = gen_rtx_HIGH (Pmode, offset);
	      if (! MACHO_DYNAMIC_NO_PIC_P)
		sum = gen_rtx_PLUS (Pmode, pic_offset_table_rtx, sum);

	      emit_insn (gen_rtx_SET (Pmode, hi_sum_reg, sum));

	      mem = gen_const_mem (GET_MODE (orig),
				  gen_rtx_LO_SUM (Pmode,
						  hi_sum_reg,
						  copy_rtx (offset)));
	      insn = emit_insn (gen_rtx_SET (VOIDmode, reg, mem));
	      set_unique_reg_note (insn, REG_EQUAL, pic_ref);

	      pic_ref = reg;
#else
	      emit_use (gen_rtx_REG (Pmode, PIC_OFFSET_TABLE_REGNUM));

	      emit_insn (gen_rtx_SET (VOIDmode, reg,
				      gen_rtx_HIGH (Pmode,
						    gen_rtx_CONST (Pmode,
								   offset))));
	      emit_insn (gen_rtx_SET (VOIDmode, reg,
				  gen_rtx_LO_SUM (Pmode, reg,
					   gen_rtx_CONST (Pmode,
						   	  copy_rtx (offset)))));
	      pic_ref = gen_rtx_PLUS (Pmode,
				      pic_offset_table_rtx, reg);
#endif
	    }
	  else
#endif  /* HAVE_lo_sum */
	    {
	      rtx pic = pic_offset_table_rtx;
	      if (GET_CODE (pic) != REG)
		{
		  emit_move_insn (reg, pic);
		  pic = reg;
		}
#if 0
	      emit_use (gen_rtx_REG (Pmode, PIC_OFFSET_TABLE_REGNUM));
#endif

	      if (reload_in_progress)
		df_set_regs_ever_live (REGNO (pic), true);
	      pic_ref = gen_rtx_PLUS (Pmode, pic,
				      machopic_gen_offset (XEXP (orig, 0)));
	    }

#if !defined (TARGET_TOC)
	  emit_move_insn (reg, pic_ref);
	  pic_ref = gen_const_mem (GET_MODE (orig), reg);
#endif
	}
      else
	{

#ifdef HAVE_lo_sum
	  if (GET_CODE (orig) == SYMBOL_REF
	      || GET_CODE (orig) == LABEL_REF)
	    {
	      rtx offset = machopic_gen_offset (orig);
#if defined (TARGET_TOC) /* i.e., PowerPC */
              rtx hi_sum_reg;

	      if (reg == 0)
		{
		  gcc_assert (!reload_in_progress);
		  reg = gen_reg_rtx (Pmode);
		}

	      hi_sum_reg = reg;

	      emit_insn (gen_rtx_SET (Pmode, hi_sum_reg,
				      (MACHO_DYNAMIC_NO_PIC_P)
				      ? gen_rtx_HIGH (Pmode, offset)
				      : gen_rtx_PLUS (Pmode,
						      pic_offset_table_rtx,
						      gen_rtx_HIGH (Pmode,
								    offset))));
	      emit_insn (gen_rtx_SET (VOIDmode, reg,
				      gen_rtx_LO_SUM (Pmode,
						      hi_sum_reg,
						      copy_rtx (offset))));
	      pic_ref = reg;
#else
	      emit_insn (gen_rtx_SET (VOIDmode, reg,
				      gen_rtx_HIGH (Pmode, offset)));
	      emit_insn (gen_rtx_SET (VOIDmode, reg,
				      gen_rtx_LO_SUM (Pmode, reg,
						      copy_rtx (offset))));
	      pic_ref = gen_rtx_PLUS (Pmode,
				      pic_offset_table_rtx, reg);
#endif
	    }
	  else
#endif  /*  HAVE_lo_sum  */
	    {
	      if (REG_P (orig)
	          || GET_CODE (orig) == SUBREG)
		{
		  return orig;
		}
	      else
		{
		  rtx pic = pic_offset_table_rtx;
		  if (GET_CODE (pic) != REG)
		    {
		      emit_move_insn (reg, pic);
		      pic = reg;
		    }
#if 0
		  emit_use (pic_offset_table_rtx);
#endif
		  if (reload_in_progress)
		    df_set_regs_ever_live (REGNO (pic), true);
		  pic_ref = gen_rtx_PLUS (Pmode,
					  pic,
					  machopic_gen_offset (orig));
		}
	    }
	}

      if (GET_CODE (pic_ref) != REG)
        {
          if (reg != 0)
            {
              emit_move_insn (reg, pic_ref);
              return reg;
            }
          else
            {
              return force_reg (mode, pic_ref);
            }
        }
      else
        {
          return pic_ref;
        }
    }

  else if (GET_CODE (orig) == SYMBOL_REF)
    return orig;

  else if (GET_CODE (orig) == PLUS
	   && (GET_CODE (XEXP (orig, 0)) == MEM
	       || GET_CODE (XEXP (orig, 0)) == SYMBOL_REF
	       || GET_CODE (XEXP (orig, 0)) == LABEL_REF)
	   && XEXP (orig, 0) != pic_offset_table_rtx
	   && GET_CODE (XEXP (orig, 1)) != REG)

    {
      rtx base;
      int is_complex = (GET_CODE (XEXP (orig, 0)) == MEM);

      base = machopic_legitimize_pic_address (XEXP (orig, 0), Pmode, reg);
      orig = machopic_legitimize_pic_address (XEXP (orig, 1),
					      Pmode, (base == reg ? 0 : reg));
      if (GET_CODE (orig) == CONST_INT)
	{
	  pic_ref = plus_constant (base, INTVAL (orig));
	  is_complex = 1;
	}
      else
	pic_ref = gen_rtx_PLUS (Pmode, base, orig);

      if (reg && is_complex)
	{
	  emit_move_insn (reg, pic_ref);
	  pic_ref = reg;
	}
      /* Likewise, should we set special REG_NOTEs here?  */
    }

  else if (GET_CODE (orig) == CONST)
    {
      return machopic_legitimize_pic_address (XEXP (orig, 0), Pmode, reg);
    }

  else if (GET_CODE (orig) == MEM
	   && GET_CODE (XEXP (orig, 0)) == SYMBOL_REF)
    {
      rtx addr = machopic_legitimize_pic_address (XEXP (orig, 0), Pmode, reg);
      addr = replace_equiv_address (orig, addr);
      emit_move_insn (reg, addr);
      pic_ref = reg;
    }

  return pic_ref;
}

/* Output the stub or non-lazy pointer in *SLOT, if it has been used.
   DATA is the FILE* for assembly output.  Called from
   htab_traverse.  */

static int
machopic_output_indirection (void **slot, void *data)
{
  machopic_indirection *p = *((machopic_indirection **) slot);
  FILE *asm_out_file = (FILE *) data;
  rtx symbol;
  const char *sym_name;
  const char *ptr_name;

  if (!p->used)
    return 1;

  symbol = p->symbol;
  sym_name = XSTR (symbol, 0);
  ptr_name = p->ptr_name;

  if (p->stub_p)
    {
      char *sym;
      char *stub;
      tree id;

      id = maybe_get_identifier (sym_name);
      if (id)
	{
	  tree id_orig = id;

	  while (IDENTIFIER_TRANSPARENT_ALIAS (id))
	    id = TREE_CHAIN (id);
	  if (id != id_orig)
	    sym_name = IDENTIFIER_POINTER (id);
	}

      sym = XALLOCAVEC (char, strlen (sym_name) + 2);
      if (sym_name[0] == '*' || sym_name[0] == '&')
	strcpy (sym, sym_name + 1);
      else if (sym_name[0] == '-' || sym_name[0] == '+')
	strcpy (sym, sym_name);
      else
	sprintf (sym, "%s%s", user_label_prefix, sym_name);

      stub = XALLOCAVEC (char, strlen (ptr_name) + 2);
      if (ptr_name[0] == '*' || ptr_name[0] == '&')
	strcpy (stub, ptr_name + 1);
      else
	sprintf (stub, "%s%s", user_label_prefix, ptr_name);

      machopic_output_stub (asm_out_file, sym, stub);
    }
  else if (! indirect_data (symbol)
	   && (machopic_symbol_defined_p (symbol)
	       || SYMBOL_REF_LOCAL_P (symbol)))
    {
      switch_to_section (data_section);
      assemble_align (GET_MODE_ALIGNMENT (Pmode));
      assemble_label (asm_out_file, ptr_name);
      assemble_integer (gen_rtx_SYMBOL_REF (Pmode, sym_name),
			GET_MODE_SIZE (Pmode),
			GET_MODE_ALIGNMENT (Pmode), 1);
    }
  else
    {
      rtx init = const0_rtx;

      switch_to_section (darwin_sections[machopic_nl_symbol_ptr_section]);

      /* Mach-O symbols are passed around in code through indirect
	 references and the original symbol_ref hasn't passed through
	 the generic handling and reference-catching in
	 output_operand, so we need to manually mark weak references
	 as such.  */
      if (SYMBOL_REF_WEAK (symbol))
	{
	  tree decl = SYMBOL_REF_DECL (symbol);
	  gcc_assert (DECL_P (decl));

	  if (decl != NULL_TREE
	      && DECL_EXTERNAL (decl) && TREE_PUBLIC (decl)
	      /* Handle only actual external-only definitions, not
		 e.g. extern inline code or variables for which
		 storage has been allocated.  */
	      && !TREE_STATIC (decl))
	    {
	      fputs ("\t.weak_reference ", asm_out_file);
	      assemble_name (asm_out_file, sym_name);
	      fputc ('\n', asm_out_file);
	    }
	}

      assemble_name (asm_out_file, ptr_name);
      fprintf (asm_out_file, ":\n");

      fprintf (asm_out_file, "\t.indirect_symbol ");
      assemble_name (asm_out_file, sym_name);
      fprintf (asm_out_file, "\n");

      /* Variables that are marked with MACHO_SYMBOL_STATIC need to
	 have their symbol name instead of 0 in the second entry of
	 the non-lazy symbol pointer data structure when they are
	 defined.  This allows the runtime to rebind newer instances
	 of the translation unit with the original instance of the
	 symbol.  */

      if ((SYMBOL_REF_FLAGS (symbol) & MACHO_SYMBOL_STATIC)
	  && machopic_symbol_defined_p (symbol))
	init = gen_rtx_SYMBOL_REF (Pmode, sym_name);

      assemble_integer (init, GET_MODE_SIZE (Pmode),
			GET_MODE_ALIGNMENT (Pmode), 1);
    }

  return 1;
}

void
machopic_finish (FILE *asm_out_file)
{
  if (machopic_indirections)
    htab_traverse_noresize (machopic_indirections,
			    machopic_output_indirection,
			    asm_out_file);
}

int
machopic_operand_p (rtx op)
{
  if (MACHOPIC_JUST_INDIRECT)
    return (GET_CODE (op) == SYMBOL_REF
	    && machopic_symbol_defined_p (op));
  else
    return (GET_CODE (op) == CONST
	    && GET_CODE (XEXP (op, 0)) == UNSPEC
	    && XINT (XEXP (op, 0), 1) == UNSPEC_MACHOPIC_OFFSET);
}

/* This function records whether a given name corresponds to a defined
   or undefined function or variable, for machopic_classify_ident to
   use later.  */

void
darwin_encode_section_info (tree decl, rtx rtl, int first ATTRIBUTE_UNUSED)
{
  rtx sym_ref;

  /* Do the standard encoding things first.  */
  default_encode_section_info (decl, rtl, first);

  if (TREE_CODE (decl) != FUNCTION_DECL && TREE_CODE (decl) != VAR_DECL)
    return;

  sym_ref = XEXP (rtl, 0);
  if (TREE_CODE (decl) == VAR_DECL)
    SYMBOL_REF_FLAGS (sym_ref) |= MACHO_SYMBOL_FLAG_VARIABLE;

  if (!DECL_EXTERNAL (decl)
      && (!TREE_PUBLIC (decl) || !DECL_WEAK (decl))
      && ! lookup_attribute ("weakref", DECL_ATTRIBUTES (decl))
      && ((TREE_STATIC (decl)
	   && (!DECL_COMMON (decl) || !TREE_PUBLIC (decl)))
	  || (!DECL_COMMON (decl) && DECL_INITIAL (decl)
	      && DECL_INITIAL (decl) != error_mark_node)))
    SYMBOL_REF_FLAGS (sym_ref) |= MACHO_SYMBOL_FLAG_DEFINED;

  if (! TREE_PUBLIC (decl))
    SYMBOL_REF_FLAGS (sym_ref) |= MACHO_SYMBOL_STATIC;
}

void
darwin_mark_decl_preserved (const char *name)
{
  fprintf (asm_out_file, "\t.no_dead_strip ");
  assemble_name (asm_out_file, name);
  fputc ('\n', asm_out_file);
}

static section *
darwin_text_section (int reloc, int weak)
{
  if (reloc)
    return (weak
	    ? darwin_sections[text_unlikely_coal_section]
	    : unlikely_text_section ());
  else
    return (weak
	    ? darwin_sections[text_coal_section]
	    : text_section);
}

static section *
darwin_rodata_section (int weak)
{
  return (weak
	  ? darwin_sections[const_coal_section]
	  : darwin_sections[const_section]);
}

static section *
darwin_mergeable_string_section (tree exp,
				 unsigned HOST_WIDE_INT align)
{
  if (flag_merge_constants
      && TREE_CODE (exp) == STRING_CST
      && TREE_CODE (TREE_TYPE (exp)) == ARRAY_TYPE
      && align <= 256
      && (int_size_in_bytes (TREE_TYPE (exp))
	  == TREE_STRING_LENGTH (exp))
      && ((size_t) TREE_STRING_LENGTH (exp)
	  == strlen (TREE_STRING_POINTER (exp)) + 1))
    return darwin_sections[cstring_section];

  return readonly_data_section;
}

#ifndef HAVE_GAS_LITERAL16
#define HAVE_GAS_LITERAL16 0
#endif

static section *
darwin_mergeable_constant_section (tree exp,
				   unsigned HOST_WIDE_INT align)
{
  enum machine_mode mode = DECL_MODE (exp);
  unsigned int modesize = GET_MODE_BITSIZE (mode);

  if (flag_merge_constants
      && mode != VOIDmode
      && mode != BLKmode
      && modesize <= align
      && align >= 8
      && align <= 256
      && (align & (align -1)) == 0)
    {
      tree size = TYPE_SIZE_UNIT (TREE_TYPE (exp));

      if (TREE_CODE (size) == INTEGER_CST
	  && TREE_INT_CST_LOW (size) == 4
	  && TREE_INT_CST_HIGH (size) == 0)
        return darwin_sections[literal4_section];
      else if (TREE_CODE (size) == INTEGER_CST
	       && TREE_INT_CST_LOW (size) == 8
	       && TREE_INT_CST_HIGH (size) == 0)
        return darwin_sections[literal8_section];
      else if (HAVE_GAS_LITERAL16
	       && TARGET_64BIT
               && TREE_CODE (size) == INTEGER_CST
               && TREE_INT_CST_LOW (size) == 16
               && TREE_INT_CST_HIGH (size) == 0)
        return darwin_sections[literal16_section];
      else
        return readonly_data_section;
    }

  return readonly_data_section;
}

int
machopic_reloc_rw_mask (void)
{
  return MACHOPIC_INDIRECT ? 3 : 0;
}

section *
machopic_select_section (tree decl,
			 int reloc,
			 unsigned HOST_WIDE_INT align)
{
  bool weak = (DECL_P (decl)
	       && DECL_WEAK (decl)
	       && !lookup_attribute ("weak_import",
				     DECL_ATTRIBUTES (decl)));
  section *base_section;

  switch (categorize_decl_for_section (decl, reloc))
    {
    case SECCAT_TEXT:
      base_section = darwin_text_section (reloc, weak);
      break;

    case SECCAT_RODATA:
    case SECCAT_SRODATA:
      base_section = darwin_rodata_section (weak);
      break;

    case SECCAT_RODATA_MERGE_STR:
      base_section = darwin_mergeable_string_section (decl, align);
      break;

    case SECCAT_RODATA_MERGE_STR_INIT:
      base_section = darwin_mergeable_string_section (DECL_INITIAL (decl), align);
      break;

    case SECCAT_RODATA_MERGE_CONST:
      base_section =  darwin_mergeable_constant_section (decl, align);
      break;

    case SECCAT_DATA:
    case SECCAT_DATA_REL:
    case SECCAT_DATA_REL_LOCAL:
    case SECCAT_DATA_REL_RO:
    case SECCAT_DATA_REL_RO_LOCAL:
    case SECCAT_SDATA:
    case SECCAT_TDATA:
    case SECCAT_BSS:
    case SECCAT_SBSS:
    case SECCAT_TBSS:
      if (TREE_READONLY (decl) || TREE_CONSTANT (decl))
	base_section = weak ? darwin_sections[const_data_coal_section]
			    : darwin_sections[const_data_section];
      else
	base_section = weak ? darwin_sections[data_coal_section] : data_section;
      break;

    default:
      gcc_unreachable ();
    }

  /* Darwin weird special cases.  */
  if (TREE_CODE (decl) == CONSTRUCTOR
      && TREE_TYPE (decl)
      && TREE_CODE (TREE_TYPE (decl)) == RECORD_TYPE
      && TYPE_NAME (TREE_TYPE (decl)))
    {
      tree name = TYPE_NAME (TREE_TYPE (decl));
      if (TREE_CODE (name) == TYPE_DECL)
        name = DECL_NAME (name);

      if (!strcmp (IDENTIFIER_POINTER (name), "__builtin_ObjCString"))
        {
          if (flag_next_runtime)
            return darwin_sections[objc_constant_string_object_section];
          else
            return darwin_sections[objc_string_object_section];
        }
      else
        return base_section;
    }
  else if (TREE_CODE (decl) == VAR_DECL
	   && DECL_NAME (decl)
	   && TREE_CODE (DECL_NAME (decl)) == IDENTIFIER_NODE
	   && IDENTIFIER_POINTER (DECL_NAME (decl))
	   && !strncmp (IDENTIFIER_POINTER (DECL_NAME (decl)), "_OBJC_", 6))
    {
      const char *name = IDENTIFIER_POINTER (DECL_NAME (decl));

      if (!strncmp (name, "_OBJC_CLASS_METHODS_", 20))
        return darwin_sections[objc_cls_meth_section];
      else if (!strncmp (name, "_OBJC_INSTANCE_METHODS_", 23))
        return darwin_sections[objc_inst_meth_section];
      else if (!strncmp (name, "_OBJC_CATEGORY_CLASS_METHODS_", 20))
        return darwin_sections[objc_cat_cls_meth_section];
      else if (!strncmp (name, "_OBJC_CATEGORY_INSTANCE_METHODS_", 23))
        return darwin_sections[objc_cat_inst_meth_section];
      else if (!strncmp (name, "_OBJC_CLASS_VARIABLES_", 22))
        return darwin_sections[objc_class_vars_section];
      else if (!strncmp (name, "_OBJC_INSTANCE_VARIABLES_", 25))
        return darwin_sections[objc_instance_vars_section];
      else if (!strncmp (name, "_OBJC_CLASS_PROTOCOLS_", 22))
        return darwin_sections[objc_cat_cls_meth_section];
      else if (!strncmp (name, "_OBJC_CLASS_NAME_", 17))
        return darwin_sections[objc_class_names_section];
      else if (!strncmp (name, "_OBJC_METH_VAR_NAME_", 20))
        return darwin_sections[objc_meth_var_names_section];
      else if (!strncmp (name, "_OBJC_METH_VAR_TYPE_", 20))
        return darwin_sections[objc_meth_var_types_section];
      else if (!strncmp (name, "_OBJC_CLASS_REFERENCES", 22))
        return darwin_sections[objc_cls_refs_section];
      else if (!strncmp (name, "_OBJC_CLASS_", 12))
        return darwin_sections[objc_class_section];
      else if (!strncmp (name, "_OBJC_METACLASS_", 16))
        return darwin_sections[objc_meta_class_section];
      else if (!strncmp (name, "_OBJC_CATEGORY_", 15))
        return darwin_sections[objc_category_section];
      else if (!strncmp (name, "_OBJC_SELECTOR_REFERENCES", 25))
        return darwin_sections[objc_selector_refs_section];
      else if (!strncmp (name, "_OBJC_SELECTOR_FIXUP", 20))
        return darwin_sections[objc_selector_fixup_section];
      else if (!strncmp (name, "_OBJC_SYMBOLS", 13))
        return darwin_sections[objc_symbols_section];
      else if (!strncmp (name, "_OBJC_MODULES", 13))
        return darwin_sections[objc_module_info_section];
      else if (!strncmp (name, "_OBJC_IMAGE_INFO", 16))
        return darwin_sections[objc_image_info_section];
      else if (!strncmp (name, "_OBJC_PROTOCOL_INSTANCE_METHODS_", 32))
        return darwin_sections[objc_cat_inst_meth_section];
      else if (!strncmp (name, "_OBJC_PROTOCOL_CLASS_METHODS_", 29))
        return darwin_sections[objc_cat_cls_meth_section];
      else if (!strncmp (name, "_OBJC_PROTOCOL_REFS_", 20))
        return darwin_sections[objc_cat_cls_meth_section];
      else if (!strncmp (name, "_OBJC_PROTOCOL_", 15))
        return darwin_sections[objc_protocol_section];
      else
        return base_section;
    }

  return base_section;
}

/* This can be called with address expressions as "rtx".
   They must go in "const".  */

section *
machopic_select_rtx_section (enum machine_mode mode, rtx x,
			     unsigned HOST_WIDE_INT align ATTRIBUTE_UNUSED)
{
  if (GET_MODE_SIZE (mode) == 8
      && (GET_CODE (x) == CONST_INT
	  || GET_CODE (x) == CONST_DOUBLE))
    return darwin_sections[literal8_section];
  else if (GET_MODE_SIZE (mode) == 4
	   && (GET_CODE (x) == CONST_INT
	       || GET_CODE (x) == CONST_DOUBLE))
    return darwin_sections[literal4_section];
  else if (HAVE_GAS_LITERAL16
	   && TARGET_64BIT
	   && GET_MODE_SIZE (mode) == 16
	   && (GET_CODE (x) == CONST_INT
	       || GET_CODE (x) == CONST_DOUBLE
	       || GET_CODE (x) == CONST_VECTOR))
    return darwin_sections[literal16_section];
  else if (MACHOPIC_INDIRECT
	   && (GET_CODE (x) == SYMBOL_REF
	       || GET_CODE (x) == CONST
	       || GET_CODE (x) == LABEL_REF))
    return darwin_sections[const_data_section];
  else
    return darwin_sections[const_section];
}

void
machopic_asm_out_constructor (rtx symbol, int priority ATTRIBUTE_UNUSED)
{
  if (MACHOPIC_INDIRECT)
    switch_to_section (darwin_sections[mod_init_section]);
  else
    switch_to_section (darwin_sections[constructor_section]);
  assemble_align (POINTER_SIZE);
  assemble_integer (symbol, POINTER_SIZE / BITS_PER_UNIT, POINTER_SIZE, 1);

  if (! MACHOPIC_INDIRECT)
    fprintf (asm_out_file, ".reference .constructors_used\n");
}

void
machopic_asm_out_destructor (rtx symbol, int priority ATTRIBUTE_UNUSED)
{
  if (MACHOPIC_INDIRECT)
    switch_to_section (darwin_sections[mod_term_section]);
  else
    switch_to_section (darwin_sections[destructor_section]);
  assemble_align (POINTER_SIZE);
  assemble_integer (symbol, POINTER_SIZE / BITS_PER_UNIT, POINTER_SIZE, 1);

  if (! MACHOPIC_INDIRECT)
    fprintf (asm_out_file, ".reference .destructors_used\n");
}

void
darwin_globalize_label (FILE *stream, const char *name)
{
  if (!!strncmp (name, "_OBJC_", 6))
    default_globalize_label (stream, name);
}

/* This routine returns non-zero if 'name' starts with the special objective-c 
   anonymous file-scope static name.  It accommodates c++'s mangling of such 
   symbols (in this case the symbols will have form _ZL{d}*_OBJC_* d=digit).  */
   
int 
darwin_label_is_anonymous_local_objc_name (const char *name)
{
  const unsigned char *p = (const unsigned char *) name;
  if (*p != '_')
    return 0;
  if (p[1] == 'Z' && p[2] == 'L')
  {
    p += 3;
    while (*p >= '0' && *p <= '9')
      p++;
  }
  return (!strncmp ((const char *)p, "_OBJC_", 6));
}

/* LTO support for Mach-O.  */

/* Section names for LTO sections.  */
static unsigned int lto_section_names_offset = 0;

/* This is the obstack which we use to allocate the many strings.  */
static struct obstack lto_section_names_obstack;

/* Segment name for LTO sections.  */
#define LTO_SEGMENT_NAME "__GNU_LTO"

/* Section name for LTO section names section.  */
#define LTO_NAMES_SECTION "__section_names"

/* File to temporarily store LTO data.  This is appended to asm_out_file
   in darwin_end_file.  */
static FILE *lto_asm_out_file, *saved_asm_out_file;
static char *lto_asm_out_name;

/* Prepare asm_out_file for LTO output.  For darwin, this means hiding
   asm_out_file and switching to an alternative output file.  */
void
darwin_asm_lto_start (void)
{
  gcc_assert (! saved_asm_out_file);
  saved_asm_out_file = asm_out_file;
  if (! lto_asm_out_name)
    lto_asm_out_name = make_temp_file (".lto.s");
  lto_asm_out_file = fopen (lto_asm_out_name, "a");
  if (lto_asm_out_file == NULL)
    fatal_error ("failed to open temporary file %s for LTO output",
		 lto_asm_out_name);
  asm_out_file = lto_asm_out_file;
}

/* Restore asm_out_file.  */
void
darwin_asm_lto_end (void)
{
  gcc_assert (saved_asm_out_file);
  fclose (lto_asm_out_file);
  asm_out_file = saved_asm_out_file;
  saved_asm_out_file = NULL;
}

void
darwin_asm_named_section (const char *name,
			  unsigned int flags,
			  tree decl ATTRIBUTE_UNUSED)
{
  /* LTO sections go in a special segment __GNU_LTO.  We want to replace the
     section name with something we can use to represent arbitrary-length
     names (section names in Mach-O are at most 16 characters long).  */
  if (strncmp (name, LTO_SECTION_NAME_PREFIX,
	       strlen (LTO_SECTION_NAME_PREFIX)) == 0)
    {
      /* We expect certain flags to be set...  */
      gcc_assert ((flags & (SECTION_DEBUG | SECTION_NAMED))
		  == (SECTION_DEBUG | SECTION_NAMED));

      /* Add the section name to the things to output when we end the
	 current assembler output file.
	 This is all not very efficient, but that doesn't matter -- this
	 shouldn't be a hot path in the compiler...  */
      obstack_1grow (&lto_section_names_obstack, '\t');
      obstack_grow (&lto_section_names_obstack, ".ascii ", 7);
      obstack_1grow (&lto_section_names_obstack, '"');
      obstack_grow (&lto_section_names_obstack, name, strlen (name));
      obstack_grow (&lto_section_names_obstack, "\\0\"\n", 4);

      /* Output the dummy section name.  */
      fprintf (asm_out_file, "\t# %s\n", name);
      fprintf (asm_out_file, "\t.section %s,__%08X,regular,debug\n",
	       LTO_SEGMENT_NAME, lto_section_names_offset);

      /* Update the offset for the next section name.  Make sure we stay
	 within reasonable length.  */  
      lto_section_names_offset += strlen (name) + 1;
      gcc_assert (lto_section_names_offset > 0
		  && lto_section_names_offset < ((unsigned) 1 << 31));
    }
  else
    fprintf (asm_out_file, "\t.section %s\n", name);
}

void
darwin_unique_section (tree decl ATTRIBUTE_UNUSED, int reloc ATTRIBUTE_UNUSED)
{
  /* Darwin does not use unique sections.  */
}

/* Handle __attribute__ ((apple_kext_compatibility)).
   This only applies to darwin kexts for 2.95 compatibility -- it shrinks the
   vtable for classes with this attribute (and their descendants) by not
   outputting the new 3.0 nondeleting destructor.  This means that such
   objects CANNOT be allocated on the stack or as globals UNLESS they have
   a completely empty `operator delete'.
   Luckily, this fits in with the Darwin kext model.

   This attribute also disables gcc3's potential overlaying of derived
   class data members on the padding at the end of the base class.  */

tree
darwin_handle_kext_attribute (tree *node, tree name,
			      tree args ATTRIBUTE_UNUSED,
			      int flags ATTRIBUTE_UNUSED,
			      bool *no_add_attrs)
{
  /* APPLE KEXT stuff -- only applies with pure static C++ code.  */
  if (! TARGET_KEXTABI)
    {
      warning (0, "%qE 2.95 vtable-compatibility attribute applies "
	       "only when compiling a kext", name);

      *no_add_attrs = true;
    }
  else if (TREE_CODE (*node) != RECORD_TYPE)
    {
      warning (0, "%qE 2.95 vtable-compatibility attribute applies "
	       "only to C++ classes", name);

      *no_add_attrs = true;
    }

  return NULL_TREE;
}

/* Handle a "weak_import" attribute; arguments as in
   struct attribute_spec.handler.  */

tree
darwin_handle_weak_import_attribute (tree *node, tree name,
				     tree ARG_UNUSED (args),
				     int ARG_UNUSED (flags),
				     bool * no_add_attrs)
{
  if (TREE_CODE (*node) != FUNCTION_DECL && TREE_CODE (*node) != VAR_DECL)
    {
      warning (OPT_Wattributes, "%qE attribute ignored",
	       name);
      *no_add_attrs = true;
    }
  else
    declare_weak (*node);

  return NULL_TREE;
}

/* Emit a label for an FDE, making it global and/or weak if appropriate.
   The third parameter is nonzero if this is for exception handling.
   The fourth parameter is nonzero if this is just a placeholder for an
   FDE that we are omitting. */

void
darwin_emit_unwind_label (FILE *file, tree decl, int for_eh, int empty)
{
  char *lab;

  if (! for_eh)
    return;

  lab = concat (IDENTIFIER_POINTER (DECL_ASSEMBLER_NAME (decl)), ".eh", NULL);

  if (TREE_PUBLIC (decl))
    {
      targetm.asm_out.globalize_label (file, lab);
      if (DECL_VISIBILITY (decl) == VISIBILITY_HIDDEN)
	{
	  fputs ("\t.private_extern ", file);
	  assemble_name (file, lab);
	  fputc ('\n', file);
	}
    }

  if (DECL_WEAK (decl))
    {
      fputs ("\t.weak_definition ", file);
      assemble_name (file, lab);
      fputc ('\n', file);
    }

  assemble_name (file, lab);
  if (empty)
    {
      fputs (" = 0\n", file);

      /* Mark the absolute .eh and .eh1 style labels as needed to
	 ensure that we don't dead code strip them and keep such
	 labels from another instantiation point until we can fix this
	 properly with group comdat support.  */
      darwin_mark_decl_preserved (lab);
    }
  else
    fputs (":\n", file);

  free (lab);
}

static GTY(()) unsigned long except_table_label_num;

void
darwin_emit_except_table_label (FILE *file)
{
  char section_start_label[30];

  ASM_GENERATE_INTERNAL_LABEL (section_start_label, "GCC_except_table",
			       except_table_label_num++);
  ASM_OUTPUT_LABEL (file, section_start_label);
}
/* Generate a PC-relative reference to a Mach-O non-lazy-symbol.  */

void
darwin_non_lazy_pcrel (FILE *file, rtx addr)
{
  const char *nlp_name;

  gcc_assert (GET_CODE (addr) == SYMBOL_REF);

  nlp_name = machopic_indirection_name (addr, /*stub_p=*/false);
  fputs ("\t.long\t", file);
  ASM_OUTPUT_LABELREF (file, nlp_name);
  fputs ("-.", file);
}

/* The implementation of ASM_DECLARE_CONSTANT_NAME.  */

void
darwin_asm_declare_constant_name (FILE *file, const char *name,
				  const_tree exp ATTRIBUTE_UNUSED,
				  HOST_WIDE_INT size)
{
  assemble_label (file, name);

  /* Darwin doesn't support zero-size objects, so give them a byte.  */
  if ((size) == 0)
    assemble_zeros (1);
}

/* Emit an assembler directive to set visibility for a symbol.  The
   only supported visibilities are VISIBILITY_DEFAULT and
   VISIBILITY_HIDDEN; the latter corresponds to Darwin's "private
   extern".  There is no MACH-O equivalent of ELF's
   VISIBILITY_INTERNAL or VISIBILITY_PROTECTED. */

void
darwin_assemble_visibility (tree decl, int vis)
{
  if (vis == VISIBILITY_DEFAULT)
    ;
  else if (vis == VISIBILITY_HIDDEN)
    {
      fputs ("\t.private_extern ", asm_out_file);
      assemble_name (asm_out_file,
		     (IDENTIFIER_POINTER (DECL_ASSEMBLER_NAME (decl))));
      fputs ("\n", asm_out_file);
    }
  else
    warning (OPT_Wattributes, "internal and protected visibility attributes "
	     "not supported in this configuration; ignored");
}

/* Output a difference of two labels that will be an assembly time
   constant if the two labels are local.  (.long lab1-lab2 will be
   very different if lab1 is at the boundary between two sections; it
   will be relocated according to the second section, not the first,
   so one ends up with a difference between labels in different
   sections, which is bad in the dwarf2 eh context for instance.)  */

static int darwin_dwarf_label_counter;

void
darwin_asm_output_dwarf_delta (FILE *file, int size,
			       const char *lab1, const char *lab2)
{
  int islocaldiff = (lab1[0] == '*' && lab1[1] == 'L'
		     && lab2[0] == '*' && lab2[1] == 'L');
  const char *directive = (size == 8 ? ".quad" : ".long");

  if (islocaldiff)
    fprintf (file, "\t.set L$set$%d,", darwin_dwarf_label_counter);
  else
    fprintf (file, "\t%s\t", directive);
  assemble_name_raw (file, lab1);
  fprintf (file, "-");
  assemble_name_raw (file, lab2);
  if (islocaldiff)
    fprintf (file, "\n\t%s L$set$%d", directive, darwin_dwarf_label_counter++);
}

/* Output labels for the start of the DWARF sections if necessary.
   Initialize the stuff we need for LTO long section names support.  */
void
darwin_file_start (void)
{
  if (write_symbols == DWARF2_DEBUG)
    {
      static const char * const debugnames[] =
	{
	  DEBUG_FRAME_SECTION,
	  DEBUG_INFO_SECTION,
	  DEBUG_ABBREV_SECTION,
	  DEBUG_ARANGES_SECTION,
	  DEBUG_MACINFO_SECTION,
	  DEBUG_LINE_SECTION,
	  DEBUG_LOC_SECTION,
	  DEBUG_PUBNAMES_SECTION,
	  DEBUG_PUBTYPES_SECTION,
	  DEBUG_STR_SECTION,
	  DEBUG_RANGES_SECTION
	};
      size_t i;

      for (i = 0; i < ARRAY_SIZE (debugnames); i++)
	{
	  int namelen;

	  switch_to_section (get_section (debugnames[i], SECTION_DEBUG, NULL));

	  gcc_assert (strncmp (debugnames[i], "__DWARF,", 8) == 0);
	  gcc_assert (strchr (debugnames[i] + 8, ','));

	  namelen = strchr (debugnames[i] + 8, ',') - (debugnames[i] + 8);
	  fprintf (asm_out_file, "Lsection%.*s:\n", namelen, debugnames[i] + 8);
	}
    }

  /* We fill this obstack with the complete section text for the lto section
     names to write in darwin_file_end.  */
  obstack_init (&lto_section_names_obstack);
  lto_section_names_offset = 0;
}

/* Output an offset in a DWARF section on Darwin.  On Darwin, DWARF section
   offsets are not represented using relocs in .o files; either the
   section never leaves the .o file, or the linker or other tool is
   responsible for parsing the DWARF and updating the offsets.  */

void
darwin_asm_output_dwarf_offset (FILE *file, int size, const char * lab,
				section *base)
{
  char sname[64];
  int namelen;

  gcc_assert (base->common.flags & SECTION_NAMED);
  gcc_assert (strncmp (base->named.name, "__DWARF,", 8) == 0);
  gcc_assert (strchr (base->named.name + 8, ','));

  namelen = strchr (base->named.name + 8, ',') - (base->named.name + 8);
  sprintf (sname, "*Lsection%.*s", namelen, base->named.name + 8);
  darwin_asm_output_dwarf_delta (file, size, lab, sname);
}

void
darwin_file_end (void)
{
  const char *lto_section_names;

  machopic_finish (asm_out_file);
  if (strcmp (lang_hooks.name, "GNU C++") == 0)
    {
      switch_to_section (darwin_sections[constructor_section]);
      switch_to_section (darwin_sections[destructor_section]);
      ASM_OUTPUT_ALIGN (asm_out_file, 1);
    }

  /* If there was LTO assembler output, append it to asm_out_file.  */
  if (lto_asm_out_name)
    {
      int n;
      char *buf, *lto_asm_txt;

      /* Shouldn't be here if we failed to switch back.  */
      gcc_assert (! saved_asm_out_file);

      lto_asm_out_file = fopen (lto_asm_out_name, "r");
      if (lto_asm_out_file == NULL)
	fatal_error ("failed to open temporary file %s with LTO output",
		     lto_asm_out_name);
      fseek (lto_asm_out_file, 0, SEEK_END);
      n = ftell (lto_asm_out_file);
      if (n > 0)
        {
	  fseek (lto_asm_out_file, 0, SEEK_SET);
	  lto_asm_txt = buf = (char *) xmalloc (n + 1);
	  while (fgets (lto_asm_txt, n, lto_asm_out_file))
	    fputs (lto_asm_txt, asm_out_file);
	}

      /* Remove the temporary file.  */
      fclose (lto_asm_out_file);
      unlink_if_ordinary (lto_asm_out_name);
      free (lto_asm_out_name);
    }

  /* Finish the LTO section names obstack.  Don't output anything if
     there are no recorded section names.  */
  obstack_1grow (&lto_section_names_obstack, '\0');
  lto_section_names = XOBFINISH (&lto_section_names_obstack, const char *);
  if (strlen (lto_section_names) > 0)
    {
      fprintf (asm_out_file,
	       "\t.section %s,%s,regular,debug\n",
	       LTO_SEGMENT_NAME, LTO_NAMES_SECTION);
      fprintf (asm_out_file,
	       "\t# Section names in %s are offsets into this table\n",
	       LTO_SEGMENT_NAME);
      fprintf (asm_out_file, "%s\n", lto_section_names);
    }
  obstack_free (&lto_section_names_obstack, NULL);

  fprintf (asm_out_file, "\t.subsections_via_symbols\n");
}

/* TODO: Add a language hook for identifying if a decl is a vtable.  */
#define DARWIN_VTABLE_P(DECL) 0

/* Cross-module name binding.  Darwin does not support overriding
   functions at dynamic-link time, except for vtables in kexts.  */

bool
darwin_binds_local_p (const_tree decl)
{
  return default_binds_local_p_1 (decl,
				  TARGET_KEXTABI && DARWIN_VTABLE_P (decl));
}

#if 0
/* See TARGET_ASM_OUTPUT_ANCHOR for why we can't do this yet.  */
/* The Darwin's implementation of TARGET_ASM_OUTPUT_ANCHOR.  Define the
   anchor relative to ".", the current section position.  We cannot use
   the default one because ASM_OUTPUT_DEF is wrong for Darwin.  */

void
darwin_asm_output_anchor (rtx symbol)
{
  fprintf (asm_out_file, "\t.set\t");
  assemble_name (asm_out_file, XSTR (symbol, 0));
  fprintf (asm_out_file, ", . + " HOST_WIDE_INT_PRINT_DEC "\n",
	   SYMBOL_REF_BLOCK_OFFSET (symbol));
}
#endif

/* Set the darwin specific attributes on TYPE.  */
void
darwin_set_default_type_attributes (tree type)
{
  if (darwin_ms_struct
      && TREE_CODE (type) == RECORD_TYPE)
    TYPE_ATTRIBUTES (type) = tree_cons (get_identifier ("ms_struct"),
                                        NULL_TREE,
                                        TYPE_ATTRIBUTES (type));
}

/* True, iff we're generating code for loadable kernel extensions.  */

bool
darwin_kextabi_p (void) {
  return flag_apple_kext;
}

void
darwin_override_options (void)
{
  /* Don't emit DWARF3/4 unless specifically selected.  This is a 
     workaround for tool bugs.  */
  if (dwarf_strict < 0) 
    dwarf_strict = 1;

<<<<<<< HEAD
  /* Disable -freorder-blocks-and-partition for darwin_emit_unwind_label.  */
  if (flag_reorder_blocks_and_partition 
      && (targetm.asm_out.emit_unwind_label == darwin_emit_unwind_label))
    {
      inform (input_location,
              "-freorder-blocks-and-partition does not work with exceptions "
              "on this architecture");
      flag_reorder_blocks_and_partition = 0;
      flag_reorder_blocks = 1;
    }

=======
>>>>>>> e33a1692
  if (flag_mkernel || flag_apple_kext)
    {
      /* -mkernel implies -fapple-kext for C++ */
      if (strcmp (lang_hooks.name, "GNU C++") == 0)
	flag_apple_kext = 1;

      flag_no_common = 1;

      /* No EH in kexts.  */
      flag_exceptions = 0;
      /* No -fnon-call-exceptions data in kexts.  */
      flag_non_call_exceptions = 0;
    }
  if (flag_var_tracking
      && strverscmp (darwin_macosx_version_min, "10.5") >= 0
      && debug_info_level >= DINFO_LEVEL_NORMAL
      && debug_hooks->var_location != do_nothing_debug_hooks.var_location)
    flag_var_tracking_uninit = 1;
}

/* Add $LDBL128 suffix to long double builtins.  */

static void
darwin_patch_builtin (int fncode)
{
  tree fn = built_in_decls[fncode];
  tree sym;
  char *newname;

  if (!fn)
    return;

  sym = DECL_ASSEMBLER_NAME (fn);
  newname = ACONCAT (("_", IDENTIFIER_POINTER (sym), "$LDBL128", NULL));

  set_user_assembler_name (fn, newname);

  fn = implicit_built_in_decls[fncode];
  if (fn)
    set_user_assembler_name (fn, newname);
}

void
darwin_patch_builtins (void)
{
  if (LONG_DOUBLE_TYPE_SIZE != 128)
    return;

#define PATCH_BUILTIN(fncode) darwin_patch_builtin (fncode);
#define PATCH_BUILTIN_NO64(fncode)		\
  if (!TARGET_64BIT)				\
    darwin_patch_builtin (fncode);
#define PATCH_BUILTIN_VARIADIC(fncode)				  \
  if (!TARGET_64BIT						  \
      && (strverscmp (darwin_macosx_version_min, "10.3.9") >= 0)) \
    darwin_patch_builtin (fncode);
#include "darwin-ppc-ldouble-patch.def"
#undef PATCH_BUILTIN
#undef PATCH_BUILTIN_NO64
#undef PATCH_BUILTIN_VARIADIC
}


#include "gt-darwin.h"<|MERGE_RESOLUTION|>--- conflicted
+++ resolved
@@ -1,10 +1,6 @@
 /* Functions for generic Darwin as target machine for GNU C compiler.
    Copyright (C) 1989, 1990, 1991, 1992, 1993, 2000, 2001, 2002, 2003, 2004,
-<<<<<<< HEAD
    2005, 2006, 2007, 2008, 2009, 2010
-=======
-   2005, 2006, 2007, 2008, 2009
->>>>>>> e33a1692
    Free Software Foundation, Inc.
    Contributed by Apple Computer Inc.
 
@@ -45,6 +41,7 @@
 #include "langhooks.h"
 #include "target.h"
 #include "tm_p.h"
+#include "diagnostic-core.h"
 #include "toplev.h"
 #include "hashtab.h"
 #include "df.h"
@@ -82,6 +79,12 @@
    of MACHO_SYMBOL_STATIC for the code that handles @code{static}
    symbol indirection.  */
 
+/* For darwin >= 9  (OSX 10.5) the linker is capable of making the necessary
+   branch islands and we no longer need to emit darwin stubs.
+   However, if we are generating code for earlier systems (or for use in the 
+   kernel) the stubs might still be required, and this will be set true.  */
+int darwin_emit_branch_islands = false;
+
 /* Section names.  */
 section * darwin_sections[NUM_DARWIN_SECTIONS];
 
@@ -102,6 +105,7 @@
      section is requested.  */
   if (! been_here)
     {
+      section *saved_in_section = in_section;
       static const enum darwin_section_enum tomark[] =
 	{
 	  /* written, cold -> hot */
@@ -132,6 +136,7 @@
       been_here = true;
       for (i = 0; i < ARRAY_SIZE (tomark); i++)
 	switch_to_section (darwin_sections[tomark[i]]);
+      switch_to_section (saved_in_section);
     }
   output_section_asm_op (directive);
 }
@@ -626,6 +631,9 @@
 rtx
 machopic_indirect_call_target (rtx target)
 {
+  if (! darwin_emit_branch_islands)
+    return target;
+
   if (GET_CODE (target) != MEM)
     return target;
 
@@ -1866,7 +1874,6 @@
   if (dwarf_strict < 0) 
     dwarf_strict = 1;
 
-<<<<<<< HEAD
   /* Disable -freorder-blocks-and-partition for darwin_emit_unwind_label.  */
   if (flag_reorder_blocks_and_partition 
       && (targetm.asm_out.emit_unwind_label == darwin_emit_unwind_label))
@@ -1878,8 +1885,6 @@
       flag_reorder_blocks = 1;
     }
 
-=======
->>>>>>> e33a1692
   if (flag_mkernel || flag_apple_kext)
     {
       /* -mkernel implies -fapple-kext for C++ */
@@ -1892,12 +1897,19 @@
       flag_exceptions = 0;
       /* No -fnon-call-exceptions data in kexts.  */
       flag_non_call_exceptions = 0;
+      /* We still need to emit branch islands for kernel context.  */
+      darwin_emit_branch_islands = true;
     }
   if (flag_var_tracking
       && strverscmp (darwin_macosx_version_min, "10.5") >= 0
       && debug_info_level >= DINFO_LEVEL_NORMAL
       && debug_hooks->var_location != do_nothing_debug_hooks.var_location)
     flag_var_tracking_uninit = 1;
+
+  /* It is assumed that branch island stubs are needed for earlier systems.  */
+  if (darwin_macosx_version_min
+      && strverscmp (darwin_macosx_version_min, "10.5") < 0)
+    darwin_emit_branch_islands = true;
 }
 
 /* Add $LDBL128 suffix to long double builtins.  */
