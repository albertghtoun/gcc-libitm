--- conflicted
+++ resolved
@@ -1,4 +1,5 @@
-# Copyright (C) 2000, 2001, 2002, 2003, 2004, 2005, 2006, 2007, 2008, 2009
+# Copyright (C) 2000, 2001, 2002, 2003, 2004, 2005, 2006, 2007, 2008, 2009,
+# 2010
 # Free Software Foundation, Inc.
 #
 # This file is part of GCC.
@@ -46,15 +47,11 @@
   $(srcdir)/unwind-c.c
 
 ia64-c.o: $(srcdir)/config/ia64/ia64-c.c $(CONFIG_H) $(SYSTEM_H) \
-<<<<<<< HEAD
     coretypes.h $(TM_H) $(TREE_H) $(CPPLIB_H) $(C_COMMON_H) $(C_PRAGMA_H) toplev.h
-=======
-    coretypes.h $(TM_H) $(TREE_H) $(CPPLIB_H) $(C_COMMON_H) c-pragma.h toplev.h
->>>>>>> e33a1692
 	$(COMPILER) -c $(ALL_COMPILERFLAGS) $(ALL_CPPFLAGS) $(INCLUDES) \
 		$(srcdir)/config/ia64/ia64-c.c
 
 # genattrtab generates very long string literals.
 insn-attrtab.o-warn = -Wno-error
 
-ia64.o: debug.h $(PARAMS_H) sel-sched.h+ia64.o: debug.h $(PARAMS_H) sel-sched.h reload.h