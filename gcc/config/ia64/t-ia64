<<<<<<< HEAD
# Copyright (C) 2000, 2001, 2002, 2003, 2004, 2005, 2006, 2007, 2008, 2009
=======
# Copyright (C) 2000, 2001, 2002, 2003, 2004, 2005, 2006, 2007, 2008, 2009,
# 2010, 2011
>>>>>>> 3082eeb7
# Free Software Foundation, Inc.
#
# This file is part of GCC.
#
# GCC is free software; you can redistribute it and/or modify
# it under the terms of the GNU General Public License as published by
# the Free Software Foundation; either version 3, or (at your option)
# any later version.
#
# GCC is distributed in the hope that it will be useful,
# but WITHOUT ANY WARRANTY; without even the implied warranty of
# MERCHANTABILITY or FITNESS FOR A PARTICULAR PURPOSE.  See the
# GNU General Public License for more details.
#
# You should have received a copy of the GNU General Public License
# along with GCC; see the file COPYING3.  If not see
# <http://www.gnu.org/licenses/>.

LIB1ASMSRC    = ia64/lib1funcs.asm

# We use different names for the DImode div/mod files so that they won't
# conflict with libgcc2.c files.  We used to use __ia64 as a prefix, now
# we use __ as the prefix.  Note that L_divdi3 in libgcc2.c actually defines
# a TImode divide function, so there is no actual overlap here between
# libgcc2.c and lib1funcs.asm.
LIB1ASMFUNCS  = __divxf3 __divdf3 __divsf3 \
	__divdi3 __moddi3 __udivdi3 __umoddi3 \
	__divsi3 __modsi3 __udivsi3 __umodsi3 __save_stack_nonlocal \
	__nonlocal_goto __restore_stack_nonlocal __trampoline \
	_fixtfdi _fixunstfdi _floatditf

# ??? Hack to get -P option used when compiling lib1funcs.asm, because Intel
# assembler does not accept # line number as a comment.
# ??? This breaks C++ pragma interface/implementation, which is used in the
# C++ part of libgcc2, hence it had to be disabled.  Must find some other way
# to support the Intel assembler.
#LIBGCC2_DEBUG_CFLAGS = -g1 -P

SHLIB_MAPFILES += $(srcdir)/config/ia64/libgcc-ia64.ver

# Effectively disable the crtbegin/end rules using crtstuff.c
T = disable

ia64-c.o: $(srcdir)/config/ia64/ia64-c.c $(CONFIG_H) $(SYSTEM_H) \
<<<<<<< HEAD
    coretypes.h $(TM_H) $(TREE_H) $(CPPLIB_H) $(C_COMMON_H) c-pragma.h toplev.h
=======
    coretypes.h $(TM_H) $(TREE_H) $(CPPLIB_H) $(C_COMMON_H) $(C_PRAGMA_H)
>>>>>>> 3082eeb7
	$(COMPILER) -c $(ALL_COMPILERFLAGS) $(ALL_CPPFLAGS) $(INCLUDES) \
		$(srcdir)/config/ia64/ia64-c.c

# genattrtab generates very long string literals.
insn-attrtab.o-warn = -Wno-error

<<<<<<< HEAD
ia64.o: debug.h $(PARAMS_H) sel-sched.h
=======
ia64.o: debug.h $(PARAMS_H) sel-sched.h reload.h $(OPTS_H)
>>>>>>> 3082eeb7
<|MERGE_RESOLUTION|>--- conflicted
+++ resolved
@@ -1,9 +1,5 @@
-<<<<<<< HEAD
-# Copyright (C) 2000, 2001, 2002, 2003, 2004, 2005, 2006, 2007, 2008, 2009
-=======
 # Copyright (C) 2000, 2001, 2002, 2003, 2004, 2005, 2006, 2007, 2008, 2009,
 # 2010, 2011
->>>>>>> 3082eeb7
 # Free Software Foundation, Inc.
 #
 # This file is part of GCC.
@@ -48,19 +44,11 @@
 T = disable
 
 ia64-c.o: $(srcdir)/config/ia64/ia64-c.c $(CONFIG_H) $(SYSTEM_H) \
-<<<<<<< HEAD
-    coretypes.h $(TM_H) $(TREE_H) $(CPPLIB_H) $(C_COMMON_H) c-pragma.h toplev.h
-=======
     coretypes.h $(TM_H) $(TREE_H) $(CPPLIB_H) $(C_COMMON_H) $(C_PRAGMA_H)
->>>>>>> 3082eeb7
 	$(COMPILER) -c $(ALL_COMPILERFLAGS) $(ALL_CPPFLAGS) $(INCLUDES) \
 		$(srcdir)/config/ia64/ia64-c.c
 
 # genattrtab generates very long string literals.
 insn-attrtab.o-warn = -Wno-error
 
-<<<<<<< HEAD
-ia64.o: debug.h $(PARAMS_H) sel-sched.h
-=======
-ia64.o: debug.h $(PARAMS_H) sel-sched.h reload.h $(OPTS_H)
->>>>>>> 3082eeb7
+ia64.o: debug.h $(PARAMS_H) sel-sched.h reload.h $(OPTS_H)