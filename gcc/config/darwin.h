/* Target definitions for Darwin (Mac OS X) systems.
   Copyright (C) 1989, 1990, 1991, 1992, 1993, 2000, 2001, 2002, 2003, 2004,
   2005, 2006, 2007, 2008, 2009, 2010
   Free Software Foundation, Inc.
   Contributed by Apple Computer Inc.

This file is part of GCC.

GCC is free software; you can redistribute it and/or modify
it under the terms of the GNU General Public License as published by
the Free Software Foundation; either version 3, or (at your option)
any later version.

GCC is distributed in the hope that it will be useful,
but WITHOUT ANY WARRANTY; without even the implied warranty of
MERCHANTABILITY or FITNESS FOR A PARTICULAR PURPOSE.  See the
GNU General Public License for more details.

Under Section 7 of GPL version 3, you are granted additional
permissions described in the GCC Runtime Library Exception, version
3.1, as published by the Free Software Foundation.

You should have received a copy of the GNU General Public License and
a copy of the GCC Runtime Library Exception along with this program;
see the files COPYING3 and COPYING.RUNTIME respectively.  If not, see
<http://www.gnu.org/licenses/>.  */

#ifndef CONFIG_DARWIN_H
#define CONFIG_DARWIN_H

/* The definitions in this file are common to all processor types
   running Darwin, which is the kernel for Mac OS X.  Darwin is
   basically a BSD user layer laid over a Mach kernel, then evolved
   for many years (at NeXT) in parallel with other Unix systems.  So
   while the runtime is a somewhat idiosyncratic Mach-based thing,
   other definitions look like they would for a BSD variant.  */

/* Although NeXT ran on many different architectures, as of Jan 2001
   the only supported Darwin targets are PowerPC and x86.  */

/* One of Darwin's NeXT legacies is the Mach-O format, which is partly
   like a.out and partly like COFF, with additional features like
   multi-architecture binary support.  */

#define DARWIN_X86 0
#define DARWIN_PPC 0

/* Don't assume anything about the header files.  */
#define NO_IMPLICIT_EXTERN_C

/* Suppress g++ attempt to link in the math library automatically. */
#define MATH_LIBRARY ""

/* We have atexit.  */

#define HAVE_ATEXIT

/* Define an empty body for the function do_global_dtors() in libgcc2.c.  */

#define DO_GLOBAL_DTORS_BODY

/* The string value for __SIZE_TYPE__.  */

#ifndef SIZE_TYPE
#define SIZE_TYPE "long unsigned int"
#endif

/* Type used for ptrdiff_t, as a string used in a declaration.  */

#undef  PTRDIFF_TYPE
#define PTRDIFF_TYPE "int"

/* wchar_t is int.  */

#undef	WCHAR_TYPE
#define WCHAR_TYPE "int"
#undef	WCHAR_TYPE_SIZE
#define WCHAR_TYPE_SIZE 32

#define INT8_TYPE "signed char"
#define INT16_TYPE "short int"
#define INT32_TYPE "int"
#define INT64_TYPE "long long int"
#define UINT8_TYPE "unsigned char"
#define UINT16_TYPE "short unsigned int"
#define UINT32_TYPE "unsigned int"
#define UINT64_TYPE "long long unsigned int"

#define INT_LEAST8_TYPE "signed char"
#define INT_LEAST16_TYPE "short int"
#define INT_LEAST32_TYPE "int"
#define INT_LEAST64_TYPE "long long int"
#define UINT_LEAST8_TYPE "unsigned char"
#define UINT_LEAST16_TYPE "short unsigned int"
#define UINT_LEAST32_TYPE "unsigned int"
#define UINT_LEAST64_TYPE "long long unsigned int"

#define INT_FAST8_TYPE "signed char"
#define INT_FAST16_TYPE "short int"
#define INT_FAST32_TYPE "int"
#define INT_FAST64_TYPE "long long int"
#define UINT_FAST8_TYPE "unsigned char"
#define UINT_FAST16_TYPE "short unsigned int"
#define UINT_FAST32_TYPE "unsigned int"
#define UINT_FAST64_TYPE "long long unsigned int"

#define INTPTR_TYPE "long int"
#define UINTPTR_TYPE "long unsigned int"

#define SIG_ATOMIC_TYPE "int"

/* Default to using the NeXT-style runtime, since that's what is
   pre-installed on Darwin systems.  */

#define NEXT_OBJC_RUNTIME

/* Don't default to pcc-struct-return, because gcc is the only compiler, and
   we want to retain compatibility with older gcc versions.  */

#undef	DEFAULT_PCC_STRUCT_RETURN
#define DEFAULT_PCC_STRUCT_RETURN 0

/* True if pragma ms_struct is in effect.  */
extern GTY(()) int darwin_ms_struct;

#define DRIVER_SELF_SPECS					\
  "%{gfull:-g -fno-eliminate-unused-debug-symbols} %<gfull",	\
  "%{gused:-g -feliminate-unused-debug-symbols} %<gused",	\
  "%{fapple-kext|mkernel:-static}",				\
  "%{shared:-Zdynamiclib} %<shared"

#define DARWIN_CC1_SPEC							\
  "%{findirect-virtual-calls: -fapple-kext} %<findirect-virtual-calls " \
  "%{fterminated-vtables: -fapple-kext} %<fterminated-vtables "		\
  "%<filelist* %<framework*"

#define SUBSUBTARGET_OVERRIDE_OPTIONS					\
  do {									\
    darwin_override_options ();						\
  } while (0)

#define SUBTARGET_C_COMMON_OVERRIDE_OPTIONS do {                        \
  /* Sort out ObjC exceptions: If the runtime is NeXT we default to	\
     sjlj for m32 only.  */						\
  if (!global_options_set.x_flag_objc_sjlj_exceptions)			\
    global_options.x_flag_objc_sjlj_exceptions = 			\
				flag_next_runtime && !TARGET_64BIT;	\
    if (flag_mkernel || flag_apple_kext)				\
      {									\
	if (flag_use_cxa_atexit == 2)					\
	  flag_use_cxa_atexit = 0;					\
	/* kexts should always be built without the coalesced sections	\
	   because the kernel loader doesn't grok such sections.  */	\
	flag_weak = 0;							\
	/* No RTTI in kexts.  */					\
	flag_rtti = 0;							\
      }									\
  } while (0)

/* Machine dependent cpp options.  Don't add more options here, add
   them to darwin_cpp_builtins in darwin-c.c.  */

#undef	CPP_SPEC
#define CPP_SPEC "%{static:%{!dynamic:-D__STATIC__}}%{!static:-D__DYNAMIC__}" \
	" %{pthread:-D_REENTRANT}"

/* This is mostly a clone of the standard LINK_COMMAND_SPEC, plus
   precomp, libtool, and fat build additions.

   In general, random Darwin linker flags should go into LINK_SPEC
   instead of LINK_COMMAND_SPEC.  The command spec is better for
   specifying the handling of options understood by generic Unix
   linkers, and for positional arguments like libraries.  */

#define LINK_COMMAND_SPEC_A \
   "%{!fdump=*:%{!fsyntax-only:%{!c:%{!M:%{!MM:%{!E:%{!S:\
    %(linker) \
    %{flto*:%<fcompare-debug*} \
    %{flto*} \
    %l %X %{s} %{t} %{Z} %{u*} \
    %{e*} %{r} \
    %{o*}%{!o:-o a.out} \
<<<<<<< HEAD
    %{!A:%{!nostdlib:%{!nostartfiles:%S}}} \
    %{L*} %(link_libgcc) %o %{fprofile-arcs|fprofile-generate*|coverage:-lgcov} \
    %{flto} %{fwhopr} \
    %{fopenmp|ftree-parallelize-loops=*: \
      %{static|static-libgcc|static-libstdc++|static-libgfortran: libgomp.a%s; : -lgomp } } \
    %{!nostdlib:%{!nodefaultlibs: %(link_ssp) %G %L }} \
    %{!A:%{!nostdlib:%{!nostartfiles:%E}}} %{T*} %{F*} }}}}}}}\n\
%{!fdump=*:%{!fsyntax-only:%{!c:%{!M:%{!MM:%{!E:%{!S:\
=======
    %{!nostdlib:%{!nostartfiles:%S}} \
    %{L*} %(link_libgcc) %o %{fprofile-arcs|fprofile-generate*|coverage:-lgcov} \
    %{fopenmp|ftree-parallelize-loops=*: \
      %{static|static-libgcc|static-libstdc++|static-libgfortran: libgomp.a%s; : -lgomp } } \
    %{!nostdlib:%{!nodefaultlibs:\
      %(link_ssp) %(link_gcc_c_sequence)\
    }}\
    %{!nostdlib:%{!nostartfiles:%E}} %{T*} %{F*} }}}}}}}"

#define DSYMUTIL "\ndsymutil"

#define DSYMUTIL_SPEC \
   "%{!fdump=*:%{!fsyntax-only:%{!c:%{!M:%{!MM:%{!E:%{!S:\
    %{v} \
    %{gdwarf-2:%{!gstabs*:%{!g0: -idsym}}}\
>>>>>>> b56a5220
    %{.c|.cc|.C|.cpp|.cp|.c++|.cxx|.CPP|.m|.mm: \
    %{gdwarf-2:%{!gstabs*:%{!g0: -dsym}}}}}}}}}}}"

#define LINK_COMMAND_SPEC LINK_COMMAND_SPEC_A DSYMUTIL_SPEC

/* Tell collect2 to run dsymutil for us as necessary.  */
#define COLLECT_RUN_DSYMUTIL 1

/* We only want one instance of %G, since libSystem (Darwin's -lc) does not depend
   on libgcc.  */
#undef  LINK_GCC_C_SEQUENCE_SPEC
#define LINK_GCC_C_SEQUENCE_SPEC "%G %L"

#ifdef TARGET_SYSTEM_ROOT
#define LINK_SYSROOT_SPEC \
  "%{isysroot*:-syslibroot %*;:-syslibroot " TARGET_SYSTEM_ROOT "}"
#else
#define LINK_SYSROOT_SPEC "%{isysroot*:-syslibroot %*}"
#endif

/* Please keep the random linker options in alphabetical order (modulo
   'Z' and 'no' prefixes). Note that options taking arguments may appear
   multiple times on a command line with different arguments each time,
   so put a * after their names so all of them get passed.  */
#define LINK_SPEC  \
  "%{static}%{!static:-dynamic} \
<<<<<<< HEAD
=======
   %:remove-outfile(-ldl) \
   %:remove-outfile(-lm) \
   %:remove-outfile(-lpthread) \
>>>>>>> b56a5220
   %{fgnu-runtime: %{static|static-libgcc: \
                     %:replace-outfile(-lobjc libobjc-gnu.a%s); \
                    :%:replace-outfile(-lobjc -lobjc-gnu ) } }\
   %{static|static-libgcc|static-libgfortran:%:replace-outfile(-lgfortran libgfortran.a%s)}\
   %{static|static-libgcc|static-libstdc++|static-libgfortran:%:replace-outfile(-lgomp libgomp.a%s)}\
   %{static|static-libgcc|static-libstdc++:%:replace-outfile(-lstdc++ libstdc++.a%s)}\
   %{!Zdynamiclib: \
     %{Zforce_cpusubtype_ALL:-arch %(darwin_arch) -force_cpusubtype_ALL} \
     %{!Zforce_cpusubtype_ALL:-arch %(darwin_subarch)} \
     %{Zbundle:-bundle} \
     %{Zbundle_loader*:-bundle_loader %*} \
     %{client_name*} \
     %{compatibility_version*:%e-compatibility_version only allowed with -dynamiclib\
} \
     %{current_version*:%e-current_version only allowed with -dynamiclib} \
     %{Zforce_flat_namespace:-force_flat_namespace} \
     %{Zinstall_name*:%e-install_name only allowed with -dynamiclib} \
     %{keep_private_externs} \
     %{private_bundle} \
    } \
   %{Zdynamiclib: -dylib \
     %{Zbundle:%e-bundle not allowed with -dynamiclib} \
     %{Zbundle_loader*:%e-bundle_loader not allowed with -dynamiclib} \
     %{client_name*:%e-client_name not allowed with -dynamiclib} \
     %{compatibility_version*:-dylib_compatibility_version %*} \
     %{current_version*:-dylib_current_version %*} \
     %{Zforce_cpusubtype_ALL:-arch %(darwin_arch)} \
     %{!Zforce_cpusubtype_ALL: -arch %(darwin_subarch)} \
     %{Zforce_flat_namespace:%e-force_flat_namespace not allowed with -dynamiclib} \
     %{Zinstall_name*:-dylib_install_name %*} \
     %{keep_private_externs:%e-keep_private_externs not allowed with -dynamiclib} \
     %{private_bundle:%e-private_bundle not allowed with -dynamiclib} \
    } \
   %{Zall_load:-all_load} \
   %{Zallowable_client*:-allowable_client %*} \
   %{Zbind_at_load:-bind_at_load} \
   %{Zarch_errors_fatal:-arch_errors_fatal} \
   %{Zdead_strip:-dead_strip} \
   %{Zno_dead_strip_inits_and_terms:-no_dead_strip_inits_and_terms} \
   %{Zdylib_file*:-dylib_file %*} \
   %{Zdynamic:-dynamic}\
   %{Zexported_symbols_list*:-exported_symbols_list %*} \
   %{Zflat_namespace:-flat_namespace} \
   %{headerpad_max_install_names} \
   %{Zimage_base*:-image_base %*} \
   %{Zinit*:-init %*} \
   %{!mmacosx-version-min=*:-macosx_version_min %(darwin_minversion)} \
   %{mmacosx-version-min=*:-macosx_version_min %*} \
   %{nomultidefs} \
   %{Zmulti_module:-multi_module} %{Zsingle_module:-single_module} \
   %{Zmultiply_defined*:-multiply_defined %*} \
   %{!Zmultiply_defined*:%{shared-libgcc: \
     %:version-compare(< 10.5 mmacosx-version-min= -multiply_defined) \
     %:version-compare(< 10.5 mmacosx-version-min= suppress)}} \
   %{Zmultiplydefinedunused*:-multiply_defined_unused %*} \
   %{fpie:-pie} \
   %{prebind} %{noprebind} %{nofixprebinding} %{prebind_all_twolevel_modules} \
   %{read_only_relocs} \
   %{sectcreate*} %{sectorder*} %{seg1addr*} %{segprot*} \
   %{Zsegaddr*:-segaddr %*} \
   %{Zsegs_read_only_addr*:-segs_read_only_addr %*} \
   %{Zsegs_read_write_addr*:-segs_read_write_addr %*} \
   %{Zseg_addr_table*: -seg_addr_table %*} \
   %{Zfn_seg_addr_table_filename*:-seg_addr_table_filename %*} \
   %{sub_library*} %{sub_umbrella*} \
   " LINK_SYSROOT_SPEC " \
   %{twolevel_namespace} %{twolevel_namespace_hints} \
   %{Zumbrella*: -umbrella %*} \
   %{undefined*} \
   %{Zunexported_symbols_list*:-unexported_symbols_list %*} \
   %{Zweak_reference_mismatches*:-weak_reference_mismatches %*} \
   %{!Zweak_reference_mismatches*:-weak_reference_mismatches non-weak} \
   %{X} \
   %{y*} \
   %{w} \
   %{pagezero_size*} %{segs_read_*} %{seglinkedit} %{noseglinkedit}  \
   %{sectalign*} %{sectobjectsymbols*} %{segcreate*} %{whyload} \
   %{whatsloaded} %{dylinker_install_name*} \
   %{dylinker} %{Mach} "


/* Machine dependent libraries.  */

#define LIB_SPEC "%{!static:-lSystem}"

/* Support -mmacosx-version-min by supplying different (stub) libgcc_s.dylib
   libraries to link against, and by not linking against libgcc_s on
   earlier-than-10.3.9.

   Note that by default, -lgcc_eh is not linked against!  This is
   because in a future version of Darwin the EH frame information may
   be in a new format, or the fallback routine might be changed; if
   you want to explicitly link against the static version of those
   routines, because you know you don't need to unwind through system
   libraries, you need to explicitly say -static-libgcc.

   If it is linked against, it has to be before -lgcc, because it may
   need symbols from -lgcc.  */
#undef REAL_LIBGCC_SPEC
#define REAL_LIBGCC_SPEC						   \
   "%{static-libgcc|static: -lgcc_eh -lgcc;				   \
      shared-libgcc|fexceptions|fgnu-runtime:				   \
       %:version-compare(!> 10.5 mmacosx-version-min= -lgcc_s.10.4)	   \
<<<<<<< HEAD
       %:version-compare(>= 10.5 mmacosx-version-min= -lgcc_s.10.5)	   \
       %:version-compare(!> 10.5 mmacosx-version-min= -lgcc_ext.10.4)	   \
       %:version-compare(>= 10.5 mmacosx-version-min= -lgcc_ext.10.5)	   \
       -lgcc;								   \
      :%:version-compare(>< 10.3.9 10.5 mmacosx-version-min= -lgcc_s.10.4) \
       %:version-compare(>= 10.5 mmacosx-version-min= -lgcc_s.10.5)	   \
       %:version-compare(!> 10.5 mmacosx-version-min= -lgcc_ext.10.4)	   \
       %:version-compare(>= 10.5 mmacosx-version-min= -lgcc_ext.10.5)	   \
       -lgcc}"
=======
       %:version-compare(>< 10.5 10.6 mmacosx-version-min= -lgcc_s.10.5)   \
       %:version-compare(!> 10.5 mmacosx-version-min= -lgcc_ext.10.4)	   \
       %:version-compare(>= 10.5 mmacosx-version-min= -lgcc_ext.10.5)	   \
       -lgcc ;								   \
      :%:version-compare(>< 10.3.9 10.5 mmacosx-version-min= -lgcc_s.10.4) \
       %:version-compare(>< 10.5 10.6 mmacosx-version-min= -lgcc_s.10.5)   \
       %:version-compare(!> 10.5 mmacosx-version-min= -lgcc_ext.10.4)	   \
       %:version-compare(>= 10.5 mmacosx-version-min= -lgcc_ext.10.5)	   \
       -lgcc }"
>>>>>>> b56a5220

/* We specify crt0.o as -lcrt0.o so that ld will search the library path.

   crt3.o provides __cxa_atexit on systems that don't have it.  Since
   it's only used with C++, which requires passing -shared-libgcc, key
   off that to avoid unnecessarily adding a destructor to every
   powerpc program built.  */

#undef  STARTFILE_SPEC
#define STARTFILE_SPEC							    \
  "%{Zdynamiclib: %(darwin_dylib1) }					    \
   %{!Zdynamiclib:%{Zbundle:%{!static:-lbundle1.o}}			    \
     %{!Zbundle:%{pg:%{static:-lgcrt0.o}				    \
                     %{!static:%{object:-lgcrt0.o}			    \
                               %{!object:%{preload:-lgcrt0.o}		    \
                                 %{!preload:-lgcrt1.o %(darwin_crt2)}}}}    \
                %{!pg:%{static:-lcrt0.o}				    \
                      %{!static:%{object:-lcrt0.o}			    \
                                %{!object:%{preload:-lcrt0.o}		    \
                                  %{!preload: %(darwin_crt1)		    \
					      %(darwin_crt2)}}}}}}	    \
  %{shared-libgcc:%:version-compare(< 10.5 mmacosx-version-min= crt3.o%s)}"

/* The native Darwin linker doesn't necessarily place files in the order
   that they're specified on the link line.  Thus, it is pointless
   to put anything in ENDFILE_SPEC.  */
/* #define ENDFILE_SPEC "" */

#define DARWIN_EXTRA_SPECS						\
  { "darwin_crt1", DARWIN_CRT1_SPEC },					\
  { "darwin_dylib1", DARWIN_DYLIB1_SPEC },				\
  { "darwin_minversion", DARWIN_MINVERSION_SPEC },

#define DARWIN_DYLIB1_SPEC						\
  "%:version-compare(!> 10.5 mmacosx-version-min= -ldylib1.o)		\
   %:version-compare(>= 10.5 mmacosx-version-min= -ldylib1.10.5.o)"

#define DARWIN_CRT1_SPEC						\
  "%:version-compare(!> 10.5 mmacosx-version-min= -lcrt1.o)		\
   %:version-compare(>= 10.5 mmacosx-version-min= -lcrt1.10.5.o)"

/* Default Darwin ASM_SPEC, very simple.  */
#define ASM_SPEC "-arch %(darwin_arch) \
  %{Zforce_cpusubtype_ALL:-force_cpusubtype_ALL} \
  %{static}"

/* We still allow output of STABS.  */

#define DBX_DEBUGGING_INFO 1

#define DWARF2_DEBUGGING_INFO 1
#define PREFERRED_DEBUGGING_TYPE DBX_DEBUG

#define DEBUG_FRAME_SECTION	"__DWARF,__debug_frame,regular,debug"
#define DEBUG_INFO_SECTION	"__DWARF,__debug_info,regular,debug"
#define DEBUG_ABBREV_SECTION	"__DWARF,__debug_abbrev,regular,debug"
#define DEBUG_ARANGES_SECTION	"__DWARF,__debug_aranges,regular,debug"
#define DEBUG_MACINFO_SECTION	"__DWARF,__debug_macinfo,regular,debug"
#define DEBUG_LINE_SECTION	"__DWARF,__debug_line,regular,debug"
#define DEBUG_LOC_SECTION	"__DWARF,__debug_loc,regular,debug"
#define DEBUG_PUBNAMES_SECTION	"__DWARF,__debug_pubnames,regular,debug"
#define DEBUG_PUBTYPES_SECTION	"__DWARF,__debug_pubtypes,regular,debug"
#define DEBUG_STR_SECTION	"__DWARF,__debug_str,regular,debug"
#define DEBUG_RANGES_SECTION	"__DWARF,__debug_ranges,regular,debug"

#define TARGET_WANT_DEBUG_PUB_SECTIONS true

/* When generating stabs debugging, use N_BINCL entries.  */

#define DBX_USE_BINCL

/* There is no limit to the length of stabs strings.  */

#define DBX_CONTIN_LENGTH 0

/* gdb needs a null N_SO at the end of each file for scattered loading.  */

#define DBX_OUTPUT_NULL_N_SO_AT_MAIN_SOURCE_FILE_END

/* GCC's definition of 'one_only' is the same as its definition of 'weak'.  */
#define MAKE_DECL_ONE_ONLY(DECL) (DECL_WEAK (DECL) = 1)

/* Mach-O supports 'weak imports', and 'weak definitions' in coalesced
   sections.  machopic_select_section ensures that weak variables go in
   coalesced sections.  Weak aliases (or any other kind of aliases) are
   not supported.  Weak symbols that aren't visible outside the .s file
   are not supported.  */
#define ASM_WEAKEN_DECL(FILE, DECL, NAME, ALIAS)			\
  do {									\
    if (ALIAS)								\
      {									\
	warning (0, "alias definitions not supported in Mach-O; ignored");	\
	break;								\
      }									\
 									\
    if (! DECL_EXTERNAL (DECL) && TREE_PUBLIC (DECL))			\
      targetm.asm_out.globalize_label (FILE, NAME);			\
    if (DECL_EXTERNAL (DECL))						\
      fputs ("\t.weak_reference ", FILE);				\
    else if (lookup_attribute ("weak_import", DECL_ATTRIBUTES (DECL)))	\
      break;								\
    else if (TREE_PUBLIC (DECL))					\
      fputs ("\t.weak_definition ", FILE);				\
    else								\
      break;								\
    assemble_name (FILE, NAME);						\
    fputc ('\n', FILE);							\
  } while (0)

/* Darwin has the pthread routines in libSystem, which every program
   links to, so there's no need for weak-ness for that.  */
#define GTHREAD_USE_WEAK 0

/* The Darwin linker imposes two limitations on common symbols: they
   can't have hidden visibility, and they can't appear in dylibs.  As
   a consequence, we should never use common symbols to represent
   vague linkage. */
#undef USE_COMMON_FOR_ONE_ONLY
#define USE_COMMON_FOR_ONE_ONLY 0

/* The Darwin linker doesn't want coalesced symbols to appear in
   a static archive's table of contents. */
#undef TARGET_WEAK_NOT_IN_ARCHIVE_TOC
#define TARGET_WEAK_NOT_IN_ARCHIVE_TOC 1

/* On Darwin, we don't (at the time of writing) have linkonce sections
   with names, so it's safe to make the class data not comdat.  */
#define TARGET_CXX_CLASS_DATA_ALWAYS_COMDAT hook_bool_void_false

/* For efficiency, on Darwin the RTTI information that is always
   emitted in the standard C++ library should not be COMDAT.  */
#define TARGET_CXX_LIBRARY_RTTI_COMDAT hook_bool_void_false

/* We make exception information linkonce. */
#undef TARGET_USES_WEAK_UNWIND_INFO
#define TARGET_USES_WEAK_UNWIND_INFO 1

/* We need to use a nonlocal label for the start of an EH frame: the
   Darwin linker requires that a coalesced section start with a label.
   Unfortunately, it also requires that 'debug' sections don't contain
   labels.  */
#undef FRAME_BEGIN_LABEL
#define FRAME_BEGIN_LABEL (for_eh ? "EH_frame" : "Lframe")

/* Emit a label for the FDE corresponding to DECL.  EMPTY means
   emit a label for an empty FDE. */
#define TARGET_ASM_EMIT_UNWIND_LABEL darwin_emit_unwind_label

/* Emit a label to separate the exception table.  */
#define TARGET_ASM_EMIT_EXCEPT_TABLE_LABEL darwin_emit_except_table_label

/* Our profiling scheme doesn't LP labels and counter words.  */

#define NO_PROFILE_COUNTERS	1

#undef	INIT_SECTION_ASM_OP
#define INIT_SECTION_ASM_OP

#undef	INVOKE__main

#define TARGET_ASM_CONSTRUCTOR  machopic_asm_out_constructor
#define TARGET_ASM_DESTRUCTOR   machopic_asm_out_destructor

/* Always prefix with an underscore.  */

#define USER_LABEL_PREFIX "_"

/* A dummy symbol that will be replaced with the function base name.  */
#define MACHOPIC_FUNCTION_BASE_NAME "<pic base>"

/* Don't output a .file directive.  That is only used by the assembler for
   error reporting.  */
#undef	TARGET_ASM_FILE_START_FILE_DIRECTIVE
#define TARGET_ASM_FILE_START_FILE_DIRECTIVE false

#undef  TARGET_ASM_FILE_END
#define TARGET_ASM_FILE_END darwin_file_end

/* Because Mach-O relocations have a counter from 1 to 255 for the
   section number they apply to, it is necessary to output all
   normal sections before the LTO sections, to make sure that the
   sections that may have relocations always have a section number
   smaller than 255.  */
#undef  TARGET_ASM_LTO_START
#define TARGET_ASM_LTO_START darwin_asm_lto_start
#undef  TARGET_ASM_LTO_END
#define TARGET_ASM_LTO_END darwin_asm_lto_end

#define ASM_OUTPUT_SKIP(FILE,SIZE)  \
  fprintf (FILE, "\t.space "HOST_WIDE_INT_PRINT_UNSIGNED"\n", SIZE)

/* Give ObjC methods pretty symbol names.  */

#undef	OBJC_GEN_METHOD_LABEL
#define OBJC_GEN_METHOD_LABEL(BUF,IS_INST,CLASS_NAME,CAT_NAME,SEL_NAME,NUM) \
  do { if (CAT_NAME)							\
	 sprintf (BUF, "%c[%s(%s) %s]", (IS_INST) ? '-' : '+',		\
		  (CLASS_NAME), (CAT_NAME), (SEL_NAME));		\
       else								\
	 sprintf (BUF, "%c[%s %s]", (IS_INST) ? '-' : '+',		\
		  (CLASS_NAME), (SEL_NAME));				\
     } while (0)

#undef ASM_DECLARE_OBJECT_NAME
#define ASM_DECLARE_OBJECT_NAME(FILE, NAME, DECL) \
	darwin_asm_declare_object_name ((FILE), (NAME), (DECL))

/* The RTTI data (e.g., __ti4name) is common and public (and static),
   but it does need to be referenced via indirect PIC data pointers.
   The machopic_define_symbol calls are telling the machopic subsystem
   that the name *is* defined in this module, so it doesn't need to
   make them indirect.  */

#define ASM_DECLARE_FUNCTION_NAME(FILE, NAME, DECL)			\
  do {									\
    const char *xname = NAME;						\
    if (GET_CODE (XEXP (DECL_RTL (DECL), 0)) != SYMBOL_REF)		\
      xname = IDENTIFIER_POINTER (DECL_NAME (DECL));			\
    if (! DECL_WEAK (DECL)						\
        && ((TREE_STATIC (DECL)						\
	     && (!DECL_COMMON (DECL) || !TREE_PUBLIC (DECL)))		\
            || DECL_INITIAL (DECL)))					\
        machopic_define_symbol (DECL_RTL (DECL));			\
    if ((TREE_STATIC (DECL)						\
	 && (!DECL_COMMON (DECL) || !TREE_PUBLIC (DECL)))		\
        || DECL_INITIAL (DECL))						\
      (* targetm.encode_section_info) (DECL, DECL_RTL (DECL), false);	\
    ASM_OUTPUT_FUNCTION_LABEL (FILE, xname, DECL);			\
  } while (0)

#undef TARGET_ASM_DECLARE_CONSTANT_NAME
#define TARGET_ASM_DECLARE_CONSTANT_NAME darwin_asm_declare_constant_name

/* Wrap new method names in quotes so the assembler doesn't gag.
   Make Objective-C internal symbols local and in doing this, we need 
   to accommodate the name mangling done by c++ on file scope locals.  */

<<<<<<< HEAD

=======
>>>>>>> b56a5220
int darwin_label_is_anonymous_local_objc_name (const char *name);

#undef	ASM_OUTPUT_LABELREF
#define ASM_OUTPUT_LABELREF(FILE,NAME)					     \
  do {									     \
       const char *xname = (NAME);					     \
       if (! strcmp (xname, MACHOPIC_FUNCTION_BASE_NAME))		     \
         machopic_output_function_base_name(FILE);                           \
       else if (xname[0] == '&' || xname[0] == '*')			     \
         {								     \
           int len = strlen (xname);					     \
	   if (len > 6 && !strcmp ("$stub", xname + len - 5))		     \
	     machopic_validate_stub_or_non_lazy_ptr (xname);		     \
	   else if (len > 7 && !strcmp ("$stub\"", xname + len - 6))	     \
	     machopic_validate_stub_or_non_lazy_ptr (xname);		     \
	   else if (len > 14 && !strcmp ("$non_lazy_ptr", xname + len - 13)) \
	     machopic_validate_stub_or_non_lazy_ptr (xname);		     \
	   else if (len > 15 && !strcmp ("$non_lazy_ptr\"", xname + len - 14)) \
	     machopic_validate_stub_or_non_lazy_ptr (xname);		     \
	   if (xname[1] != '"' && name_needs_quotes (&xname[1]))	     \
	     fprintf (FILE, "\"%s\"", &xname[1]);			     \
	   else								     \
	     fputs (&xname[1], FILE); 					     \
	 }								     \
       else if (xname[0] == '+' || xname[0] == '-')			     \
         fprintf (FILE, "\"%s\"", xname);				     \
       else if (darwin_label_is_anonymous_local_objc_name (xname))				     \
         fprintf (FILE, "L%s", xname);					     \
       else if (!strncmp (xname, ".objc_class_name_", 17))		     \
	 fprintf (FILE, "%s", xname);					     \
       else if (xname[0] != '"' && name_needs_quotes (xname))		     \
	 fprintf (FILE, "\"%s\"", xname);				     \
       else								     \
         asm_fprintf (FILE, "%U%s", xname);				     \
  } while (0)

/* Output before executable code.  */
#undef TEXT_SECTION_ASM_OP
#define TEXT_SECTION_ASM_OP "\t.text"

/* Output before writable data.  */

#undef DATA_SECTION_ASM_OP
#define DATA_SECTION_ASM_OP "\t.data"

#undef	ALIGN_ASM_OP
#define ALIGN_ASM_OP		".align"

#undef	ASM_OUTPUT_ALIGN
#define ASM_OUTPUT_ALIGN(FILE,LOG)	\
  if ((LOG) != 0)			\
<<<<<<< HEAD
    fprintf (FILE, "\t%s %d\n", ALIGN_ASM_OP, (LOG))

/* Ensure correct alignment of bss data.  */

#undef	ASM_OUTPUT_ALIGNED_DECL_LOCAL
#define ASM_OUTPUT_ALIGNED_DECL_LOCAL(FILE, DECL, NAME, SIZE, ALIGN)	\
  do {									\
    unsigned HOST_WIDE_INT _new_size = SIZE;				\
    fputs ("\t.lcomm ", (FILE));						\
    assemble_name ((FILE), (NAME));					\
    if (_new_size == 0) _new_size = 1;					\
    fprintf ((FILE), ","HOST_WIDE_INT_PRINT_UNSIGNED",%u\n", _new_size,	\
	     floor_log2 ((ALIGN) / BITS_PER_UNIT));			\
    if ((DECL) && ((TREE_STATIC (DECL)					\
	 && (!DECL_COMMON (DECL) || !TREE_PUBLIC (DECL)))		\
        || DECL_INITIAL (DECL)))					\
      {									\
	(* targetm.encode_section_info) (DECL, DECL_RTL (DECL), false);	\
	machopic_define_symbol (DECL_RTL (DECL));			\
      }									\
  } while (0)
=======
    fprintf (FILE, "\t%s\t%d\n", ALIGN_ASM_OP, (LOG))
>>>>>>> b56a5220

/* The maximum alignment which the object file format can support in
   bits.  For Mach-O, this is 2^15 bytes.  */

#undef	MAX_OFILE_ALIGNMENT
#define MAX_OFILE_ALIGNMENT (0x8000 * 8)

#define L2_MAX_OFILE_ALIGNMENT 15

/*  These are the three variants that emit referenced blank space.  */
#define ASM_OUTPUT_ALIGNED_BSS(FILE, DECL, NAME, SIZE, ALIGN)		\
	darwin_output_aligned_bss ((FILE), (DECL), (NAME), (SIZE), (ALIGN))

#undef	ASM_OUTPUT_ALIGNED_DECL_LOCAL
#define ASM_OUTPUT_ALIGNED_DECL_LOCAL(FILE, DECL, NAME, SIZE, ALIGN)	\
	darwin_asm_output_aligned_decl_local				\
				  ((FILE), (DECL), (NAME), (SIZE), (ALIGN))

#undef  ASM_OUTPUT_ALIGNED_DECL_COMMON
#define ASM_OUTPUT_ALIGNED_DECL_COMMON(FILE, DECL, NAME, SIZE, ALIGN)	\
	darwin_asm_output_aligned_decl_common				\
				   ((FILE), (DECL), (NAME), (SIZE), (ALIGN))

/* The generic version, archs should over-ride where required.  */
#define MACHOPIC_NL_SYMBOL_PTR_SECTION ".non_lazy_symbol_pointer"

/* Private flag applied to disable section-anchors in a particular section.
   This needs to be kept in sync with the flags used by varasm.c (defined in
   output.h).  */
#define SECTION_NO_ANCHOR 0x2000000

/* Declare the section variables.  */
#ifndef USED_FOR_TARGET
enum darwin_section_enum {
#define DEF_SECTION(NAME, FLAGS, DIRECTIVE, OBJC) NAME,
#include "darwin-sections.def"
#undef DEF_SECTION
  NUM_DARWIN_SECTIONS
};
extern GTY(()) section * darwin_sections[NUM_DARWIN_SECTIONS];
#endif

#undef	TARGET_ASM_SELECT_SECTION
#define TARGET_ASM_SELECT_SECTION machopic_select_section

#undef	TARGET_ASM_FUNCTION_SECTION
#define TARGET_ASM_FUNCTION_SECTION darwin_function_section

#undef	TARGET_ASM_FUNCTION_SWITCHED_TEXT_SECTIONS
#define TARGET_ASM_FUNCTION_SWITCHED_TEXT_SECTIONS \
	darwin_function_switched_text_sections

#undef	TARGET_ASM_SELECT_RTX_SECTION
#define TARGET_ASM_SELECT_RTX_SECTION machopic_select_rtx_section
#undef  TARGET_ASM_UNIQUE_SECTION
#define TARGET_ASM_UNIQUE_SECTION darwin_unique_section
#undef  TARGET_ASM_FUNCTION_RODATA_SECTION
#define TARGET_ASM_FUNCTION_RODATA_SECTION default_no_function_rodata_section
#undef  TARGET_ASM_RELOC_RW_MASK
#define TARGET_ASM_RELOC_RW_MASK machopic_reloc_rw_mask


#define ASM_DECLARE_UNRESOLVED_REFERENCE(FILE,NAME)			\
    do {								\
	 if (FILE) {							\
	   if (MACHOPIC_INDIRECT)					\
	     fprintf (FILE, "\t.lazy_reference ");			\
	   else								\
	     fprintf (FILE, "\t.reference ");				\
	   assemble_name (FILE, NAME);					\
	   fprintf (FILE, "\n");					\
	 }                                                              \
       } while (0)

#define ASM_DECLARE_CLASS_REFERENCE(FILE,NAME)				\
    do {								\
	 if (FILE) {							\
	   fprintf (FILE, "\t");					\
	   assemble_name (FILE, NAME);					\
	   fprintf (FILE, "=0\n");					\
	   (*targetm.asm_out.globalize_label) (FILE, NAME);		\
	 }								\
       } while (0)

/* Globalizing directive for a label.  */
#define GLOBAL_ASM_OP "\t.globl "
#define TARGET_ASM_GLOBALIZE_LABEL darwin_globalize_label

/* Emit an assembler directive to set visibility for a symbol.  Used
   to support visibility attribute and Darwin's private extern
   feature.  */
#undef TARGET_ASM_ASSEMBLE_VISIBILITY
#define TARGET_ASM_ASSEMBLE_VISIBILITY darwin_assemble_visibility

/* Extra attributes for Darwin.  */
#define SUBTARGET_ATTRIBUTE_TABLE					     \
  /* { name, min_len, max_len, decl_req, type_req, fn_type_req, handler } */ \
  { "apple_kext_compatibility", 0, 0, false, true, false,		     \
    darwin_handle_kext_attribute },					     \
  { "weak_import", 0, 0, true, false, false,				     \
    darwin_handle_weak_import_attribute }

#undef ASM_GENERATE_INTERNAL_LABEL
#define ASM_GENERATE_INTERNAL_LABEL(LABEL,PREFIX,NUM)	\
  sprintf (LABEL, "*%s%ld", PREFIX, (long)(NUM))

#undef TARGET_ASM_MARK_DECL_PRESERVED
#define TARGET_ASM_MARK_DECL_PRESERVED darwin_mark_decl_preserved

/* Set on a symbol with SYMBOL_FLAG_FUNCTION or
   MACHO_SYMBOL_FLAG_VARIABLE to indicate that the function or
   variable has been defined in this translation unit.
   When porting Mach-O to new architectures you need to make
   sure these aren't clobbered by the backend.  */

#define MACHO_SYMBOL_FLAG_VARIABLE (SYMBOL_FLAG_MACH_DEP)
#define MACHO_SYMBOL_FLAG_DEFINED ((SYMBOL_FLAG_MACH_DEP) << 1)

/* Set on a symbol to indicate when fix-and-continue style code
   generation is being used and the symbol refers to a static symbol
   that should be rebound from new instances of a translation unit to
   the original instance of the data.  */

#define MACHO_SYMBOL_STATIC ((SYMBOL_FLAG_MACH_DEP) << 2)

/* Symbolic names for various things we might know about a symbol.  */

enum machopic_addr_class {
  MACHOPIC_UNDEFINED,
  MACHOPIC_DEFINED_DATA,
  MACHOPIC_UNDEFINED_DATA,
  MACHOPIC_DEFINED_FUNCTION,
  MACHOPIC_UNDEFINED_FUNCTION
};

/* Macros defining the various PIC cases.  */

#undef  MACHO_DYNAMIC_NO_PIC_P
#define MACHO_DYNAMIC_NO_PIC_P	(TARGET_MACHO_DYNAMIC_NO_PIC)
#undef  MACHOPIC_INDIRECT
#define MACHOPIC_INDIRECT	(flag_pic || MACHO_DYNAMIC_NO_PIC_P)
#define MACHOPIC_JUST_INDIRECT	(MACHO_DYNAMIC_NO_PIC_P)
#undef  MACHOPIC_PURE
#define MACHOPIC_PURE		(flag_pic && ! MACHO_DYNAMIC_NO_PIC_P)

#undef TARGET_ENCODE_SECTION_INFO
#define TARGET_ENCODE_SECTION_INFO  darwin_encode_section_info
#undef TARGET_STRIP_NAME_ENCODING
#define TARGET_STRIP_NAME_ENCODING  default_strip_name_encoding

#define GEN_BINDER_NAME_FOR_STUB(BUF,STUB,STUB_LENGTH)		\
  do {								\
    const char *const stub_ = (STUB);				\
    char *buffer_ = (BUF);					\
    strcpy (buffer_, stub_);					\
    if (stub_[0] == '"')					\
      {								\
	strcpy (buffer_ + (STUB_LENGTH) - 1, "_binder\"");	\
      }								\
    else							\
      {								\
	strcpy (buffer_ + (STUB_LENGTH), "_binder");		\
      }								\
  } while (0)

#define GEN_SYMBOL_NAME_FOR_SYMBOL(BUF,SYMBOL,SYMBOL_LENGTH)	\
  do {								\
    const char *const symbol_ = (SYMBOL);			\
    char *buffer_ = (BUF);					\
    if (name_needs_quotes (symbol_) && symbol_[0] != '"')	\
      {								\
	  sprintf (buffer_, "\"%s\"", symbol_);			\
      }								\
    else							\
      {								\
	strcpy (buffer_, symbol_);				\
      }								\
  } while (0)

/* Given a symbol name string, create the lazy pointer version
   of the symbol name.  */

#define GEN_LAZY_PTR_NAME_FOR_SYMBOL(BUF,SYMBOL,SYMBOL_LENGTH)	\
  do {								\
    const char *symbol_ = (SYMBOL);                             \
    char *buffer_ = (BUF);					\
    if (symbol_[0] == '"')					\
      {								\
        strcpy (buffer_, "\"L");				\
        strcpy (buffer_ + 2, symbol_ + 1);			\
	strcpy (buffer_ + (SYMBOL_LENGTH), "$lazy_ptr\"");	\
      }								\
    else if (name_needs_quotes (symbol_))			\
      {								\
        strcpy (buffer_, "\"L");				\
        strcpy (buffer_ + 2, symbol_);				\
	strcpy (buffer_ + (SYMBOL_LENGTH) + 2, "$lazy_ptr\"");	\
      }								\
    else							\
      {								\
        strcpy (buffer_, "L");					\
        strcpy (buffer_ + 1, symbol_);				\
	strcpy (buffer_ + (SYMBOL_LENGTH) + 1, "$lazy_ptr");	\
      }								\
  } while (0)

#define EH_FRAME_SECTION_NAME   "__TEXT"
#define EH_FRAME_SECTION_ATTR ",coalesced,no_toc+strip_static_syms+live_support"

/* Java runtime class list.  */
#define JCR_SECTION_NAME "__DATA,jcr,regular,no_dead_strip"

#undef ASM_PREFERRED_EH_DATA_FORMAT
#define ASM_PREFERRED_EH_DATA_FORMAT(CODE,GLOBAL)  \
  (((CODE) == 2 && (GLOBAL) == 1) \
   ? (DW_EH_PE_pcrel | DW_EH_PE_indirect | DW_EH_PE_sdata4) : \
     ((CODE) == 1 || (GLOBAL) == 0) ? DW_EH_PE_pcrel : DW_EH_PE_absptr)

#define ASM_OUTPUT_DWARF_DELTA(FILE,SIZE,LABEL1,LABEL2)  \
  darwin_asm_output_dwarf_delta (FILE, SIZE, LABEL1, LABEL2)

#define ASM_OUTPUT_DWARF_OFFSET(FILE,SIZE,LABEL,BASE)  \
  darwin_asm_output_dwarf_offset (FILE, SIZE, LABEL, BASE)

#define ASM_MAYBE_OUTPUT_ENCODED_ADDR_RTX(ASM_OUT_FILE, ENCODING, SIZE, ADDR, DONE)	\
      if (ENCODING == ASM_PREFERRED_EH_DATA_FORMAT (2, 1)) {				\
	darwin_non_lazy_pcrel (ASM_OUT_FILE, ADDR);					\
	goto DONE;									\
      }

/* Experimentally, putting jump tables in text is faster on SPEC.
   Also this is needed for correctness for coalesced functions.  */

#ifndef JUMP_TABLES_IN_TEXT_SECTION
#define JUMP_TABLES_IN_TEXT_SECTION 1
#endif

#define TARGET_TERMINATE_DW2_EH_FRAME_INFO false

#define TARGET_ASM_INIT_SECTIONS darwin_init_sections
#undef TARGET_ASM_NAMED_SECTION
#define TARGET_ASM_NAMED_SECTION darwin_asm_named_section

#define DARWIN_REGISTER_TARGET_PRAGMAS()			\
  do {								\
    if (!flag_preprocess_only)					\
      cpp_register_pragma (parse_in, NULL, "mark",		\
			   darwin_pragma_ignore, false);	\
    c_register_pragma (0, "options", darwin_pragma_options);	\
    c_register_pragma (0, "segment", darwin_pragma_ignore);	\
    c_register_pragma (0, "unused", darwin_pragma_unused);	\
    c_register_pragma (0, "ms_struct", darwin_pragma_ms_struct); \
  } while (0)

#undef ASM_APP_ON
#define ASM_APP_ON ""
#undef ASM_APP_OFF
#define ASM_APP_OFF ""

void darwin_register_frameworks (const char *, const char *, int);
void darwin_register_objc_includes (const char *, const char *, int);
#define TARGET_EXTRA_PRE_INCLUDES darwin_register_objc_includes
#define TARGET_EXTRA_INCLUDES darwin_register_frameworks

void add_framework_path (char *);
#define TARGET_OPTF add_framework_path

#define TARGET_POSIX_IO

/* All new versions of Darwin have C99 functions.  */

#define TARGET_C99_FUNCTIONS 1

#define WINT_TYPE "int"

/* Every program on darwin links against libSystem which contains the pthread
   routines, so there's no need to explicitly call out when doing threaded
   work.  */

#undef GOMP_SELF_SPECS
#define GOMP_SELF_SPECS ""

/* Darwin disables section anchors by default.  
   They should be enabled per arch where support exists in that arch.  */
#define TARGET_ASM_OUTPUT_ANCHOR NULL
#define DARWIN_SECTION_ANCHORS 0

/* Attempt to turn on execute permission for the stack.  This may be
    used by TARGET_TRAMPOLINE_INIT if the target needs it (that is,
    if the target machine can change execute permissions on a page).

    There is no way to query the execute permission of the stack, so
    we always issue the mprotect() call.

    Unfortunately it is not possible to make this namespace-clean.

    Also note that no errors should be emitted by this code; it is
    considered dangerous for library calls to send messages to
    stdout/stderr.  */

#define ENABLE_EXECUTE_STACK                                            \
extern void __enable_execute_stack (void *);                            \
void                                                                    \
__enable_execute_stack (void *addr)                                     \
{                                                                       \
   extern int mprotect (void *, size_t, int);                           \
   extern int getpagesize (void);					\
   static int size;                                                     \
   static long mask;                                                    \
                                                                        \
   char *page, *end;                                                    \
                                                                        \
   if (size == 0)                                                       \
     {                                                                  \
       size = getpagesize();						\
       mask = ~((long) size - 1);                                       \
     }                                                                  \
                                                                        \
   page = (char *) (((long) addr) & mask);                              \
   end  = (char *) ((((long) (addr + (TARGET_64BIT ? 48 : 40))) & mask) + size); \
                                                                        \
   /* 7 == PROT_READ | PROT_WRITE | PROT_EXEC */                        \
   (void) mprotect (page, end - page, 7);                               \
}

/* For Apple KEXTs, we make the constructors return this to match gcc
   2.95.  */
#define TARGET_CXX_CDTOR_RETURNS_THIS (darwin_kextabi_p)
#define TARGET_KEXTABI flag_apple_kext

/* We have target-specific builtins.  */
#define TARGET_FOLD_BUILTIN darwin_fold_builtin

#define TARGET_OBJC_CONSTRUCT_STRING_OBJECT \
  darwin_objc_construct_string

#define TARGET_STRING_OBJECT_REF_TYPE_P \
  darwin_cfstring_ref_p

#define TARGET_N_FORMAT_TYPES 1
#define TARGET_FORMAT_TYPES darwin_additional_format_types

#define TARGET_CHECK_STRING_OBJECT_FORMAT_ARG \
  darwin_check_cfstring_format_arg

#define TARGET_HAS_TARGETCM 1

#ifndef USED_FOR_TARGET
extern void darwin_driver_init (unsigned int *,struct cl_decoded_option **);
#define GCC_DRIVER_HOST_INITIALIZATION \
  darwin_driver_init (&decoded_options_count, &decoded_options)
#endif

/* The Apple assembler and linker do not support constructor priorities.  */
#undef SUPPORTS_INIT_PRIORITY
#define SUPPORTS_INIT_PRIORITY 0

#endif /* CONFIG_DARWIN_H */<|MERGE_RESOLUTION|>--- conflicted
+++ resolved
@@ -180,16 +180,6 @@
     %l %X %{s} %{t} %{Z} %{u*} \
     %{e*} %{r} \
     %{o*}%{!o:-o a.out} \
-<<<<<<< HEAD
-    %{!A:%{!nostdlib:%{!nostartfiles:%S}}} \
-    %{L*} %(link_libgcc) %o %{fprofile-arcs|fprofile-generate*|coverage:-lgcov} \
-    %{flto} %{fwhopr} \
-    %{fopenmp|ftree-parallelize-loops=*: \
-      %{static|static-libgcc|static-libstdc++|static-libgfortran: libgomp.a%s; : -lgomp } } \
-    %{!nostdlib:%{!nodefaultlibs: %(link_ssp) %G %L }} \
-    %{!A:%{!nostdlib:%{!nostartfiles:%E}}} %{T*} %{F*} }}}}}}}\n\
-%{!fdump=*:%{!fsyntax-only:%{!c:%{!M:%{!MM:%{!E:%{!S:\
-=======
     %{!nostdlib:%{!nostartfiles:%S}} \
     %{L*} %(link_libgcc) %o %{fprofile-arcs|fprofile-generate*|coverage:-lgcov} \
     %{fopenmp|ftree-parallelize-loops=*: \
@@ -205,7 +195,6 @@
    "%{!fdump=*:%{!fsyntax-only:%{!c:%{!M:%{!MM:%{!E:%{!S:\
     %{v} \
     %{gdwarf-2:%{!gstabs*:%{!g0: -idsym}}}\
->>>>>>> b56a5220
     %{.c|.cc|.C|.cpp|.cp|.c++|.cxx|.CPP|.m|.mm: \
     %{gdwarf-2:%{!gstabs*:%{!g0: -dsym}}}}}}}}}}}"
 
@@ -232,12 +221,9 @@
    so put a * after their names so all of them get passed.  */
 #define LINK_SPEC  \
   "%{static}%{!static:-dynamic} \
-<<<<<<< HEAD
-=======
    %:remove-outfile(-ldl) \
    %:remove-outfile(-lm) \
    %:remove-outfile(-lpthread) \
->>>>>>> b56a5220
    %{fgnu-runtime: %{static|static-libgcc: \
                      %:replace-outfile(-lobjc libobjc-gnu.a%s); \
                     :%:replace-outfile(-lobjc -lobjc-gnu ) } }\
@@ -341,17 +327,6 @@
    "%{static-libgcc|static: -lgcc_eh -lgcc;				   \
       shared-libgcc|fexceptions|fgnu-runtime:				   \
        %:version-compare(!> 10.5 mmacosx-version-min= -lgcc_s.10.4)	   \
-<<<<<<< HEAD
-       %:version-compare(>= 10.5 mmacosx-version-min= -lgcc_s.10.5)	   \
-       %:version-compare(!> 10.5 mmacosx-version-min= -lgcc_ext.10.4)	   \
-       %:version-compare(>= 10.5 mmacosx-version-min= -lgcc_ext.10.5)	   \
-       -lgcc;								   \
-      :%:version-compare(>< 10.3.9 10.5 mmacosx-version-min= -lgcc_s.10.4) \
-       %:version-compare(>= 10.5 mmacosx-version-min= -lgcc_s.10.5)	   \
-       %:version-compare(!> 10.5 mmacosx-version-min= -lgcc_ext.10.4)	   \
-       %:version-compare(>= 10.5 mmacosx-version-min= -lgcc_ext.10.5)	   \
-       -lgcc}"
-=======
        %:version-compare(>< 10.5 10.6 mmacosx-version-min= -lgcc_s.10.5)   \
        %:version-compare(!> 10.5 mmacosx-version-min= -lgcc_ext.10.4)	   \
        %:version-compare(>= 10.5 mmacosx-version-min= -lgcc_ext.10.5)	   \
@@ -361,7 +336,6 @@
        %:version-compare(!> 10.5 mmacosx-version-min= -lgcc_ext.10.4)	   \
        %:version-compare(>= 10.5 mmacosx-version-min= -lgcc_ext.10.5)	   \
        -lgcc }"
->>>>>>> b56a5220
 
 /* We specify crt0.o as -lcrt0.o so that ld will search the library path.
 
@@ -599,10 +573,6 @@
    Make Objective-C internal symbols local and in doing this, we need 
    to accommodate the name mangling done by c++ on file scope locals.  */
 
-<<<<<<< HEAD
-
-=======
->>>>>>> b56a5220
 int darwin_label_is_anonymous_local_objc_name (const char *name);
 
 #undef	ASM_OUTPUT_LABELREF
@@ -654,31 +624,7 @@
 #undef	ASM_OUTPUT_ALIGN
 #define ASM_OUTPUT_ALIGN(FILE,LOG)	\
   if ((LOG) != 0)			\
-<<<<<<< HEAD
-    fprintf (FILE, "\t%s %d\n", ALIGN_ASM_OP, (LOG))
-
-/* Ensure correct alignment of bss data.  */
-
-#undef	ASM_OUTPUT_ALIGNED_DECL_LOCAL
-#define ASM_OUTPUT_ALIGNED_DECL_LOCAL(FILE, DECL, NAME, SIZE, ALIGN)	\
-  do {									\
-    unsigned HOST_WIDE_INT _new_size = SIZE;				\
-    fputs ("\t.lcomm ", (FILE));						\
-    assemble_name ((FILE), (NAME));					\
-    if (_new_size == 0) _new_size = 1;					\
-    fprintf ((FILE), ","HOST_WIDE_INT_PRINT_UNSIGNED",%u\n", _new_size,	\
-	     floor_log2 ((ALIGN) / BITS_PER_UNIT));			\
-    if ((DECL) && ((TREE_STATIC (DECL)					\
-	 && (!DECL_COMMON (DECL) || !TREE_PUBLIC (DECL)))		\
-        || DECL_INITIAL (DECL)))					\
-      {									\
-	(* targetm.encode_section_info) (DECL, DECL_RTL (DECL), false);	\
-	machopic_define_symbol (DECL_RTL (DECL));			\
-      }									\
-  } while (0)
-=======
     fprintf (FILE, "\t%s\t%d\n", ALIGN_ASM_OP, (LOG))
->>>>>>> b56a5220
 
 /* The maximum alignment which the object file format can support in
    bits.  For Mach-O, this is 2^15 bytes.  */
