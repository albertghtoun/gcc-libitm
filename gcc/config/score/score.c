/* Output routines for Sunplus S+CORE processor
<<<<<<< HEAD
   Copyright (C) 2005, 2007, 2008, 2009 Free Software Foundation, Inc.
=======
   Copyright (C) 2005, 2007, 2008, 2009, 2010, 2011
   Free Software Foundation, Inc.
>>>>>>> 3082eeb7
   Contributed by Sunnorth.

   This file is part of GCC.

   GCC is free software; you can redistribute it and/or modify it
   under the terms of the GNU General Public License as published
   by the Free Software Foundation; either version 3, or (at your
   option) any later version.

   GCC is distributed in the hope that it will be useful, but WITHOUT
   ANY WARRANTY; without even the implied warranty of MERCHANTABILITY
   or FITNESS FOR A PARTICULAR PURPOSE.  See the GNU General Public
   License for more details.

   You should have received a copy of the GNU General Public License
   along with GCC; see the file COPYING3.  If not see
   <http://www.gnu.org/licenses/>.  */

#include "config.h"
#include "system.h"
#include "coretypes.h"
#include "tm.h"
#include "rtl.h"
#include "regs.h"
#include "hard-reg-set.h"
#include "insn-config.h"
#include "conditions.h"
#include "insn-attr.h"
#include "recog.h"
#include "diagnostic-core.h"
#include "output.h"
#include "tree.h"
#include "function.h"
#include "expr.h"
#include "optabs.h"
#include "flags.h"
#include "reload.h"
#include "tm_p.h"
#include "ggc.h"
#include "gstab.h"
#include "hashtab.h"
#include "debug.h"
#include "target.h"
#include "target-def.h"
#include "integrate.h"
#include "langhooks.h"
#include "cfglayout.h"
#include "df.h"
#include "opts.h"

#define SCORE_SDATA_MAX                score_sdata_max
#define SCORE_STACK_ALIGN(LOC)         (((LOC) + 3) & ~3)
#define SCORE_PROLOGUE_TEMP_REGNUM     (GP_REG_FIRST + 8)
#define SCORE_EPILOGUE_TEMP_REGNUM     (GP_REG_FIRST + 8)
#define SCORE_DEFAULT_SDATA_MAX        8

#define BITSET_P(VALUE, BIT)           (((VALUE) & (1L << (BIT))) != 0)
#define INS_BUF_SZ                     128

enum score_address_type
{
  SCORE_ADD_REG,
  SCORE_ADD_CONST_INT,
  SCORE_ADD_SYMBOLIC
};

struct score_frame_info
{
  HOST_WIDE_INT total_size;       /* bytes that the entire frame takes up  */
  HOST_WIDE_INT var_size;         /* bytes that variables take up  */
  HOST_WIDE_INT args_size;        /* bytes that outgoing arguments take up  */
  HOST_WIDE_INT gp_reg_size;      /* bytes needed to store gp regs  */
  HOST_WIDE_INT gp_sp_offset;     /* offset from new sp to store gp registers  */
  HOST_WIDE_INT cprestore_size;   /* # bytes that the .cprestore slot takes up  */
  unsigned int  mask;             /* mask of saved gp registers  */
  int num_gp;                     /* number of gp registers saved  */
};

struct score_arg_info
{
  unsigned int num_bytes;     /* The argument's size in bytes  */
  unsigned int reg_words;     /* The number of words passed in registers  */
  unsigned int reg_offset;    /* The offset of the first register from  */
                              /* GP_ARG_FIRST or FP_ARG_FIRST etc  */
  unsigned int stack_words;   /* The number of words that must be passed  */
                              /* on the stack  */
  unsigned int stack_offset;  /* The offset from the start of the stack  */
                              /* overflow area  */
};

#ifdef RTX_CODE
struct score_address_info
{
  enum score_address_type type;
  rtx reg;
  rtx offset;
  enum rtx_code code;
  enum score_symbol_type symbol_type;
};
#endif

static int score_sdata_max;
static char score_ins[INS_BUF_SZ + 8];

struct extern_list *extern_head = 0;

#undef  TARGET_ASM_FILE_START
#define TARGET_ASM_FILE_START           score_asm_file_start

#undef  TARGET_ASM_FILE_END
#define TARGET_ASM_FILE_END             score_asm_file_end

#undef  TARGET_ASM_FUNCTION_PROLOGUE
#define TARGET_ASM_FUNCTION_PROLOGUE    score_function_prologue

#undef  TARGET_ASM_FUNCTION_EPILOGUE
#define TARGET_ASM_FUNCTION_EPILOGUE    score_function_epilogue

#undef TARGET_OPTION_OVERRIDE
#define TARGET_OPTION_OVERRIDE          score_option_override

#undef TARGET_LEGITIMIZE_ADDRESS
#define TARGET_LEGITIMIZE_ADDRESS	score_legitimize_address

#undef TARGET_LEGITIMIZE_ADDRESS
#define TARGET_LEGITIMIZE_ADDRESS	score_legitimize_address

#undef  TARGET_SCHED_ISSUE_RATE
#define TARGET_SCHED_ISSUE_RATE         score_issue_rate

#undef TARGET_ASM_SELECT_RTX_SECTION
#define TARGET_ASM_SELECT_RTX_SECTION   score_select_rtx_section

#undef  TARGET_IN_SMALL_DATA_P
#define TARGET_IN_SMALL_DATA_P          score_in_small_data_p

#undef  TARGET_FUNCTION_OK_FOR_SIBCALL
#define TARGET_FUNCTION_OK_FOR_SIBCALL  score_function_ok_for_sibcall

#undef TARGET_STRICT_ARGUMENT_NAMING
#define TARGET_STRICT_ARGUMENT_NAMING   hook_bool_CUMULATIVE_ARGS_true

#undef TARGET_ASM_OUTPUT_MI_THUNK
#define TARGET_ASM_OUTPUT_MI_THUNK      score_output_mi_thunk

#undef TARGET_PROMOTE_FUNCTION_MODE
#define TARGET_PROMOTE_FUNCTION_MODE    default_promote_function_mode_always_promote

#undef TARGET_PROMOTE_PROTOTYPES
#define TARGET_PROMOTE_PROTOTYPES       hook_bool_const_tree_true

#undef TARGET_MUST_PASS_IN_STACK
#define TARGET_MUST_PASS_IN_STACK       must_pass_in_stack_var_size

#undef TARGET_ARG_PARTIAL_BYTES
#define TARGET_ARG_PARTIAL_BYTES        score_arg_partial_bytes

#undef TARGET_FUNCTION_ARG
#define TARGET_FUNCTION_ARG             score_function_arg

#undef TARGET_FUNCTION_ARG_ADVANCE
#define TARGET_FUNCTION_ARG_ADVANCE     score_function_arg_advance

#undef TARGET_PASS_BY_REFERENCE
#define TARGET_PASS_BY_REFERENCE        score_pass_by_reference

#undef TARGET_RETURN_IN_MEMORY
#define TARGET_RETURN_IN_MEMORY         score_return_in_memory

#undef TARGET_RTX_COSTS
#define TARGET_RTX_COSTS                score_rtx_costs

#undef TARGET_ADDRESS_COST
#define TARGET_ADDRESS_COST             score_address_cost

#undef TARGET_LEGITIMATE_ADDRESS_P
#define TARGET_LEGITIMATE_ADDRESS_P	score_legitimate_address_p

#undef TARGET_CAN_ELIMINATE
#define TARGET_CAN_ELIMINATE            score_can_eliminate

<<<<<<< HEAD
=======
#undef TARGET_CONDITIONAL_REGISTER_USAGE
#define TARGET_CONDITIONAL_REGISTER_USAGE score_conditional_register_usage

>>>>>>> 3082eeb7
#undef TARGET_ASM_TRAMPOLINE_TEMPLATE
#define TARGET_ASM_TRAMPOLINE_TEMPLATE	score_asm_trampoline_template
#undef TARGET_TRAMPOLINE_INIT
#define TARGET_TRAMPOLINE_INIT		score_trampoline_init

<<<<<<< HEAD
struct extern_list *extern_head = 0;
=======
/* Return true if SYMBOL is a SYMBOL_REF and OFFSET + SYMBOL points
   to the same object as SYMBOL.  */
static int
score_offset_within_object_p (rtx symbol, HOST_WIDE_INT offset)
{
  if (GET_CODE (symbol) != SYMBOL_REF)
    return 0;

  if (CONSTANT_POOL_ADDRESS_P (symbol)
      && offset >= 0
      && offset < (int)GET_MODE_SIZE (get_pool_mode (symbol)))
    return 1;

  if (SYMBOL_REF_DECL (symbol) != 0
      && offset >= 0
      && offset < int_size_in_bytes (TREE_TYPE (SYMBOL_REF_DECL (symbol))))
    return 1;

  return 0;
}

/* Split X into a base and a constant offset, storing them in *BASE
   and *OFFSET respectively.  */
static void
score_split_const (rtx x, rtx *base, HOST_WIDE_INT *offset)
{
  *offset = 0;

  if (GET_CODE (x) == CONST)
    x = XEXP (x, 0);

  if (GET_CODE (x) == PLUS && GET_CODE (XEXP (x, 1)) == CONST_INT)
    {
      *offset += INTVAL (XEXP (x, 1));
      x = XEXP (x, 0);
    }

  *base = x;
}

/* Classify symbol X, which must be a SYMBOL_REF or a LABEL_REF.  */
static enum score_symbol_type
score_classify_symbol (rtx x)
{
  if (GET_CODE (x) == LABEL_REF)
    return SYMBOL_GENERAL;

  gcc_assert (GET_CODE (x) == SYMBOL_REF);

  if (CONSTANT_POOL_ADDRESS_P (x))
    {
      if (GET_MODE_SIZE (get_pool_mode (x)) <= SCORE_SDATA_MAX)
        return SYMBOL_SMALL_DATA;
      return SYMBOL_GENERAL;
    }
  if (SYMBOL_REF_SMALL_P (x))
    return SYMBOL_SMALL_DATA;
  return SYMBOL_GENERAL;
}

/* Return true if the current function must save REGNO.  */
static int
score_save_reg_p (unsigned int regno)
{
  /* Check call-saved registers.  */
  if (df_regs_ever_live_p (regno) && !call_used_regs[regno])
    return 1;

  /* We need to save the old frame pointer before setting up a new one.  */
  if (regno == HARD_FRAME_POINTER_REGNUM && frame_pointer_needed)
    return 1;

  /* We need to save the incoming return address if it is ever clobbered
     within the function.  */
  if (regno == RA_REGNUM && df_regs_ever_live_p (regno))
    return 1;

  return 0;
}

/* Return one word of double-word value OP, taking into account the fixed
   endianness of certain registers.  HIGH_P is true to select the high part,
   false to select the low part.  */
static rtx
score_subw (rtx op, int high_p)
{
  unsigned int byte;
  enum machine_mode mode = GET_MODE (op);

  if (mode == VOIDmode)
    mode = DImode;

  byte = (TARGET_LITTLE_ENDIAN ? high_p : !high_p) ? UNITS_PER_WORD : 0;

  if (GET_CODE (op) == REG && REGNO (op) == HI_REGNUM)
    return gen_rtx_REG (SImode, high_p ? HI_REGNUM : LO_REGNUM);

  if (GET_CODE (op) == MEM)
    return adjust_address (op, SImode, byte);

  return simplify_gen_subreg (SImode, op, mode, byte);
}

static struct score_frame_info *
score_cached_frame (void)
{
  static struct score_frame_info _frame_info;
  return &_frame_info;
}

/* Return the bytes needed to compute the frame pointer from the current
   stack pointer.  SIZE is the size (in bytes) of the local variables.  */
static struct score_frame_info *
score_compute_frame_size (HOST_WIDE_INT size)
{
  unsigned int regno;
  struct score_frame_info *f = score_cached_frame ();

  memset (f, 0, sizeof (struct score_frame_info));
  f->gp_reg_size = 0;
  f->mask = 0;
  f->var_size = SCORE_STACK_ALIGN (size);
  f->args_size = crtl->outgoing_args_size;
  f->cprestore_size = flag_pic ? UNITS_PER_WORD : 0;
  if (f->var_size == 0 && current_function_is_leaf)
    f->args_size = f->cprestore_size = 0;

  if (f->args_size == 0 && cfun->calls_alloca)
    f->args_size = UNITS_PER_WORD;

  f->total_size = f->var_size + f->args_size + f->cprestore_size;
  for (regno = GP_REG_FIRST; regno <= GP_REG_LAST; regno++)
    {
      if (score_save_reg_p (regno))
        {
          f->gp_reg_size += GET_MODE_SIZE (SImode);
          f->mask |= 1 << (regno - GP_REG_FIRST);
        }
    }

  if (crtl->calls_eh_return)
    {
      unsigned int i;
      for (i = 0;; ++i)
        {
          regno = EH_RETURN_DATA_REGNO (i);
          if (regno == INVALID_REGNUM)
            break;
          f->gp_reg_size += GET_MODE_SIZE (SImode);
          f->mask |= 1 << (regno - GP_REG_FIRST);
        }
    }

  f->total_size += f->gp_reg_size;
  f->num_gp = f->gp_reg_size / UNITS_PER_WORD;

  if (f->mask)
    {
      HOST_WIDE_INT offset;
      offset = (f->args_size + f->cprestore_size + f->var_size
                + f->gp_reg_size - GET_MODE_SIZE (SImode));
      f->gp_sp_offset = offset;
    }
  else
    f->gp_sp_offset = 0;

  return f;
}

/* Return true if X is a valid base register for the given mode.
   Allow only hard registers if STRICT.  */
static int
score_valid_base_register_p (rtx x, int strict)
{
  if (!strict && GET_CODE (x) == SUBREG)
    x = SUBREG_REG (x);

  return (GET_CODE (x) == REG
          && score_regno_mode_ok_for_base_p (REGNO (x), strict));
}

/* Return true if X is a valid address for machine mode MODE.  If it is,
   fill in INFO appropriately.  STRICT is true if we should only accept
   hard base registers.  */
static int
score_classify_address (struct score_address_info *info,
                        enum machine_mode mode, rtx x, int strict)
{
  info->code = GET_CODE (x);
>>>>>>> 3082eeb7

  switch (info->code)
    {
    case REG:
    case SUBREG:
      info->type = SCORE_ADD_REG;
      info->reg = x;
      info->offset = const0_rtx;
      return score_valid_base_register_p (info->reg, strict);
    case PLUS:
      info->type = SCORE_ADD_REG;
      info->reg = XEXP (x, 0);
      info->offset = XEXP (x, 1);
      return (score_valid_base_register_p (info->reg, strict)
              && GET_CODE (info->offset) == CONST_INT
              && IMM_IN_RANGE (INTVAL (info->offset), 15, 1));
    case PRE_DEC:
    case POST_DEC:
    case PRE_INC:
    case POST_INC:
      if (GET_MODE_SIZE (mode) > GET_MODE_SIZE (SImode))
        return false;
      info->type = SCORE_ADD_REG;
      info->reg = XEXP (x, 0);
      info->offset = GEN_INT (GET_MODE_SIZE (mode));
      return score_valid_base_register_p (info->reg, strict);
    case CONST_INT:
      info->type = SCORE_ADD_CONST_INT;
      return IMM_IN_RANGE (INTVAL (x), 15, 1);
    case CONST:
    case LABEL_REF:
    case SYMBOL_REF:
      info->type = SCORE_ADD_SYMBOLIC;
      return (score_symbolic_constant_p (x, &info->symbol_type)
              && (info->symbol_type == SYMBOL_GENERAL
                  || info->symbol_type == SYMBOL_SMALL_DATA));
    default:
      return 0;
    }
}

/* Implement TARGET_RETURN_IN_MEMORY.  In S+core,
   small structures are returned in a register.
   Objects with varying size must still be returned in memory.  */
static bool
score_return_in_memory (const_tree type, const_tree fndecl ATTRIBUTE_UNUSED)
{
    return ((TYPE_MODE (type) == BLKmode)
            || (int_size_in_bytes (type) > 2 * UNITS_PER_WORD)
            || (int_size_in_bytes (type) == -1));
}

/* Return a legitimate address for REG + OFFSET.  */
static rtx
score_add_offset (rtx reg, HOST_WIDE_INT offset)
{
  if (!IMM_IN_RANGE (offset, 15, 1))
    {
      reg = expand_simple_binop (GET_MODE (reg), PLUS,
                                 gen_int_mode (offset & 0xffffc000,
                                               GET_MODE (reg)),
                                 reg, NULL, 0, OPTAB_WIDEN);
      offset &= 0x3fff;
    }

  return plus_constant (reg, offset);
}

/* Implement TARGET_ASM_OUTPUT_MI_THUNK.  Generate rtl rather than asm text
   in order to avoid duplicating too much logic from elsewhere.  */
static void
score_output_mi_thunk (FILE *file, tree thunk_fndecl ATTRIBUTE_UNUSED,
                       HOST_WIDE_INT delta, HOST_WIDE_INT vcall_offset,
                       tree function)
{
  rtx this_rtx, temp1, insn, fnaddr;

  /* Pretend to be a post-reload pass while generating rtl.  */
  reload_completed = 1;

  /* Mark the end of the (empty) prologue.  */
  emit_note (NOTE_INSN_PROLOGUE_END);

  /* We need two temporary registers in some cases.  */
  temp1 = gen_rtx_REG (Pmode, 8);

  /* Find out which register contains the "this" pointer.  */
  if (aggregate_value_p (TREE_TYPE (TREE_TYPE (function)), function))
    this_rtx = gen_rtx_REG (Pmode, ARG_REG_FIRST + 1);
  else
    this_rtx = gen_rtx_REG (Pmode, ARG_REG_FIRST);

  /* Add DELTA to THIS_RTX.  */
  if (delta != 0)
    {
      rtx offset = GEN_INT (delta);
      if (!(delta >= -32768 && delta <= 32767))
        {
          emit_move_insn (temp1, offset);
          offset = temp1;
        }
      emit_insn (gen_add3_insn (this_rtx, this_rtx, offset));
    }

  /* If needed, add *(*THIS_RTX + VCALL_OFFSET) to THIS_RTX.  */
  if (vcall_offset != 0)
    {
      rtx addr;

      /* Set TEMP1 to *THIS_RTX.  */
      emit_move_insn (temp1, gen_rtx_MEM (Pmode, this_rtx));

      /* Set ADDR to a legitimate address for *THIS_RTX + VCALL_OFFSET.  */
      addr = score_add_offset (temp1, vcall_offset);

      /* Load the offset and add it to THIS_RTX.  */
      emit_move_insn (temp1, gen_rtx_MEM (Pmode, addr));
      emit_insn (gen_add3_insn (this_rtx, this_rtx, temp1));
    }

  /* Jump to the target function.  */
  fnaddr = XEXP (DECL_RTL (function), 0);
  insn = emit_call_insn (gen_sibcall_internal_score7 (fnaddr, const0_rtx));
  SIBLING_CALL_P (insn) = 1;

  /* Run just enough of rest_of_compilation.  This sequence was
     "borrowed" from alpha.c.  */
  insn = get_insns ();
  insn_locators_alloc ();
  split_all_insns_noflow ();
  shorten_branches (insn);
  final_start_function (insn, file, 1);
  final (insn, file, 1);
  final_end_function ();

  /* Clean up the vars set above.  Note that final_end_function resets
     the global pointer for us.  */
  reload_completed = 0;
}

/* Copy VALUE to a register and return that register.  If new psuedos
   are allowed, copy it into a new register, otherwise use DEST.  */
static rtx
score_force_temporary (rtx dest, rtx value)
{
  if (can_create_pseudo_p ())
    return force_reg (Pmode, value);
  else
    {
      emit_move_insn (copy_rtx (dest), value);
      return dest;
    }
}

/* Return a LO_SUM expression for ADDR.  TEMP is as for score_force_temporary
   and is used to load the high part into a register.  */
static rtx
score_split_symbol (rtx temp, rtx addr)
{
  rtx high = score_force_temporary (temp,
                                     gen_rtx_HIGH (Pmode, copy_rtx (addr)));
  return gen_rtx_LO_SUM (Pmode, high, addr);
}

/* This function is used to implement LEGITIMIZE_ADDRESS.  If X can
   be legitimized in a way that the generic machinery might not expect,
   return the new address.  */
static rtx
score_legitimize_address (rtx x)
{
  enum score_symbol_type symbol_type;

  if (score_symbolic_constant_p (x, &symbol_type)
      && symbol_type == SYMBOL_GENERAL)
    return score_split_symbol (0, x);

  if (GET_CODE (x) == PLUS
      && GET_CODE (XEXP (x, 1)) == CONST_INT)
    {
      rtx reg = XEXP (x, 0);
      if (!score_valid_base_register_p (reg, 0))
        reg = copy_to_mode_reg (Pmode, reg);
      return score_add_offset (reg, INTVAL (XEXP (x, 1)));
    }

  return x;
}

/* Fill INFO with information about a single argument.  CUM is the
   cumulative state for earlier arguments.  MODE is the mode of this
   argument and TYPE is its type (if known).  NAMED is true if this
   is a named (fixed) argument rather than a variable one.  */
static void
score_classify_arg (const CUMULATIVE_ARGS *cum, enum machine_mode mode,
                    const_tree type, bool named, struct score_arg_info *info)
{
  int even_reg_p;
  unsigned int num_words, max_regs;

  even_reg_p = 0;
  if (GET_MODE_CLASS (mode) == MODE_INT
      || GET_MODE_CLASS (mode) == MODE_FLOAT)
    even_reg_p = (GET_MODE_SIZE (mode) > UNITS_PER_WORD);
  else
    if (type != NULL_TREE && TYPE_ALIGN (type) > BITS_PER_WORD && named)
      even_reg_p = 1;

  if (TARGET_MUST_PASS_IN_STACK (mode, type))
    info->reg_offset = ARG_REG_NUM;
  else
    {
      info->reg_offset = cum->num_gprs;
      if (even_reg_p)
        info->reg_offset += info->reg_offset & 1;
    }

  if (mode == BLKmode)
    info->num_bytes = int_size_in_bytes (type);
  else
    info->num_bytes = GET_MODE_SIZE (mode);

  num_words = (info->num_bytes + UNITS_PER_WORD - 1) / UNITS_PER_WORD;
  max_regs = ARG_REG_NUM - info->reg_offset;

  /* Partition the argument between registers and stack.  */
  info->reg_words = MIN (num_words, max_regs);
  info->stack_words = num_words - info->reg_words;

  /* The alignment applied to registers is also applied to stack arguments.  */
  if (info->stack_words)
    {
      info->stack_offset = cum->stack_words;
      if (even_reg_p)
        info->stack_offset += info->stack_offset & 1;
    }
}

/* Set up the stack and frame (if desired) for the function.  */
static void
score_function_prologue (FILE *file, HOST_WIDE_INT size ATTRIBUTE_UNUSED)
{
  const char *fnname;
  struct score_frame_info *f = score_cached_frame ();
  HOST_WIDE_INT tsize = f->total_size;

  fnname = XSTR (XEXP (DECL_RTL (current_function_decl), 0), 0);
  if (!flag_inhibit_size_directive)
    {
      fputs ("\t.ent\t", file);
      assemble_name (file, fnname);
      fputs ("\n", file);
    }
  assemble_name (file, fnname);
  fputs (":\n", file);

  if (!flag_inhibit_size_directive)
    {
      fprintf (file,
               "\t.frame\t%s," HOST_WIDE_INT_PRINT_DEC ",%s, %d\t\t"
               "# vars= " HOST_WIDE_INT_PRINT_DEC ", regs= %d"
               ", args= " HOST_WIDE_INT_PRINT_DEC
               ", gp= " HOST_WIDE_INT_PRINT_DEC "\n",
               (reg_names[(frame_pointer_needed)
                ? HARD_FRAME_POINTER_REGNUM : STACK_POINTER_REGNUM]),
               tsize,
               reg_names[RA_REGNUM],
               current_function_is_leaf ? 1 : 0,
               f->var_size,
               f->num_gp,
               f->args_size,
               f->cprestore_size);

      fprintf(file, "\t.mask\t0x%08x," HOST_WIDE_INT_PRINT_DEC "\n",
              f->mask,
              (f->gp_sp_offset - f->total_size));
    }
}

/* Do any necessary cleanup after a function to restore stack, frame,
   and regs.  */
static void
score_function_epilogue (FILE *file, HOST_WIDE_INT size ATTRIBUTE_UNUSED)
{
  if (!flag_inhibit_size_directive)
    {
      const char *fnname;
      fnname = XSTR (XEXP (DECL_RTL (current_function_decl), 0), 0);
      fputs ("\t.end\t", file);
      assemble_name (file, fnname);
      fputs ("\n", file);
    }
}

/* Returns true if X contains a SYMBOL_REF.  */
static bool
score_symbolic_expression_p (rtx x)
{
  if (GET_CODE (x) == SYMBOL_REF)
    return true;

  if (GET_CODE (x) == CONST)
    return score_symbolic_expression_p (XEXP (x, 0));

  if (UNARY_P (x))
    return score_symbolic_expression_p (XEXP (x, 0));

  if (ARITHMETIC_P (x))
    return (score_symbolic_expression_p (XEXP (x, 0))
            || score_symbolic_expression_p (XEXP (x, 1)));

  return false;
}

/* Choose the section to use for the constant rtx expression X that has
   mode MODE.  */
static section *
score_select_rtx_section (enum machine_mode mode, rtx x, unsigned HOST_WIDE_INT align)
{
  if (GET_MODE_SIZE (mode) <= SCORE_SDATA_MAX)
    return get_named_section (0, ".sdata", 0);
  else if (flag_pic && score_symbolic_expression_p (x))
    return get_named_section (0, ".data.rel.ro", 3);
  else
    return mergeable_constant_section (mode, align, 0);
}

/* Implement TARGET_IN_SMALL_DATA_P.  */
static bool
score_in_small_data_p (const_tree decl)
{
  HOST_WIDE_INT size;

  if (TREE_CODE (decl) == STRING_CST
      || TREE_CODE (decl) == FUNCTION_DECL)
    return false;

  if (TREE_CODE (decl) == VAR_DECL && DECL_SECTION_NAME (decl) != 0)
    {
      const char *name;
      name = TREE_STRING_POINTER (DECL_SECTION_NAME (decl));
      if (strcmp (name, ".sdata") != 0
          && strcmp (name, ".sbss") != 0)
        return true;
      if (!DECL_EXTERNAL (decl))
        return false;
    }
  size = int_size_in_bytes (TREE_TYPE (decl));
  return (size > 0 && size <= SCORE_SDATA_MAX);
}

/* Implement TARGET_ASM_FILE_START.  */
static void
score_asm_file_start (void)
{
  default_file_start ();
  fprintf (asm_out_file, ASM_COMMENT_START
           "GCC for S+core %s \n", SCORE_GCC_VERSION);

  if (flag_pic)
    fprintf (asm_out_file, "\t.set pic\n");
}

/* Implement TARGET_ASM_FILE_END.  When using assembler macros, emit
   .externs for any small-data variables that turned out to be external.  */
static void
score_asm_file_end (void)
{
  tree name_tree;
  struct extern_list *p;
  if (extern_head)
    {
      fputs ("\n", asm_out_file);
      for (p = extern_head; p != 0; p = p->next)
        {
          name_tree = get_identifier (p->name);
          if (!TREE_ASM_WRITTEN (name_tree)
              && TREE_SYMBOL_REFERENCED (name_tree))
            {
              TREE_ASM_WRITTEN (name_tree) = 1;
              fputs ("\t.extern\t", asm_out_file);
              assemble_name (asm_out_file, p->name);
              fprintf (asm_out_file, ", %d\n", p->size);
            }
        }
    }
}

/* Implement TARGET_OPTION_OVERRIDE hook.  */
static void
score_option_override (void)
{
  flag_pic = false;
  score_sdata_max = SCORE_DEFAULT_SDATA_MAX;

}

/* Implement REGNO_REG_CLASS macro.  */
int
score_reg_class (int regno)
{
  int c;
  gcc_assert (regno >= 0 && regno < FIRST_PSEUDO_REGISTER);

  if (regno == FRAME_POINTER_REGNUM
      || regno == ARG_POINTER_REGNUM)
    return ALL_REGS;

  for (c = 0; c < N_REG_CLASSES; c++)
    if (TEST_HARD_REG_BIT (reg_class_contents[c], regno))
      return c;

  return NO_REGS;
}

/* Implement PREFERRED_RELOAD_CLASS macro.  */
enum reg_class
score_preferred_reload_class (rtx x ATTRIBUTE_UNUSED, enum reg_class rclass)
{
  if (reg_class_subset_p (G16_REGS, rclass))
    return G16_REGS;
  if (reg_class_subset_p (G32_REGS, rclass))
    return G32_REGS;
  return rclass;
}

/* Implement SECONDARY_INPUT_RELOAD_CLASS
   and SECONDARY_OUTPUT_RELOAD_CLASS macro.  */
enum reg_class
score_secondary_reload_class (enum reg_class rclass,
                              enum machine_mode mode ATTRIBUTE_UNUSED,
                              rtx x)
{
  int regno = -1;
  if (GET_CODE (x) == REG || GET_CODE(x) == SUBREG)
    regno = true_regnum (x);

  if (!GR_REG_CLASS_P (rclass))
    return GP_REG_P (regno) ? NO_REGS : G32_REGS;
  return NO_REGS;
}


/* Return truth value on whether or not a given hard register
   can support a given mode.  */
int
score_hard_regno_mode_ok (unsigned int regno, enum machine_mode mode)
{
  int size = GET_MODE_SIZE (mode);
  enum mode_class mclass = GET_MODE_CLASS (mode);

  if (mclass == MODE_CC)
    return regno == CC_REGNUM;
  else if (regno == FRAME_POINTER_REGNUM
           || regno == ARG_POINTER_REGNUM)
    return mclass == MODE_INT;
  else if (GP_REG_P (regno))
    /* ((regno <= (GP_REG_LAST- HARD_REGNO_NREGS (dummy, mode)) + 1)  */
    return !(regno & 1) || (size <= UNITS_PER_WORD);
  else if (CE_REG_P (regno))
    return (mclass == MODE_INT
            && ((size <= UNITS_PER_WORD)
                || (regno == CE_REG_FIRST && size == 2 * UNITS_PER_WORD)));
  else
    return (mclass == MODE_INT) && (size <= UNITS_PER_WORD);
}

/* We can always eliminate to the hard frame pointer.  We can eliminate
   to the stack pointer unless a frame pointer is needed.  */

static bool
score_can_eliminate (const int from ATTRIBUTE_UNUSED, const int to)
{
  return (to == HARD_FRAME_POINTER_REGNUM
          || (to  == STACK_POINTER_REGNUM && !frame_pointer_needed));
}

/* Implement INITIAL_ELIMINATION_OFFSET.  FROM is either the frame
   pointer or argument pointer.  TO is either the stack pointer or
   hard frame pointer.  */
HOST_WIDE_INT
score_initial_elimination_offset (int from,
                                  int to ATTRIBUTE_UNUSED)
{
  struct score_frame_info *f = score_compute_frame_size (get_frame_size ());
  switch (from)
    {
    case ARG_POINTER_REGNUM:
      return f->total_size;
    case FRAME_POINTER_REGNUM:
      return 0;
    default:
      gcc_unreachable ();
    }
}

/* Implement TARGET_FUNCTION_ARG_ADVANCE hook.  */
static void
score_function_arg_advance (cumulative_args_t cum_args, enum machine_mode mode,
                            const_tree type, bool named)
{
  struct score_arg_info info;
  CUMULATIVE_ARGS *cum = get_cumulative_args (cum_args);
  score_classify_arg (cum, mode, type, named, &info);
  cum->num_gprs = info.reg_offset + info.reg_words;
  if (info.stack_words > 0)
    cum->stack_words = info.stack_offset + info.stack_words;
  cum->arg_number++;
}

/* Implement TARGET_ARG_PARTIAL_BYTES macro.  */
int
score_arg_partial_bytes (cumulative_args_t cum_args,
                         enum machine_mode mode, tree type, bool named)
{
  struct score_arg_info info;
  CUMULATIVE_ARGS *cum = get_cumulative_args (cum_args);
  score_classify_arg (cum, mode, type, named, &info);
  return info.stack_words > 0 ? info.reg_words * UNITS_PER_WORD : 0;
}

/* Implement TARGET_FUNCTION_ARG hook.  */
static rtx
score_function_arg (cumulative_args_t cum_args, enum machine_mode mode,
                    const_tree type, bool named)
{
  struct score_arg_info info;
  CUMULATIVE_ARGS *cum = get_cumulative_args (cum_args);

  if (mode == VOIDmode || !named)
    return 0;

  score_classify_arg (cum, mode, type, named, &info);

  if (info.reg_offset == ARG_REG_NUM)
    return 0;

  if (!info.stack_words)
    return gen_rtx_REG (mode, ARG_REG_FIRST + info.reg_offset);
  else
    {
      rtx ret = gen_rtx_PARALLEL (mode, rtvec_alloc (info.reg_words));
      unsigned int i, part_offset = 0;
      for (i = 0; i < info.reg_words; i++)
        {
          rtx reg;
          reg = gen_rtx_REG (SImode, ARG_REG_FIRST + info.reg_offset + i);
          XVECEXP (ret, 0, i) = gen_rtx_EXPR_LIST (SImode, reg,
                                                   GEN_INT (part_offset));
          part_offset += UNITS_PER_WORD;
        }
      return ret;
    }
}

/* Implement FUNCTION_VALUE and LIBCALL_VALUE.  For normal calls,
   VALTYPE is the return type and MODE is VOIDmode.  For libcalls,
   VALTYPE is null and MODE is the mode of the return value.  */
rtx
score_function_value (const_tree valtype, const_tree func, enum machine_mode mode)
{
  if (valtype)
    {
      int unsignedp;
      mode = TYPE_MODE (valtype);
      unsignedp = TYPE_UNSIGNED (valtype);
      mode = promote_function_mode (valtype, mode, &unsignedp, func, 1);
    }
  return gen_rtx_REG (mode, RT_REGNUM);
}

/* Implement TARGET_ASM_TRAMPOLINE_TEMPLATE.  */
<<<<<<< HEAD
static void
score_asm_trampoline_template (FILE *f)
{
  if (TARGET_SCORE5 || TARGET_SCORE5U || TARGET_SCORE7 || TARGET_SCORE7D)
    return score7_asm_trampoline_template (f);
  else if (TARGET_SCORE3)
    return score3_asm_trampoline_template (f);

  gcc_unreachable ();
}

/* Implement TARGET_TRAMPOLINE_INIT.  */
static void
score_trampoline_init (rtx m_tramp, tree fndecl, rtx chain_value)
{
  /* ??? These two routines are identical.  */
  if (TARGET_SCORE5 || TARGET_SCORE5U || TARGET_SCORE7 || TARGET_SCORE7D)
    return score7_trampoline_init (m_tramp, fndecl, chain_value);
  else if (TARGET_SCORE3)
    return score3_trampoline_init (m_tramp, fndecl, chain_value);
=======
>>>>>>> 3082eeb7

static void
score_asm_trampoline_template (FILE *f)
{
  fprintf (f, "\t.set r1\n");
  fprintf (f, "\tmv r31, r3\n");
  fprintf (f, "\tbl nextinsn\n");
  fprintf (f, "nextinsn:\n");
  fprintf (f, "\tlw r1, [r3, 6*4-8]\n");
  fprintf (f, "\tlw r23, [r3, 6*4-4]\n");
  fprintf (f, "\tmv r3, r31\n");
  fprintf (f, "\tbr! r1\n");
  fprintf (f, "\tnop!\n");
  fprintf (f, "\t.set nor1\n");
}

/* Implement TARGET_TRAMPOLINE_INIT.  */
static void
score_trampoline_init (rtx m_tramp, tree fndecl, rtx chain_value)
{
#define CODE_SIZE        (TRAMPOLINE_INSNS * UNITS_PER_WORD)

  rtx fnaddr = XEXP (DECL_RTL (fndecl), 0);
  rtx mem;

  emit_block_move (m_tramp, assemble_trampoline_template (),
		   GEN_INT (TRAMPOLINE_SIZE), BLOCK_OP_NORMAL);

  mem = adjust_address (m_tramp, SImode, CODE_SIZE);
  emit_move_insn (mem, fnaddr);
  mem = adjust_address (m_tramp, SImode, CODE_SIZE + GET_MODE_SIZE (SImode));
  emit_move_insn (mem, chain_value);

#undef CODE_SIZE
}

<<<<<<< HEAD
/* Implement TARGET_LEGITIMIZE_ADDRESS_P.  */
bool
score_legitimate_address_p (enum machine_mode mode, rtx x, bool strict)
{
  if (TARGET_SCORE5 || TARGET_SCORE5U || TARGET_SCORE7 || TARGET_SCORE7D)
    return score7_legitimate_address_p (mode, x, strict);
  else if (TARGET_SCORE3)
    return score3_legitimate_address_p (mode, x, strict);

  gcc_unreachable ();
}

/* This function is used to implement LEGITIMIZE_ADDRESS.  If X can
   be legitimized in a way that the generic machinery might not expect,
   return the new address, else return X.  */
static rtx
score_legitimize_address (rtx x, rtx oldx ATTRIBUTE_UNUSED,
			  enum machine_mode mode ATTRIBUTE_UNUSED)
{
  if (TARGET_SCORE5 || TARGET_SCORE5U || TARGET_SCORE7 || TARGET_SCORE7D)
    return score7_legitimize_address (x);
  else if (TARGET_SCORE3)
    return score3_legitimize_address (x);
=======
/* This function is used to implement REG_MODE_OK_FOR_BASE_P macro.  */
int
score_regno_mode_ok_for_base_p (int regno, int strict)
{
  if (regno >= FIRST_PSEUDO_REGISTER)
    {
      if (!strict)
        return 1;
      regno = reg_renumber[regno];
    }
  if (regno == ARG_POINTER_REGNUM
      || regno == FRAME_POINTER_REGNUM)
    return 1;
  return GP_REG_P (regno);
}

/* Implement TARGET_LEGITIMATE_ADDRESS_P macro.  */
static bool
score_legitimate_address_p (enum machine_mode mode, rtx x, bool strict)
{
  struct score_address_info addr;
>>>>>>> 3082eeb7

  return score_classify_address (&addr, mode, x, strict);
}

/* Return a number assessing the cost of moving a register in class
   FROM to class TO. */
int
score_register_move_cost (enum machine_mode mode ATTRIBUTE_UNUSED,
                          enum reg_class from, enum reg_class to)
{
  if (GR_REG_CLASS_P (from))
    {
      if (GR_REG_CLASS_P (to))
        return 2;
      else if (SP_REG_CLASS_P (to))
        return 4;
      else if (CP_REG_CLASS_P (to))
        return 5;
      else if (CE_REG_CLASS_P (to))
        return 6;
    }
  if (GR_REG_CLASS_P (to))
    {
      if (GR_REG_CLASS_P (from))
        return 2;
      else if (SP_REG_CLASS_P (from))
        return 4;
      else if (CP_REG_CLASS_P (from))
        return 5;
      else if (CE_REG_CLASS_P (from))
        return 6;
    }
  return 12;
}

/* Return the number of instructions needed to load a symbol of the
   given type into a register.  */
static int
score_symbol_insns (enum score_symbol_type type)
{
  switch (type)
    {
    case SYMBOL_GENERAL:
      return 2;

    case SYMBOL_SMALL_DATA:
      return 1;
    }

  gcc_unreachable ();
}

/* Return the number of instructions needed to load or store a value
   of mode MODE at X.  Return 0 if X isn't valid for MODE.  */
static int
score_address_insns (rtx x, enum machine_mode mode)
{
  struct score_address_info addr;
  int factor;

  if (mode == BLKmode)
    factor = 1;
  else
    factor = (GET_MODE_SIZE (mode) + UNITS_PER_WORD - 1) / UNITS_PER_WORD;

  if (score_classify_address (&addr, mode, x, false))
    switch (addr.type)
      {
      case SCORE_ADD_REG:
      case SCORE_ADD_CONST_INT:
        return factor;

      case SCORE_ADD_SYMBOLIC:
        return factor * score_symbol_insns (addr.symbol_type);
      }
  return 0;
}

/* Implement TARGET_RTX_COSTS macro.  */
bool
score_rtx_costs (rtx x, int code, int outer_code, int opno ATTRIBUTE_UNUSED,
		 int *total, bool speed ATTRIBUTE_UNUSED)
{
  enum machine_mode mode = GET_MODE (x);

  switch (code)
    {
    case CONST_INT:
      if (outer_code == SET)
        {
          if (((INTVAL (x) & 0xffff) == 0) 
              || (INTVAL (x) >= -32768 && INTVAL (x) <= 32767))
            *total = COSTS_N_INSNS (1);
          else
            *total = COSTS_N_INSNS (2);
        }
      else if (outer_code == PLUS || outer_code == MINUS)
        {
          if (INTVAL (x) >= -8192 && INTVAL (x) <= 8191)
            *total = 0;
          else if (((INTVAL (x) & 0xffff) == 0)
                   || (INTVAL (x) >= -32768 && INTVAL (x) <= 32767))
            *total = 1;
          else
            *total = COSTS_N_INSNS (2);
        }
      else if (outer_code == AND || outer_code == IOR)
        {
          if (INTVAL (x) >= 0 && INTVAL (x) <= 16383)
            *total = 0;
          else if (((INTVAL (x) & 0xffff) == 0)
                   || (INTVAL (x) >= 0 && INTVAL (x) <= 65535))
            *total = 1;
          else
            *total = COSTS_N_INSNS (2);
        }
      else
        {
          *total = 0;
        }
      return true;

    case CONST:
    case SYMBOL_REF:
    case LABEL_REF:
    case CONST_DOUBLE:
      *total = COSTS_N_INSNS (2);
      return true;

    case MEM:
      {
        /* If the address is legitimate, return the number of
           instructions it needs, otherwise use the default handling.  */
        int n = score_address_insns (XEXP (x, 0), GET_MODE (x));
        if (n > 0)
          {
            *total = COSTS_N_INSNS (n + 1);
            return true;
          }
        return false;
      }

    case FFS:
      *total = COSTS_N_INSNS (6);
      return true;

    case NOT:
      *total = COSTS_N_INSNS (1);
      return true;

    case AND:
    case IOR:
    case XOR:
      if (mode == DImode)
        {
          *total = COSTS_N_INSNS (2);
          return true;
        }
      return false;

    case ASHIFT:
    case ASHIFTRT:
    case LSHIFTRT:
      if (mode == DImode)
        {
          *total = COSTS_N_INSNS ((GET_CODE (XEXP (x, 1)) == CONST_INT)
                                  ? 4 : 12);
          return true;
        }
      return false;

    case ABS:
      *total = COSTS_N_INSNS (4);
      return true;

    case PLUS:
    case MINUS:
      if (mode == DImode)
        {
          *total = COSTS_N_INSNS (4);
          return true;
        }
      *total = COSTS_N_INSNS (1);
      return true;

    case NEG:
      if (mode == DImode)
        {
          *total = COSTS_N_INSNS (4);
          return true;
        }
      return false;

    case MULT:
      *total = optimize_size ? COSTS_N_INSNS (2) : COSTS_N_INSNS (12);
      return true;

    case DIV:
    case MOD:
    case UDIV:
    case UMOD:
      *total = optimize_size ? COSTS_N_INSNS (2) : COSTS_N_INSNS (33);
      return true;

    case SIGN_EXTEND:
    case ZERO_EXTEND:
      switch (GET_MODE (XEXP (x, 0)))
        {
        case QImode:
        case HImode:
          if (GET_CODE (XEXP (x, 0)) == MEM)
            {
              *total = COSTS_N_INSNS (2);

              if (!TARGET_LITTLE_ENDIAN &&
                  side_effects_p (XEXP (XEXP (x, 0), 0)))
                *total = 100;
            }
          else
            *total = COSTS_N_INSNS (1);
          break;

        default:
          *total = COSTS_N_INSNS (1);
          break;
        }
      return true;

    default:
      return false;
    }
}

/* Implement TARGET_ADDRESS_COST macro.  */
int
score_address_cost (rtx addr,
		    bool speed ATTRIBUTE_UNUSED)
{
  return score_address_insns (addr, SImode);
}

/* Implement ASM_OUTPUT_EXTERNAL macro.  */
int
score_output_external (FILE *file ATTRIBUTE_UNUSED,
                       tree decl, const char *name)
{
  register struct extern_list *p;

  if (score_in_small_data_p (decl))
    {
      p = ggc_alloc_extern_list ();
      p->next = extern_head;
      p->name = name;
      p->size = int_size_in_bytes (TREE_TYPE (decl));
      extern_head = p;
    }
  return 0;
}

/* Implement RETURN_ADDR_RTX.  Note, we do not support moving
   back to a previous frame.  */
rtx
score_return_addr (int count, rtx frame ATTRIBUTE_UNUSED)
{
  if (count != 0)
    return const0_rtx;
  return get_hard_reg_initial_val (Pmode, RA_REGNUM);
}

/* Implement PRINT_OPERAND macro.  */
/* Score-specific operand codes:
   '['        print .set nor1 directive
   ']'        print .set r1 directive
   'U'        print hi part of a CONST_INT rtx
   'E'        print log2(v)
   'F'        print log2(~v)
   'D'        print SFmode const double
   'S'        selectively print "!" if operand is 15bit instruction accessible
   'V'        print "v!" if operand is 15bit instruction accessible, or "lfh!"
   'L'        low  part of DImode reg operand
   'H'        high part of DImode reg operand
   'C'        print part of opcode for a branch condition.  */
void
score_print_operand (FILE *file, rtx op, int c)
{
  enum rtx_code code = UNKNOWN;
  if (!PRINT_OPERAND_PUNCT_VALID_P (c))
    code = GET_CODE (op);

  if (c == '[')
    {
      fprintf (file, ".set r1\n");
    }
  else if (c == ']')
    {
      fprintf (file, "\n\t.set nor1");
    }
  else if (c == 'U')
    {
      gcc_assert (code == CONST_INT);
      fprintf (file, HOST_WIDE_INT_PRINT_HEX,
               (INTVAL (op) >> 16) & 0xffff);
    }
  else if (c == 'D')
    {
      if (GET_CODE (op) == CONST_DOUBLE)
        {
          rtx temp = gen_lowpart (SImode, op);
          gcc_assert (GET_MODE (op) == SFmode);
          fprintf (file, HOST_WIDE_INT_PRINT_HEX, INTVAL (temp) & 0xffffffff);
        }
      else
        output_addr_const (file, op);
    }
  else if (c == 'S')
    {
      gcc_assert (code == REG);
      if (G16_REG_P (REGNO (op)))
        fprintf (file, "!");
    }
  else if (c == 'V')
    {
      gcc_assert (code == REG);
      fprintf (file, G16_REG_P (REGNO (op)) ? "v!" : "lfh!");
    }
  else if (c == 'C')
    {
      enum machine_mode mode = GET_MODE (XEXP (op, 0));

      switch (code)
        {
        case EQ: fputs ("eq", file); break;
        case NE: fputs ("ne", file); break;
        case GT: fputs ("gt", file); break;
        case GE: fputs (mode != CCmode ? "pl" : "ge", file); break;
        case LT: fputs (mode != CCmode ? "mi" : "lt", file); break;
        case LE: fputs ("le", file); break;
        case GTU: fputs ("gtu", file); break;
        case GEU: fputs ("cs", file); break;
        case LTU: fputs ("cc", file); break;
        case LEU: fputs ("leu", file); break;
        default:
          output_operand_lossage ("invalid operand for code: '%c'", code);
        }
    }
  else if (c == 'E')
    {
      unsigned HOST_WIDE_INT i;
      unsigned HOST_WIDE_INT pow2mask = 1;
      unsigned HOST_WIDE_INT val;

      val = INTVAL (op);
      for (i = 0; i < 32; i++)
        {
          if (val == pow2mask)
            break;
          pow2mask <<= 1;
        }
      gcc_assert (i < 32);
      fprintf (file, HOST_WIDE_INT_PRINT_HEX, i);
    }
  else if (c == 'F')
    {
      unsigned HOST_WIDE_INT i;
      unsigned HOST_WIDE_INT pow2mask = 1;
      unsigned HOST_WIDE_INT val;

      val = ~INTVAL (op);
      for (i = 0; i < 32; i++)
        {
          if (val == pow2mask)
            break;
          pow2mask <<= 1;
        }
      gcc_assert (i < 32);
      fprintf (file, HOST_WIDE_INT_PRINT_HEX, i);
    }
  else if (code == REG)
    {
      int regnum = REGNO (op);
      if ((c == 'H' && !WORDS_BIG_ENDIAN)
          || (c == 'L' && WORDS_BIG_ENDIAN))
        regnum ++;
      fprintf (file, "%s", reg_names[regnum]);
    }
  else
    {
      switch (code)
        {
        case MEM:
          score_print_operand_address (file, op);
          break;
        default:
          output_addr_const (file, op);
        }
    }
}

/* Implement PRINT_OPERAND_ADDRESS macro.  */
void
score_print_operand_address (FILE *file, rtx x)
{
  struct score_address_info addr;
  enum rtx_code code = GET_CODE (x);
  enum machine_mode mode = GET_MODE (x);

  if (code == MEM)
    x = XEXP (x, 0);

  if (score_classify_address (&addr, mode, x, true))
    {
      switch (addr.type)
        {
        case SCORE_ADD_REG:
          {
            switch (addr.code)
              {
              case PRE_DEC:
                fprintf (file, "[%s,-%ld]+", reg_names[REGNO (addr.reg)],
                         INTVAL (addr.offset));
                break;
              case POST_DEC:
                fprintf (file, "[%s]+,-%ld", reg_names[REGNO (addr.reg)],
                         INTVAL (addr.offset));
                break;
              case PRE_INC:
                fprintf (file, "[%s, %ld]+", reg_names[REGNO (addr.reg)],
                         INTVAL (addr.offset));
                break;
              case POST_INC:
                fprintf (file, "[%s]+, %ld", reg_names[REGNO (addr.reg)],
                         INTVAL (addr.offset));
                break;
              default:
                if (INTVAL(addr.offset) == 0)
                  fprintf(file, "[%s]", reg_names[REGNO (addr.reg)]);
                else
                  fprintf(file, "[%s, %ld]", reg_names[REGNO (addr.reg)],
                          INTVAL(addr.offset));
                break;
              }
          }
          return;
        case SCORE_ADD_CONST_INT:
        case SCORE_ADD_SYMBOLIC:
          output_addr_const (file, x);
          return;
        }
    }
  print_rtl (stderr, x);
  gcc_unreachable ();
}

/* Implement SELECT_CC_MODE macro.  */
enum machine_mode
score_select_cc_mode (enum rtx_code op, rtx x, rtx y)
{
  if ((op == EQ || op == NE || op == LT || op == GE)
      && y == const0_rtx
      && GET_MODE (x) == SImode)
    {
      switch (GET_CODE (x))
        {
        case PLUS:
        case MINUS:
        case NEG:
        case AND:
        case IOR:
        case XOR:
        case NOT:
        case ASHIFT:
        case LSHIFTRT:
        case ASHIFTRT:
          return CC_NZmode;

        case SIGN_EXTEND:
        case ZERO_EXTEND:
        case ROTATE:
        case ROTATERT:
          return (op == LT || op == GE) ? CC_Nmode : CCmode;

        default:
          return CCmode;
        }
    }

  if ((op == EQ || op == NE)
      && (GET_CODE (y) == NEG)
      && register_operand (XEXP (y, 0), SImode)
      && register_operand (x, SImode))
    {
      return CC_NZmode;
    }

  return CCmode;
}

/* Generate the prologue instructions for entry into a S+core function.  */
void
score_prologue (void)
{
#define EMIT_PL(_rtx)        RTX_FRAME_RELATED_P (_rtx) = 1

  struct score_frame_info *f = score_compute_frame_size (get_frame_size ());
  HOST_WIDE_INT size;
  int regno;

  size = f->total_size - f->gp_reg_size;

  if (flag_pic)
    emit_insn (gen_cpload_score7 ());

<<<<<<< HEAD
/* Call and sibcall pattern all need call this function.  */
void
score_call (rtx *ops, bool sib)
{
  if (TARGET_SCORE5 || TARGET_SCORE5U || TARGET_SCORE7 || TARGET_SCORE7D)
    return score7_call (ops, sib);
  else if (TARGET_SCORE3)
    return score3_call (ops, sib);
=======
  for (regno = (int) GP_REG_LAST; regno >= (int) GP_REG_FIRST; regno--)
    {
      if (BITSET_P (f->mask, regno - GP_REG_FIRST))
        {
          rtx mem = gen_rtx_MEM (SImode,
                                 gen_rtx_PRE_DEC (SImode, stack_pointer_rtx));
          rtx reg = gen_rtx_REG (SImode, regno);
          if (!crtl->calls_eh_return)
            MEM_READONLY_P (mem) = 1;
          EMIT_PL (emit_insn (gen_pushsi_score7 (mem, reg)));
        }
    }

  if (size > 0)
    {
      rtx insn;

      if (size >= -32768 && size <= 32767)
        EMIT_PL (emit_insn (gen_add3_insn (stack_pointer_rtx,
                                           stack_pointer_rtx,
                                           GEN_INT (-size))));
      else
        {
          EMIT_PL (emit_move_insn (gen_rtx_REG (Pmode, SCORE_PROLOGUE_TEMP_REGNUM),
                                   GEN_INT (size)));
          EMIT_PL (emit_insn
                   (gen_sub3_insn (stack_pointer_rtx,
                                   stack_pointer_rtx,
                                   gen_rtx_REG (Pmode,
                                                SCORE_PROLOGUE_TEMP_REGNUM))));
        }
      insn = get_last_insn ();
      REG_NOTES (insn) =
        alloc_EXPR_LIST (REG_FRAME_RELATED_EXPR,
                         gen_rtx_SET (VOIDmode, stack_pointer_rtx,
                                      plus_constant (stack_pointer_rtx,
                                                     -size)),
                                      REG_NOTES (insn));
    }
>>>>>>> 3082eeb7

  if (frame_pointer_needed)
    EMIT_PL (emit_move_insn (hard_frame_pointer_rtx, stack_pointer_rtx));

  if (flag_pic && f->cprestore_size)
    {
      if (frame_pointer_needed)
        emit_insn (gen_cprestore_use_fp_score7 (GEN_INT (size - f->cprestore_size)));
      else
        emit_insn (gen_cprestore_use_sp_score7 (GEN_INT (size - f->cprestore_size)));
    }

#undef EMIT_PL
}

/* Generate the epilogue instructions in a S+core function.  */
void
score_epilogue (int sibcall_p)
{
  struct score_frame_info *f = score_compute_frame_size (get_frame_size ());
  HOST_WIDE_INT size;
  int regno;
  rtx base;

  size = f->total_size - f->gp_reg_size;

  if (!frame_pointer_needed)
    base = stack_pointer_rtx;
  else
    base = hard_frame_pointer_rtx;

  if (size)
    {
      if (size >= -32768 && size <= 32767)
        emit_insn (gen_add3_insn (base, base, GEN_INT (size)));
      else
        {
          emit_move_insn (gen_rtx_REG (Pmode, SCORE_EPILOGUE_TEMP_REGNUM),
                          GEN_INT (size));
          emit_insn (gen_add3_insn (base, base,
                                    gen_rtx_REG (Pmode,
                                                 SCORE_EPILOGUE_TEMP_REGNUM)));
        }
    }

  if (base != stack_pointer_rtx)
    emit_move_insn (stack_pointer_rtx, base);

  if (crtl->calls_eh_return)
    emit_insn (gen_add3_insn (stack_pointer_rtx,
                              stack_pointer_rtx,
                              EH_RETURN_STACKADJ_RTX));

  for (regno = (int) GP_REG_FIRST; regno <= (int) GP_REG_LAST; regno++)
    {
      if (BITSET_P (f->mask, regno - GP_REG_FIRST))
        {
          rtx mem = gen_rtx_MEM (SImode,
                                 gen_rtx_POST_INC (SImode, stack_pointer_rtx));
          rtx reg = gen_rtx_REG (SImode, regno);

          if (!crtl->calls_eh_return)
            MEM_READONLY_P (mem) = 1;

          emit_insn (gen_popsi_score7 (reg, mem));
        }
    }

  if (!sibcall_p)
    emit_jump_insn (gen_return_internal_score7 (gen_rtx_REG (Pmode, RA_REGNUM)));
}

/* Return true if X is a symbolic constant that can be calculated in
   the same way as a bare symbol.  If it is, store the type of the
   symbol in *SYMBOL_TYPE.  */
int
score_symbolic_constant_p (rtx x, enum score_symbol_type *symbol_type)
{
  HOST_WIDE_INT offset;

  score_split_const (x, &x, &offset);
  if (GET_CODE (x) == SYMBOL_REF || GET_CODE (x) == LABEL_REF)
    *symbol_type = score_classify_symbol (x);
  else
    return 0;

  if (offset == 0)
    return 1;

  /* if offset > 15bit, must reload  */
  if (!IMM_IN_RANGE (offset, 15, 1))
    return 0;

  switch (*symbol_type)
    {
    case SYMBOL_GENERAL:
      return 1;
    case SYMBOL_SMALL_DATA:
      return score_offset_within_object_p (x, offset);
    }
  gcc_unreachable ();
}

void
score_movsicc (rtx *ops)
{
  enum machine_mode mode;

  mode = score_select_cc_mode (GET_CODE (ops[1]), ops[2], ops[3]);
  emit_insn (gen_rtx_SET (VOIDmode, gen_rtx_REG (mode, CC_REGNUM),
                          gen_rtx_COMPARE (mode, XEXP (ops[1], 0),
					   XEXP (ops[1], 1))));
}

/* Call and sibcall pattern all need call this function.  */
void
score_call (rtx *ops, bool sib)
{
  rtx addr = XEXP (ops[0], 0);
  if (!call_insn_operand (addr, VOIDmode))
    {
      rtx oaddr = addr;
      addr = gen_reg_rtx (Pmode);
      gen_move_insn (addr, oaddr);
    }

  if (sib)
    emit_call_insn (gen_sibcall_internal_score7 (addr, ops[1]));
  else
    emit_call_insn (gen_call_internal_score7 (addr, ops[1]));
}

/* Call value and sibcall value pattern all need call this function.  */
void
score_call_value (rtx *ops, bool sib)
{
  rtx result = ops[0];
  rtx addr = XEXP (ops[1], 0);
  rtx arg = ops[2];

  if (!call_insn_operand (addr, VOIDmode))
    {
      rtx oaddr = addr;
      addr = gen_reg_rtx (Pmode);
      gen_move_insn (addr, oaddr);
    }

  if (sib)
    emit_call_insn (gen_sibcall_value_internal_score7 (result, addr, arg));
  else
    emit_call_insn (gen_call_value_internal_score7 (result, addr, arg));
}

/* Machine Split  */
void
score_movdi (rtx *ops)
{
  rtx dst = ops[0];
  rtx src = ops[1];
  rtx dst0 = score_subw (dst, 0);
  rtx dst1 = score_subw (dst, 1);
  rtx src0 = score_subw (src, 0);
  rtx src1 = score_subw (src, 1);

  if (GET_CODE (dst0) == REG && reg_overlap_mentioned_p (dst0, src))
    {
      emit_move_insn (dst1, src1);
      emit_move_insn (dst0, src0);
    }
  else
    {
      emit_move_insn (dst0, src0);
      emit_move_insn (dst1, src1);
    }
}

void
score_zero_extract_andi (rtx *ops)
{
  if (INTVAL (ops[1]) == 1 && const_uimm5 (ops[2], SImode))
    emit_insn (gen_zero_extract_bittst_score7 (ops[0], ops[2]));
  else
    {
      unsigned HOST_WIDE_INT mask;
      mask = (0xffffffffU & ((1U << INTVAL (ops[1])) - 1U));
      mask = mask << INTVAL (ops[2]);
      emit_insn (gen_andsi3_cmp_score7 (ops[3], ops[0],
                                 gen_int_mode (mask, SImode)));
    }
}

/* Check addr could be present as PRE/POST mode.  */
static bool
score_pindex_mem (rtx addr)
{
  if (GET_CODE (addr) == MEM)
    {
      switch (GET_CODE (XEXP (addr, 0)))
        {
        case PRE_DEC:
        case POST_DEC:
        case PRE_INC:
        case POST_INC:
          return true;
        default:
          break;
        }
    }
  return false;
}

/* Output asm code for ld/sw insn.  */
static int
score_pr_addr_post (rtx *ops, int idata, int iaddr, char *ip, enum score_mem_unit unit)
{
  struct score_address_info ai;

  gcc_assert (GET_CODE (ops[idata]) == REG);
  gcc_assert (score_classify_address (&ai, SImode, XEXP (ops[iaddr], 0), true));

  if (!score_pindex_mem (ops[iaddr])
      && ai.type == SCORE_ADD_REG
      && GET_CODE (ai.offset) == CONST_INT
      && G16_REG_P (REGNO (ops[idata]))
      && G16_REG_P (REGNO (ai.reg)))
    {
      if (INTVAL (ai.offset) == 0)
        {
          ops[iaddr] = ai.reg;
          return snprintf (ip, INS_BUF_SZ,
                           "!\t%%%d, [%%%d]", idata, iaddr);
        }
      if (REGNO (ai.reg) == HARD_FRAME_POINTER_REGNUM)
        {
          HOST_WIDE_INT offset = INTVAL (ai.offset);
          if (SCORE_ALIGN_UNIT (offset, unit)
              && (((offset >> unit) >= 0) && ((offset >> unit) <= 31)))
            {
              ops[iaddr] = ai.offset;
              return snprintf (ip, INS_BUF_SZ,
                               "p!\t%%%d, %%c%d", idata, iaddr);
            }
        }
    }
  return snprintf (ip, INS_BUF_SZ, "\t%%%d, %%a%d", idata, iaddr);
}

/* Output asm insn for load.  */
const char *
score_linsn (rtx *ops, enum score_mem_unit unit, bool sign)
{
  const char *pre_ins[] =
    {"lbu", "lhu", "lw", "??", "lb", "lh", "lw", "??"};
  char *ip;

  strcpy (score_ins, pre_ins[(sign ? 4 : 0) + unit]);
  ip = score_ins + strlen (score_ins);

  if ((!sign && unit != SCORE_HWORD)
      || (sign && unit != SCORE_BYTE))
    score_pr_addr_post (ops, 0, 1, ip, unit);
  else
    snprintf (ip, INS_BUF_SZ, "\t%%0, %%a1");

  return score_ins;
}

/* Output asm insn for store.  */
const char *
score_sinsn (rtx *ops, enum score_mem_unit unit)
{
  const char *pre_ins[] = {"sb", "sh", "sw"};
  char *ip;

  strcpy (score_ins, pre_ins[unit]);
  ip = score_ins + strlen (score_ins);
  score_pr_addr_post (ops, 1, 0, ip, unit);
  return score_ins;
}

/* Output asm insn for load immediate.  */
const char *
score_limm (rtx *ops)
{
  HOST_WIDE_INT v;

  gcc_assert (GET_CODE (ops[0]) == REG);
  gcc_assert (GET_CODE (ops[1]) == CONST_INT);

  v = INTVAL (ops[1]);
  if (G16_REG_P (REGNO (ops[0])) && IMM_IN_RANGE (v, 8, 0))
    return "ldiu!\t%0, %c1";
  else if (IMM_IN_RANGE (v, 16, 1))
    return "ldi\t%0, %c1";
  else if ((v & 0xffff) == 0)
    return "ldis\t%0, %U1";
  else
    return "li\t%0, %c1";
}

/* Output asm insn for move.  */
const char *
score_move (rtx *ops)
{
  gcc_assert (GET_CODE (ops[0]) == REG);
  gcc_assert (GET_CODE (ops[1]) == REG);

  if (G16_REG_P (REGNO (ops[0])))
    {
      if (G16_REG_P (REGNO (ops[1])))
        return "mv!\t%0, %1";
      else
        return "mlfh!\t%0, %1";
    }
  else if (G16_REG_P (REGNO (ops[1])))
    return "mhfl!\t%0, %1";
  else
    return "mv\t%0, %1";
}

/* Generate add insn.  */
const char *
score_select_add_imm (rtx *ops, bool set_cc)
{
  HOST_WIDE_INT v = INTVAL (ops[2]);

  gcc_assert (GET_CODE (ops[2]) == CONST_INT);
  gcc_assert (REGNO (ops[0]) == REGNO (ops[1]));

  if (set_cc && G16_REG_P (REGNO (ops[0])))
    {
      if (v > 0 && IMM_IS_POW_OF_2 ((unsigned HOST_WIDE_INT) v, 0, 15))
        {
          ops[2] = GEN_INT (ffs (v) - 1);
          return "addei!\t%0, %c2";
        }

      if (v < 0 && IMM_IS_POW_OF_2 ((unsigned HOST_WIDE_INT) (-v), 0, 15))
        {
          ops[2] = GEN_INT (ffs (-v) - 1);
          return "subei!\t%0, %c2";
        }
    }

  if (set_cc)
    return "addi.c\t%0, %c2";
  else
    return "addi\t%0, %c2";
}

/* Output arith insn.  */
const char *
score_select (rtx *ops, const char *inst_pre,
              bool commu, const char *letter, bool set_cc)
{
<<<<<<< HEAD
  HOST_WIDE_INT src_align = MEM_ALIGN (src);
  HOST_WIDE_INT dst_align = MEM_ALIGN (dst);
  HOST_WIDE_INT loop_mov_bytes;
  HOST_WIDE_INT iteration = 0;
  HOST_WIDE_INT head_length = 0, leftover;
  rtx label, src_reg, dst_reg, final_dst, test;

  bool gen_loop_head = (src_align < BITS_PER_WORD
                        || dst_align < BITS_PER_WORD);
=======
  gcc_assert (GET_CODE (ops[0]) == REG);
  gcc_assert (GET_CODE (ops[1]) == REG);
>>>>>>> 3082eeb7

  if (set_cc && G16_REG_P (REGNO (ops[0]))
      && (GET_CODE (ops[2]) == REG ? G16_REG_P (REGNO (ops[2])) : 1)
      && REGNO (ops[0]) == REGNO (ops[1]))
    {
      snprintf (score_ins, INS_BUF_SZ, "%s!\t%%0, %%%s2", inst_pre, letter);
      return score_ins;
    }

  if (commu && set_cc && G16_REG_P (REGNO (ops[0]))
      && G16_REG_P (REGNO (ops[1]))
      && REGNO (ops[0]) == REGNO (ops[2]))
    {
      gcc_assert (GET_CODE (ops[2]) == REG);
      snprintf (score_ins, INS_BUF_SZ, "%s!\t%%0, %%%s1", inst_pre, letter);
      return score_ins;
    }

  if (set_cc)
    snprintf (score_ins, INS_BUF_SZ, "%s.c\t%%0, %%1, %%%s2", inst_pre, letter);
  else
    snprintf (score_ins, INS_BUF_SZ, "%s\t%%0, %%1, %%%s2", inst_pre, letter);
  return score_ins;
}

/* Return nonzero when an argument must be passed by reference.  */
static bool
score_pass_by_reference (cumulative_args_t cum ATTRIBUTE_UNUSED,
                         enum machine_mode mode, const_tree type,
                         bool named ATTRIBUTE_UNUSED)
{
  /* If we have a variable-sized parameter, we have no choice.  */
  return targetm.calls.must_pass_in_stack (mode, type);
}

/* Implement TARGET_FUNCTION_OK_FOR_SIBCALL.  */
static bool
score_function_ok_for_sibcall (ATTRIBUTE_UNUSED tree decl,
                               ATTRIBUTE_UNUSED tree exp)
{
  return true;
}

/* Implement TARGET_SCHED_ISSUE_RATE.  */
static int
score_issue_rate (void)
{
  return 1;
}

<<<<<<< HEAD
  test = gen_rtx_NE (VOIDmode, dst_reg, final_dst);
  emit_jump_insn (gen_cbranchsi4 (test, dst_reg, final_dst, label));
=======
/* We can always eliminate to the hard frame pointer.  We can eliminate
   to the stack pointer unless a frame pointer is needed.  */
>>>>>>> 3082eeb7

static bool
score_can_eliminate (const int from ATTRIBUTE_UNUSED, const int to)
{
  return (to == HARD_FRAME_POINTER_REGNUM
          || (to  == STACK_POINTER_REGNUM && !frame_pointer_needed));
}

/* Argument support functions.  */

/* Initialize CUMULATIVE_ARGS for a function.  */
void
score_init_cumulative_args (CUMULATIVE_ARGS *cum,
                            tree fntype ATTRIBUTE_UNUSED,
                            rtx libname ATTRIBUTE_UNUSED)
{
  memset (cum, 0, sizeof (CUMULATIVE_ARGS));
}

static void
score_conditional_register_usage (void)
{
   if (!flag_pic)
     fixed_regs[PIC_OFFSET_TABLE_REGNUM] =
     call_used_regs[PIC_OFFSET_TABLE_REGNUM] = 0;
}

struct gcc_target targetm = TARGET_INITIALIZER;<|MERGE_RESOLUTION|>--- conflicted
+++ resolved
@@ -1,10 +1,6 @@
 /* Output routines for Sunplus S+CORE processor
-<<<<<<< HEAD
-   Copyright (C) 2005, 2007, 2008, 2009 Free Software Foundation, Inc.
-=======
    Copyright (C) 2005, 2007, 2008, 2009, 2010, 2011
    Free Software Foundation, Inc.
->>>>>>> 3082eeb7
    Contributed by Sunnorth.
 
    This file is part of GCC.
@@ -129,9 +125,6 @@
 #undef TARGET_LEGITIMIZE_ADDRESS
 #define TARGET_LEGITIMIZE_ADDRESS	score_legitimize_address
 
-#undef TARGET_LEGITIMIZE_ADDRESS
-#define TARGET_LEGITIMIZE_ADDRESS	score_legitimize_address
-
 #undef  TARGET_SCHED_ISSUE_RATE
 #define TARGET_SCHED_ISSUE_RATE         score_issue_rate
 
@@ -186,20 +179,14 @@
 #undef TARGET_CAN_ELIMINATE
 #define TARGET_CAN_ELIMINATE            score_can_eliminate
 
-<<<<<<< HEAD
-=======
 #undef TARGET_CONDITIONAL_REGISTER_USAGE
 #define TARGET_CONDITIONAL_REGISTER_USAGE score_conditional_register_usage
 
->>>>>>> 3082eeb7
 #undef TARGET_ASM_TRAMPOLINE_TEMPLATE
 #define TARGET_ASM_TRAMPOLINE_TEMPLATE	score_asm_trampoline_template
 #undef TARGET_TRAMPOLINE_INIT
 #define TARGET_TRAMPOLINE_INIT		score_trampoline_init
 
-<<<<<<< HEAD
-struct extern_list *extern_head = 0;
-=======
 /* Return true if SYMBOL is a SYMBOL_REF and OFFSET + SYMBOL points
    to the same object as SYMBOL.  */
 static int
@@ -389,7 +376,6 @@
                         enum machine_mode mode, rtx x, int strict)
 {
   info->code = GET_CODE (x);
->>>>>>> 3082eeb7
 
   switch (info->code)
     {
@@ -856,16 +842,6 @@
     return (mclass == MODE_INT) && (size <= UNITS_PER_WORD);
 }
 
-/* We can always eliminate to the hard frame pointer.  We can eliminate
-   to the stack pointer unless a frame pointer is needed.  */
-
-static bool
-score_can_eliminate (const int from ATTRIBUTE_UNUSED, const int to)
-{
-  return (to == HARD_FRAME_POINTER_REGNUM
-          || (to  == STACK_POINTER_REGNUM && !frame_pointer_needed));
-}
-
 /* Implement INITIAL_ELIMINATION_OFFSET.  FROM is either the frame
    pointer or argument pointer.  TO is either the stack pointer or
    hard frame pointer.  */
@@ -961,29 +937,6 @@
 }
 
 /* Implement TARGET_ASM_TRAMPOLINE_TEMPLATE.  */
-<<<<<<< HEAD
-static void
-score_asm_trampoline_template (FILE *f)
-{
-  if (TARGET_SCORE5 || TARGET_SCORE5U || TARGET_SCORE7 || TARGET_SCORE7D)
-    return score7_asm_trampoline_template (f);
-  else if (TARGET_SCORE3)
-    return score3_asm_trampoline_template (f);
-
-  gcc_unreachable ();
-}
-
-/* Implement TARGET_TRAMPOLINE_INIT.  */
-static void
-score_trampoline_init (rtx m_tramp, tree fndecl, rtx chain_value)
-{
-  /* ??? These two routines are identical.  */
-  if (TARGET_SCORE5 || TARGET_SCORE5U || TARGET_SCORE7 || TARGET_SCORE7D)
-    return score7_trampoline_init (m_tramp, fndecl, chain_value);
-  else if (TARGET_SCORE3)
-    return score3_trampoline_init (m_tramp, fndecl, chain_value);
-=======
->>>>>>> 3082eeb7
 
 static void
 score_asm_trampoline_template (FILE *f)
@@ -1020,31 +973,6 @@
 #undef CODE_SIZE
 }
 
-<<<<<<< HEAD
-/* Implement TARGET_LEGITIMIZE_ADDRESS_P.  */
-bool
-score_legitimate_address_p (enum machine_mode mode, rtx x, bool strict)
-{
-  if (TARGET_SCORE5 || TARGET_SCORE5U || TARGET_SCORE7 || TARGET_SCORE7D)
-    return score7_legitimate_address_p (mode, x, strict);
-  else if (TARGET_SCORE3)
-    return score3_legitimate_address_p (mode, x, strict);
-
-  gcc_unreachable ();
-}
-
-/* This function is used to implement LEGITIMIZE_ADDRESS.  If X can
-   be legitimized in a way that the generic machinery might not expect,
-   return the new address, else return X.  */
-static rtx
-score_legitimize_address (rtx x, rtx oldx ATTRIBUTE_UNUSED,
-			  enum machine_mode mode ATTRIBUTE_UNUSED)
-{
-  if (TARGET_SCORE5 || TARGET_SCORE5U || TARGET_SCORE7 || TARGET_SCORE7D)
-    return score7_legitimize_address (x);
-  else if (TARGET_SCORE3)
-    return score3_legitimize_address (x);
-=======
 /* This function is used to implement REG_MODE_OK_FOR_BASE_P macro.  */
 int
 score_regno_mode_ok_for_base_p (int regno, int strict)
@@ -1066,7 +994,6 @@
 score_legitimate_address_p (enum machine_mode mode, rtx x, bool strict)
 {
   struct score_address_info addr;
->>>>>>> 3082eeb7
 
   return score_classify_address (&addr, mode, x, strict);
 }
@@ -1579,16 +1506,6 @@
   if (flag_pic)
     emit_insn (gen_cpload_score7 ());
 
-<<<<<<< HEAD
-/* Call and sibcall pattern all need call this function.  */
-void
-score_call (rtx *ops, bool sib)
-{
-  if (TARGET_SCORE5 || TARGET_SCORE5U || TARGET_SCORE7 || TARGET_SCORE7D)
-    return score7_call (ops, sib);
-  else if (TARGET_SCORE3)
-    return score3_call (ops, sib);
-=======
   for (regno = (int) GP_REG_LAST; regno >= (int) GP_REG_FIRST; regno--)
     {
       if (BITSET_P (f->mask, regno - GP_REG_FIRST))
@@ -1628,7 +1545,6 @@
                                                      -size)),
                                       REG_NOTES (insn));
     }
->>>>>>> 3082eeb7
 
   if (frame_pointer_needed)
     EMIT_PL (emit_move_insn (hard_frame_pointer_rtx, stack_pointer_rtx));
@@ -1984,20 +1900,8 @@
 score_select (rtx *ops, const char *inst_pre,
               bool commu, const char *letter, bool set_cc)
 {
-<<<<<<< HEAD
-  HOST_WIDE_INT src_align = MEM_ALIGN (src);
-  HOST_WIDE_INT dst_align = MEM_ALIGN (dst);
-  HOST_WIDE_INT loop_mov_bytes;
-  HOST_WIDE_INT iteration = 0;
-  HOST_WIDE_INT head_length = 0, leftover;
-  rtx label, src_reg, dst_reg, final_dst, test;
-
-  bool gen_loop_head = (src_align < BITS_PER_WORD
-                        || dst_align < BITS_PER_WORD);
-=======
   gcc_assert (GET_CODE (ops[0]) == REG);
   gcc_assert (GET_CODE (ops[1]) == REG);
->>>>>>> 3082eeb7
 
   if (set_cc && G16_REG_P (REGNO (ops[0]))
       && (GET_CODE (ops[2]) == REG ? G16_REG_P (REGNO (ops[2])) : 1)
@@ -2048,13 +1952,8 @@
   return 1;
 }
 
-<<<<<<< HEAD
-  test = gen_rtx_NE (VOIDmode, dst_reg, final_dst);
-  emit_jump_insn (gen_cbranchsi4 (test, dst_reg, final_dst, label));
-=======
 /* We can always eliminate to the hard frame pointer.  We can eliminate
    to the stack pointer unless a frame pointer is needed.  */
->>>>>>> 3082eeb7
 
 static bool
 score_can_eliminate (const int from ATTRIBUTE_UNUSED, const int to)
