/* Definitions of target machine for GNU compiler, for IBM RS/6000.
   Copyright (C) 1992, 1993, 1994, 1995, 1996, 1997, 1998, 1999,
   2000, 2001, 2002, 2003, 2004, 2005, 2006, 2007, 2008, 2009
   Free Software Foundation, Inc.
   Contributed by Richard Kenner (kenner@vlsi1.ultra.nyu.edu)

   This file is part of GCC.

   GCC is free software; you can redistribute it and/or modify it
   under the terms of the GNU General Public License as published
   by the Free Software Foundation; either version 3, or (at your
   option) any later version.

   GCC is distributed in the hope that it will be useful, but WITHOUT
   ANY WARRANTY; without even the implied warranty of MERCHANTABILITY
   or FITNESS FOR A PARTICULAR PURPOSE.  See the GNU General Public
   License for more details.

   Under Section 7 of GPL version 3, you are granted additional
   permissions described in the GCC Runtime Library Exception, version
   3.1, as published by the Free Software Foundation.

   You should have received a copy of the GNU General Public License and
   a copy of the GCC Runtime Library Exception along with this program;
   see the files COPYING3 and COPYING.RUNTIME respectively.  If not, see
   <http://www.gnu.org/licenses/>.  */

/* Note that some other tm.h files include this one and then override
   many of the definitions.  */

/* Definitions for the object file format.  These are set at
   compile-time.  */

#define OBJECT_XCOFF 1
#define OBJECT_ELF 2
#define OBJECT_PEF 3
#define OBJECT_MACHO 4

#define TARGET_ELF (TARGET_OBJECT_FORMAT == OBJECT_ELF)
#define TARGET_XCOFF (TARGET_OBJECT_FORMAT == OBJECT_XCOFF)
#define TARGET_MACOS (TARGET_OBJECT_FORMAT == OBJECT_PEF)
#define TARGET_MACHO (TARGET_OBJECT_FORMAT == OBJECT_MACHO)

#ifndef TARGET_AIX
#define TARGET_AIX 0
#endif

/* Control whether function entry points use a "dot" symbol when
   ABI_AIX.  */
#define DOT_SYMBOLS 1

/* Default string to use for cpu if not specified.  */
#ifndef TARGET_CPU_DEFAULT
#define TARGET_CPU_DEFAULT ((char *)0)
#endif

/* If configured for PPC405, support PPC405CR Erratum77.  */
#ifdef CONFIG_PPC405CR
#define PPC405_ERRATUM77 (rs6000_cpu == PROCESSOR_PPC405)
#else
#define PPC405_ERRATUM77 0
#endif

#ifndef TARGET_PAIRED_FLOAT
#define TARGET_PAIRED_FLOAT 0
#endif

#ifdef HAVE_AS_POPCNTB
#define ASM_CPU_POWER5_SPEC "-mpower5"
#else
#define ASM_CPU_POWER5_SPEC "-mpower4"
#endif

#ifdef HAVE_AS_DFP
#define ASM_CPU_POWER6_SPEC "-mpower6 -maltivec"
#else
#define ASM_CPU_POWER6_SPEC "-mpower4 -maltivec"
#endif

#ifdef HAVE_AS_POPCNTD
#define ASM_CPU_POWER7_SPEC "-mpower7"
#else
#define ASM_CPU_POWER7_SPEC "-mpower4 -maltivec"
#endif

#ifdef HAVE_AS_DCI
#define ASM_CPU_476_SPEC "-m476"
#else
#define ASM_CPU_476_SPEC "-mpower4"
#endif

/* Common ASM definitions used by ASM_SPEC among the various targets for
   handling -mcpu=xxx switches.  There is a parallel list in driver-rs6000.c to
   provide the default assembler options if the user uses -mcpu=native, so if
   you make changes here, make them also there.  */
#define ASM_CPU_SPEC \
"%{!mcpu*: \
  %{mpower: %{!mpower2: -mpwr}} \
  %{mpower2: -mpwrx} \
  %{mpowerpc64*: -mppc64} \
  %{!mpowerpc64*: %{mpowerpc*: -mppc}} \
  %{mno-power: %{!mpowerpc*: -mcom}} \
  %{!mno-power: %{!mpower*: %(asm_default)}}} \
%{mcpu=native: %(asm_cpu_native)} \
%{mcpu=common: -mcom} \
%{mcpu=cell: -mcell} \
%{mcpu=power: -mpwr} \
%{mcpu=power2: -mpwrx} \
%{mcpu=power3: -mppc64} \
%{mcpu=power4: -mpower4} \
%{mcpu=power5: %(asm_cpu_power5)} \
%{mcpu=power5+: %(asm_cpu_power5)} \
%{mcpu=power6: %(asm_cpu_power6) -maltivec} \
%{mcpu=power6x: %(asm_cpu_power6) -maltivec} \
%{mcpu=power7: %(asm_cpu_power7)} \
%{mcpu=a2: -ma2} \
%{mcpu=powerpc: -mppc} \
%{mcpu=rios: -mpwr} \
%{mcpu=rios1: -mpwr} \
%{mcpu=rios2: -mpwrx} \
%{mcpu=rsc: -mpwr} \
%{mcpu=rsc1: -mpwr} \
%{mcpu=rs64a: -mppc64} \
%{mcpu=401: -mppc} \
%{mcpu=403: -m403} \
%{mcpu=405: -m405} \
%{mcpu=405fp: -m405} \
%{mcpu=440: -m440} \
%{mcpu=440fp: -m440} \
%{mcpu=464: -m440} \
%{mcpu=464fp: -m440} \
%{mcpu=476: %(asm_cpu_476)} \
%{mcpu=476fp: %(asm_cpu_476)} \
%{mcpu=505: -mppc} \
%{mcpu=601: -m601} \
%{mcpu=602: -mppc} \
%{mcpu=603: -mppc} \
%{mcpu=603e: -mppc} \
%{mcpu=ec603e: -mppc} \
%{mcpu=604: -mppc} \
%{mcpu=604e: -mppc} \
%{mcpu=620: -mppc64} \
%{mcpu=630: -mppc64} \
%{mcpu=740: -mppc} \
%{mcpu=750: -mppc} \
%{mcpu=G3: -mppc} \
%{mcpu=7400: -mppc -maltivec} \
%{mcpu=7450: -mppc -maltivec} \
%{mcpu=G4: -mppc -maltivec} \
%{mcpu=801: -mppc} \
%{mcpu=821: -mppc} \
%{mcpu=823: -mppc} \
%{mcpu=860: -mppc} \
%{mcpu=970: -mpower4 -maltivec} \
%{mcpu=G5: -mpower4 -maltivec} \
%{mcpu=8540: -me500} \
%{mcpu=8548: -me500} \
%{mcpu=e300c2: -me300} \
%{mcpu=e300c3: -me300} \
%{mcpu=e500mc: -me500mc} \
%{mcpu=e500mc64: -me500mc64} \
%{maltivec: -maltivec} \
%{mvsx: -mvsx %{!maltivec: -maltivec} %{!mcpu*: %(asm_cpu_power7)}} \
-many"

#define CPP_DEFAULT_SPEC ""

#define ASM_DEFAULT_SPEC ""

/* This macro defines names of additional specifications to put in the specs
   that can be used in various specifications like CC1_SPEC.  Its definition
   is an initializer with a subgrouping for each command option.

   Each subgrouping contains a string constant, that defines the
   specification name, and a string constant that used by the GCC driver
   program.

   Do not define this macro if it does not need to do anything.  */

#define SUBTARGET_EXTRA_SPECS

#define EXTRA_SPECS							\
  { "cpp_default",		CPP_DEFAULT_SPEC },			\
  { "asm_cpu",			ASM_CPU_SPEC },				\
  { "asm_cpu_native",		ASM_CPU_NATIVE_SPEC },			\
  { "asm_default",		ASM_DEFAULT_SPEC },			\
  { "cc1_cpu",			CC1_CPU_SPEC },				\
  { "asm_cpu_power5",		ASM_CPU_POWER5_SPEC },			\
  { "asm_cpu_power6",		ASM_CPU_POWER6_SPEC },			\
  { "asm_cpu_power7",		ASM_CPU_POWER7_SPEC },			\
  { "asm_cpu_476",		ASM_CPU_476_SPEC },			\
  SUBTARGET_EXTRA_SPECS

/* -mcpu=native handling only makes sense with compiler running on
   an PowerPC chip.  If changing this condition, also change
   the condition in driver-rs6000.c.  */
#if defined(__powerpc__) || defined(__POWERPC__) || defined(_AIX)
/* In driver-rs6000.c.  */
extern const char *host_detect_local_cpu (int argc, const char **argv);
#define EXTRA_SPEC_FUNCTIONS \
  { "local_cpu_detect", host_detect_local_cpu },
#define HAVE_LOCAL_CPU_DETECT
#define ASM_CPU_NATIVE_SPEC "%:local_cpu_detect(asm)"

#else
#define ASM_CPU_NATIVE_SPEC "%(asm_default)"
#endif

#ifndef CC1_CPU_SPEC
#ifdef HAVE_LOCAL_CPU_DETECT
#define CC1_CPU_SPEC \
"%{mcpu=native:%<mcpu=native %:local_cpu_detect(cpu)} \
 %{mtune=native:%<mtune=native %:local_cpu_detect(tune)}"
#else
#define CC1_CPU_SPEC ""
#endif
#endif

/* Architecture type.  */

/* Define TARGET_MFCRF if the target assembler does not support the
   optional field operand for mfcr.  */

#ifndef HAVE_AS_MFCRF
#undef  TARGET_MFCRF
#define TARGET_MFCRF 0
#endif

/* Define TARGET_POPCNTB if the target assembler does not support the
   popcount byte instruction.  */

#ifndef HAVE_AS_POPCNTB
#undef  TARGET_POPCNTB
#define TARGET_POPCNTB 0
#endif

/* Define TARGET_FPRND if the target assembler does not support the
   fp rounding instructions.  */

#ifndef HAVE_AS_FPRND
#undef  TARGET_FPRND
#define TARGET_FPRND 0
#endif

/* Define TARGET_CMPB if the target assembler does not support the
   cmpb instruction.  */

#ifndef HAVE_AS_CMPB
#undef  TARGET_CMPB
#define TARGET_CMPB 0
#endif

/* Define TARGET_MFPGPR if the target assembler does not support the
   mffpr and mftgpr instructions. */

#ifndef HAVE_AS_MFPGPR
#undef  TARGET_MFPGPR
#define TARGET_MFPGPR 0
#endif

/* Define TARGET_DFP if the target assembler does not support decimal
   floating point instructions.  */
#ifndef HAVE_AS_DFP
#undef  TARGET_DFP
#define TARGET_DFP 0
#endif

/* Define TARGET_POPCNTD if the target assembler does not support the
   popcount word and double word instructions.  */

#ifndef HAVE_AS_POPCNTD
#undef  TARGET_POPCNTD
#define TARGET_POPCNTD 0
#endif

/* Define TARGET_LWSYNC_INSTRUCTION if the assembler knows about lwsync.  If
   not, generate the lwsync code as an integer constant.  */
#ifdef HAVE_AS_LWSYNC
#define TARGET_LWSYNC_INSTRUCTION 1
#else
#define TARGET_LWSYNC_INSTRUCTION 0
#endif

/* Define TARGET_TLS_MARKERS if the target assembler does not support
   arg markers for __tls_get_addr calls.  */
#ifndef HAVE_AS_TLS_MARKERS
#undef  TARGET_TLS_MARKERS
#define TARGET_TLS_MARKERS 0
#else
#define TARGET_TLS_MARKERS tls_markers
#endif

#ifndef TARGET_SECURE_PLT
#define TARGET_SECURE_PLT 0
#endif

/* Code model for 64-bit linux.
   small: 16-bit toc offsets.
   large: 32-bit toc offsets.  */
enum rs6000_cmodel {
  CMODEL_SMALL,
  CMODEL_LARGE
};

#ifndef TARGET_CMODEL
#define TARGET_CMODEL CMODEL_SMALL
#endif

#define TARGET_32BIT		(! TARGET_64BIT)

#ifndef HAVE_AS_TLS
#define HAVE_AS_TLS 0
#endif

/* Return 1 for a symbol ref for a thread-local storage symbol.  */
#define RS6000_SYMBOL_REF_TLS_P(RTX) \
  (GET_CODE (RTX) == SYMBOL_REF && SYMBOL_REF_TLS_MODEL (RTX) != 0)

#ifdef IN_LIBGCC2
/* For libgcc2 we make sure this is a compile time constant */
#if defined (__64BIT__) || defined (__powerpc64__) || defined (__ppc64__)
#undef TARGET_POWERPC64
#define TARGET_POWERPC64	1
#else
#undef TARGET_POWERPC64
#define TARGET_POWERPC64	0
#endif
#else
    /* The option machinery will define this.  */
#endif

#define TARGET_DEFAULT (MASK_POWER | MASK_MULTIPLE | MASK_STRING)

/* Processor type.  Order must match cpu attribute in MD file.  */
enum processor_type
 {
   PROCESSOR_RIOS1,
   PROCESSOR_RIOS2,
   PROCESSOR_RS64A,
   PROCESSOR_MPCCORE,
   PROCESSOR_PPC403,
   PROCESSOR_PPC405,
   PROCESSOR_PPC440,
   PROCESSOR_PPC476,
   PROCESSOR_PPC601,
   PROCESSOR_PPC603,
   PROCESSOR_PPC604,
   PROCESSOR_PPC604e,
   PROCESSOR_PPC620,
   PROCESSOR_PPC630,
   PROCESSOR_PPC750,
   PROCESSOR_PPC7400,
   PROCESSOR_PPC7450,
   PROCESSOR_PPC8540,
   PROCESSOR_PPCE300C2,
   PROCESSOR_PPCE300C3,
   PROCESSOR_PPCE500MC,
   PROCESSOR_PPCE500MC64,
   PROCESSOR_POWER4,
   PROCESSOR_POWER5,
   PROCESSOR_POWER6,
   PROCESSOR_POWER7,
   PROCESSOR_CELL,
   PROCESSOR_PPCA2,
   PROCESSOR_TITAN
};

/* FPU operations supported. 
   Each use of TARGET_SINGLE_FLOAT or TARGET_DOUBLE_FLOAT must 
   also test TARGET_HARD_FLOAT.  */
#define TARGET_SINGLE_FLOAT 1
#define TARGET_DOUBLE_FLOAT 1
#define TARGET_SINGLE_FPU   0
#define TARGET_SIMPLE_FPU   0
#define TARGET_XILINX_FPU   0

extern enum processor_type rs6000_cpu;

/* Recast the processor type to the cpu attribute.  */
#define rs6000_cpu_attr ((enum attr_cpu)rs6000_cpu)

/* Define generic processor types based upon current deployment.  */
#define PROCESSOR_COMMON    PROCESSOR_PPC601
#define PROCESSOR_POWER     PROCESSOR_RIOS1
#define PROCESSOR_POWERPC   PROCESSOR_PPC604
#define PROCESSOR_POWERPC64 PROCESSOR_RS64A

/* Define the default processor.  This is overridden by other tm.h files.  */
#define PROCESSOR_DEFAULT   PROCESSOR_RIOS1
#define PROCESSOR_DEFAULT64 PROCESSOR_RS64A

/* FP processor type.  */
enum fpu_type_t
{
	FPU_NONE,		/* No FPU */
	FPU_SF_LITE,		/* Limited Single Precision FPU */
	FPU_DF_LITE,		/* Limited Double Precision FPU */
	FPU_SF_FULL,		/* Full Single Precision FPU */
	FPU_DF_FULL		/* Full Double Single Precision FPU */
};

extern enum fpu_type_t fpu_type;

/* Specify the dialect of assembler to use.  New mnemonics is dialect one
   and the old mnemonics are dialect zero.  */
#define ASSEMBLER_DIALECT (TARGET_NEW_MNEMONICS ? 1 : 0)

/* Types of costly dependences.  */
enum rs6000_dependence_cost
 {
   max_dep_latency = 1000,
   no_dep_costly,
   all_deps_costly,
   true_store_to_load_dep_costly,
   store_to_load_dep_costly
 };

/* Types of nop insertion schemes in sched target hook sched_finish.  */
enum rs6000_nop_insertion
  {
    sched_finish_regroup_exact = 1000,
    sched_finish_pad_groups,
    sched_finish_none
  };

/* Dispatch group termination caused by an insn.  */
enum group_termination
  {
    current_group,
    previous_group
  };

/* rs6000_select[0] is reserved for the default cpu defined via --with-cpu */
struct rs6000_cpu_select
{
  const char *string;
  const char *name;
  int set_tune_p;
  int set_arch_p;
};

extern struct rs6000_cpu_select rs6000_select[];

/* Debug support */
extern const char *rs6000_debug_name;	/* Name for -mdebug-xxxx option */
extern int rs6000_debug_stack;		/* debug stack applications */
extern int rs6000_debug_arg;		/* debug argument handling */
extern int rs6000_debug_reg;		/* debug register handling */
extern int rs6000_debug_addr;		/* debug memory addressing */
extern int rs6000_debug_cost;		/* debug rtx_costs */

#define	TARGET_DEBUG_STACK	rs6000_debug_stack
#define	TARGET_DEBUG_ARG	rs6000_debug_arg
#define TARGET_DEBUG_REG	rs6000_debug_reg
#define TARGET_DEBUG_ADDR	rs6000_debug_addr
#define TARGET_DEBUG_COST	rs6000_debug_cost

extern const char *rs6000_traceback_name; /* Type of traceback table.  */

/* These are separate from target_flags because we've run out of bits
   there.  */
extern int rs6000_long_double_type_size;
extern int rs6000_ieeequad;
extern int rs6000_altivec_abi;
extern int rs6000_spe_abi;
extern int rs6000_spe;
extern int rs6000_float_gprs;
extern int rs6000_alignment_flags;
extern const char *rs6000_sched_insert_nops_str;
extern enum rs6000_nop_insertion rs6000_sched_insert_nops;
extern int rs6000_xilinx_fpu;

/* Describe which vector unit to use for a given machine mode.  */
enum rs6000_vector {
  VECTOR_NONE,			/* Type is not  a vector or not supported */
  VECTOR_ALTIVEC,		/* Use altivec for vector processing */
  VECTOR_VSX,			/* Use VSX for vector processing */
  VECTOR_PAIRED,		/* Use paired floating point for vectors */
  VECTOR_SPE,			/* Use SPE for vector processing */
  VECTOR_OTHER			/* Some other vector unit */
};

extern enum rs6000_vector rs6000_vector_unit[];

#define VECTOR_UNIT_NONE_P(MODE)			\
  (rs6000_vector_unit[(MODE)] == VECTOR_NONE)

#define VECTOR_UNIT_VSX_P(MODE)				\
  (rs6000_vector_unit[(MODE)] == VECTOR_VSX)

#define VECTOR_UNIT_ALTIVEC_P(MODE)			\
  (rs6000_vector_unit[(MODE)] == VECTOR_ALTIVEC)

#define VECTOR_UNIT_ALTIVEC_OR_VSX_P(MODE)		\
  (rs6000_vector_unit[(MODE)] == VECTOR_ALTIVEC 	\
   || rs6000_vector_unit[(MODE)] == VECTOR_VSX)

/* Describe whether to use VSX loads or Altivec loads.  For now, just use the
   same unit as the vector unit we are using, but we may want to migrate to
   using VSX style loads even for types handled by altivec.  */
extern enum rs6000_vector rs6000_vector_mem[];

#define VECTOR_MEM_NONE_P(MODE)				\
  (rs6000_vector_mem[(MODE)] == VECTOR_NONE)

#define VECTOR_MEM_VSX_P(MODE)				\
  (rs6000_vector_mem[(MODE)] == VECTOR_VSX)

#define VECTOR_MEM_ALTIVEC_P(MODE)			\
  (rs6000_vector_mem[(MODE)] == VECTOR_ALTIVEC)

#define VECTOR_MEM_ALTIVEC_OR_VSX_P(MODE)		\
  (rs6000_vector_mem[(MODE)] == VECTOR_ALTIVEC 	\
   || rs6000_vector_mem[(MODE)] == VECTOR_VSX)

/* Return the alignment of a given vector type, which is set based on the
   vector unit use.  VSX for instance can load 32 or 64 bit aligned words
   without problems, while Altivec requires 128-bit aligned vectors.  */
extern int rs6000_vector_align[];

#define VECTOR_ALIGN(MODE)						\
  ((rs6000_vector_align[(MODE)] != 0)					\
   ? rs6000_vector_align[(MODE)]					\
   : (int)GET_MODE_BITSIZE ((MODE)))

/* Alignment options for fields in structures for sub-targets following
   AIX-like ABI.
   ALIGN_POWER word-aligns FP doubles (default AIX ABI).
   ALIGN_NATURAL doubleword-aligns FP doubles (align to object size).

   Override the macro definitions when compiling libobjc to avoid undefined
   reference to rs6000_alignment_flags due to library's use of GCC alignment
   macros which use the macros below.  */

#ifndef IN_TARGET_LIBS
#define MASK_ALIGN_POWER   0x00000000
#define MASK_ALIGN_NATURAL 0x00000001
#define TARGET_ALIGN_NATURAL (rs6000_alignment_flags & MASK_ALIGN_NATURAL)
#else
#define TARGET_ALIGN_NATURAL 0
#endif

#define TARGET_LONG_DOUBLE_128 (rs6000_long_double_type_size == 128)
#define TARGET_IEEEQUAD rs6000_ieeequad
#define TARGET_ALTIVEC_ABI rs6000_altivec_abi
#define TARGET_LDBRX (TARGET_POPCNTD || rs6000_cpu == PROCESSOR_CELL)

#define TARGET_SPE_ABI 0
#define TARGET_SPE 0
#define TARGET_E500 0
#define TARGET_ISEL64 (TARGET_ISEL && TARGET_POWERPC64)
#define TARGET_FPRS 1
#define TARGET_E500_SINGLE 0
#define TARGET_E500_DOUBLE 0
#define CHECK_E500_OPTIONS do { } while (0)

/* E500 processors only support plain "sync", not lwsync.  */
#define TARGET_NO_LWSYNC TARGET_E500

/* Which machine supports the various reciprocal estimate instructions.  */
#define TARGET_FRES	(TARGET_HARD_FLOAT && TARGET_PPC_GFXOPT \
			 && TARGET_FPRS && TARGET_SINGLE_FLOAT)

#define TARGET_FRE	(TARGET_HARD_FLOAT && TARGET_FPRS \
			 && TARGET_DOUBLE_FLOAT \
			 && (TARGET_POPCNTB || VECTOR_UNIT_VSX_P (DFmode)))

#define TARGET_FRSQRTES	(TARGET_HARD_FLOAT && TARGET_POPCNTB \
			 && TARGET_FPRS && TARGET_SINGLE_FLOAT)

#define TARGET_FRSQRTE	(TARGET_HARD_FLOAT && TARGET_FPRS \
			 && TARGET_DOUBLE_FLOAT \
			 && (TARGET_PPC_GFXOPT || VECTOR_UNIT_VSX_P (DFmode)))

/* Whether the various reciprocal divide/square root estimate instructions
   exist, and whether we should automatically generate code for the instruction
   by default.  */
#define RS6000_RECIP_MASK_HAVE_RE	0x1	/* have RE instruction.  */
#define RS6000_RECIP_MASK_AUTO_RE	0x2	/* generate RE by default.  */
#define RS6000_RECIP_MASK_HAVE_RSQRTE	0x4	/* have RSQRTE instruction.  */
#define RS6000_RECIP_MASK_AUTO_RSQRTE	0x8	/* gen. RSQRTE by default.  */

extern unsigned char rs6000_recip_bits[];

#define RS6000_RECIP_HAVE_RE_P(MODE) \
  (rs6000_recip_bits[(int)(MODE)] & RS6000_RECIP_MASK_HAVE_RE)

#define RS6000_RECIP_AUTO_RE_P(MODE) \
  (rs6000_recip_bits[(int)(MODE)] & RS6000_RECIP_MASK_AUTO_RE)

#define RS6000_RECIP_HAVE_RSQRTE_P(MODE) \
  (rs6000_recip_bits[(int)(MODE)] & RS6000_RECIP_MASK_HAVE_RSQRTE)

#define RS6000_RECIP_AUTO_RSQRTE_P(MODE) \
  (rs6000_recip_bits[(int)(MODE)] & RS6000_RECIP_MASK_AUTO_RSQRTE)

#define RS6000_RECIP_HIGH_PRECISION_P(MODE) \
  ((MODE) == SFmode || (MODE) == V4SFmode || TARGET_RECIP_PRECISION)

/* Sometimes certain combinations of command options do not make sense
   on a particular target machine.  You can define a macro
   `OVERRIDE_OPTIONS' to take account of this.  This macro, if
   defined, is executed once just after all the command options have
   been parsed.

   Do not use this macro to turn on various extra optimizations for
   `-O'.  That is what `OPTIMIZATION_OPTIONS' is for.

   On the RS/6000 this is used to define the target cpu type.  */

#define OVERRIDE_OPTIONS rs6000_override_options (TARGET_CPU_DEFAULT)

/* Define this to change the optimizations performed by default.  */
#define OPTIMIZATION_OPTIONS(LEVEL,SIZE) optimization_options(LEVEL,SIZE)

/* Show we can debug even without a frame pointer.  */
#define CAN_DEBUG_WITHOUT_FP

/* Target pragma.  */
#define REGISTER_TARGET_PRAGMAS() do {				\
  c_register_pragma (0, "longcall", rs6000_pragma_longcall);	\
  targetm.resolve_overloaded_builtin = altivec_resolve_overloaded_builtin; \
} while (0)

/* Target #defines.  */
#define TARGET_CPU_CPP_BUILTINS() \
  rs6000_cpu_cpp_builtins (pfile)

/* This is used by rs6000_cpu_cpp_builtins to indicate the byte order
   we're compiling for.  Some configurations may need to override it.  */
#define RS6000_CPU_CPP_ENDIAN_BUILTINS()	\
  do						\
    {						\
      if (BYTES_BIG_ENDIAN)			\
	{					\
	  builtin_define ("__BIG_ENDIAN__");	\
	  builtin_define ("_BIG_ENDIAN");	\
	  builtin_assert ("machine=bigendian");	\
	}					\
      else					\
	{					\
	  builtin_define ("__LITTLE_ENDIAN__");	\
	  builtin_define ("_LITTLE_ENDIAN");	\
	  builtin_assert ("machine=littleendian"); \
	}					\
    }						\
  while (0)

/* Target machine storage layout.  */

/* Define this macro if it is advisable to hold scalars in registers
   in a wider mode than that declared by the program.  In such cases,
   the value is constrained to be within the bounds of the declared
   type, but kept valid in the wider mode.  The signedness of the
   extension may differ from that of the type.  */

#define PROMOTE_MODE(MODE,UNSIGNEDP,TYPE)	\
  if (GET_MODE_CLASS (MODE) == MODE_INT		\
      && GET_MODE_SIZE (MODE) < UNITS_PER_WORD) \
    (MODE) = TARGET_32BIT ? SImode : DImode;

/* Define this if most significant bit is lowest numbered
   in instructions that operate on numbered bit-fields.  */
/* That is true on RS/6000.  */
#define BITS_BIG_ENDIAN 1

/* Define this if most significant byte of a word is the lowest numbered.  */
/* That is true on RS/6000.  */
#define BYTES_BIG_ENDIAN 1

/* Define this if most significant word of a multiword number is lowest
   numbered.

   For RS/6000 we can decide arbitrarily since there are no machine
   instructions for them.  Might as well be consistent with bits and bytes.  */
#define WORDS_BIG_ENDIAN 1

#define MAX_BITS_PER_WORD 64

/* Width of a word, in units (bytes).  */
#define UNITS_PER_WORD (! TARGET_POWERPC64 ? 4 : 8)
#ifdef IN_LIBGCC2
#define MIN_UNITS_PER_WORD UNITS_PER_WORD
#else
#define MIN_UNITS_PER_WORD 4
#endif
#define UNITS_PER_FP_WORD 8
#define UNITS_PER_ALTIVEC_WORD 16
#define UNITS_PER_VSX_WORD 16
#define UNITS_PER_SPE_WORD 8
#define UNITS_PER_PAIRED_WORD 8

/* Type used for ptrdiff_t, as a string used in a declaration.  */
#define PTRDIFF_TYPE "int"

/* Type used for size_t, as a string used in a declaration.  */
#define SIZE_TYPE "long unsigned int"

/* Type used for wchar_t, as a string used in a declaration.  */
#define WCHAR_TYPE "short unsigned int"

/* Width of wchar_t in bits.  */
#define WCHAR_TYPE_SIZE 16

/* A C expression for the size in bits of the type `short' on the
   target machine.  If you don't define this, the default is half a
   word.  (If this would be less than one storage unit, it is
   rounded up to one unit.)  */
#define SHORT_TYPE_SIZE 16

/* A C expression for the size in bits of the type `int' on the
   target machine.  If you don't define this, the default is one
   word.  */
#define INT_TYPE_SIZE 32

/* A C expression for the size in bits of the type `long' on the
   target machine.  If you don't define this, the default is one
   word.  */
#define LONG_TYPE_SIZE (TARGET_32BIT ? 32 : 64)

/* A C expression for the size in bits of the type `long long' on the
   target machine.  If you don't define this, the default is two
   words.  */
#define LONG_LONG_TYPE_SIZE 64

/* A C expression for the size in bits of the type `float' on the
   target machine.  If you don't define this, the default is one
   word.  */
#define FLOAT_TYPE_SIZE 32

/* A C expression for the size in bits of the type `double' on the
   target machine.  If you don't define this, the default is two
   words.  */
#define DOUBLE_TYPE_SIZE 64

/* A C expression for the size in bits of the type `long double' on
   the target machine.  If you don't define this, the default is two
   words.  */
#define LONG_DOUBLE_TYPE_SIZE rs6000_long_double_type_size

/* Define this to set long double type size to use in libgcc2.c, which can
   not depend on target_flags.  */
#ifdef __LONG_DOUBLE_128__
#define LIBGCC2_LONG_DOUBLE_TYPE_SIZE 128
#else
#define LIBGCC2_LONG_DOUBLE_TYPE_SIZE 64
#endif

/* Work around rs6000_long_double_type_size dependency in ada/targtyps.c.  */
#define WIDEST_HARDWARE_FP_SIZE 64

/* Width in bits of a pointer.
   See also the macro `Pmode' defined below.  */
extern unsigned rs6000_pointer_size;
#define POINTER_SIZE rs6000_pointer_size

/* Allocation boundary (in *bits*) for storing arguments in argument list.  */
#define PARM_BOUNDARY (TARGET_32BIT ? 32 : 64)

/* Boundary (in *bits*) on which stack pointer should be aligned.  */
#define STACK_BOUNDARY	\
  ((TARGET_32BIT && !TARGET_ALTIVEC && !TARGET_ALTIVEC_ABI && !TARGET_VSX) \
    ? 64 : 128)

/* Allocation boundary (in *bits*) for the code of a function.  */
#define FUNCTION_BOUNDARY 32

/* No data type wants to be aligned rounder than this.  */
#define BIGGEST_ALIGNMENT 128

/* A C expression to compute the alignment for a variables in the
   local store.  TYPE is the data type, and ALIGN is the alignment
   that the object would ordinarily have.  */
#define LOCAL_ALIGNMENT(TYPE, ALIGN)				\
  DATA_ALIGNMENT (TYPE, ALIGN)

/* Alignment of field after `int : 0' in a structure.  */
#define EMPTY_FIELD_BOUNDARY 32

/* Every structure's size must be a multiple of this.  */
#define STRUCTURE_SIZE_BOUNDARY 8

/* Return 1 if a structure or array containing FIELD should be
   accessed using `BLKMODE'.

   For the SPE, simd types are V2SI, and gcc can be tempted to put the
   entire thing in a DI and use subregs to access the internals.
   store_bit_field() will force (subreg:DI (reg:V2SI x))'s to the
   back-end.  Because a single GPR can hold a V2SI, but not a DI, the
   best thing to do is set structs to BLKmode and avoid Severe Tire
   Damage.

   On e500 v2, DF and DI modes suffer from the same anomaly.  DF can
   fit into 1, whereas DI still needs two.  */
#define MEMBER_TYPE_FORCES_BLK(FIELD, MODE) \
  ((TARGET_SPE && TREE_CODE (TREE_TYPE (FIELD)) == VECTOR_TYPE) \
   || (TARGET_E500_DOUBLE && (MODE) == DFmode))

/* A bit-field declared as `int' forces `int' alignment for the struct.  */
#define PCC_BITFIELD_TYPE_MATTERS 1

/* Make strings word-aligned so strcpy from constants will be faster.
   Make vector constants quadword aligned.  */
#define CONSTANT_ALIGNMENT(EXP, ALIGN)                           \
  (TREE_CODE (EXP) == STRING_CST	                         \
   && (STRICT_ALIGNMENT || !optimize_size)                       \
   && (ALIGN) < BITS_PER_WORD                                    \
   ? BITS_PER_WORD                                               \
   : (ALIGN))

/* Make arrays of chars word-aligned for the same reasons.
   Align vectors to 128 bits.  Align SPE vectors and E500 v2 doubles to
   64 bits.  */
#define DATA_ALIGNMENT(TYPE, ALIGN)					\
  (TREE_CODE (TYPE) == VECTOR_TYPE					\
   ? (((TARGET_SPE && SPE_VECTOR_MODE (TYPE_MODE (TYPE)))		\
       || (TARGET_PAIRED_FLOAT && PAIRED_VECTOR_MODE (TYPE_MODE (TYPE)))) \
      ? 64 : 128)							\
   : ((TARGET_E500_DOUBLE						\
       && TREE_CODE (TYPE) == REAL_TYPE					\
       && TYPE_MODE (TYPE) == DFmode)					\
      ? 64								\
      : (TREE_CODE (TYPE) == ARRAY_TYPE					\
	 && TYPE_MODE (TREE_TYPE (TYPE)) == QImode			\
	 && (ALIGN) < BITS_PER_WORD) ? BITS_PER_WORD : (ALIGN)))

/* Nonzero if move instructions will actually fail to work
   when given unaligned data.  */
#define STRICT_ALIGNMENT 0

/* Define this macro to be the value 1 if unaligned accesses have a cost
   many times greater than aligned accesses, for example if they are
   emulated in a trap handler.  */
/* Altivec vector memory instructions simply ignore the low bits; SPE vector
   memory instructions trap on unaligned accesses; VSX memory instructions are
   aligned to 4 or 8 bytes.  */
#define SLOW_UNALIGNED_ACCESS(MODE, ALIGN)				\
  (STRICT_ALIGNMENT							\
   || (((MODE) == SFmode || (MODE) == DFmode || (MODE) == TFmode	\
	|| (MODE) == SDmode || (MODE) == DDmode || (MODE) == TDmode	\
	|| (MODE) == DImode)						\
       && (ALIGN) < 32)							\
   || (VECTOR_MODE_P ((MODE)) && (((int)(ALIGN)) < VECTOR_ALIGN (MODE))))


/* Standard register usage.  */

/* Number of actual hardware registers.
   The hardware registers are assigned numbers for the compiler
   from 0 to just below FIRST_PSEUDO_REGISTER.
   All registers that the compiler knows about must be given numbers,
   even those that are not normally considered general registers.

   RS/6000 has 32 fixed-point registers, 32 floating-point registers,
   an MQ register, a count register, a link register, and 8 condition
   register fields, which we view here as separate registers.  AltiVec
   adds 32 vector registers and a VRsave register.

   In addition, the difference between the frame and argument pointers is
   a function of the number of registers saved, so we need to have a
   register for AP that will later be eliminated in favor of SP or FP.
   This is a normal register, but it is fixed.

   We also create a pseudo register for float/int conversions, that will
   really represent the memory location used.  It is represented here as
   a register, in order to work around problems in allocating stack storage
   in inline functions.

   Another pseudo (not included in DWARF_FRAME_REGISTERS) is soft frame
   pointer, which is eventually eliminated in favor of SP or FP.  */

#define FIRST_PSEUDO_REGISTER 114

/* This must be included for pre gcc 3.0 glibc compatibility.  */
#define PRE_GCC3_DWARF_FRAME_REGISTERS 77

/* Add 32 dwarf columns for synthetic SPE registers.  */
#define DWARF_FRAME_REGISTERS ((FIRST_PSEUDO_REGISTER - 1) + 32)

/* The SPE has an additional 32 synthetic registers, with DWARF debug
   info numbering for these registers starting at 1200.  While eh_frame
   register numbering need not be the same as the debug info numbering,
   we choose to number these regs for eh_frame at 1200 too.  This allows
   future versions of the rs6000 backend to add hard registers and
   continue to use the gcc hard register numbering for eh_frame.  If the
   extra SPE registers in eh_frame were numbered starting from the
   current value of FIRST_PSEUDO_REGISTER, then if FIRST_PSEUDO_REGISTER
   changed we'd need to introduce a mapping in DWARF_FRAME_REGNUM to
   avoid invalidating older SPE eh_frame info.

   We must map them here to avoid huge unwinder tables mostly consisting
   of unused space.  */
#define DWARF_REG_TO_UNWIND_COLUMN(r) \
  ((r) > 1200 ? ((r) - 1200 + FIRST_PSEUDO_REGISTER - 1) : (r))

/* Use standard DWARF numbering for DWARF debugging information.  */
#define DBX_REGISTER_NUMBER(REGNO) rs6000_dbx_register_number (REGNO)

/* Use gcc hard register numbering for eh_frame.  */
#define DWARF_FRAME_REGNUM(REGNO) (REGNO)

/* Map register numbers held in the call frame info that gcc has
   collected using DWARF_FRAME_REGNUM to those that should be output in
   .debug_frame and .eh_frame.  We continue to use gcc hard reg numbers
   for .eh_frame, but use the numbers mandated by the various ABIs for
   .debug_frame.  rs6000_emit_prologue has translated any combination of
   CR2, CR3, CR4 saves to a save of CR2.  The actual code emitted saves
   the whole of CR, so we map CR2_REGNO to the DWARF reg for CR.  */
#define DWARF2_FRAME_REG_OUT(REGNO, FOR_EH)	\
  ((FOR_EH) ? (REGNO)				\
   : (REGNO) == CR2_REGNO ? 64			\
   : DBX_REGISTER_NUMBER (REGNO))

/* 1 for registers that have pervasive standard uses
   and are not available for the register allocator.

   On RS/6000, r1 is used for the stack.  On Darwin, r2 is available
   as a local register; for all other OS's r2 is the TOC pointer.

   cr5 is not supposed to be used.

   On System V implementations, r13 is fixed and not available for use.  */

#define FIXED_REGISTERS  \
  {0, 1, FIXED_R2, 0, 0, 0, 0, 0, 0, 0, 0, 0, 0, FIXED_R13, 0, 0, \
   0, 0, 0, 0, 0, 0, 0, 0, 0, 0, 0, 0, 0, 0, 0, 0, \
   0, 0, 0, 0, 0, 0, 0, 0, 0, 0, 0, 0, 0, 0, 0, 0, \
   0, 0, 0, 0, 0, 0, 0, 0, 0, 0, 0, 0, 0, 0, 0, 0, \
   0, 0, 0, 1, 0, 0, 0, 0, 0, 1, 0, 0, 1,	   \
   /* AltiVec registers.  */			   \
   0, 0, 0, 0, 0, 0, 0, 0, 0, 0, 0, 0, 0, 0, 0, 0, \
   0, 0, 0, 0, 0, 0, 0, 0, 0, 0, 0, 0, 0, 0, 0, 0, \
   1, 1						   \
   , 1, 1, 1                                       \
}

/* 1 for registers not available across function calls.
   These must include the FIXED_REGISTERS and also any
   registers that can be used without being saved.
   The latter must include the registers where values are returned
   and the register where structure-value addresses are passed.
   Aside from that, you can include as many other registers as you like.  */

#define CALL_USED_REGISTERS  \
  {1, 1, 1, 1, 1, 1, 1, 1, 1, 1, 1, 1, 1, FIXED_R13, 0, 0, \
   0, 0, 0, 0, 0, 0, 0, 0, 0, 0, 0, 0, 0, 0, 0, 0, \
   1, 1, 1, 1, 1, 1, 1, 1, 1, 1, 1, 1, 1, 1, 0, 0, \
   0, 0, 0, 0, 0, 0, 0, 0, 0, 0, 0, 0, 0, 0, 0, 0, \
   1, 1, 1, 1, 1, 1, 0, 0, 0, 1, 1, 1, 1,	   \
   /* AltiVec registers.  */			   \
   0, 0, 0, 0, 0, 0, 0, 0, 0, 0, 0, 0, 0, 0, 0, 0, \
   0, 0, 0, 0, 0, 0, 0, 0, 0, 0, 0, 0, 0, 0, 0, 0, \
   1, 1						   \
   , 1, 1, 1                                       \
}

/* Like `CALL_USED_REGISTERS' except this macro doesn't require that
   the entire set of `FIXED_REGISTERS' be included.
   (`CALL_USED_REGISTERS' must be a superset of `FIXED_REGISTERS').
   This macro is optional.  If not specified, it defaults to the value
   of `CALL_USED_REGISTERS'.  */

#define CALL_REALLY_USED_REGISTERS  \
  {1, 1, 1, 1, 1, 1, 1, 1, 1, 1, 1, 1, 1, FIXED_R13, 0, 0, \
   0, 0, 0, 0, 0, 0, 0, 0, 0, 0, 0, 0, 0, 0, 0, 0, \
   1, 1, 1, 1, 1, 1, 1, 1, 1, 1, 1, 1, 1, 1, 0, 0, \
   0, 0, 0, 0, 0, 0, 0, 0, 0, 0, 0, 0, 0, 0, 0, 0, \
   1, 1, 1, 1, 1, 1, 0, 0, 0, 1, 1, 1, 1,	   \
   /* AltiVec registers.  */			   \
   0, 0, 0, 0, 0, 0, 0, 0, 0, 0, 0, 0, 0, 0, 0, 0, \
   0, 0, 0, 0, 0, 0, 0, 0, 0, 0, 0, 0, 0, 0, 0, 0, \
   0, 0						   \
   , 0, 0, 0                                       \
}

#define TOTAL_ALTIVEC_REGS	(LAST_ALTIVEC_REGNO - FIRST_ALTIVEC_REGNO + 1)

#define FIRST_SAVED_ALTIVEC_REGNO (FIRST_ALTIVEC_REGNO+20)
#define FIRST_SAVED_FP_REGNO    (14+32)
#define FIRST_SAVED_GP_REGNO 13

/* List the order in which to allocate registers.  Each register must be
   listed once, even those in FIXED_REGISTERS.

   We allocate in the following order:
	fp0		(not saved or used for anything)
	fp13 - fp2	(not saved; incoming fp arg registers)
	fp1		(not saved; return value)
	fp31 - fp14	(saved; order given to save least number)
	cr7, cr6	(not saved or special)
	cr1		(not saved, but used for FP operations)
	cr0		(not saved, but used for arithmetic operations)
	cr4, cr3, cr2	(saved)
	r0		(not saved; cannot be base reg)
	r9		(not saved; best for TImode)
	r11, r10, r8-r4	(not saved; highest used first to make less conflict)
	r3		(not saved; return value register)
	r31 - r13	(saved; order given to save least number)
	r12		(not saved; if used for DImode or DFmode would use r13)
	mq		(not saved; best to use it if we can)
	ctr		(not saved; when we have the choice ctr is better)
	lr		(saved)
	cr5, r1, r2, ap, ca (fixed)
	v0 - v1		(not saved or used for anything)
	v13 - v3	(not saved; incoming vector arg registers)
	v2		(not saved; incoming vector arg reg; return value)
	v19 - v14	(not saved or used for anything)
	v31 - v20	(saved; order given to save least number)
	vrsave, vscr	(fixed)
	spe_acc, spefscr (fixed)
	sfp		(fixed)
*/

#if FIXED_R2 == 1
#define MAYBE_R2_AVAILABLE
#define MAYBE_R2_FIXED 2,
#else
#define MAYBE_R2_AVAILABLE 2,
#define MAYBE_R2_FIXED
#endif

#define REG_ALLOC_ORDER						\
  {32,								\
   45, 44, 43, 42, 41, 40, 39, 38, 37, 36, 35, 34,		\
   33,								\
   63, 62, 61, 60, 59, 58, 57, 56, 55, 54, 53, 52, 51,		\
   50, 49, 48, 47, 46,						\
   75, 74, 69, 68, 72, 71, 70,					\
   0, MAYBE_R2_AVAILABLE					\
   9, 11, 10, 8, 7, 6, 5, 4,					\
   3,								\
   31, 30, 29, 28, 27, 26, 25, 24, 23, 22, 21, 20, 19,		\
   18, 17, 16, 15, 14, 13, 12,					\
   64, 66, 65,							\
   73, 1, MAYBE_R2_FIXED 67, 76,				\
   /* AltiVec registers.  */					\
   77, 78,							\
   90, 89, 88, 87, 86, 85, 84, 83, 82, 81, 80,			\
   79,								\
   96, 95, 94, 93, 92, 91,					\
   108, 107, 106, 105, 104, 103, 102, 101, 100, 99, 98, 97,	\
   109, 110,							\
   111, 112, 113						\
}

/* True if register is floating-point.  */
#define FP_REGNO_P(N) ((N) >= 32 && (N) <= 63)

/* True if register is a condition register.  */
#define CR_REGNO_P(N) ((N) >= CR0_REGNO && (N) <= CR7_REGNO)

/* True if register is a condition register, but not cr0.  */
#define CR_REGNO_NOT_CR0_P(N) ((N) >= CR1_REGNO && (N) <= CR7_REGNO)

/* True if register is an integer register.  */
#define INT_REGNO_P(N) \
  ((N) <= 31 || (N) == ARG_POINTER_REGNUM || (N) == FRAME_POINTER_REGNUM)

/* SPE SIMD registers are just the GPRs.  */
#define SPE_SIMD_REGNO_P(N) ((N) <= 31)

/* PAIRED SIMD registers are just the FPRs.  */
#define PAIRED_SIMD_REGNO_P(N) ((N) >= 32 && (N) <= 63)

/* True if register is the CA register.  */
#define CA_REGNO_P(N) ((N) == CA_REGNO)

/* True if register is an AltiVec register.  */
#define ALTIVEC_REGNO_P(N) ((N) >= FIRST_ALTIVEC_REGNO && (N) <= LAST_ALTIVEC_REGNO)

/* True if register is a VSX register.  */
#define VSX_REGNO_P(N) (FP_REGNO_P (N) || ALTIVEC_REGNO_P (N))

/* Alternate name for any vector register supporting floating point, no matter
   which instruction set(s) are available.  */
#define VFLOAT_REGNO_P(N) \
  (ALTIVEC_REGNO_P (N) || (TARGET_VSX && FP_REGNO_P (N)))

/* Alternate name for any vector register supporting integer, no matter which
   instruction set(s) are available.  */
#define VINT_REGNO_P(N) ALTIVEC_REGNO_P (N)

/* Alternate name for any vector register supporting logical operations, no
   matter which instruction set(s) are available.  */
#define VLOGICAL_REGNO_P(N) VFLOAT_REGNO_P (N)

/* Return number of consecutive hard regs needed starting at reg REGNO
   to hold something of mode MODE.  */

#define HARD_REGNO_NREGS(REGNO, MODE) rs6000_hard_regno_nregs[(MODE)][(REGNO)]

#define HARD_REGNO_CALL_PART_CLOBBERED(REGNO, MODE)			\
  (((TARGET_32BIT && TARGET_POWERPC64					\
     && (GET_MODE_SIZE (MODE) > 4)					\
     && INT_REGNO_P (REGNO)) ? 1 : 0)					\
   || (TARGET_VSX && FP_REGNO_P (REGNO)					\
       && GET_MODE_SIZE (MODE) > 8))

#define VSX_VECTOR_MODE(MODE)		\
	 ((MODE) == V4SFmode		\
	  || (MODE) == V2DFmode)	\

#define VSX_SCALAR_MODE(MODE)		\
	((MODE) == DFmode)

#define VSX_MODE(MODE)			\
	(VSX_VECTOR_MODE (MODE)		\
	 || VSX_SCALAR_MODE (MODE))

#define VSX_MOVE_MODE(MODE)		\
	(VSX_VECTOR_MODE (MODE)		\
	 || VSX_SCALAR_MODE (MODE)	\
	 || ALTIVEC_VECTOR_MODE (MODE)	\
	 || (MODE) == TImode)

#define ALTIVEC_VECTOR_MODE(MODE)	\
	 ((MODE) == V16QImode		\
	  || (MODE) == V8HImode		\
	  || (MODE) == V4SFmode		\
	  || (MODE) == V4SImode)

#define SPE_VECTOR_MODE(MODE)		\
	((MODE) == V4HImode          	\
         || (MODE) == V2SFmode          \
         || (MODE) == V1DImode          \
         || (MODE) == V2SImode)

#define PAIRED_VECTOR_MODE(MODE)        \
         ((MODE) == V2SFmode)            

#define UNITS_PER_SIMD_WORD(MODE)					\
	(TARGET_VSX ? UNITS_PER_VSX_WORD				\
	 : (TARGET_ALTIVEC ? UNITS_PER_ALTIVEC_WORD			\
	 : (TARGET_SPE ? UNITS_PER_SPE_WORD				\
	 : (TARGET_PAIRED_FLOAT ? UNITS_PER_PAIRED_WORD			\
	 : UNITS_PER_WORD))))

/* Value is TRUE if hard register REGNO can hold a value of
   machine-mode MODE.  */
#define HARD_REGNO_MODE_OK(REGNO, MODE) \
  rs6000_hard_regno_mode_ok_p[(int)(MODE)][REGNO]

/* Value is 1 if it is a good idea to tie two pseudo registers
   when one has mode MODE1 and one has mode MODE2.
   If HARD_REGNO_MODE_OK could produce different values for MODE1 and MODE2,
   for any hard reg, then this must be 0 for correct output.  */
#define MODES_TIEABLE_P(MODE1, MODE2) \
  (SCALAR_FLOAT_MODE_P (MODE1)			\
   ? SCALAR_FLOAT_MODE_P (MODE2)		\
   : SCALAR_FLOAT_MODE_P (MODE2)		\
   ? SCALAR_FLOAT_MODE_P (MODE1)		\
   : GET_MODE_CLASS (MODE1) == MODE_CC		\
   ? GET_MODE_CLASS (MODE2) == MODE_CC		\
   : GET_MODE_CLASS (MODE2) == MODE_CC		\
   ? GET_MODE_CLASS (MODE1) == MODE_CC		\
   : SPE_VECTOR_MODE (MODE1)			\
   ? SPE_VECTOR_MODE (MODE2)			\
   : SPE_VECTOR_MODE (MODE2)			\
   ? SPE_VECTOR_MODE (MODE1)			\
   : ALTIVEC_VECTOR_MODE (MODE1)		\
   ? ALTIVEC_VECTOR_MODE (MODE2)		\
   : ALTIVEC_VECTOR_MODE (MODE2)		\
   ? ALTIVEC_VECTOR_MODE (MODE1)		\
   : VSX_VECTOR_MODE (MODE1)			\
   ? VSX_VECTOR_MODE (MODE2)			\
   : VSX_VECTOR_MODE (MODE2)			\
   ? VSX_VECTOR_MODE (MODE1)			\
   : 1)

/* Post-reload, we can't use any new AltiVec registers, as we already
   emitted the vrsave mask.  */

#define HARD_REGNO_RENAME_OK(SRC, DST) \
  (! ALTIVEC_REGNO_P (DST) || df_regs_ever_live_p (DST))

/* Specify the cost of a branch insn; roughly the number of extra insns that
   should be added to avoid a branch.

   Set this to 3 on the RS/6000 since that is roughly the average cost of an
   unscheduled conditional branch.  */

#define BRANCH_COST(speed_p, predictable_p) 3

/* Override BRANCH_COST heuristic which empirically produces worse
   performance for removing short circuiting from the logical ops.  */

#define LOGICAL_OP_NON_SHORT_CIRCUIT 0

/* A fixed register used at epilogue generation to address SPE registers
   with negative offsets.  The 64-bit load/store instructions on the SPE
   only take positive offsets (and small ones at that), so we need to
   reserve a register for consing up negative offsets.  */

#define FIXED_SCRATCH 0

/* Define this macro to change register usage conditional on target
   flags.  */

#define CONDITIONAL_REGISTER_USAGE rs6000_conditional_register_usage ()

/* Specify the registers used for certain standard purposes.
   The values of these macros are register numbers.  */

/* RS/6000 pc isn't overloaded on a register that the compiler knows about.  */
/* #define PC_REGNUM  */

/* Register to use for pushing function arguments.  */
#define STACK_POINTER_REGNUM 1

/* Base register for access to local variables of the function.  */
#define HARD_FRAME_POINTER_REGNUM 31

/* Base register for access to local variables of the function.  */
#define FRAME_POINTER_REGNUM 113

/* Base register for access to arguments of the function.  */
#define ARG_POINTER_REGNUM 67

/* Place to put static chain when calling a function that requires it.  */
#define STATIC_CHAIN_REGNUM 11


/* Define the classes of registers for register constraints in the
   machine description.  Also define ranges of constants.

   One of the classes must always be named ALL_REGS and include all hard regs.
   If there is more than one class, another class must be named NO_REGS
   and contain no registers.

   The name GENERAL_REGS must be the name of a class (or an alias for
   another name such as ALL_REGS).  This is the class of registers
   that is allowed by "g" or "r" in a register constraint.
   Also, registers outside this class are allocated only when
   instructions express preferences for them.

   The classes must be numbered in nondecreasing order; that is,
   a larger-numbered class must never be contained completely
   in a smaller-numbered class.

   For any two classes, it is very desirable that there be another
   class that represents their union.  */

/* The RS/6000 has three types of registers, fixed-point, floating-point, and
   condition registers, plus three special registers, MQ, CTR, and the link
   register.  AltiVec adds a vector register class.  VSX registers overlap the
   FPR registers and the Altivec registers.

   However, r0 is special in that it cannot be used as a base register.
   So make a class for registers valid as base registers.

   Also, cr0 is the only condition code register that can be used in
   arithmetic insns, so make a separate class for it.  */

enum reg_class
{
  NO_REGS,
  BASE_REGS,
  GENERAL_REGS,
  FLOAT_REGS,
  ALTIVEC_REGS,
  VSX_REGS,
  VRSAVE_REGS,
  VSCR_REGS,
  SPE_ACC_REGS,
  SPEFSCR_REGS,
  NON_SPECIAL_REGS,
  MQ_REGS,
  LINK_REGS,
  CTR_REGS,
  LINK_OR_CTR_REGS,
  SPECIAL_REGS,
  SPEC_OR_GEN_REGS,
  CR0_REGS,
  CR_REGS,
  NON_FLOAT_REGS,
  CA_REGS,
  ALL_REGS,
  LIM_REG_CLASSES
};

#define N_REG_CLASSES (int) LIM_REG_CLASSES

/* Give names of register classes as strings for dump file.  */

#define REG_CLASS_NAMES							\
{									\
  "NO_REGS",								\
  "BASE_REGS",								\
  "GENERAL_REGS",							\
  "FLOAT_REGS",								\
  "ALTIVEC_REGS",							\
  "VSX_REGS",								\
  "VRSAVE_REGS",							\
  "VSCR_REGS",								\
  "SPE_ACC_REGS",                                                       \
  "SPEFSCR_REGS",                                                       \
  "NON_SPECIAL_REGS",							\
  "MQ_REGS",								\
  "LINK_REGS",								\
  "CTR_REGS",								\
  "LINK_OR_CTR_REGS",							\
  "SPECIAL_REGS",							\
  "SPEC_OR_GEN_REGS",							\
  "CR0_REGS",								\
  "CR_REGS",								\
  "NON_FLOAT_REGS",							\
  "CA_REGS",								\
  "ALL_REGS"								\
}

/* Define which registers fit in which classes.
   This is an initializer for a vector of HARD_REG_SET
   of length N_REG_CLASSES.  */

#define REG_CLASS_CONTENTS						     \
{									     \
  { 0x00000000, 0x00000000, 0x00000000, 0x00000000 }, /* NO_REGS */	     \
  { 0xfffffffe, 0x00000000, 0x00000008, 0x00020000 }, /* BASE_REGS */	     \
  { 0xffffffff, 0x00000000, 0x00000008, 0x00020000 }, /* GENERAL_REGS */     \
  { 0x00000000, 0xffffffff, 0x00000000, 0x00000000 }, /* FLOAT_REGS */       \
  { 0x00000000, 0x00000000, 0xffffe000, 0x00001fff }, /* ALTIVEC_REGS */     \
  { 0x00000000, 0xffffffff, 0xffffe000, 0x00001fff }, /* VSX_REGS */	     \
  { 0x00000000, 0x00000000, 0x00000000, 0x00002000 }, /* VRSAVE_REGS */	     \
  { 0x00000000, 0x00000000, 0x00000000, 0x00004000 }, /* VSCR_REGS */	     \
  { 0x00000000, 0x00000000, 0x00000000, 0x00008000 }, /* SPE_ACC_REGS */     \
  { 0x00000000, 0x00000000, 0x00000000, 0x00010000 }, /* SPEFSCR_REGS */     \
  { 0xffffffff, 0xffffffff, 0x00000008, 0x00020000 }, /* NON_SPECIAL_REGS */ \
  { 0x00000000, 0x00000000, 0x00000001, 0x00000000 }, /* MQ_REGS */	     \
  { 0x00000000, 0x00000000, 0x00000002, 0x00000000 }, /* LINK_REGS */	     \
  { 0x00000000, 0x00000000, 0x00000004, 0x00000000 }, /* CTR_REGS */	     \
  { 0x00000000, 0x00000000, 0x00000006, 0x00000000 }, /* LINK_OR_CTR_REGS */ \
  { 0x00000000, 0x00000000, 0x00000007, 0x00002000 }, /* SPECIAL_REGS */     \
  { 0xffffffff, 0x00000000, 0x0000000f, 0x00022000 }, /* SPEC_OR_GEN_REGS */ \
  { 0x00000000, 0x00000000, 0x00000010, 0x00000000 }, /* CR0_REGS */	     \
  { 0x00000000, 0x00000000, 0x00000ff0, 0x00000000 }, /* CR_REGS */	     \
  { 0xffffffff, 0x00000000, 0x0000efff, 0x00020000 }, /* NON_FLOAT_REGS */   \
  { 0x00000000, 0x00000000, 0x00001000, 0x00000000 }, /* CA_REGS */	     \
  { 0xffffffff, 0xffffffff, 0xffffffff, 0x0003ffff }  /* ALL_REGS */	     \
}

/* The following macro defines cover classes for Integrated Register
   Allocator.  Cover classes is a set of non-intersected register
   classes covering all hard registers used for register allocation
   purpose.  Any move between two registers of a cover class should be
   cheaper than load or store of the registers.  The macro value is
   array of register classes with LIM_REG_CLASSES used as the end
   marker.
<<<<<<< HEAD

   We need two IRA_COVER_CLASSES, one for pre-VSX, and the other for VSX to
   account for the Altivec and Floating registers being subsets of the VSX
   register set.  */

#define IRA_COVER_CLASSES_PRE_VSX					     \
{									     \
  GENERAL_REGS, SPECIAL_REGS, FLOAT_REGS, ALTIVEC_REGS, /* VSX_REGS, */	     \
  /* VRSAVE_REGS,*/ VSCR_REGS, SPE_ACC_REGS, SPEFSCR_REGS,		     \
  /* MQ_REGS, LINK_REGS, CTR_REGS, */					     \
  CR_REGS, CA_REGS, LIM_REG_CLASSES					     \
}

#define IRA_COVER_CLASSES_VSX						     \
{									     \
  GENERAL_REGS, SPECIAL_REGS, /* FLOAT_REGS, ALTIVEC_REGS, */ VSX_REGS,	     \
  /* VRSAVE_REGS,*/ VSCR_REGS, SPE_ACC_REGS, SPEFSCR_REGS,		     \
  /* MQ_REGS, LINK_REGS, CTR_REGS, */					     \
  CR_REGS, CA_REGS, LIM_REG_CLASSES					     \
=======

   We need two IRA_COVER_CLASSES, one for pre-VSX, and the other for VSX to
   account for the Altivec and Floating registers being subsets of the VSX
   register set.  */

#define IRA_COVER_CLASSES_PRE_VSX					     \
{									     \
  GENERAL_REGS, SPECIAL_REGS, FLOAT_REGS, ALTIVEC_REGS, /* VSX_REGS, */	     \
  /* VRSAVE_REGS,*/ VSCR_REGS, SPE_ACC_REGS, SPEFSCR_REGS,		     \
  /* MQ_REGS, LINK_REGS, CTR_REGS, */					     \
  CR_REGS, CA_REGS, LIM_REG_CLASSES					     \
}

#define IRA_COVER_CLASSES_VSX						     \
{									     \
  GENERAL_REGS, SPECIAL_REGS, /* FLOAT_REGS, ALTIVEC_REGS, */ VSX_REGS,	     \
  /* VRSAVE_REGS,*/ VSCR_REGS, SPE_ACC_REGS, SPEFSCR_REGS,		     \
  /* MQ_REGS, LINK_REGS, CTR_REGS, */					     \
  CR_REGS, CA_REGS, LIM_REG_CLASSES					     \
>>>>>>> 3bd7a983
}

/* The same information, inverted:
   Return the class number of the smallest class containing
   reg number REGNO.  This could be a conditional expression
   or could index an array.  */

extern enum reg_class rs6000_regno_regclass[FIRST_PSEUDO_REGISTER];

#if ENABLE_CHECKING
#define REGNO_REG_CLASS(REGNO) 						\
  (gcc_assert (IN_RANGE ((REGNO), 0, FIRST_PSEUDO_REGISTER-1)),		\
   rs6000_regno_regclass[(REGNO)])

#else
#define REGNO_REG_CLASS(REGNO) rs6000_regno_regclass[(REGNO)]
#endif

/* Register classes for various constraints that are based on the target
   switches.  */
enum r6000_reg_class_enum {
  RS6000_CONSTRAINT_d,		/* fpr registers for double values */
  RS6000_CONSTRAINT_f,		/* fpr registers for single values */
  RS6000_CONSTRAINT_v,		/* Altivec registers */
  RS6000_CONSTRAINT_wa,		/* Any VSX register */
  RS6000_CONSTRAINT_wd,		/* VSX register for V2DF */
  RS6000_CONSTRAINT_wf,		/* VSX register for V4SF */
  RS6000_CONSTRAINT_ws,		/* VSX register for DF */
  RS6000_CONSTRAINT_MAX
};

extern enum reg_class rs6000_constraints[RS6000_CONSTRAINT_MAX];

/* The class value for index registers, and the one for base regs.  */
#define INDEX_REG_CLASS GENERAL_REGS
#define BASE_REG_CLASS BASE_REGS

/* Return whether a given register class can hold VSX objects.  */
#define VSX_REG_CLASS_P(CLASS)			\
  ((CLASS) == VSX_REGS || (CLASS) == FLOAT_REGS || (CLASS) == ALTIVEC_REGS)

/* Given an rtx X being reloaded into a reg required to be
   in class CLASS, return the class of reg to actually use.
   In general this is just CLASS; but on some machines
   in some cases it is preferable to use a more restrictive class.

   On the RS/6000, we have to return NO_REGS when we want to reload a
   floating-point CONST_DOUBLE to force it to be copied to memory.

   We also don't want to reload integer values into floating-point
   registers if we can at all help it.  In fact, this can
   cause reload to die, if it tries to generate a reload of CTR
   into a FP register and discovers it doesn't have the memory location
   required.

   ??? Would it be a good idea to have reload do the converse, that is
   try to reload floating modes into FP registers if possible?
 */

#define PREFERRED_RELOAD_CLASS(X,CLASS)			\
  rs6000_preferred_reload_class_ptr (X, CLASS)

/* Return the register class of a scratch register needed to copy IN into
   or out of a register in CLASS in MODE.  If it can be done directly,
   NO_REGS is returned.  */

#define SECONDARY_RELOAD_CLASS(CLASS,MODE,IN) \
  rs6000_secondary_reload_class_ptr (CLASS, MODE, IN)

/* If we are copying between FP or AltiVec registers and anything
   else, we need a memory location.  The exception is when we are
   targeting ppc64 and the move to/from fpr to gpr instructions
   are available.*/

#define SECONDARY_MEMORY_NEEDED(CLASS1,CLASS2,MODE)			\
  rs6000_secondary_memory_needed_ptr (CLASS1, CLASS2, MODE)

/* For cpus that cannot load/store SDmode values from the 64-bit
   FP registers without using a full 64-bit load/store, we need
   to allocate a full 64-bit stack slot for them.  */

#define SECONDARY_MEMORY_NEEDED_RTX(MODE) \
  rs6000_secondary_memory_needed_rtx (MODE)

/* Return the maximum number of consecutive registers
   needed to represent mode MODE in a register of class CLASS.

   On RS/6000, this is the size of MODE in words, except in the FP regs, where
   a single reg is enough for two words, unless we have VSX, where the FP
   registers can hold 128 bits.  */
#define CLASS_MAX_NREGS(CLASS, MODE) rs6000_class_max_nregs[(MODE)][(CLASS)]

/* Return nonzero if for CLASS a mode change from FROM to TO is invalid.  */

#define CANNOT_CHANGE_MODE_CLASS(FROM, TO, CLASS)			\
  rs6000_cannot_change_mode_class_ptr (FROM, TO, CLASS)

/* Stack layout; function entry, exit and calling.  */

/* Enumeration to give which calling sequence to use.  */
enum rs6000_abi {
  ABI_NONE,
  ABI_AIX,			/* IBM's AIX */
  ABI_V4,			/* System V.4/eabi */
  ABI_DARWIN			/* Apple's Darwin (OS X kernel) */
};

extern enum rs6000_abi rs6000_current_abi;	/* available for use by subtarget */

/* Define this if pushing a word on the stack
   makes the stack pointer a smaller address.  */
#define STACK_GROWS_DOWNWARD

/* Offsets recorded in opcodes are a multiple of this alignment factor.  */
#define DWARF_CIE_DATA_ALIGNMENT (-((int) (TARGET_32BIT ? 4 : 8)))

/* Define this to nonzero if the nominal address of the stack frame
   is at the high-address end of the local variables;
   that is, each additional local variable allocated
   goes at a more negative offset in the frame.

   On the RS/6000, we grow upwards, from the area after the outgoing
   arguments.  */
#define FRAME_GROWS_DOWNWARD (flag_stack_protect != 0)

/* Size of the outgoing register save area */
#define RS6000_REG_SAVE ((DEFAULT_ABI == ABI_AIX			\
			  || DEFAULT_ABI == ABI_DARWIN)			\
			 ? (TARGET_64BIT ? 64 : 32)			\
			 : 0)

/* Size of the fixed area on the stack */
#define RS6000_SAVE_AREA \
  (((DEFAULT_ABI == ABI_AIX || DEFAULT_ABI == ABI_DARWIN) ? 24 : 8)	\
   << (TARGET_64BIT ? 1 : 0))

/* MEM representing address to save the TOC register */
#define RS6000_SAVE_TOC gen_rtx_MEM (Pmode, \
				     plus_constant (stack_pointer_rtx, \
						    (TARGET_32BIT ? 20 : 40)))

/* Align an address */
#define RS6000_ALIGN(n,a) (((n) + (a) - 1) & ~((a) - 1))

/* Offset within stack frame to start allocating local variables at.
   If FRAME_GROWS_DOWNWARD, this is the offset to the END of the
   first local allocated.  Otherwise, it is the offset to the BEGINNING
   of the first local allocated.

   On the RS/6000, the frame pointer is the same as the stack pointer,
   except for dynamic allocations.  So we start after the fixed area and
   outgoing parameter area.  */

#define STARTING_FRAME_OFFSET						\
  (FRAME_GROWS_DOWNWARD							\
   ? 0									\
   : (RS6000_ALIGN (crtl->outgoing_args_size,				\
		    (TARGET_ALTIVEC || TARGET_VSX) ? 16 : 8)		\
      + RS6000_SAVE_AREA))

/* Offset from the stack pointer register to an item dynamically
   allocated on the stack, e.g., by `alloca'.

   The default value for this macro is `STACK_POINTER_OFFSET' plus the
   length of the outgoing arguments.  The default is correct for most
   machines.  See `function.c' for details.  */
#define STACK_DYNAMIC_OFFSET(FUNDECL)					\
  (RS6000_ALIGN (crtl->outgoing_args_size,				\
		 (TARGET_ALTIVEC || TARGET_VSX) ? 16 : 8)		\
   + (STACK_POINTER_OFFSET))

/* If we generate an insn to push BYTES bytes,
   this says how many the stack pointer really advances by.
   On RS/6000, don't define this because there are no push insns.  */
/*  #define PUSH_ROUNDING(BYTES) */

/* Offset of first parameter from the argument pointer register value.
   On the RS/6000, we define the argument pointer to the start of the fixed
   area.  */
#define FIRST_PARM_OFFSET(FNDECL) RS6000_SAVE_AREA

/* Offset from the argument pointer register value to the top of
   stack.  This is different from FIRST_PARM_OFFSET because of the
   register save area.  */
#define ARG_POINTER_CFA_OFFSET(FNDECL) 0

/* Define this if stack space is still allocated for a parameter passed
   in a register.  The value is the number of bytes allocated to this
   area.  */
#define REG_PARM_STACK_SPACE(FNDECL)	RS6000_REG_SAVE

/* Define this if the above stack space is to be considered part of the
   space allocated by the caller.  */
#define OUTGOING_REG_PARM_STACK_SPACE(FNTYPE) 1

/* This is the difference between the logical top of stack and the actual sp.

   For the RS/6000, sp points past the fixed area.  */
#define STACK_POINTER_OFFSET RS6000_SAVE_AREA

/* Define this if the maximum size of all the outgoing args is to be
   accumulated and pushed during the prologue.  The amount can be
   found in the variable crtl->outgoing_args_size.  */
#define ACCUMULATE_OUTGOING_ARGS 1

/* Define how to find the value returned by a library function
   assuming the value has mode MODE.  */

#define LIBCALL_VALUE(MODE) rs6000_libcall_value ((MODE))

/* DRAFT_V4_STRUCT_RET defaults off.  */
#define DRAFT_V4_STRUCT_RET 0

/* Let TARGET_RETURN_IN_MEMORY control what happens.  */
#define DEFAULT_PCC_STRUCT_RETURN 0

/* Mode of stack savearea.
   FUNCTION is VOIDmode because calling convention maintains SP.
   BLOCK needs Pmode for SP.
   NONLOCAL needs twice Pmode to maintain both backchain and SP.  */
#define STACK_SAVEAREA_MODE(LEVEL)	\
  (LEVEL == SAVE_FUNCTION ? VOIDmode	\
  : LEVEL == SAVE_NONLOCAL ? (TARGET_32BIT ? DImode : TImode) : Pmode)

/* Minimum and maximum general purpose registers used to hold arguments.  */
#define GP_ARG_MIN_REG 3
#define GP_ARG_MAX_REG 10
#define GP_ARG_NUM_REG (GP_ARG_MAX_REG - GP_ARG_MIN_REG + 1)

/* Minimum and maximum floating point registers used to hold arguments.  */
#define FP_ARG_MIN_REG 33
#define	FP_ARG_AIX_MAX_REG 45
#define	FP_ARG_V4_MAX_REG  40
#define	FP_ARG_MAX_REG ((DEFAULT_ABI == ABI_AIX				\
			 || DEFAULT_ABI == ABI_DARWIN)			\
			? FP_ARG_AIX_MAX_REG : FP_ARG_V4_MAX_REG)
#define FP_ARG_NUM_REG (FP_ARG_MAX_REG - FP_ARG_MIN_REG + 1)

/* Minimum and maximum AltiVec registers used to hold arguments.  */
#define ALTIVEC_ARG_MIN_REG (FIRST_ALTIVEC_REGNO + 2)
#define ALTIVEC_ARG_MAX_REG (ALTIVEC_ARG_MIN_REG + 11)
#define ALTIVEC_ARG_NUM_REG (ALTIVEC_ARG_MAX_REG - ALTIVEC_ARG_MIN_REG + 1)

/* Return registers */
#define GP_ARG_RETURN GP_ARG_MIN_REG
#define FP_ARG_RETURN FP_ARG_MIN_REG
#define ALTIVEC_ARG_RETURN (FIRST_ALTIVEC_REGNO + 2)

/* Flags for the call/call_value rtl operations set up by function_arg */
#define CALL_NORMAL		0x00000000	/* no special processing */
/* Bits in 0x00000001 are unused.  */
#define CALL_V4_CLEAR_FP_ARGS	0x00000002	/* V.4, no FP args passed */
#define CALL_V4_SET_FP_ARGS	0x00000004	/* V.4, FP args were passed */
#define CALL_LONG		0x00000008	/* always call indirect */
#define CALL_LIBCALL		0x00000010	/* libcall */

/* We don't have prologue and epilogue functions to save/restore
   everything for most ABIs.  */
#define WORLD_SAVE_P(INFO) 0

/* 1 if N is a possible register number for a function value
   as seen by the caller.

   On RS/6000, this is r3, fp1, and v2 (for AltiVec).  */
#define FUNCTION_VALUE_REGNO_P(N)					\
  ((N) == GP_ARG_RETURN							\
   || ((N) == FP_ARG_RETURN && TARGET_HARD_FLOAT && TARGET_FPRS)	\
   || ((N) == ALTIVEC_ARG_RETURN && TARGET_ALTIVEC && TARGET_ALTIVEC_ABI))

/* 1 if N is a possible register number for function argument passing.
   On RS/6000, these are r3-r10 and fp1-fp13.
   On AltiVec, v2 - v13 are used for passing vectors.  */
#define FUNCTION_ARG_REGNO_P(N)						\
  ((unsigned) (N) - GP_ARG_MIN_REG < GP_ARG_NUM_REG			\
   || ((unsigned) (N) - ALTIVEC_ARG_MIN_REG < ALTIVEC_ARG_NUM_REG	\
       && TARGET_ALTIVEC && TARGET_ALTIVEC_ABI)				\
   || ((unsigned) (N) - FP_ARG_MIN_REG < FP_ARG_NUM_REG			\
       && TARGET_HARD_FLOAT && TARGET_FPRS))

/* Define a data type for recording info about an argument list
   during the scan of that argument list.  This data type should
   hold all necessary information about the function itself
   and about the args processed so far, enough to enable macros
   such as FUNCTION_ARG to determine where the next arg should go.

   On the RS/6000, this is a structure.  The first element is the number of
   total argument words, the second is used to store the next
   floating-point register number, and the third says how many more args we
   have prototype types for.

   For ABI_V4, we treat these slightly differently -- `sysv_gregno' is
   the next available GP register, `fregno' is the next available FP
   register, and `words' is the number of words used on the stack.

   The varargs/stdarg support requires that this structure's size
   be a multiple of sizeof(int).  */

typedef struct rs6000_args
{
  int words;			/* # words used for passing GP registers */
  int fregno;			/* next available FP register */
  int vregno;			/* next available AltiVec register */
  int nargs_prototype;		/* # args left in the current prototype */
  int prototype;		/* Whether a prototype was defined */
  int stdarg;			/* Whether function is a stdarg function.  */
  int call_cookie;		/* Do special things for this call */
  int sysv_gregno;		/* next available GP register */
  int intoffset;		/* running offset in struct (darwin64) */
  int use_stack;		/* any part of struct on stack (darwin64) */
  int named;			/* false for varargs params */
} CUMULATIVE_ARGS;

/* Initialize a variable CUM of type CUMULATIVE_ARGS
   for a call to a function whose data type is FNTYPE.
   For a library call, FNTYPE is 0.  */

#define INIT_CUMULATIVE_ARGS(CUM, FNTYPE, LIBNAME, INDIRECT, N_NAMED_ARGS) \
  init_cumulative_args (&CUM, FNTYPE, LIBNAME, FALSE, FALSE, N_NAMED_ARGS)

/* Similar, but when scanning the definition of a procedure.  We always
   set NARGS_PROTOTYPE large so we never return an EXPR_LIST.  */

#define INIT_CUMULATIVE_INCOMING_ARGS(CUM, FNTYPE, LIBNAME) \
  init_cumulative_args (&CUM, FNTYPE, LIBNAME, TRUE, FALSE, 1000)

/* Like INIT_CUMULATIVE_ARGS' but only used for outgoing libcalls.  */

#define INIT_CUMULATIVE_LIBCALL_ARGS(CUM, MODE, LIBNAME) \
  init_cumulative_args (&CUM, NULL_TREE, LIBNAME, FALSE, TRUE, 0)

/* Update the data in CUM to advance over an argument
   of mode MODE and data type TYPE.
   (TYPE is null for libcalls where that information may not be available.)  */

#define FUNCTION_ARG_ADVANCE(CUM, MODE, TYPE, NAMED)	\
  function_arg_advance (&CUM, MODE, TYPE, NAMED, 0)

/* Determine where to put an argument to a function.
   Value is zero to push the argument on the stack,
   or a hard register in which to store the argument.

   MODE is the argument's machine mode.
   TYPE is the data type of the argument (as a tree).
    This is null for libcalls where that information may
    not be available.
   CUM is a variable of type CUMULATIVE_ARGS which gives info about
    the preceding args and about the function being called.
   NAMED is nonzero if this argument is a named parameter
    (otherwise it is an extra parameter matching an ellipsis).

   On RS/6000 the first eight words of non-FP are normally in registers
   and the rest are pushed.  The first 13 FP args are in registers.

   If this is floating-point and no prototype is specified, we use
   both an FP and integer register (or possibly FP reg and stack).  Library
   functions (when TYPE is zero) always have the proper types for args,
   so we can pass the FP value just in one register.  emit_library_function
   doesn't support EXPR_LIST anyway.  */

#define FUNCTION_ARG(CUM, MODE, TYPE, NAMED) \
  function_arg (&CUM, MODE, TYPE, NAMED)

/* If defined, a C expression which determines whether, and in which
   direction, to pad out an argument with extra space.  The value
   should be of type `enum direction': either `upward' to pad above
   the argument, `downward' to pad below, or `none' to inhibit
   padding.  */

#define FUNCTION_ARG_PADDING(MODE, TYPE) function_arg_padding (MODE, TYPE)

/* If defined, a C expression that gives the alignment boundary, in bits,
   of an argument with the specified mode and type.  If it is not defined,
   PARM_BOUNDARY is used for all arguments.  */

#define FUNCTION_ARG_BOUNDARY(MODE, TYPE) \
  function_arg_boundary (MODE, TYPE)

#define PAD_VARARGS_DOWN \
   (FUNCTION_ARG_PADDING (TYPE_MODE (type), type) == downward)

/* Output assembler code to FILE to increment profiler label # LABELNO
   for profiling a function entry.  */

#define FUNCTION_PROFILER(FILE, LABELNO)	\
  output_function_profiler ((FILE), (LABELNO));

/* EXIT_IGNORE_STACK should be nonzero if, when returning from a function,
   the stack pointer does not matter. No definition is equivalent to
   always zero.

   On the RS/6000, this is nonzero because we can restore the stack from
   its backpointer, which we maintain.  */
#define EXIT_IGNORE_STACK	1

/* Define this macro as a C expression that is nonzero for registers
   that are used by the epilogue or the return' pattern.  The stack
   and frame pointer registers are already be assumed to be used as
   needed.  */

#define	EPILOGUE_USES(REGNO)					\
  ((reload_completed && (REGNO) == LR_REGNO)			\
   || (TARGET_ALTIVEC && (REGNO) == VRSAVE_REGNO)		\
   || (crtl->calls_eh_return					\
       && TARGET_AIX						\
       && (REGNO) == 2))


/* Length in units of the trampoline for entering a nested function.  */

#define TRAMPOLINE_SIZE rs6000_trampoline_size ()

/* Definitions for __builtin_return_address and __builtin_frame_address.
   __builtin_return_address (0) should give link register (65), enable
   this.  */
/* This should be uncommented, so that the link register is used, but
   currently this would result in unmatched insns and spilling fixed
   registers so we'll leave it for another day.  When these problems are
   taken care of one additional fetch will be necessary in RETURN_ADDR_RTX.
   (mrs) */
/* #define RETURN_ADDR_IN_PREVIOUS_FRAME */

/* Number of bytes into the frame return addresses can be found.  See
   rs6000_stack_info in rs6000.c for more information on how the different
   abi's store the return address.  */
#define RETURN_ADDRESS_OFFSET						\
 ((DEFAULT_ABI == ABI_AIX						\
   || DEFAULT_ABI == ABI_DARWIN)	? (TARGET_32BIT ? 8 : 16) :	\
  (DEFAULT_ABI == ABI_V4)		? 4 :				\
  (internal_error ("RETURN_ADDRESS_OFFSET not supported"), 0))

/* The current return address is in link register (65).  The return address
   of anything farther back is accessed normally at an offset of 8 from the
   frame pointer.  */
#define RETURN_ADDR_RTX(COUNT, FRAME)                 \
  (rs6000_return_addr (COUNT, FRAME))


/* Definitions for register eliminations.

   We have two registers that can be eliminated on the RS/6000.  First, the
   frame pointer register can often be eliminated in favor of the stack
   pointer register.  Secondly, the argument pointer register can always be
   eliminated; it is replaced with either the stack or frame pointer.

   In addition, we use the elimination mechanism to see if r30 is needed
   Initially we assume that it isn't.  If it is, we spill it.  This is done
   by making it an eliminable register.  We replace it with itself so that
   if it isn't needed, then existing uses won't be modified.  */

/* This is an array of structures.  Each structure initializes one pair
   of eliminable registers.  The "from" register number is given first,
   followed by "to".  Eliminations of the same "from" register are listed
   in order of preference.  */
#define ELIMINABLE_REGS					\
{{ HARD_FRAME_POINTER_REGNUM, STACK_POINTER_REGNUM},	\
 { FRAME_POINTER_REGNUM, STACK_POINTER_REGNUM},		\
 { FRAME_POINTER_REGNUM, HARD_FRAME_POINTER_REGNUM},	\
 { ARG_POINTER_REGNUM, STACK_POINTER_REGNUM},		\
 { ARG_POINTER_REGNUM, HARD_FRAME_POINTER_REGNUM},	\
 { RS6000_PIC_OFFSET_TABLE_REGNUM, RS6000_PIC_OFFSET_TABLE_REGNUM } }

/* Define the offset between two registers, one to be eliminated, and the other
   its replacement, at the start of a routine.  */
#define INITIAL_ELIMINATION_OFFSET(FROM, TO, OFFSET) \
  ((OFFSET) = rs6000_initial_elimination_offset(FROM, TO))

/* Addressing modes, and classification of registers for them.  */

#define HAVE_PRE_DECREMENT 1
#define HAVE_PRE_INCREMENT 1
#define HAVE_PRE_MODIFY_DISP 1
#define HAVE_PRE_MODIFY_REG 1

/* Macros to check register numbers against specific register classes.  */

/* These assume that REGNO is a hard or pseudo reg number.
   They give nonzero only if REGNO is a hard reg of the suitable class
   or a pseudo reg currently allocated to a suitable hard reg.
   Since they use reg_renumber, they are safe only once reg_renumber
   has been allocated, which happens in local-alloc.c.  */

#define REGNO_OK_FOR_INDEX_P(REGNO)				\
((REGNO) < FIRST_PSEUDO_REGISTER				\
 ? (REGNO) <= 31 || (REGNO) == 67				\
   || (REGNO) == FRAME_POINTER_REGNUM				\
 : (reg_renumber[REGNO] >= 0					\
    && (reg_renumber[REGNO] <= 31 || reg_renumber[REGNO] == 67	\
	|| reg_renumber[REGNO] == FRAME_POINTER_REGNUM)))

#define REGNO_OK_FOR_BASE_P(REGNO)				\
((REGNO) < FIRST_PSEUDO_REGISTER				\
 ? ((REGNO) > 0 && (REGNO) <= 31) || (REGNO) == 67		\
   || (REGNO) == FRAME_POINTER_REGNUM				\
 : (reg_renumber[REGNO] > 0					\
    && (reg_renumber[REGNO] <= 31 || reg_renumber[REGNO] == 67	\
	|| reg_renumber[REGNO] == FRAME_POINTER_REGNUM)))

/* Nonzero if X is a hard reg that can be used as an index
   or if it is a pseudo reg in the non-strict case.  */
#define INT_REG_OK_FOR_INDEX_P(X, STRICT)			\
  ((!(STRICT) && REGNO (X) >= FIRST_PSEUDO_REGISTER)		\
   || REGNO_OK_FOR_INDEX_P (REGNO (X)))

/* Nonzero if X is a hard reg that can be used as a base reg
   or if it is a pseudo reg in the non-strict case.  */
#define INT_REG_OK_FOR_BASE_P(X, STRICT)			\
  ((!(STRICT) && REGNO (X) >= FIRST_PSEUDO_REGISTER)		\
   || REGNO_OK_FOR_BASE_P (REGNO (X)))


/* Maximum number of registers that can appear in a valid memory address.  */

#define MAX_REGS_PER_ADDRESS 2

/* Recognize any constant value that is a valid address.  */

#define CONSTANT_ADDRESS_P(X)   \
  (GET_CODE (X) == LABEL_REF || GET_CODE (X) == SYMBOL_REF		\
   || GET_CODE (X) == CONST_INT || GET_CODE (X) == CONST		\
   || GET_CODE (X) == HIGH)

/* Nonzero if the constant value X is a legitimate general operand.
   It is given that X satisfies CONSTANT_P or is a CONST_DOUBLE.

   On the RS/6000, all integer constants are acceptable, most won't be valid
   for particular insns, though.  Only easy FP constants are
   acceptable.  */

#define LEGITIMATE_CONSTANT_P(X)				\
  (((GET_CODE (X) != CONST_DOUBLE				\
     && GET_CODE (X) != CONST_VECTOR)				\
    || GET_MODE (X) == VOIDmode					\
    || (TARGET_POWERPC64 && GET_MODE (X) == DImode)		\
    || easy_fp_constant (X, GET_MODE (X))			\
    || easy_vector_constant (X, GET_MODE (X)))			\
   && !rs6000_tls_referenced_p (X))

#define EASY_VECTOR_15(n) ((n) >= -16 && (n) <= 15)
#define EASY_VECTOR_15_ADD_SELF(n) (!EASY_VECTOR_15((n))	\
				    && EASY_VECTOR_15((n) >> 1) \
				    && ((n) & 1) == 0)

#define EASY_VECTOR_MSB(n,mode)						\
  (((unsigned HOST_WIDE_INT)n) ==					\
   ((((unsigned HOST_WIDE_INT)GET_MODE_MASK (mode)) + 1) >> 1))


/* Try a machine-dependent way of reloading an illegitimate address
   operand.  If we find one, push the reload and jump to WIN.  This
   macro is used in only one place: `find_reloads_address' in reload.c.

   Implemented on rs6000 by rs6000_legitimize_reload_address.
   Note that (X) is evaluated twice; this is safe in current usage.  */

#define LEGITIMIZE_RELOAD_ADDRESS(X,MODE,OPNUM,TYPE,IND_LEVELS,WIN)	     \
do {									     \
  int win;								     \
  (X) = rs6000_legitimize_reload_address_ptr ((X), (MODE), (OPNUM),	     \
			(int)(TYPE), (IND_LEVELS), &win);		     \
  if ( win )								     \
    goto WIN;								     \
} while (0)

#define FIND_BASE_TERM rs6000_find_base_term

/* The register number of the register used to address a table of
   static data addresses in memory.  In some cases this register is
   defined by a processor's "application binary interface" (ABI).
   When this macro is defined, RTL is generated for this register
   once, as with the stack pointer and frame pointer registers.  If
   this macro is not defined, it is up to the machine-dependent files
   to allocate such a register (if necessary).  */

#define RS6000_PIC_OFFSET_TABLE_REGNUM 30
#define PIC_OFFSET_TABLE_REGNUM (flag_pic ? RS6000_PIC_OFFSET_TABLE_REGNUM : INVALID_REGNUM)

#define TOC_REGISTER (TARGET_MINIMAL_TOC ? RS6000_PIC_OFFSET_TABLE_REGNUM : 2)

/* Define this macro if the register defined by
   `PIC_OFFSET_TABLE_REGNUM' is clobbered by calls.  Do not define
   this macro if `PIC_OFFSET_TABLE_REGNUM' is not defined.  */

/* #define PIC_OFFSET_TABLE_REG_CALL_CLOBBERED */

/* A C expression that is nonzero if X is a legitimate immediate
   operand on the target machine when generating position independent
   code.  You can assume that X satisfies `CONSTANT_P', so you need
   not check this.  You can also assume FLAG_PIC is true, so you need
   not check it either.  You need not define this macro if all
   constants (including `SYMBOL_REF') can be immediate operands when
   generating position independent code.  */

/* #define LEGITIMATE_PIC_OPERAND_P (X) */

/* Define this if some processing needs to be done immediately before
   emitting code for an insn.  */

#define FINAL_PRESCAN_INSN(INSN,OPERANDS,NOPERANDS) \
  rs6000_final_prescan_insn (INSN, OPERANDS, NOPERANDS)

/* Specify the machine mode that this machine uses
   for the index in the tablejump instruction.  */
#define CASE_VECTOR_MODE SImode

/* Define as C expression which evaluates to nonzero if the tablejump
   instruction expects the table to contain offsets from the address of the
   table.
   Do not define this if the table should contain absolute addresses.  */
#define CASE_VECTOR_PC_RELATIVE 1

/* Define this as 1 if `char' should by default be signed; else as 0.  */
#define DEFAULT_SIGNED_CHAR 0

/* This flag, if defined, says the same insns that convert to a signed fixnum
   also convert validly to an unsigned one.  */

/* #define FIXUNS_TRUNC_LIKE_FIX_TRUNC */

/* An integer expression for the size in bits of the largest integer machine
   mode that should actually be used.  */

/* Allow pairs of registers to be used, which is the intent of the default.  */
#define MAX_FIXED_MODE_SIZE GET_MODE_BITSIZE (TARGET_POWERPC64 ? TImode : DImode)

/* Max number of bytes we can move from memory to memory
   in one reasonably fast instruction.  */
#define MOVE_MAX (! TARGET_POWERPC64 ? 4 : 8)
#define MAX_MOVE_MAX 8

/* Nonzero if access to memory by bytes is no faster than for words.
   Also nonzero if doing byte operations (specifically shifts) in registers
   is undesirable.  */
#define SLOW_BYTE_ACCESS 1

/* Define if operations between registers always perform the operation
   on the full register even if a narrower mode is specified.  */
#define WORD_REGISTER_OPERATIONS

/* Define if loading in MODE, an integral mode narrower than BITS_PER_WORD
   will either zero-extend or sign-extend.  The value of this macro should
   be the code that says which one of the two operations is implicitly
   done, UNKNOWN if none.  */
#define LOAD_EXTEND_OP(MODE) ZERO_EXTEND

/* Define if loading short immediate values into registers sign extends.  */
#define SHORT_IMMEDIATES_SIGN_EXTEND

/* Value is 1 if truncating an integer of INPREC bits to OUTPREC bits
   is done just by pretending it is already truncated.  */
#define TRULY_NOOP_TRUNCATION(OUTPREC, INPREC) 1

/* The cntlzw and cntlzd instructions return 32 and 64 for input of zero.  */
#define CLZ_DEFINED_VALUE_AT_ZERO(MODE, VALUE) \
  ((VALUE) = ((MODE) == SImode ? 32 : 64), 1)

/* The CTZ patterns return -1 for input of zero.  */
#define CTZ_DEFINED_VALUE_AT_ZERO(MODE, VALUE) ((VALUE) = -1, 1)

/* Specify the machine mode that pointers have.
   After generation of rtl, the compiler makes no further distinction
   between pointers and any other objects of this machine mode.  */
extern unsigned rs6000_pmode;
#define Pmode ((enum machine_mode)rs6000_pmode)

/* Supply definition of STACK_SIZE_MODE for allocate_dynamic_stack_space.  */
#define STACK_SIZE_MODE (TARGET_32BIT ? SImode : DImode)

/* Mode of a function address in a call instruction (for indexing purposes).
   Doesn't matter on RS/6000.  */
#define FUNCTION_MODE SImode

/* Define this if addresses of constant functions
   shouldn't be put through pseudo regs where they can be cse'd.
   Desirable on machines where ordinary constants are expensive
   but a CALL with constant address is cheap.  */
#define NO_FUNCTION_CSE

/* Define this to be nonzero if shift instructions ignore all but the low-order
   few bits.

   The sle and sre instructions which allow SHIFT_COUNT_TRUNCATED
   have been dropped from the PowerPC architecture.  */

#define SHIFT_COUNT_TRUNCATED (TARGET_POWER ? 1 : 0)

/* Adjust the length of an INSN.  LENGTH is the currently-computed length and
   should be adjusted to reflect any required changes.  This macro is used when
   there is some systematic length adjustment required that would be difficult
   to express in the length attribute.  */

/* #define ADJUST_INSN_LENGTH(X,LENGTH) */

/* Given a comparison code (EQ, NE, etc.) and the first operand of a
   COMPARE, return the mode to be used for the comparison.  For
   floating-point, CCFPmode should be used.  CCUNSmode should be used
   for unsigned comparisons.  CCEQmode should be used when we are
   doing an inequality comparison on the result of a
   comparison.  CCmode should be used in all other cases.  */

#define SELECT_CC_MODE(OP,X,Y) \
  (SCALAR_FLOAT_MODE_P (GET_MODE (X)) ? CCFPmode	\
   : (OP) == GTU || (OP) == LTU || (OP) == GEU || (OP) == LEU ? CCUNSmode \
   : (((OP) == EQ || (OP) == NE) && COMPARISON_P (X)			  \
      ? CCEQmode : CCmode))

/* Can the condition code MODE be safely reversed?  This is safe in
   all cases on this port, because at present it doesn't use the
   trapping FP comparisons (fcmpo).  */
#define REVERSIBLE_CC_MODE(MODE) 1

/* Given a condition code and a mode, return the inverse condition.  */
#define REVERSE_CONDITION(CODE, MODE) rs6000_reverse_condition (MODE, CODE)


/* Control the assembler format that we output.  */

/* A C string constant describing how to begin a comment in the target
   assembler language.  The compiler assumes that the comment will end at
   the end of the line.  */
#define ASM_COMMENT_START " #"

/* Flag to say the TOC is initialized */
extern int toc_initialized;

/* Macro to output a special constant pool entry.  Go to WIN if we output
   it.  Otherwise, it is written the usual way.

   On the RS/6000, toc entries are handled this way.  */

#define ASM_OUTPUT_SPECIAL_POOL_ENTRY(FILE, X, MODE, ALIGN, LABELNO, WIN) \
{ if (ASM_OUTPUT_SPECIAL_POOL_ENTRY_P (X, MODE))			  \
    {									  \
      output_toc (FILE, X, LABELNO, MODE);				  \
      goto WIN;								  \
    }									  \
}

#ifdef HAVE_GAS_WEAK
#define RS6000_WEAK 1
#else
#define RS6000_WEAK 0
#endif

#if RS6000_WEAK
/* Used in lieu of ASM_WEAKEN_LABEL.  */
#define	ASM_WEAKEN_DECL(FILE, DECL, NAME, VAL)			 	\
  do									\
    {									\
      fputs ("\t.weak\t", (FILE));					\
      RS6000_OUTPUT_BASENAME ((FILE), (NAME)); 				\
      if ((DECL) && TREE_CODE (DECL) == FUNCTION_DECL			\
	  && DEFAULT_ABI == ABI_AIX && DOT_SYMBOLS)			\
	{								\
	  if (TARGET_XCOFF)						\
	    fputs ("[DS]", (FILE));					\
	  fputs ("\n\t.weak\t.", (FILE));				\
	  RS6000_OUTPUT_BASENAME ((FILE), (NAME)); 			\
	}								\
      fputc ('\n', (FILE));						\
      if (VAL)								\
	{								\
	  ASM_OUTPUT_DEF ((FILE), (NAME), (VAL));			\
	  if ((DECL) && TREE_CODE (DECL) == FUNCTION_DECL		\
	      && DEFAULT_ABI == ABI_AIX && DOT_SYMBOLS)			\
	    {								\
	      fputs ("\t.set\t.", (FILE));				\
	      RS6000_OUTPUT_BASENAME ((FILE), (NAME));			\
	      fputs (",.", (FILE));					\
	      RS6000_OUTPUT_BASENAME ((FILE), (VAL));			\
	      fputc ('\n', (FILE));					\
	    }								\
	}								\
    }									\
  while (0)
#endif

#if HAVE_GAS_WEAKREF
#define ASM_OUTPUT_WEAKREF(FILE, DECL, NAME, VALUE)			\
  do									\
    {									\
      fputs ("\t.weakref\t", (FILE));					\
      RS6000_OUTPUT_BASENAME ((FILE), (NAME)); 				\
      fputs (", ", (FILE));						\
      RS6000_OUTPUT_BASENAME ((FILE), (VALUE));				\
      if ((DECL) && TREE_CODE (DECL) == FUNCTION_DECL			\
	  && DEFAULT_ABI == ABI_AIX && DOT_SYMBOLS)			\
	{								\
	  fputs ("\n\t.weakref\t.", (FILE));				\
	  RS6000_OUTPUT_BASENAME ((FILE), (NAME)); 			\
	  fputs (", .", (FILE));					\
	  RS6000_OUTPUT_BASENAME ((FILE), (VALUE));			\
	}								\
      fputc ('\n', (FILE));						\
    } while (0)
#endif

/* This implements the `alias' attribute.  */
#undef	ASM_OUTPUT_DEF_FROM_DECLS
#define	ASM_OUTPUT_DEF_FROM_DECLS(FILE, DECL, TARGET)			\
  do									\
    {									\
      const char *alias = XSTR (XEXP (DECL_RTL (DECL), 0), 0);		\
      const char *name = IDENTIFIER_POINTER (TARGET);			\
      if (TREE_CODE (DECL) == FUNCTION_DECL				\
	  && DEFAULT_ABI == ABI_AIX && DOT_SYMBOLS)			\
	{								\
	  if (TREE_PUBLIC (DECL))					\
	    {								\
	      if (!RS6000_WEAK || !DECL_WEAK (DECL))			\
		{							\
		  fputs ("\t.globl\t.", FILE);				\
		  RS6000_OUTPUT_BASENAME (FILE, alias);			\
		  putc ('\n', FILE);					\
		}							\
	    }								\
	  else if (TARGET_XCOFF)					\
	    {								\
	      fputs ("\t.lglobl\t.", FILE);				\
	      RS6000_OUTPUT_BASENAME (FILE, alias);			\
	      putc ('\n', FILE);					\
	    }								\
	  fputs ("\t.set\t.", FILE);					\
	  RS6000_OUTPUT_BASENAME (FILE, alias);				\
	  fputs (",.", FILE);						\
	  RS6000_OUTPUT_BASENAME (FILE, name);				\
	  fputc ('\n', FILE);						\
	}								\
      ASM_OUTPUT_DEF (FILE, alias, name);				\
    }									\
   while (0)

#define TARGET_ASM_FILE_START rs6000_file_start

/* Output to assembler file text saying following lines
   may contain character constants, extra white space, comments, etc.  */

#define ASM_APP_ON ""

/* Output to assembler file text saying following lines
   no longer contain unusual constructs.  */

#define ASM_APP_OFF ""

/* How to refer to registers in assembler output.
   This sequence is indexed by compiler's hard-register-number (see above).  */

extern char rs6000_reg_names[][8];	/* register names (0 vs. %r0).  */

#define REGISTER_NAMES							\
{									\
  &rs6000_reg_names[ 0][0],	/* r0   */				\
  &rs6000_reg_names[ 1][0],	/* r1	*/				\
  &rs6000_reg_names[ 2][0],     /* r2	*/				\
  &rs6000_reg_names[ 3][0],	/* r3	*/				\
  &rs6000_reg_names[ 4][0],	/* r4	*/				\
  &rs6000_reg_names[ 5][0],	/* r5	*/				\
  &rs6000_reg_names[ 6][0],	/* r6	*/				\
  &rs6000_reg_names[ 7][0],	/* r7	*/				\
  &rs6000_reg_names[ 8][0],	/* r8	*/				\
  &rs6000_reg_names[ 9][0],	/* r9	*/				\
  &rs6000_reg_names[10][0],	/* r10  */				\
  &rs6000_reg_names[11][0],	/* r11  */				\
  &rs6000_reg_names[12][0],	/* r12  */				\
  &rs6000_reg_names[13][0],	/* r13  */				\
  &rs6000_reg_names[14][0],	/* r14  */				\
  &rs6000_reg_names[15][0],	/* r15  */				\
  &rs6000_reg_names[16][0],	/* r16  */				\
  &rs6000_reg_names[17][0],	/* r17  */				\
  &rs6000_reg_names[18][0],	/* r18  */				\
  &rs6000_reg_names[19][0],	/* r19  */				\
  &rs6000_reg_names[20][0],	/* r20  */				\
  &rs6000_reg_names[21][0],	/* r21  */				\
  &rs6000_reg_names[22][0],	/* r22  */				\
  &rs6000_reg_names[23][0],	/* r23  */				\
  &rs6000_reg_names[24][0],	/* r24  */				\
  &rs6000_reg_names[25][0],	/* r25  */				\
  &rs6000_reg_names[26][0],	/* r26  */				\
  &rs6000_reg_names[27][0],	/* r27  */				\
  &rs6000_reg_names[28][0],	/* r28  */				\
  &rs6000_reg_names[29][0],	/* r29  */				\
  &rs6000_reg_names[30][0],	/* r30  */				\
  &rs6000_reg_names[31][0],	/* r31  */				\
									\
  &rs6000_reg_names[32][0],     /* fr0  */				\
  &rs6000_reg_names[33][0],	/* fr1  */				\
  &rs6000_reg_names[34][0],	/* fr2  */				\
  &rs6000_reg_names[35][0],	/* fr3  */				\
  &rs6000_reg_names[36][0],	/* fr4  */				\
  &rs6000_reg_names[37][0],	/* fr5  */				\
  &rs6000_reg_names[38][0],	/* fr6  */				\
  &rs6000_reg_names[39][0],	/* fr7  */				\
  &rs6000_reg_names[40][0],	/* fr8  */				\
  &rs6000_reg_names[41][0],	/* fr9  */				\
  &rs6000_reg_names[42][0],	/* fr10 */				\
  &rs6000_reg_names[43][0],	/* fr11 */				\
  &rs6000_reg_names[44][0],	/* fr12 */				\
  &rs6000_reg_names[45][0],	/* fr13 */				\
  &rs6000_reg_names[46][0],	/* fr14 */				\
  &rs6000_reg_names[47][0],	/* fr15 */				\
  &rs6000_reg_names[48][0],	/* fr16 */				\
  &rs6000_reg_names[49][0],	/* fr17 */				\
  &rs6000_reg_names[50][0],	/* fr18 */				\
  &rs6000_reg_names[51][0],	/* fr19 */				\
  &rs6000_reg_names[52][0],	/* fr20 */				\
  &rs6000_reg_names[53][0],	/* fr21 */				\
  &rs6000_reg_names[54][0],	/* fr22 */				\
  &rs6000_reg_names[55][0],	/* fr23 */				\
  &rs6000_reg_names[56][0],	/* fr24 */				\
  &rs6000_reg_names[57][0],	/* fr25 */				\
  &rs6000_reg_names[58][0],	/* fr26 */				\
  &rs6000_reg_names[59][0],	/* fr27 */				\
  &rs6000_reg_names[60][0],	/* fr28 */				\
  &rs6000_reg_names[61][0],	/* fr29 */				\
  &rs6000_reg_names[62][0],	/* fr30 */				\
  &rs6000_reg_names[63][0],	/* fr31 */				\
									\
  &rs6000_reg_names[64][0],     /* mq   */				\
  &rs6000_reg_names[65][0],	/* lr   */				\
  &rs6000_reg_names[66][0],	/* ctr  */				\
  &rs6000_reg_names[67][0],	/* ap   */				\
									\
  &rs6000_reg_names[68][0],	/* cr0  */				\
  &rs6000_reg_names[69][0],	/* cr1  */				\
  &rs6000_reg_names[70][0],	/* cr2  */				\
  &rs6000_reg_names[71][0],	/* cr3  */				\
  &rs6000_reg_names[72][0],	/* cr4  */				\
  &rs6000_reg_names[73][0],	/* cr5  */				\
  &rs6000_reg_names[74][0],	/* cr6  */				\
  &rs6000_reg_names[75][0],	/* cr7  */				\
									\
  &rs6000_reg_names[76][0],	/* ca  */				\
									\
  &rs6000_reg_names[77][0],	/* v0  */				\
  &rs6000_reg_names[78][0],	/* v1  */				\
  &rs6000_reg_names[79][0],	/* v2  */				\
  &rs6000_reg_names[80][0],	/* v3  */				\
  &rs6000_reg_names[81][0],	/* v4  */				\
  &rs6000_reg_names[82][0],	/* v5  */				\
  &rs6000_reg_names[83][0],	/* v6  */				\
  &rs6000_reg_names[84][0],	/* v7  */				\
  &rs6000_reg_names[85][0],	/* v8  */				\
  &rs6000_reg_names[86][0],	/* v9  */				\
  &rs6000_reg_names[87][0],	/* v10  */				\
  &rs6000_reg_names[88][0],	/* v11  */				\
  &rs6000_reg_names[89][0],	/* v12  */				\
  &rs6000_reg_names[90][0],	/* v13  */				\
  &rs6000_reg_names[91][0],	/* v14  */				\
  &rs6000_reg_names[92][0],	/* v15  */				\
  &rs6000_reg_names[93][0],	/* v16  */				\
  &rs6000_reg_names[94][0],	/* v17  */				\
  &rs6000_reg_names[95][0],	/* v18  */				\
  &rs6000_reg_names[96][0],	/* v19  */				\
  &rs6000_reg_names[97][0],	/* v20  */				\
  &rs6000_reg_names[98][0],	/* v21  */				\
  &rs6000_reg_names[99][0],	/* v22  */				\
  &rs6000_reg_names[100][0],	/* v23  */				\
  &rs6000_reg_names[101][0],	/* v24  */				\
  &rs6000_reg_names[102][0],	/* v25  */				\
  &rs6000_reg_names[103][0],	/* v26  */				\
  &rs6000_reg_names[104][0],	/* v27  */				\
  &rs6000_reg_names[105][0],	/* v28  */				\
  &rs6000_reg_names[106][0],	/* v29  */				\
  &rs6000_reg_names[107][0],	/* v30  */				\
  &rs6000_reg_names[108][0],	/* v31  */				\
  &rs6000_reg_names[109][0],	/* vrsave  */				\
  &rs6000_reg_names[110][0],	/* vscr  */				\
  &rs6000_reg_names[111][0],	/* spe_acc */				\
  &rs6000_reg_names[112][0],	/* spefscr */				\
  &rs6000_reg_names[113][0],	/* sfp  */				\
}

/* Table of additional register names to use in user input.  */

#define ADDITIONAL_REGISTER_NAMES \
 {{"r0",    0}, {"r1",    1}, {"r2",    2}, {"r3",    3},	\
  {"r4",    4}, {"r5",    5}, {"r6",    6}, {"r7",    7},	\
  {"r8",    8}, {"r9",    9}, {"r10",  10}, {"r11",  11},	\
  {"r12",  12}, {"r13",  13}, {"r14",  14}, {"r15",  15},	\
  {"r16",  16}, {"r17",  17}, {"r18",  18}, {"r19",  19},	\
  {"r20",  20}, {"r21",  21}, {"r22",  22}, {"r23",  23},	\
  {"r24",  24}, {"r25",  25}, {"r26",  26}, {"r27",  27},	\
  {"r28",  28}, {"r29",  29}, {"r30",  30}, {"r31",  31},	\
  {"fr0",  32}, {"fr1",  33}, {"fr2",  34}, {"fr3",  35},	\
  {"fr4",  36}, {"fr5",  37}, {"fr6",  38}, {"fr7",  39},	\
  {"fr8",  40}, {"fr9",  41}, {"fr10", 42}, {"fr11", 43},	\
  {"fr12", 44}, {"fr13", 45}, {"fr14", 46}, {"fr15", 47},	\
  {"fr16", 48}, {"fr17", 49}, {"fr18", 50}, {"fr19", 51},	\
  {"fr20", 52}, {"fr21", 53}, {"fr22", 54}, {"fr23", 55},	\
  {"fr24", 56}, {"fr25", 57}, {"fr26", 58}, {"fr27", 59},	\
  {"fr28", 60}, {"fr29", 61}, {"fr30", 62}, {"fr31", 63},	\
  {"v0",   77}, {"v1",   78}, {"v2",   79}, {"v3",   80},       \
  {"v4",   81}, {"v5",   82}, {"v6",   83}, {"v7",   84},       \
  {"v8",   85}, {"v9",   86}, {"v10",  87}, {"v11",  88},       \
  {"v12",  89}, {"v13",  90}, {"v14",  91}, {"v15",  92},       \
  {"v16",  93}, {"v17",  94}, {"v18",  95}, {"v19",  96},       \
  {"v20",  97}, {"v21",  98}, {"v22",  99}, {"v23",  100},	\
  {"v24",  101},{"v25",  102},{"v26",  103},{"v27",  104},      \
  {"v28",  105},{"v29",  106},{"v30",  107},{"v31",  108},      \
  {"vrsave", 109}, {"vscr", 110},				\
  {"spe_acc", 111}, {"spefscr", 112},				\
  /* no additional names for: mq, lr, ctr, ap */		\
  {"cr0",  68}, {"cr1",  69}, {"cr2",  70}, {"cr3",  71},	\
  {"cr4",  72}, {"cr5",  73}, {"cr6",  74}, {"cr7",  75},	\
  {"cc",   68}, {"sp",    1}, {"toc",   2},			\
  /* CA is only part of XER, but we do not model the other parts (yet).  */ \
  {"xer",  76},							\
  /* VSX registers overlaid on top of FR, Altivec registers */	\
  {"vs0",  32}, {"vs1",  33}, {"vs2",  34}, {"vs3",  35},	\
  {"vs4",  36}, {"vs5",  37}, {"vs6",  38}, {"vs7",  39},	\
  {"vs8",  40}, {"vs9",  41}, {"vs10", 42}, {"vs11", 43},	\
  {"vs12", 44}, {"vs13", 45}, {"vs14", 46}, {"vs15", 47},	\
  {"vs16", 48}, {"vs17", 49}, {"vs18", 50}, {"vs19", 51},	\
  {"vs20", 52}, {"vs21", 53}, {"vs22", 54}, {"vs23", 55},	\
  {"vs24", 56}, {"vs25", 57}, {"vs26", 58}, {"vs27", 59},	\
  {"vs28", 60}, {"vs29", 61}, {"vs30", 62}, {"vs31", 63},	\
  {"vs32", 77}, {"vs33", 78}, {"vs34", 79}, {"vs35", 80},       \
  {"vs36", 81}, {"vs37", 82}, {"vs38", 83}, {"vs39", 84},       \
  {"vs40", 85}, {"vs41", 86}, {"vs42", 87}, {"vs43", 88},       \
  {"vs44", 89}, {"vs45", 90}, {"vs46", 91}, {"vs47", 92},       \
  {"vs48", 93}, {"vs49", 94}, {"vs50", 95}, {"vs51", 96},       \
  {"vs52", 97}, {"vs53", 98}, {"vs54", 99}, {"vs55", 100},	\
  {"vs56", 101},{"vs57", 102},{"vs58", 103},{"vs59", 104},      \
  {"vs60", 105},{"vs61", 106},{"vs62", 107},{"vs63", 108} }

/* Text to write out after a CALL that may be replaced by glue code by
   the loader.  This depends on the AIX version.  */
#define RS6000_CALL_GLUE "cror 31,31,31"

/* This is how to output an element of a case-vector that is relative.  */

#define ASM_OUTPUT_ADDR_DIFF_ELT(FILE, BODY, VALUE, REL) \
  do { char buf[100];					\
       fputs ("\t.long ", FILE);			\
       ASM_GENERATE_INTERNAL_LABEL (buf, "L", VALUE);	\
       assemble_name (FILE, buf);			\
       putc ('-', FILE);				\
       ASM_GENERATE_INTERNAL_LABEL (buf, "L", REL);	\
       assemble_name (FILE, buf);			\
       putc ('\n', FILE);				\
     } while (0)

/* This is how to output an assembler line
   that says to advance the location counter
   to a multiple of 2**LOG bytes.  */

#define ASM_OUTPUT_ALIGN(FILE,LOG)	\
  if ((LOG) != 0)			\
    fprintf (FILE, "\t.align %d\n", (LOG))

/* Pick up the return address upon entry to a procedure. Used for
   dwarf2 unwind information.  This also enables the table driven
   mechanism.  */

#define INCOMING_RETURN_ADDR_RTX   gen_rtx_REG (Pmode, LR_REGNO)
#define DWARF_FRAME_RETURN_COLUMN  DWARF_FRAME_REGNUM (LR_REGNO)

/* Describe how we implement __builtin_eh_return.  */
#define EH_RETURN_DATA_REGNO(N) ((N) < 4 ? (N) + 3 : INVALID_REGNUM)
#define EH_RETURN_STACKADJ_RTX  gen_rtx_REG (Pmode, 10)

/* Print operand X (an rtx) in assembler syntax to file FILE.
   CODE is a letter or dot (`z' in `%z0') or 0 if no letter was specified.
   For `%' followed by punctuation, CODE is the punctuation and X is null.  */

#define PRINT_OPERAND(FILE, X, CODE)  print_operand (FILE, X, CODE)

/* Define which CODE values are valid.  */

#define PRINT_OPERAND_PUNCT_VALID_P(CODE)  \
  ((CODE) == '.' || (CODE) == '&')

/* Print a memory address as an operand to reference that memory location.  */

#define PRINT_OPERAND_ADDRESS(FILE, ADDR) print_operand_address (FILE, ADDR)

#define OUTPUT_ADDR_CONST_EXTRA(STREAM, X, FAIL)		\
  do								\
    if (!rs6000_output_addr_const_extra (STREAM, X))		\
      goto FAIL;						\
  while (0)

/* uncomment for disabling the corresponding default options */
/* #define  MACHINE_no_sched_interblock */
/* #define  MACHINE_no_sched_speculative */
/* #define  MACHINE_no_sched_speculative_load */

/* General flags.  */
extern int flag_pic;
extern int optimize;
extern int flag_expensive_optimizations;
extern int frame_pointer_needed;

/* Classification of the builtin functions to properly set the declaration tree
   flags.  */
enum rs6000_btc
{
  RS6000_BTC_MISC,		/* assume builtin can do anything */
  RS6000_BTC_CONST,		/* builtin is a 'const' function.  */
  RS6000_BTC_PURE,		/* builtin is a 'pure' function.  */
  RS6000_BTC_FP_PURE		/* builtin is 'pure' if rounding math.  */
};

/* Convenience macros to document the instruction type.  */
#define RS6000_BTC_MEM	RS6000_BTC_MISC	/* load/store touches memory */
#define RS6000_BTC_SAT	RS6000_BTC_MISC	/* VMX saturate sets VSCR register */

#undef RS6000_BUILTIN
#undef RS6000_BUILTIN_EQUATE
#define RS6000_BUILTIN(NAME, TYPE) NAME,
#define RS6000_BUILTIN_EQUATE(NAME, VALUE) NAME = VALUE,

enum rs6000_builtins
{
#include "rs6000-builtin.def"

  RS6000_BUILTIN_COUNT
};

#undef RS6000_BUILTIN
#undef RS6000_BUILTIN_EQUATE

enum rs6000_builtin_type_index
{
  RS6000_BTI_NOT_OPAQUE,
  RS6000_BTI_opaque_V2SI,
  RS6000_BTI_opaque_V2SF,
  RS6000_BTI_opaque_p_V2SI,
  RS6000_BTI_opaque_V4SI,
  RS6000_BTI_V16QI,
  RS6000_BTI_V2SI,
  RS6000_BTI_V2SF,
  RS6000_BTI_V2DI,
  RS6000_BTI_V2DF,
  RS6000_BTI_V4HI,
  RS6000_BTI_V4SI,
  RS6000_BTI_V4SF,
  RS6000_BTI_V8HI,
  RS6000_BTI_unsigned_V16QI,
  RS6000_BTI_unsigned_V8HI,
  RS6000_BTI_unsigned_V4SI,
  RS6000_BTI_unsigned_V2DI,
  RS6000_BTI_bool_char,          /* __bool char */
  RS6000_BTI_bool_short,         /* __bool short */
  RS6000_BTI_bool_int,           /* __bool int */
  RS6000_BTI_bool_long,		 /* __bool long */
  RS6000_BTI_pixel,              /* __pixel */
  RS6000_BTI_bool_V16QI,         /* __vector __bool char */
  RS6000_BTI_bool_V8HI,          /* __vector __bool short */
  RS6000_BTI_bool_V4SI,          /* __vector __bool int */
  RS6000_BTI_bool_V2DI,          /* __vector __bool long */
  RS6000_BTI_pixel_V8HI,         /* __vector __pixel */
  RS6000_BTI_long,	         /* long_integer_type_node */
  RS6000_BTI_unsigned_long,      /* long_unsigned_type_node */
  RS6000_BTI_INTQI,	         /* intQI_type_node */
  RS6000_BTI_UINTQI,		 /* unsigned_intQI_type_node */
  RS6000_BTI_INTHI,	         /* intHI_type_node */
  RS6000_BTI_UINTHI,		 /* unsigned_intHI_type_node */
  RS6000_BTI_INTSI,		 /* intSI_type_node */
  RS6000_BTI_UINTSI,		 /* unsigned_intSI_type_node */
  RS6000_BTI_INTDI,		 /* intDI_type_node */
  RS6000_BTI_UINTDI,		 /* unsigned_intDI_type_node */
  RS6000_BTI_float,	         /* float_type_node */
  RS6000_BTI_double,	         /* double_type_node */
  RS6000_BTI_void,	         /* void_type_node */
  RS6000_BTI_MAX
};


#define opaque_V2SI_type_node         (rs6000_builtin_types[RS6000_BTI_opaque_V2SI])
#define opaque_V2SF_type_node         (rs6000_builtin_types[RS6000_BTI_opaque_V2SF])
#define opaque_p_V2SI_type_node       (rs6000_builtin_types[RS6000_BTI_opaque_p_V2SI])
#define opaque_V4SI_type_node         (rs6000_builtin_types[RS6000_BTI_opaque_V4SI])
#define V16QI_type_node               (rs6000_builtin_types[RS6000_BTI_V16QI])
#define V2DI_type_node                (rs6000_builtin_types[RS6000_BTI_V2DI])
#define V2DF_type_node                (rs6000_builtin_types[RS6000_BTI_V2DF])
#define V2SI_type_node                (rs6000_builtin_types[RS6000_BTI_V2SI])
#define V2SF_type_node                (rs6000_builtin_types[RS6000_BTI_V2SF])
#define V4HI_type_node                (rs6000_builtin_types[RS6000_BTI_V4HI])
#define V4SI_type_node                (rs6000_builtin_types[RS6000_BTI_V4SI])
#define V4SF_type_node                (rs6000_builtin_types[RS6000_BTI_V4SF])
#define V8HI_type_node                (rs6000_builtin_types[RS6000_BTI_V8HI])
#define unsigned_V16QI_type_node      (rs6000_builtin_types[RS6000_BTI_unsigned_V16QI])
#define unsigned_V8HI_type_node       (rs6000_builtin_types[RS6000_BTI_unsigned_V8HI])
#define unsigned_V4SI_type_node       (rs6000_builtin_types[RS6000_BTI_unsigned_V4SI])
#define unsigned_V2DI_type_node       (rs6000_builtin_types[RS6000_BTI_unsigned_V2DI])
#define bool_char_type_node           (rs6000_builtin_types[RS6000_BTI_bool_char])
#define bool_short_type_node          (rs6000_builtin_types[RS6000_BTI_bool_short])
#define bool_int_type_node            (rs6000_builtin_types[RS6000_BTI_bool_int])
#define bool_long_type_node           (rs6000_builtin_types[RS6000_BTI_bool_long])
#define pixel_type_node               (rs6000_builtin_types[RS6000_BTI_pixel])
#define bool_V16QI_type_node	      (rs6000_builtin_types[RS6000_BTI_bool_V16QI])
#define bool_V8HI_type_node	      (rs6000_builtin_types[RS6000_BTI_bool_V8HI])
#define bool_V4SI_type_node	      (rs6000_builtin_types[RS6000_BTI_bool_V4SI])
#define bool_V2DI_type_node	      (rs6000_builtin_types[RS6000_BTI_bool_V2DI])
#define pixel_V8HI_type_node	      (rs6000_builtin_types[RS6000_BTI_pixel_V8HI])

#define long_integer_type_internal_node  (rs6000_builtin_types[RS6000_BTI_long])
#define long_unsigned_type_internal_node (rs6000_builtin_types[RS6000_BTI_unsigned_long])
#define intQI_type_internal_node	 (rs6000_builtin_types[RS6000_BTI_INTQI])
#define uintQI_type_internal_node	 (rs6000_builtin_types[RS6000_BTI_UINTQI])
#define intHI_type_internal_node	 (rs6000_builtin_types[RS6000_BTI_INTHI])
#define uintHI_type_internal_node	 (rs6000_builtin_types[RS6000_BTI_UINTHI])
#define intSI_type_internal_node	 (rs6000_builtin_types[RS6000_BTI_INTSI])
#define uintSI_type_internal_node	 (rs6000_builtin_types[RS6000_BTI_UINTSI])
#define intDI_type_internal_node	 (rs6000_builtin_types[RS6000_BTI_INTDI])
#define uintDI_type_internal_node	 (rs6000_builtin_types[RS6000_BTI_UINTDI])
#define float_type_internal_node	 (rs6000_builtin_types[RS6000_BTI_float])
#define double_type_internal_node	 (rs6000_builtin_types[RS6000_BTI_double])
#define void_type_internal_node		 (rs6000_builtin_types[RS6000_BTI_void])

extern GTY(()) tree rs6000_builtin_types[RS6000_BTI_MAX];
extern GTY(()) tree rs6000_builtin_decls[RS6000_BUILTIN_COUNT];
<|MERGE_RESOLUTION|>--- conflicted
+++ resolved
@@ -1348,7 +1348,6 @@
    cheaper than load or store of the registers.  The macro value is
    array of register classes with LIM_REG_CLASSES used as the end
    marker.
-<<<<<<< HEAD
 
    We need two IRA_COVER_CLASSES, one for pre-VSX, and the other for VSX to
    account for the Altivec and Floating registers being subsets of the VSX
@@ -1368,27 +1367,6 @@
   /* VRSAVE_REGS,*/ VSCR_REGS, SPE_ACC_REGS, SPEFSCR_REGS,		     \
   /* MQ_REGS, LINK_REGS, CTR_REGS, */					     \
   CR_REGS, CA_REGS, LIM_REG_CLASSES					     \
-=======
-
-   We need two IRA_COVER_CLASSES, one for pre-VSX, and the other for VSX to
-   account for the Altivec and Floating registers being subsets of the VSX
-   register set.  */
-
-#define IRA_COVER_CLASSES_PRE_VSX					     \
-{									     \
-  GENERAL_REGS, SPECIAL_REGS, FLOAT_REGS, ALTIVEC_REGS, /* VSX_REGS, */	     \
-  /* VRSAVE_REGS,*/ VSCR_REGS, SPE_ACC_REGS, SPEFSCR_REGS,		     \
-  /* MQ_REGS, LINK_REGS, CTR_REGS, */					     \
-  CR_REGS, CA_REGS, LIM_REG_CLASSES					     \
-}
-
-#define IRA_COVER_CLASSES_VSX						     \
-{									     \
-  GENERAL_REGS, SPECIAL_REGS, /* FLOAT_REGS, ALTIVEC_REGS, */ VSX_REGS,	     \
-  /* VRSAVE_REGS,*/ VSCR_REGS, SPE_ACC_REGS, SPEFSCR_REGS,		     \
-  /* MQ_REGS, LINK_REGS, CTR_REGS, */					     \
-  CR_REGS, CA_REGS, LIM_REG_CLASSES					     \
->>>>>>> 3bd7a983
 }
 
 /* The same information, inverted:
