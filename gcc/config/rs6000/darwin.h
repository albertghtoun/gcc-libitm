--- conflicted
+++ resolved
@@ -232,20 +232,6 @@
 #define ASM_OUTPUT_INTERNAL_LABEL_PREFIX(FILE,PREFIX)	\
   fprintf (FILE, "%s", PREFIX)
 
-<<<<<<< HEAD
-/* This says how to output an assembler line to define a global common
-   symbol.  */
-#define ASM_OUTPUT_COMMON(FILE, NAME, SIZE, ROUNDED)			\
-  do {									\
-    unsigned HOST_WIDE_INT _new_size = SIZE;				\
-    fputs ("\t.comm ", (FILE));						\
-    RS6000_OUTPUT_BASENAME ((FILE), (NAME));				\
-    if (_new_size == 0) _new_size = 1;					\
-    fprintf ((FILE), ","HOST_WIDE_INT_PRINT_UNSIGNED"\n", _new_size);	\
-  } while (0)
-
-=======
->>>>>>> b56a5220
 /* Override the standard rs6000 definition.  */
 
 #undef ASM_COMMENT_START
