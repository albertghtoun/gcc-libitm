; Options for the rs6000 port of the compiler
;
; Copyright (C) 2005, 2006, 2007, 2008, 2009, 2010 Free Software
; Foundation, Inc.
; Contributed by Aldy Hernandez <aldy@quesejoda.com>.
;
; This file is part of GCC.
;
; GCC is free software; you can redistribute it and/or modify it under
; the terms of the GNU General Public License as published by the Free
; Software Foundation; either version 3, or (at your option) any later
; version.
;
; GCC is distributed in the hope that it will be useful, but WITHOUT
; ANY WARRANTY; without even the implied warranty of MERCHANTABILITY
; or FITNESS FOR A PARTICULAR PURPOSE.  See the GNU General Public
; License for more details.
;
; You should have received a copy of the GNU General Public License
; along with GCC; see the file COPYING3.  If not see
; <http://www.gnu.org/licenses/>.

HeaderInclude
config/rs6000/rs6000-opts.h

;; Current processor
TargetVariable
enum processor_type rs6000_cpu = PROCESSOR_RIOS1

;; Always emit branch hint bits.
TargetVariable
unsigned char rs6000_always_hint

;; Schedule instructions for group formation.
TargetVariable
unsigned char rs6000_sched_groups

;; Align branch targets.
TargetVariable
unsigned char rs6000_align_branch_targets

;; Support for -msched-costly-dep option.
TargetVariable
enum rs6000_dependence_cost rs6000_sched_costly_dep = no_dep_costly

;; Support for -minsert-sched-nops option.
TargetVariable
enum rs6000_nop_insertion rs6000_sched_insert_nops = sched_finish_none

;; Size of long double.
TargetVariable
unsigned char rs6000_long_double_type_size

;; IEEE quad extended precision long double.
TargetVariable
unsigned char rs6000_ieeequad

;; Nonzero to use AltiVec ABI.
TargetVariable
unsigned char rs6000_altivec_abi

;; Nonzero if we want SPE SIMD instructions.
TargetVariable
int rs6000_spe

;; Nonzero if we want SPE ABI extensions.
TargetVariable
unsigned char rs6000_spe_abi

;; Nonzero if floating point operations are done in the GPRs.
TargetVariable
unsigned char rs6000_float_gprs

;; Nonzero if we want Darwin's struct-by-value-in-regs ABI.
TargetVariable
unsigned char rs6000_darwin64_abi

;; Non-zero to allow overriding loop alignment.
TargetVariable
unsigned char can_override_loop_align

;; Which small data model to use (for System V targets only)
TargetVariable
enum rs6000_sdata_type rs6000_sdata = SDATA_DATA

;; Bit size of immediate TLS offsets and string from which it is decoded.
TargetVariable
int rs6000_tls_size = 32

;; ABI enumeration available for subtarget to use.
TargetVariable
enum rs6000_abi rs6000_current_abi = ABI_NONE

;; Type of traceback to use.
TargetVariable
enum rs6000_traceback_type rs6000_traceback = traceback_default

;; Control alignment for fields within structures.
TargetVariable
unsigned char rs6000_alignment_flags

;; Code model for 64-bit linux.
TargetVariable
enum rs6000_cmodel rs6000_current_cmodel = CMODEL_SMALL

;; What type of reciprocal estimation instructions to generate
TargetVariable
unsigned int rs6000_recip_control

;; -mcpu=<xxx> as an index into the processor_target_table or -1
TargetVariable
int rs6000_cpu_index = -1

;; -mtune=<xxx> as an index into the processor_target_table or -1
TargetVariable
int rs6000_tune_index = -1

;; Debug flags
TargetVariable
unsigned int rs6000_debug

;; Save for target_flags_explicit
TargetSave
int rs6000_target_flags_explicit

mpower
Target Report RejectNegative Mask(POWER)
Use POWER instruction set

mno-power
Target Report RejectNegative
Do not use POWER instruction set

mpower2
Target Report Mask(POWER2)
Use POWER2 instruction set

mpowerpc
Target Report RejectNegative Mask(POWERPC)
Use PowerPC instruction set

mno-powerpc
Target Report RejectNegative
Do not use PowerPC instruction set

mpowerpc64
Target Report Mask(POWERPC64)
Use PowerPC-64 instruction set

mpowerpc-gpopt
Target Report Mask(PPC_GPOPT) Save
Use PowerPC General Purpose group optional instructions

mpowerpc-gfxopt
Target Report Mask(PPC_GFXOPT) Save
Use PowerPC Graphics group optional instructions

mmfcrf
Target Report Mask(MFCRF) Save
Use PowerPC V2.01 single field mfcr instruction

mpopcntb
Target Report Mask(POPCNTB) Save
Use PowerPC V2.02 popcntb instruction

mfprnd
Target Report Mask(FPRND) Save
Use PowerPC V2.02 floating point rounding instructions

mcmpb
Target Report Mask(CMPB) Save
Use PowerPC V2.05 compare bytes instruction

mmfpgpr
Target Report Mask(MFPGPR) Save
Use extended PowerPC V2.05 move floating point to/from GPR instructions

maltivec
Target Report Mask(ALTIVEC) Save
Use AltiVec instructions

mhard-dfp
Target Report Mask(DFP) Save
Use decimal floating point instructions

mmulhw
Target Report Mask(MULHW) Save
Use 4xx half-word multiply instructions

mdlmzb
Target Report Mask(DLMZB) Save
Use 4xx string-search dlmzb instruction

mmultiple
Target Report Mask(MULTIPLE) Save
Generate load/store multiple instructions

mstring
Target Report Mask(STRING) Save
Generate string instructions for block moves

mnew-mnemonics
Target Report RejectNegative Mask(NEW_MNEMONICS)
Use new mnemonics for PowerPC architecture

mold-mnemonics
Target Report RejectNegative InverseMask(NEW_MNEMONICS)
Use old mnemonics for PowerPC architecture

msoft-float
Target Report RejectNegative Mask(SOFT_FLOAT)
Do not use hardware floating point

mhard-float
Target Report RejectNegative InverseMask(SOFT_FLOAT, HARD_FLOAT)
Use hardware floating point

mpopcntd
<<<<<<< HEAD
Target Report Mask(POPCNTD)
Use PowerPC V2.06 popcntd instruction

mvsx
Target Report Mask(VSX)
=======
Target Report Mask(POPCNTD) Save
Use PowerPC V2.06 popcntd instruction

mfriz
Target Report Var(TARGET_FRIZ) Init(-1) Save
Under -ffast-math, generate a FRIZ instruction for (double)(long long) conversions

mveclibabi=
Target RejectNegative Joined Var(rs6000_veclibabi_name)
Vector library ABI to use

mvsx
Target Report Mask(VSX) Save
>>>>>>> b56a5220
Use vector/scalar (VSX) instructions

mvsx-scalar-double
Target Undocumented Report Var(TARGET_VSX_SCALAR_DOUBLE) Init(-1)
; If -mvsx, use VSX arithmetic instructions for scalar double (on by default)

mvsx-scalar-memory
Target Undocumented Report Var(TARGET_VSX_SCALAR_MEMORY)
; If -mvsx, use VSX scalar memory reference instructions for scalar double (off by default)

mvsx-align-128
Target Undocumented Report Var(TARGET_VSX_ALIGN_128)
; If -mvsx, set alignment to 128 bits instead of 32/64

mallow-movmisalign
Target Undocumented Var(TARGET_ALLOW_MOVMISALIGN) Init(-1)
; Allow/disallow the movmisalign in DF/DI vectors

mallow-df-permute
Target Undocumented Var(TARGET_ALLOW_DF_PERMUTE)
; Allow/disallow permutation of DF/DI vectors

msched-groups
Target Undocumented Report Var(TARGET_SCHED_GROUPS) Init(-1)
; Explicitly set/unset whether rs6000_sched_groups is set

malways-hint
Target Undocumented Report Var(TARGET_ALWAYS_HINT) Init(-1)
; Explicitly set/unset whether rs6000_always_hint is set

malign-branch-targets
Target Undocumented Report Var(TARGET_ALIGN_BRANCH_TARGETS) Init(-1)
; Explicitly set/unset whether rs6000_align_branch_targets is set

mvectorize-builtins
Target Undocumented Report Var(TARGET_VECTORIZE_BUILTINS) Init(-1)
; Explicitly control whether we vectorize the builtins or not.

mno-update
Target Report RejectNegative Mask(NO_UPDATE) Save
Do not generate load/store with update instructions

mupdate
Target Report RejectNegative InverseMask(NO_UPDATE, UPDATE)
Generate load/store with update instructions

msingle-pic-base
Target Report Var(TARGET_SINGLE_PIC_BASE) Init(0)
Do not load the PIC register in function prologues

mavoid-indexed-addresses
Target Report Var(TARGET_AVOID_XFORM) Init(-1) Save
Avoid generation of indexed load/store instructions when possible

<<<<<<< HEAD
mfused-madd
Target Report Var(TARGET_FUSED_MADD) Init(1)
Generate fused multiply/add instructions

=======
>>>>>>> b56a5220
mtls-markers
Target Report Var(tls_markers) Init(1) Save
Mark __tls_get_addr calls with argument info

msched-epilog
<<<<<<< HEAD
Target Undocumented Var(TARGET_SCHED_PROLOG) Init(1)

msched-prolog
Target Report Var(TARGET_SCHED_PROLOG) VarExists
=======
Target Undocumented Var(TARGET_SCHED_PROLOG) Init(1) Save

msched-prolog
Target Report Var(TARGET_SCHED_PROLOG) Save
>>>>>>> b56a5220
Schedule the start and end of the procedure

maix-struct-return
Target Report RejectNegative Var(aix_struct_return) Save
Return all structures in memory (AIX default)

msvr4-struct-return
Target Report RejectNegative Var(aix_struct_return,0) Save
Return small structures in registers (SVR4 default)

mxl-compat
Target Report Var(TARGET_XL_COMPAT) Save
Conform more closely to IBM XLC semantics

mrecip
Target Report
Generate software reciprocal divide and square root for better throughput.

mrecip=
Target Report RejectNegative Joined
Generate software reciprocal divide and square root for better throughput.

mrecip-precision
<<<<<<< HEAD
Target Report Mask(RECIP_PRECISION)
=======
Target Report Mask(RECIP_PRECISION) Save
>>>>>>> b56a5220
Assume that the reciprocal estimate instructions provide more accuracy.

mno-fp-in-toc
Target Report RejectNegative Var(TARGET_NO_FP_IN_TOC) Save
Do not place floating point constants in TOC

mfp-in-toc
Target Report RejectNegative Var(TARGET_NO_FP_IN_TOC,0) Save
Place floating point constants in TOC

mno-sum-in-toc
Target RejectNegative Var(TARGET_NO_SUM_IN_TOC) Save
Do not place symbol+offset constants in TOC

msum-in-toc
Target RejectNegative Var(TARGET_NO_SUM_IN_TOC,0) Save
Place symbol+offset constants in TOC

;  Output only one TOC entry per module.  Normally linking fails if
;   there are more than 16K unique variables/constants in an executable.  With
;   this option, linking fails only if there are more than 16K modules, or
;   if there are more than 16K unique variables/constant in a single module.
;
;   This is at the cost of having 2 extra loads and one extra store per
;   function, and one less allocable register.
mminimal-toc
Target Report Mask(MINIMAL_TOC)
Use only one TOC entry per procedure

mfull-toc
Target Report
Put everything in the regular TOC

mvrsave
Target Report Var(TARGET_ALTIVEC_VRSAVE) Save
Generate VRSAVE instructions when generating AltiVec code

mvrsave=
Target RejectNegative Joined
-mvrsave=yes/no	Deprecated option.  Use -mvrsave/-mno-vrsave instead

mblock-move-inline-limit=
Target Report Var(rs6000_block_move_inline_limit) Init(0) RejectNegative Joined UInteger Save
Specify how many bytes should be moved inline before calling out to memcpy/memmove

misel
<<<<<<< HEAD
Target Report Mask(ISEL)
=======
Target Report Mask(ISEL) Save
>>>>>>> b56a5220
Generate isel instructions

misel=
Target RejectNegative Joined
-misel=yes/no	Deprecated option.  Use -misel/-mno-isel instead

mspe
Target
Generate SPE SIMD instructions on E500

mpaired
Target Var(rs6000_paired_float) Save
Generate PPC750CL paired-single instructions

mspe=
Target RejectNegative Joined
-mspe=yes/no	Deprecated option.  Use -mspe/-mno-spe instead

mdebug=
Target RejectNegative Joined
-mdebug=	Enable debug output

mabi=
Target RejectNegative Joined
-mabi=	Specify ABI to use

mcpu=
Target RejectNegative Joined
-mcpu=	Use features of and schedule code for given CPU

mtune=
Target RejectNegative Joined
-mtune=	Schedule code for given CPU

mtraceback=
Target RejectNegative Joined
-mtraceback=	Select full, part, or no traceback table

mlongcall
Target Report Var(rs6000_default_long_calls) Save
Avoid all range limits on call instructions

mgen-cell-microcode
Target Report Var(rs6000_gen_cell_microcode) Init(-1) Save
Generate Cell microcode

mwarn-cell-microcode
Target Var(rs6000_warn_cell_microcode) Init(0) Warning Save
Warn when a Cell microcoded instruction is emitted

mwarn-altivec-long
Target Var(rs6000_warn_altivec_long) Init(1) Save
Warn about deprecated 'vector long ...' AltiVec type usage

mfloat-gprs=
Target RejectNegative Joined
-mfloat-gprs=	Select GPR floating point method

mlong-double-
Target RejectNegative Joined UInteger
-mlong-double-<n>	Specify size of long double (64 or 128 bits)

msched-costly-dep=
Target RejectNegative Joined 
Determine which dependences between insns are considered costly

minsert-sched-nops=
Target RejectNegative Joined
Specify which post scheduling nop insertion scheme to apply

malign-
Target RejectNegative Joined
Specify alignment of structure fields default/natural

mprioritize-restricted-insns=
Target RejectNegative Joined UInteger Var(rs6000_sched_restricted_insns_priority) Save
Specify scheduling priority for dispatch slot restricted insns

msingle-float
Target RejectNegative Var(rs6000_single_float) Save
Single-precision floating point unit

mdouble-float
Target RejectNegative Var(rs6000_double_float) Save
Double-precision floating point unit

msimple-fpu
Target RejectNegative Var(rs6000_simple_fpu) Save
Floating point unit does not support divide & sqrt

mfpu=
Target RejectNegative Joined 
-mfpu=	Specify FP (sp, dp, sp-lite, dp-lite) (implies -mxilinx-fpu)

mxilinx-fpu
Target Var(rs6000_xilinx_fpu) Save
Specify Xilinx FPU.

<|MERGE_RESOLUTION|>--- conflicted
+++ resolved
@@ -216,13 +216,6 @@
 Use hardware floating point
 
 mpopcntd
-<<<<<<< HEAD
-Target Report Mask(POPCNTD)
-Use PowerPC V2.06 popcntd instruction
-
-mvsx
-Target Report Mask(VSX)
-=======
 Target Report Mask(POPCNTD) Save
 Use PowerPC V2.06 popcntd instruction
 
@@ -236,7 +229,6 @@
 
 mvsx
 Target Report Mask(VSX) Save
->>>>>>> b56a5220
 Use vector/scalar (VSX) instructions
 
 mvsx-scalar-double
@@ -291,29 +283,15 @@
 Target Report Var(TARGET_AVOID_XFORM) Init(-1) Save
 Avoid generation of indexed load/store instructions when possible
 
-<<<<<<< HEAD
-mfused-madd
-Target Report Var(TARGET_FUSED_MADD) Init(1)
-Generate fused multiply/add instructions
-
-=======
->>>>>>> b56a5220
 mtls-markers
 Target Report Var(tls_markers) Init(1) Save
 Mark __tls_get_addr calls with argument info
 
 msched-epilog
-<<<<<<< HEAD
-Target Undocumented Var(TARGET_SCHED_PROLOG) Init(1)
-
-msched-prolog
-Target Report Var(TARGET_SCHED_PROLOG) VarExists
-=======
 Target Undocumented Var(TARGET_SCHED_PROLOG) Init(1) Save
 
 msched-prolog
 Target Report Var(TARGET_SCHED_PROLOG) Save
->>>>>>> b56a5220
 Schedule the start and end of the procedure
 
 maix-struct-return
@@ -337,11 +315,7 @@
 Generate software reciprocal divide and square root for better throughput.
 
 mrecip-precision
-<<<<<<< HEAD
-Target Report Mask(RECIP_PRECISION)
-=======
 Target Report Mask(RECIP_PRECISION) Save
->>>>>>> b56a5220
 Assume that the reciprocal estimate instructions provide more accuracy.
 
 mno-fp-in-toc
@@ -388,11 +362,7 @@
 Specify how many bytes should be moved inline before calling out to memcpy/memmove
 
 misel
-<<<<<<< HEAD
-Target Report Mask(ISEL)
-=======
 Target Report Mask(ISEL) Save
->>>>>>> b56a5220
 Generate isel instructions
 
 misel=
