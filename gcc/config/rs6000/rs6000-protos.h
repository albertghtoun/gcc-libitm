/* Definitions of target machine for GNU compiler, for IBM RS/6000.
   Copyright (C) 2000, 2001, 2002, 2003, 2004, 2005, 2006, 2007, 2008, 2009, 2010
   Free Software Foundation, Inc.
   Contributed by Richard Kenner (kenner@vlsi1.ultra.nyu.edu)

   This file is part of GCC.

   GCC is free software; you can redistribute it and/or modify it
   under the terms of the GNU General Public License as published
   by the Free Software Foundation; either version 3, or (at your
   option) any later version.

   GCC is distributed in the hope that it will be useful, but WITHOUT
   ANY WARRANTY; without even the implied warranty of MERCHANTABILITY
   or FITNESS FOR A PARTICULAR PURPOSE.  See the GNU General Public
   License for more details.

   You should have received a copy of the GNU General Public License
   along with GCC; see the file COPYING3.  If not see
   <http://www.gnu.org/licenses/>.  */

#ifndef GCC_RS6000_PROTOS_H
#define GCC_RS6000_PROTOS_H

/* Declare functions in rs6000.c */

#ifdef RTX_CODE

#ifdef TREE_CODE
extern void init_cumulative_args (CUMULATIVE_ARGS *, tree, rtx, int, int, int);
#endif /* TREE_CODE */

extern bool easy_altivec_constant (rtx, enum machine_mode);
extern HOST_WIDE_INT const_vector_elt_as_int (rtx, unsigned int);
extern bool macho_lo_sum_memory_operand (rtx, enum machine_mode);
extern int num_insns_constant (rtx, enum machine_mode);
extern int num_insns_constant_wide (HOST_WIDE_INT);
extern int small_data_operand (rtx, enum machine_mode);
extern bool toc_relative_expr_p (rtx);
extern bool invalid_e500_subreg (rtx, enum machine_mode);
extern void validate_condition_mode (enum rtx_code, enum machine_mode);
extern bool legitimate_constant_pool_address_p (const_rtx, bool);
extern bool legitimate_indirect_address_p (rtx, int);
extern bool legitimate_indexed_address_p (rtx, int);
extern bool avoiding_indexed_address_p (enum machine_mode);

extern rtx rs6000_got_register (rtx);
extern rtx find_addr_reg (rtx);
extern rtx gen_easy_altivec_constant (rtx);
extern const char *output_vec_const_move (rtx *);
extern void rs6000_expand_vector_init (rtx, rtx);
extern void paired_expand_vector_init (rtx, rtx);
extern void rs6000_expand_vector_set (rtx, rtx, int);
extern void rs6000_expand_vector_extract (rtx, rtx, int);
extern void build_mask64_2_operands (rtx, rtx *);
extern int expand_block_clear (rtx[]);
extern int expand_block_move (rtx[]);
extern const char * rs6000_output_load_multiple (rtx[]);
extern int includes_lshift_p (rtx, rtx);
extern int includes_rshift_p (rtx, rtx);
extern int includes_rldic_lshift_p (rtx, rtx);
extern int includes_rldicr_lshift_p (rtx, rtx);
extern int insvdi_rshift_rlwimi_p (rtx, rtx, rtx);
extern int registers_ok_for_quad_peep (rtx, rtx);
extern int mems_ok_for_quad_peep (rtx, rtx);
extern bool gpr_or_gpr_p (rtx, rtx);
extern enum reg_class (*rs6000_preferred_reload_class_ptr) (rtx,
							    enum reg_class);
extern enum reg_class (*rs6000_secondary_reload_class_ptr) (enum reg_class,
							    enum machine_mode,
							    rtx);
extern bool (*rs6000_secondary_memory_needed_ptr) (enum reg_class,
						   enum reg_class,
						   enum machine_mode);
extern bool (*rs6000_cannot_change_mode_class_ptr) (enum machine_mode,
						    enum machine_mode,
						    enum reg_class);
extern void rs6000_secondary_reload_inner (rtx, rtx, rtx, bool);
extern int paired_emit_vector_cond_expr (rtx, rtx, rtx,
                                         rtx, rtx, rtx);
extern void paired_expand_vector_move (rtx operands[]);


extern int ccr_bit (rtx, int);
extern int extract_MB (rtx);
extern int extract_ME (rtx);
extern void rs6000_output_function_entry (FILE *, const char *);
extern void print_operand (FILE *, rtx, int);
extern void print_operand_address (FILE *, rtx);
extern enum rtx_code rs6000_reverse_condition (enum machine_mode,
					       enum rtx_code);
extern void rs6000_emit_sISEL (enum machine_mode, rtx[]);
extern void rs6000_emit_sCOND (enum machine_mode, rtx[]);
extern void rs6000_emit_cbranch (enum machine_mode, rtx[]);
extern char * output_cbranch (rtx, const char *, int, rtx);
extern char * output_e500_flip_gt_bit (rtx, rtx);
extern const char * output_probe_stack_range (rtx, rtx);
extern rtx rs6000_emit_set_const (rtx, enum machine_mode, rtx, int);
extern int rs6000_emit_cmove (rtx, rtx, rtx, rtx);
extern int rs6000_emit_vector_cond_expr (rtx, rtx, rtx, rtx, rtx, rtx);
extern void rs6000_emit_minmax (rtx, enum rtx_code, rtx, rtx);
extern void rs6000_emit_sync (enum rtx_code, enum machine_mode,
			      rtx, rtx, rtx, rtx, bool);
extern void rs6000_split_atomic_op (enum rtx_code, rtx, rtx, rtx, rtx, rtx);
extern void rs6000_split_compare_and_swap (rtx, rtx, rtx, rtx, rtx);
extern void rs6000_expand_compare_and_swapqhi (rtx, rtx, rtx, rtx);
extern void rs6000_split_compare_and_swapqhi (rtx, rtx, rtx, rtx, rtx, rtx);
extern void rs6000_split_lock_test_and_set (rtx, rtx, rtx, rtx);
extern void rs6000_emit_swdiv (rtx, rtx, rtx, bool);
extern void rs6000_emit_swrsqrt (rtx, rtx);
extern void output_toc (FILE *, rtx, int, enum machine_mode);
extern rtx rs6000_longcall_ref (rtx);
extern void rs6000_fatal_bad_address (rtx);
extern rtx create_TOC_reference (rtx, rtx);
extern void rs6000_split_multireg_move (rtx, rtx);
extern void rs6000_emit_move (rtx, rtx, enum machine_mode);
extern rtx rs6000_secondary_memory_needed_rtx (enum machine_mode);
extern rtx (*rs6000_legitimize_reload_address_ptr) (rtx, enum machine_mode,
						    int, int, int, int *);
extern bool rs6000_legitimate_offset_address_p (enum machine_mode, rtx, int);
extern rtx rs6000_find_base_term (rtx);
extern bool rs6000_offsettable_memref_p (rtx);
extern rtx rs6000_return_addr (int, rtx);
extern void rs6000_output_symbol_ref (FILE*, rtx);
extern HOST_WIDE_INT rs6000_initial_elimination_offset (int, int);
extern void rs6000_emit_popcount (rtx, rtx);
extern void rs6000_emit_parity (rtx, rtx);

extern rtx rs6000_machopic_legitimize_pic_address (rtx, enum machine_mode,
						   rtx);
extern rtx rs6000_address_for_fpconvert (rtx);
extern rtx rs6000_allocate_stack_temp (enum machine_mode, bool, bool);
extern int rs6000_loop_align (rtx);
#endif /* RTX_CODE */

#ifdef TREE_CODE
extern unsigned int rs6000_special_round_type_align (tree, unsigned int,
						     unsigned int);
extern unsigned int darwin_rs6000_special_round_type_align (tree, unsigned int,
							    unsigned int);
<<<<<<< HEAD
extern void function_arg_advance (CUMULATIVE_ARGS *, enum machine_mode,
				  tree, int, int);
extern int function_arg_boundary (enum machine_mode, tree);
extern rtx function_arg (CUMULATIVE_ARGS *, enum machine_mode, tree, int);
=======
>>>>>>> b56a5220
extern tree altivec_resolve_overloaded_builtin (location_t, tree, void *);
extern rtx rs6000_libcall_value (enum machine_mode);
extern rtx rs6000_va_arg (tree, tree);
extern int function_ok_for_sibcall (tree);
extern void rs6000_elf_declare_function_name (FILE *, const char *, tree);
extern bool rs6000_elf_in_small_data_p (const_tree);
#ifdef ARGS_SIZE_RTX
/* expr.h defines ARGS_SIZE_RTX and `enum direction' */
extern enum direction function_arg_padding (enum machine_mode, const_tree);
#endif /* ARGS_SIZE_RTX */

#endif /* TREE_CODE */

extern int direct_return (void);
extern int first_reg_to_save (void);
extern int first_fp_reg_to_save (void);
extern void output_ascii (FILE *, const char *, int);
extern void rs6000_gen_section_name (char **, const char *, const char *);
extern void output_function_profiler (FILE *, int);
extern void output_profile_hook  (int);
extern int rs6000_trampoline_size (void);
extern alias_set_type get_TOC_alias_set (void);
extern void rs6000_emit_prologue (void);
extern void rs6000_emit_load_toc_table (int);
extern unsigned int rs6000_dbx_register_number (unsigned int);
extern void rs6000_emit_epilogue (int);
extern void rs6000_emit_eh_reg_restore (rtx, rtx);
extern const char * output_isel (rtx *);
extern bool rs6000_tls_referenced_p (rtx);
<<<<<<< HEAD
extern void rs6000_conditional_register_usage (void);
=======

extern void rs6000_aix_asm_output_dwarf_table_ref (char *);
>>>>>>> b56a5220

extern void rs6000_aix_asm_output_dwarf_table_ref (char *);

/* Declare functions in rs6000-c.c */

extern void rs6000_pragma_longcall (struct cpp_reader *);
extern void rs6000_cpu_cpp_builtins (struct cpp_reader *);
#ifdef TREE_CODE
extern bool rs6000_pragma_target_parse (tree, tree);
#endif

#if TARGET_MACHO
char *output_call (rtx, rtx *, int, int);
#endif

#ifdef NO_DOLLAR_IN_LABEL
const char * rs6000_xcoff_strip_dollar (const char *);
#endif

void rs6000_final_prescan_insn (rtx, rtx *operand, int num_operands);

extern bool rs6000_hard_regno_mode_ok_p[][FIRST_PSEUDO_REGISTER];
extern unsigned char rs6000_class_max_nregs[][LIM_REG_CLASSES];
extern unsigned char rs6000_hard_regno_nregs[][FIRST_PSEUDO_REGISTER];
#endif  /* rs6000-protos.h */<|MERGE_RESOLUTION|>--- conflicted
+++ resolved
@@ -138,13 +138,6 @@
 						     unsigned int);
 extern unsigned int darwin_rs6000_special_round_type_align (tree, unsigned int,
 							    unsigned int);
-<<<<<<< HEAD
-extern void function_arg_advance (CUMULATIVE_ARGS *, enum machine_mode,
-				  tree, int, int);
-extern int function_arg_boundary (enum machine_mode, tree);
-extern rtx function_arg (CUMULATIVE_ARGS *, enum machine_mode, tree, int);
-=======
->>>>>>> b56a5220
 extern tree altivec_resolve_overloaded_builtin (location_t, tree, void *);
 extern rtx rs6000_libcall_value (enum machine_mode);
 extern rtx rs6000_va_arg (tree, tree);
@@ -174,12 +167,6 @@
 extern void rs6000_emit_eh_reg_restore (rtx, rtx);
 extern const char * output_isel (rtx *);
 extern bool rs6000_tls_referenced_p (rtx);
-<<<<<<< HEAD
-extern void rs6000_conditional_register_usage (void);
-=======
-
-extern void rs6000_aix_asm_output_dwarf_table_ref (char *);
->>>>>>> b56a5220
 
 extern void rs6000_aix_asm_output_dwarf_table_ref (char *);
 
