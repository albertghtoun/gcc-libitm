/* Definitions for systems using the Linux kernel, with or without
   MMU, using ELF at the compiler level but possibly FLT for final
   linked executables and shared libraries in some no-MMU cases, and
   possibly with a choice of libc implementations.
   Copyright (C) 1995, 1996, 1997, 1998, 1999, 2000, 2003, 2004, 2005, 2006,
<<<<<<< HEAD
   2007, 2009, 2010 Free Software Foundation, Inc.
=======
   2007, 2009, 2010, 2011 Free Software Foundation, Inc.
>>>>>>> b56a5220
   Contributed by Eric Youngdale.
   Modified for stabs-in-ELF by H.J. Lu (hjl@lucon.org).

This file is part of GCC.

GCC is free software; you can redistribute it and/or modify
it under the terms of the GNU General Public License as published by
the Free Software Foundation; either version 3, or (at your option)
any later version.

GCC is distributed in the hope that it will be useful,
but WITHOUT ANY WARRANTY; without even the implied warranty of
MERCHANTABILITY or FITNESS FOR A PARTICULAR PURPOSE.  See the
GNU General Public License for more details.

Under Section 7 of GPL version 3, you are granted additional
permissions described in the GCC Runtime Library Exception, version
3.1, as published by the Free Software Foundation.

You should have received a copy of the GNU General Public License and
a copy of the GCC Runtime Library Exception along with this program;
see the files COPYING3 and COPYING.RUNTIME respectively.  If not, see
<http://www.gnu.org/licenses/>.  */

<<<<<<< HEAD
/* Don't assume anything about the header files.  */
#define NO_IMPLICIT_EXTERN_C

#undef ASM_APP_ON
#define ASM_APP_ON "#APP\n"

#undef ASM_APP_OFF
#define ASM_APP_OFF "#NO_APP\n"

#undef MD_EXEC_PREFIX
#undef MD_STARTFILE_PREFIX

/* Provide a STARTFILE_SPEC appropriate for GNU/Linux.  Here we add
   the GNU/Linux magical crtbegin.o file (see crtstuff.c) which
   provides part of the support for getting C++ file-scope static
   object constructed before entering `main'.  */
   
#if defined HAVE_LD_PIE
#define LINUX_TARGET_STARTFILE_SPEC \
  "%{!shared: %{pg|p|profile:gcrt1.o%s;pie:Scrt1.o%s;:crt1.o%s}} \
   crti.o%s %{static:crtbeginT.o%s;shared|pie:crtbeginS.o%s;:crtbegin.o%s}"
#else
#define LINUX_TARGET_STARTFILE_SPEC \
  "%{!shared: %{pg|p|profile:gcrt1.o%s;:crt1.o%s}} \
   crti.o%s %{static:crtbeginT.o%s;shared|pie:crtbeginS.o%s;:crtbegin.o%s}"
=======
/* C libraries supported on Linux.  */
#ifdef SINGLE_LIBC
#define OPTION_GLIBC  (DEFAULT_LIBC == LIBC_GLIBC)
#define OPTION_UCLIBC (DEFAULT_LIBC == LIBC_UCLIBC)
#define OPTION_BIONIC (DEFAULT_LIBC == LIBC_BIONIC)
#else
#define OPTION_GLIBC  (linux_libc == LIBC_GLIBC)
#define OPTION_UCLIBC (linux_libc == LIBC_UCLIBC)
#define OPTION_BIONIC (linux_libc == LIBC_BIONIC)
>>>>>>> b56a5220
#endif
#undef  STARTFILE_SPEC
#define STARTFILE_SPEC LINUX_TARGET_STARTFILE_SPEC

<<<<<<< HEAD
/* Provide a ENDFILE_SPEC appropriate for GNU/Linux.  Here we tack on
   the GNU/Linux magical crtend.o file (see crtstuff.c) which
   provides part of the support for getting C++ file-scope static
   object constructed before entering `main', followed by a normal
   GNU/Linux "finalizer" file, `crtn.o'.  */

#define LINUX_TARGET_ENDFILE_SPEC \
  "%{shared|pie:crtendS.o%s;:crtend.o%s} crtn.o%s"
#undef  ENDFILE_SPEC
#define ENDFILE_SPEC LINUX_TARGET_ENDFILE_SPEC

/* This is for -profile to use -lc_p instead of -lc.  */
#define LINUX_TARGET_CC1_SPEC "%{profile:-p}"
#ifndef CC1_SPEC
#define CC1_SPEC LINUX_TARGET_CC1_SPEC
#endif

/* The GNU C++ standard library requires that these macros be defined.  */
#undef CPLUSPLUS_CPP_SPEC
#define CPLUSPLUS_CPP_SPEC "-D_GNU_SOURCE %(cpp)"

#define LINUX_TARGET_LIB_SPEC \
  "%{pthread:-lpthread} \
   %{shared:-lc} \
   %{!shared:%{mieee-fp:-lieee} %{profile:-lc_p}%{!profile:-lc}}"
#undef  LIB_SPEC
#define LIB_SPEC LINUX_TARGET_LIB_SPEC

/* C libraries supported on Linux.  */
#define OPTION_GLIBC  (linux_libc == LIBC_GLIBC)
#define OPTION_UCLIBC (linux_libc == LIBC_UCLIBC)
#define OPTION_BIONIC (linux_libc == LIBC_BIONIC)

=======
>>>>>>> b56a5220
#define LINUX_TARGET_OS_CPP_BUILTINS()				\
    do {							\
	if (OPTION_GLIBC)					\
	  builtin_define ("__gnu_linux__");			\
	builtin_define_std ("linux");				\
	builtin_define_std ("unix");				\
	builtin_assert ("system=linux");			\
	builtin_assert ("system=unix");				\
	builtin_assert ("system=posix");			\
	if (OPTION_ANDROID)					\
	  builtin_define ("__ANDROID__");			\
    } while (0)

/* Determine which dynamic linker to use depending on whether GLIBC or
   uClibc or Bionic is the default C library and whether
   -muclibc or -mglibc or -mbionic has been passed to change the default.  */

#define CHOOSE_DYNAMIC_LINKER1(LIBC1, LIBC2, LIBC3, LD1, LD2, LD3)	\
  "%{" LIBC2 ":" LD2 ";:%{" LIBC3 ":" LD3 ";:" LD1 "}}"

#if DEFAULT_LIBC == LIBC_GLIBC
#define CHOOSE_DYNAMIC_LINKER(G, U, B) \
  CHOOSE_DYNAMIC_LINKER1 ("mglibc", "muclibc", "mbionic", G, U, B)
#elif DEFAULT_LIBC == LIBC_UCLIBC
#define CHOOSE_DYNAMIC_LINKER(G, U, B) \
  CHOOSE_DYNAMIC_LINKER1 ("muclibc", "mglibc", "mbionic", U, G, B)
#elif DEFAULT_LIBC == LIBC_BIONIC
#define CHOOSE_DYNAMIC_LINKER(G, U, B) \
  CHOOSE_DYNAMIC_LINKER1 ("mbionic", "mglibc", "muclibc", B, G, U)
#else
#error "Unsupported DEFAULT_LIBC"
#endif /* DEFAULT_LIBC */

/* For most targets the following definitions suffice;
   GLIBC_DYNAMIC_LINKER must be defined for each target using them, or
   GLIBC_DYNAMIC_LINKER32 and GLIBC_DYNAMIC_LINKER64 for targets
   supporting both 32-bit and 64-bit compilation.  */
#define UCLIBC_DYNAMIC_LINKER "/lib/ld-uClibc.so.0"
#define UCLIBC_DYNAMIC_LINKER32 "/lib/ld-uClibc.so.0"
#define UCLIBC_DYNAMIC_LINKER64 "/lib/ld64-uClibc.so.0"
#define BIONIC_DYNAMIC_LINKER "/system/bin/linker"
#define BIONIC_DYNAMIC_LINKER32 "/system/bin/linker"
#define BIONIC_DYNAMIC_LINKER64 "/system/bin/linker64"

#define LINUX_DYNAMIC_LINKER						\
  CHOOSE_DYNAMIC_LINKER (GLIBC_DYNAMIC_LINKER, UCLIBC_DYNAMIC_LINKER,	\
			 BIONIC_DYNAMIC_LINKER)
#define LINUX_DYNAMIC_LINKER32						\
  CHOOSE_DYNAMIC_LINKER (GLIBC_DYNAMIC_LINKER32, UCLIBC_DYNAMIC_LINKER32, \
			 BIONIC_DYNAMIC_LINKER32)
#define LINUX_DYNAMIC_LINKER64						\
  CHOOSE_DYNAMIC_LINKER (GLIBC_DYNAMIC_LINKER64, UCLIBC_DYNAMIC_LINKER64, \
			 BIONIC_DYNAMIC_LINKER64)

/* Determine whether the entire c99 runtime
   is present in the runtime library.  */
#define TARGET_C99_FUNCTIONS (OPTION_GLIBC)

/* Whether we have sincos that follows the GNU extension.  */
<<<<<<< HEAD
#define TARGET_HAS_SINCOS (OPTION_GLIBC | OPTION_BIONIC)

#define TARGET_POSIX_IO
=======
#define TARGET_HAS_SINCOS (OPTION_GLIBC || OPTION_BIONIC)
>>>>>>> b56a5220
<|MERGE_RESOLUTION|>--- conflicted
+++ resolved
@@ -3,11 +3,7 @@
    linked executables and shared libraries in some no-MMU cases, and
    possibly with a choice of libc implementations.
    Copyright (C) 1995, 1996, 1997, 1998, 1999, 2000, 2003, 2004, 2005, 2006,
-<<<<<<< HEAD
-   2007, 2009, 2010 Free Software Foundation, Inc.
-=======
    2007, 2009, 2010, 2011 Free Software Foundation, Inc.
->>>>>>> b56a5220
    Contributed by Eric Youngdale.
    Modified for stabs-in-ELF by H.J. Lu (hjl@lucon.org).
 
@@ -32,33 +28,6 @@
 see the files COPYING3 and COPYING.RUNTIME respectively.  If not, see
 <http://www.gnu.org/licenses/>.  */
 
-<<<<<<< HEAD
-/* Don't assume anything about the header files.  */
-#define NO_IMPLICIT_EXTERN_C
-
-#undef ASM_APP_ON
-#define ASM_APP_ON "#APP\n"
-
-#undef ASM_APP_OFF
-#define ASM_APP_OFF "#NO_APP\n"
-
-#undef MD_EXEC_PREFIX
-#undef MD_STARTFILE_PREFIX
-
-/* Provide a STARTFILE_SPEC appropriate for GNU/Linux.  Here we add
-   the GNU/Linux magical crtbegin.o file (see crtstuff.c) which
-   provides part of the support for getting C++ file-scope static
-   object constructed before entering `main'.  */
-   
-#if defined HAVE_LD_PIE
-#define LINUX_TARGET_STARTFILE_SPEC \
-  "%{!shared: %{pg|p|profile:gcrt1.o%s;pie:Scrt1.o%s;:crt1.o%s}} \
-   crti.o%s %{static:crtbeginT.o%s;shared|pie:crtbeginS.o%s;:crtbegin.o%s}"
-#else
-#define LINUX_TARGET_STARTFILE_SPEC \
-  "%{!shared: %{pg|p|profile:gcrt1.o%s;:crt1.o%s}} \
-   crti.o%s %{static:crtbeginT.o%s;shared|pie:crtbeginS.o%s;:crtbegin.o%s}"
-=======
 /* C libraries supported on Linux.  */
 #ifdef SINGLE_LIBC
 #define OPTION_GLIBC  (DEFAULT_LIBC == LIBC_GLIBC)
@@ -68,47 +37,8 @@
 #define OPTION_GLIBC  (linux_libc == LIBC_GLIBC)
 #define OPTION_UCLIBC (linux_libc == LIBC_UCLIBC)
 #define OPTION_BIONIC (linux_libc == LIBC_BIONIC)
->>>>>>> b56a5220
-#endif
-#undef  STARTFILE_SPEC
-#define STARTFILE_SPEC LINUX_TARGET_STARTFILE_SPEC
-
-<<<<<<< HEAD
-/* Provide a ENDFILE_SPEC appropriate for GNU/Linux.  Here we tack on
-   the GNU/Linux magical crtend.o file (see crtstuff.c) which
-   provides part of the support for getting C++ file-scope static
-   object constructed before entering `main', followed by a normal
-   GNU/Linux "finalizer" file, `crtn.o'.  */
-
-#define LINUX_TARGET_ENDFILE_SPEC \
-  "%{shared|pie:crtendS.o%s;:crtend.o%s} crtn.o%s"
-#undef  ENDFILE_SPEC
-#define ENDFILE_SPEC LINUX_TARGET_ENDFILE_SPEC
-
-/* This is for -profile to use -lc_p instead of -lc.  */
-#define LINUX_TARGET_CC1_SPEC "%{profile:-p}"
-#ifndef CC1_SPEC
-#define CC1_SPEC LINUX_TARGET_CC1_SPEC
 #endif
 
-/* The GNU C++ standard library requires that these macros be defined.  */
-#undef CPLUSPLUS_CPP_SPEC
-#define CPLUSPLUS_CPP_SPEC "-D_GNU_SOURCE %(cpp)"
-
-#define LINUX_TARGET_LIB_SPEC \
-  "%{pthread:-lpthread} \
-   %{shared:-lc} \
-   %{!shared:%{mieee-fp:-lieee} %{profile:-lc_p}%{!profile:-lc}}"
-#undef  LIB_SPEC
-#define LIB_SPEC LINUX_TARGET_LIB_SPEC
-
-/* C libraries supported on Linux.  */
-#define OPTION_GLIBC  (linux_libc == LIBC_GLIBC)
-#define OPTION_UCLIBC (linux_libc == LIBC_UCLIBC)
-#define OPTION_BIONIC (linux_libc == LIBC_BIONIC)
-
-=======
->>>>>>> b56a5220
 #define LINUX_TARGET_OS_CPP_BUILTINS()				\
     do {							\
 	if (OPTION_GLIBC)					\
@@ -118,8 +48,6 @@
 	builtin_assert ("system=linux");			\
 	builtin_assert ("system=unix");				\
 	builtin_assert ("system=posix");			\
-	if (OPTION_ANDROID)					\
-	  builtin_define ("__ANDROID__");			\
     } while (0)
 
 /* Determine which dynamic linker to use depending on whether GLIBC or
@@ -168,10 +96,4 @@
 #define TARGET_C99_FUNCTIONS (OPTION_GLIBC)
 
 /* Whether we have sincos that follows the GNU extension.  */
-<<<<<<< HEAD
-#define TARGET_HAS_SINCOS (OPTION_GLIBC | OPTION_BIONIC)
-
-#define TARGET_POSIX_IO
-=======
-#define TARGET_HAS_SINCOS (OPTION_GLIBC || OPTION_BIONIC)
->>>>>>> b56a5220
+#define TARGET_HAS_SINCOS (OPTION_GLIBC || OPTION_BIONIC)