/* Subroutines for insn-output.c for Renesas H8/300.
   Copyright (C) 1992, 1993, 1994, 1995, 1996, 1997, 1998, 1999, 2000,
<<<<<<< HEAD
   2001, 2002, 2003, 2004, 2005, 2006, 2007, 2008, 2009, 2010
=======
   2001, 2002, 2003, 2004, 2005, 2006, 2007, 2008, 2009
>>>>>>> e33a1692
   Free Software Foundation, Inc.
   Contributed by Steve Chamberlain (sac@cygnus.com),
   Jim Wilson (wilson@cygnus.com), and Doug Evans (dje@cygnus.com).

This file is part of GCC.

GCC is free software; you can redistribute it and/or modify
it under the terms of the GNU General Public License as published by
the Free Software Foundation; either version 3, or (at your option)
any later version.

GCC is distributed in the hope that it will be useful,
but WITHOUT ANY WARRANTY; without even the implied warranty of
MERCHANTABILITY or FITNESS FOR A PARTICULAR PURPOSE.  See the
GNU General Public License for more details.

You should have received a copy of the GNU General Public License
along with GCC; see the file COPYING3.  If not see
<http://www.gnu.org/licenses/>.  */

#include "config.h"
#include "system.h"
#include "coretypes.h"
#include "tm.h"
#include "rtl.h"
#include "tree.h"
#include "regs.h"
#include "hard-reg-set.h"
#include "insn-config.h"
#include "conditions.h"
#include "output.h"
#include "insn-attr.h"
#include "flags.h"
#include "recog.h"
#include "expr.h"
#include "function.h"
#include "optabs.h"
#include "toplev.h"
#include "c-family/c-pragma.h"	/* ??? */
#include "tm_p.h"
#include "ggc.h"
#include "target.h"
#include "target-def.h"

/* Classifies a h8300_src_operand or h8300_dst_operand.

   H8OP_IMMEDIATE
	A constant operand of some sort.

   H8OP_REGISTER
	An ordinary register.

   H8OP_MEM_ABSOLUTE
	A memory reference with a constant address.

   H8OP_MEM_BASE
	A memory reference with a register as its address.

   H8OP_MEM_COMPLEX
	Some other kind of memory reference.  */
enum h8300_operand_class
{
  H8OP_IMMEDIATE,
  H8OP_REGISTER,
  H8OP_MEM_ABSOLUTE,
  H8OP_MEM_BASE,
  H8OP_MEM_COMPLEX,
  NUM_H8OPS
};

/* For a general two-operand instruction, element [X][Y] gives
   the length of the opcode fields when the first operand has class
   (X + 1) and the second has class Y.  */
typedef unsigned char h8300_length_table[NUM_H8OPS - 1][NUM_H8OPS];

/* Forward declarations.  */
static const char *byte_reg (rtx, int);
static int h8300_interrupt_function_p (tree);
static int h8300_saveall_function_p (tree);
static int h8300_monitor_function_p (tree);
static int h8300_os_task_function_p (tree);
static void h8300_emit_stack_adjustment (int, HOST_WIDE_INT, bool);
static HOST_WIDE_INT round_frame_size (HOST_WIDE_INT);
static unsigned int compute_saved_regs (void);
static void push (int);
static void pop (int);
static const char *cond_string (enum rtx_code);
static unsigned int h8300_asm_insn_count (const char *);
static tree h8300_handle_fndecl_attribute (tree *, tree, tree, int, bool *);
static tree h8300_handle_eightbit_data_attribute (tree *, tree, tree, int, bool *);
static tree h8300_handle_tiny_data_attribute (tree *, tree, tree, int, bool *);
#ifndef OBJECT_FORMAT_ELF
static void h8300_asm_named_section (const char *, unsigned int, tree);
#endif
static int h8300_and_costs (rtx);
static int h8300_shift_costs (rtx);
static void          h8300_push_pop               (int, int, bool, bool);
static int           h8300_stack_offset_p         (rtx, int);
static int           h8300_ldm_stm_regno          (rtx, int, int, int);
static void          h8300_reorg                  (void);
static unsigned int  h8300_constant_length        (rtx);
static unsigned int  h8300_displacement_length    (rtx, int);
static unsigned int  h8300_classify_operand       (rtx, int, enum h8300_operand_class *);
static unsigned int  h8300_length_from_table      (rtx, rtx, const h8300_length_table *);
static unsigned int  h8300_unary_length           (rtx);
static unsigned int  h8300_short_immediate_length (rtx);
static unsigned int  h8300_bitfield_length        (rtx, rtx);
static unsigned int  h8300_binary_length          (rtx, const h8300_length_table *);
static bool          h8300_short_move_mem_p       (rtx, enum rtx_code);
static unsigned int  h8300_move_length            (rtx *, const h8300_length_table *);
static bool	     h8300_hard_regno_scratch_ok  (unsigned int);

/* CPU_TYPE, says what cpu we're compiling for.  */
int cpu_type;

/* True if a #pragma interrupt has been seen for the current function.  */
static int pragma_interrupt;

/* True if a #pragma saveall has been seen for the current function.  */
static int pragma_saveall;

static const char *const names_big[] =
{ "r0", "r1", "r2", "r3", "r4", "r5", "r6", "r7" };

static const char *const names_extended[] =
{ "er0", "er1", "er2", "er3", "er4", "er5", "er6", "er7" };

static const char *const names_upper_extended[] =
{ "e0", "e1", "e2", "e3", "e4", "e5", "e6", "e7" };

/* Points to one of the above.  */
/* ??? The above could be put in an array indexed by CPU_TYPE.  */
const char * const *h8_reg_names;

/* Various operations needed by the following, indexed by CPU_TYPE.  */

const char *h8_push_op, *h8_pop_op, *h8_mov_op;

/* Value of MOVE_RATIO.  */
int h8300_move_ratio;

/* See below where shifts are handled for explanation of this enum.  */

enum shift_alg
{
  SHIFT_INLINE,
  SHIFT_ROT_AND,
  SHIFT_SPECIAL,
  SHIFT_LOOP
};

/* Symbols of the various shifts which can be used as indices.  */

enum shift_type
{
  SHIFT_ASHIFT, SHIFT_LSHIFTRT, SHIFT_ASHIFTRT
};

/* Macros to keep the shift algorithm tables small.  */
#define INL SHIFT_INLINE
#define ROT SHIFT_ROT_AND
#define LOP SHIFT_LOOP
#define SPC SHIFT_SPECIAL

/* The shift algorithms for each machine, mode, shift type, and shift
   count are defined below.  The three tables below correspond to
   QImode, HImode, and SImode, respectively.  Each table is organized
   by, in the order of indices, machine, shift type, and shift count.  */

static enum shift_alg shift_alg_qi[3][3][8] = {
  {
    /* TARGET_H8300  */
    /* 0    1    2    3    4    5    6    7  */
    { INL, INL, INL, INL, INL, ROT, ROT, ROT }, /* SHIFT_ASHIFT   */
    { INL, INL, INL, INL, INL, ROT, ROT, ROT }, /* SHIFT_LSHIFTRT */
    { INL, INL, INL, INL, INL, LOP, LOP, SPC }  /* SHIFT_ASHIFTRT */
  },
  {
    /* TARGET_H8300H  */
    /* 0    1    2    3    4    5    6    7  */
    { INL, INL, INL, INL, INL, ROT, ROT, ROT }, /* SHIFT_ASHIFT   */
    { INL, INL, INL, INL, INL, ROT, ROT, ROT }, /* SHIFT_LSHIFTRT */
    { INL, INL, INL, INL, INL, LOP, LOP, SPC }  /* SHIFT_ASHIFTRT */
  },
  {
    /* TARGET_H8300S  */
    /*  0    1    2    3    4    5    6    7  */
    { INL, INL, INL, INL, INL, INL, ROT, ROT }, /* SHIFT_ASHIFT   */
    { INL, INL, INL, INL, INL, INL, ROT, ROT }, /* SHIFT_LSHIFTRT */
    { INL, INL, INL, INL, INL, INL, INL, SPC }  /* SHIFT_ASHIFTRT */
  }
};

static enum shift_alg shift_alg_hi[3][3][16] = {
  {
    /* TARGET_H8300  */
    /*  0    1    2    3    4    5    6    7  */
    /*  8    9   10   11   12   13   14   15  */
    { INL, INL, INL, INL, INL, INL, INL, SPC,
      SPC, SPC, SPC, SPC, SPC, SPC, SPC, SPC }, /* SHIFT_ASHIFT   */
    { INL, INL, INL, INL, INL, LOP, LOP, SPC,
      SPC, SPC, SPC, SPC, SPC, SPC, SPC, SPC }, /* SHIFT_LSHIFTRT */
    { INL, INL, INL, INL, INL, LOP, LOP, SPC,
      SPC, SPC, SPC, SPC, SPC, SPC, SPC, SPC }, /* SHIFT_ASHIFTRT */
  },
  {
    /* TARGET_H8300H  */
    /*  0    1    2    3    4    5    6    7  */
    /*  8    9   10   11   12   13   14   15  */
    { INL, INL, INL, INL, INL, INL, INL, SPC,
      SPC, SPC, SPC, SPC, SPC, ROT, ROT, ROT }, /* SHIFT_ASHIFT   */
    { INL, INL, INL, INL, INL, INL, INL, SPC,
      SPC, SPC, SPC, SPC, SPC, ROT, ROT, ROT }, /* SHIFT_LSHIFTRT */
    { INL, INL, INL, INL, INL, INL, INL, SPC,
      SPC, SPC, SPC, SPC, SPC, SPC, SPC, SPC }, /* SHIFT_ASHIFTRT */
  },
  {
    /* TARGET_H8300S  */
    /*  0    1    2    3    4    5    6    7  */
    /*  8    9   10   11   12   13   14   15  */
    { INL, INL, INL, INL, INL, INL, INL, INL,
      SPC, SPC, SPC, SPC, SPC, ROT, ROT, ROT }, /* SHIFT_ASHIFT   */
    { INL, INL, INL, INL, INL, INL, INL, INL,
      SPC, SPC, SPC, SPC, SPC, ROT, ROT, ROT }, /* SHIFT_LSHIFTRT */
    { INL, INL, INL, INL, INL, INL, INL, INL,
      SPC, SPC, SPC, SPC, SPC, SPC, SPC, SPC }, /* SHIFT_ASHIFTRT */
  }
};

static enum shift_alg shift_alg_si[3][3][32] = {
  {
    /* TARGET_H8300  */
    /*  0    1    2    3    4    5    6    7  */
    /*  8    9   10   11   12   13   14   15  */
    /* 16   17   18   19   20   21   22   23  */
    /* 24   25   26   27   28   29   30   31  */
    { INL, INL, INL, LOP, LOP, LOP, LOP, LOP,
      SPC, LOP, LOP, LOP, LOP, LOP, LOP, LOP,
      SPC, SPC, SPC, SPC, SPC, LOP, LOP, LOP,
      SPC, SPC, SPC, SPC, LOP, LOP, LOP, SPC }, /* SHIFT_ASHIFT   */
    { INL, INL, INL, LOP, LOP, LOP, LOP, LOP,
      SPC, SPC, LOP, LOP, LOP, LOP, LOP, SPC,
      SPC, SPC, SPC, LOP, LOP, LOP, LOP, LOP,
      SPC, SPC, SPC, SPC, SPC, LOP, LOP, SPC }, /* SHIFT_LSHIFTRT */
    { INL, INL, INL, LOP, LOP, LOP, LOP, LOP,
      SPC, LOP, LOP, LOP, LOP, LOP, LOP, SPC,
      SPC, SPC, LOP, LOP, LOP, LOP, LOP, LOP,
      SPC, SPC, SPC, LOP, LOP, LOP, LOP, SPC }, /* SHIFT_ASHIFTRT */
  },
  {
    /* TARGET_H8300H  */
    /*  0    1    2    3    4    5    6    7  */
    /*  8    9   10   11   12   13   14   15  */
    /* 16   17   18   19   20   21   22   23  */
    /* 24   25   26   27   28   29   30   31  */
    { INL, INL, INL, INL, INL, LOP, LOP, LOP,
      SPC, LOP, LOP, LOP, LOP, LOP, LOP, SPC,
      SPC, SPC, SPC, SPC, LOP, LOP, LOP, LOP,
      SPC, LOP, LOP, LOP, SPC, SPC, SPC, SPC }, /* SHIFT_ASHIFT   */
    { INL, INL, INL, INL, INL, LOP, LOP, LOP,
      SPC, LOP, LOP, LOP, LOP, LOP, LOP, SPC,
      SPC, SPC, SPC, SPC, LOP, LOP, LOP, LOP,
      SPC, LOP, LOP, LOP, SPC, SPC, SPC, SPC }, /* SHIFT_LSHIFTRT */
    { INL, INL, INL, INL, INL, LOP, LOP, LOP,
      SPC, LOP, LOP, LOP, LOP, LOP, LOP, LOP,
      SPC, SPC, SPC, SPC, LOP, LOP, LOP, LOP,
      SPC, LOP, LOP, LOP, LOP, LOP, LOP, SPC }, /* SHIFT_ASHIFTRT */
  },
  {
    /* TARGET_H8300S  */
    /*  0    1    2    3    4    5    6    7  */
    /*  8    9   10   11   12   13   14   15  */
    /* 16   17   18   19   20   21   22   23  */
    /* 24   25   26   27   28   29   30   31  */
    { INL, INL, INL, INL, INL, INL, INL, INL,
      INL, INL, INL, LOP, LOP, LOP, LOP, SPC,
      SPC, SPC, SPC, SPC, SPC, SPC, LOP, LOP,
      SPC, SPC, LOP, LOP, SPC, SPC, SPC, SPC }, /* SHIFT_ASHIFT   */
    { INL, INL, INL, INL, INL, INL, INL, INL,
      INL, INL, INL, LOP, LOP, LOP, LOP, SPC,
      SPC, SPC, SPC, SPC, SPC, SPC, LOP, LOP,
      SPC, SPC, LOP, LOP, SPC, SPC, SPC, SPC }, /* SHIFT_LSHIFTRT */
    { INL, INL, INL, INL, INL, INL, INL, INL,
      INL, INL, INL, LOP, LOP, LOP, LOP, LOP,
      SPC, SPC, SPC, SPC, SPC, SPC, LOP, LOP,
      SPC, SPC, LOP, LOP, LOP, LOP, LOP, SPC }, /* SHIFT_ASHIFTRT */
  }
};

#undef INL
#undef ROT
#undef LOP
#undef SPC

enum h8_cpu
{
  H8_300,
  H8_300H,
  H8_S
};

/* Initialize various cpu specific globals at start up.  */

void
h8300_init_once (void)
{
  static const char *const h8_push_ops[2] = { "push" , "push.l" };
  static const char *const h8_pop_ops[2]  = { "pop"  , "pop.l"  };
  static const char *const h8_mov_ops[2]  = { "mov.w", "mov.l"  };

  if (TARGET_H8300)
    {
      cpu_type = (int) CPU_H8300;
      h8_reg_names = names_big;
    }
  else
    {
      /* For this we treat the H8/300H and H8S the same.  */
      cpu_type = (int) CPU_H8300H;
      h8_reg_names = names_extended;
    }
  h8_push_op = h8_push_ops[cpu_type];
  h8_pop_op = h8_pop_ops[cpu_type];
  h8_mov_op = h8_mov_ops[cpu_type];

  if (!TARGET_H8300S && TARGET_MAC)
    {
      error ("-ms2600 is used without -ms");
      target_flags |= MASK_H8300S_1;
    }

  if (TARGET_H8300 && TARGET_NORMAL_MODE)
    {
      error ("-mn is used without -mh or -ms");
      target_flags ^= MASK_NORMAL_MODE;
    }

  /* Some of the shifts are optimized for speed by default.
     See http://gcc.gnu.org/ml/gcc-patches/2002-07/msg01858.html
     If optimizing for size, change shift_alg for those shift to
     SHIFT_LOOP.  */
  if (optimize_size)
    {
      /* H8/300 */
      shift_alg_hi[H8_300][SHIFT_ASHIFT][5] = SHIFT_LOOP;
      shift_alg_hi[H8_300][SHIFT_ASHIFT][6] = SHIFT_LOOP;
      shift_alg_hi[H8_300][SHIFT_ASHIFT][13] = SHIFT_LOOP;
      shift_alg_hi[H8_300][SHIFT_ASHIFT][14] = SHIFT_LOOP;

      shift_alg_hi[H8_300][SHIFT_LSHIFTRT][13] = SHIFT_LOOP;
      shift_alg_hi[H8_300][SHIFT_LSHIFTRT][14] = SHIFT_LOOP;

      shift_alg_hi[H8_300][SHIFT_ASHIFTRT][13] = SHIFT_LOOP;
      shift_alg_hi[H8_300][SHIFT_ASHIFTRT][14] = SHIFT_LOOP;

      /* H8/300H */
      shift_alg_hi[H8_300H][SHIFT_ASHIFT][5] = SHIFT_LOOP;
      shift_alg_hi[H8_300H][SHIFT_ASHIFT][6] = SHIFT_LOOP;

      shift_alg_hi[H8_300H][SHIFT_LSHIFTRT][5] = SHIFT_LOOP;
      shift_alg_hi[H8_300H][SHIFT_LSHIFTRT][6] = SHIFT_LOOP;

      shift_alg_hi[H8_300H][SHIFT_ASHIFTRT][5] = SHIFT_LOOP;
      shift_alg_hi[H8_300H][SHIFT_ASHIFTRT][6] = SHIFT_LOOP;
      shift_alg_hi[H8_300H][SHIFT_ASHIFTRT][13] = SHIFT_LOOP;
      shift_alg_hi[H8_300H][SHIFT_ASHIFTRT][14] = SHIFT_LOOP;

      /* H8S */
      shift_alg_hi[H8_S][SHIFT_ASHIFTRT][14] = SHIFT_LOOP;
    }

  /* Work out a value for MOVE_RATIO.  */
  if (!TARGET_H8300SX)
    {
      /* Memory-memory moves are quite expensive without the
	 h8sx instructions.  */
      h8300_move_ratio = 3;
    }
  else if (flag_omit_frame_pointer)
    {
      /* movmd sequences are fairly cheap when er6 isn't fixed.  They can
	 sometimes be as short as two individual memory-to-memory moves,
	 but since they use all the call-saved registers, it seems better
	 to allow up to three moves here.  */
      h8300_move_ratio = 4;
    }
  else if (optimize_size)
    {
      /* In this case we don't use movmd sequences since they tend
	 to be longer than calls to memcpy().  Memory-to-memory
	 moves are cheaper than for !TARGET_H8300SX, so it makes
	 sense to have a slightly higher threshold.  */
      h8300_move_ratio = 4;
    }
  else
    {
      /* We use movmd sequences for some moves since it can be quicker
	 than calling memcpy().  The sequences will need to save and
	 restore er6 though, so bump up the cost.  */
      h8300_move_ratio = 6;
    }
}

/* Implement REG_CLASS_FROM_LETTER.

   Some patterns need to use er6 as a scratch register.  This is
   difficult to arrange since er6 is the frame pointer and usually
   can't be spilled.

   Such patterns should define two alternatives, one which allows only
   er6 and one which allows any general register.  The former alternative
   should have a 'd' constraint while the latter should be disparaged and
   use 'D'.

   Normally, 'd' maps to DESTINATION_REGS and 'D' maps to GENERAL_REGS.
   However, there are cases where they should be NO_REGS:

     - 'd' should be NO_REGS when reloading a function that uses the
       frame pointer.  In this case, DESTINATION_REGS won't contain any
       spillable registers, so the first alternative can't be used.

     - -fno-omit-frame-pointer means that the frame pointer will
       always be in use.  It's therefore better to map 'd' to NO_REGS
       before reload so that register allocator will pick the second
       alternative.

     - we would like 'D' to be be NO_REGS when the frame pointer isn't
       live, but we the frame pointer may turn out to be needed after
       we start reload, and then we may have already decided we don't
       have a choice, so we can't do that.  Forcing the register
       allocator to use er6 if possible might produce better code for
       small functions: it's more efficient to save and restore er6 in
       the prologue & epilogue than to do it in a define_split.
       Hopefully disparaging 'D' will have a similar effect, without
       forcing a reload failure if the frame pointer is found to be
       needed too late.  */

enum reg_class
h8300_reg_class_from_letter (int c)
{
  switch (c)
    {
    case 'a':
      return MAC_REGS;

    case 'c':
      return COUNTER_REGS;

    case 'd':
      if (!flag_omit_frame_pointer && !reload_completed)
	return NO_REGS;
      if (frame_pointer_needed && reload_in_progress)
	return NO_REGS;
      return DESTINATION_REGS;

    case 'D':
      /* The meaning of a constraint shouldn't change dynamically, so
	 we can't make this NO_REGS.  */
      return GENERAL_REGS;

    case 'f':
      return SOURCE_REGS;

    default:
      return NO_REGS;
    }
}

/* Return the byte register name for a register rtx X.  B should be 0
   if you want a lower byte register.  B should be 1 if you want an
   upper byte register.  */

static const char *
byte_reg (rtx x, int b)
{
  static const char *const names_small[] = {
    "r0l", "r0h", "r1l", "r1h", "r2l", "r2h", "r3l", "r3h",
    "r4l", "r4h", "r5l", "r5h", "r6l", "r6h", "r7l", "r7h"
  };

  gcc_assert (REG_P (x));

  return names_small[REGNO (x) * 2 + b];
}

/* REGNO must be saved/restored across calls if this macro is true.  */

#define WORD_REG_USED(regno)						\
  (regno < SP_REG							\
   /* No need to save registers if this function will not return.  */	\
   && ! TREE_THIS_VOLATILE (current_function_decl)			\
   && (h8300_saveall_function_p (current_function_decl)			\
       /* Save any call saved register that was used.  */		\
       || (df_regs_ever_live_p (regno) && !call_used_regs[regno])	\
       /* Save the frame pointer if it was used.  */			\
       || (regno == HARD_FRAME_POINTER_REGNUM && df_regs_ever_live_p (regno)) \
       /* Save any register used in an interrupt handler.  */		\
       || (h8300_current_function_interrupt_function_p ()		\
	   && df_regs_ever_live_p (regno))				\
       /* Save call clobbered registers in non-leaf interrupt		\
	  handlers.  */							\
       || (h8300_current_function_interrupt_function_p ()		\
	   && call_used_regs[regno]					\
	   && !current_function_is_leaf)))

/* We use this to wrap all emitted insns in the prologue.  */
static rtx
F (rtx x, bool set_it)
{
  if (set_it)
    RTX_FRAME_RELATED_P (x) = 1;
  return x;
}

/* Mark all the subexpressions of the PARALLEL rtx PAR as
   frame-related.  Return PAR.

   dwarf2out.c:dwarf2out_frame_debug_expr ignores sub-expressions of a
   PARALLEL rtx other than the first if they do not have the
   FRAME_RELATED flag set on them.  */
static rtx
Fpa (rtx par)
{
  int len = XVECLEN (par, 0);
  int i;

  for (i = 0; i < len; i++)
    F (XVECEXP (par, 0, i), true);

  return par;
}

/* Output assembly language to FILE for the operation OP with operand size
   SIZE to adjust the stack pointer.  */

static void
h8300_emit_stack_adjustment (int sign, HOST_WIDE_INT size, bool in_prologue)
{
  /* If the frame size is 0, we don't have anything to do.  */
  if (size == 0)
    return;

  /* H8/300 cannot add/subtract a large constant with a single
     instruction.  If a temporary register is available, load the
     constant to it and then do the addition.  */
  if (TARGET_H8300
      && size > 4
      && !h8300_current_function_interrupt_function_p ()
      && !(cfun->static_chain_decl != NULL && sign < 0))
    {
      rtx r3 = gen_rtx_REG (Pmode, 3);
      F (emit_insn (gen_movhi (r3, GEN_INT (sign * size))), in_prologue);
      F (emit_insn (gen_addhi3 (stack_pointer_rtx,
				stack_pointer_rtx, r3)), in_prologue);
    }
  else
    {
      /* The stack adjustment made here is further optimized by the
	 splitter.  In case of H8/300, the splitter always splits the
	 addition emitted here to make the adjustment interrupt-safe.
	 FIXME: We don't always tag those, because we don't know what
	 the splitter will do.  */
      if (Pmode == HImode)
	{
	  rtx x = emit_insn (gen_addhi3 (stack_pointer_rtx,
					 stack_pointer_rtx, GEN_INT (sign * size)));
	  if (size < 4)
	    F (x, in_prologue);
	}
      else
	F (emit_insn (gen_addsi3 (stack_pointer_rtx,
				  stack_pointer_rtx, GEN_INT (sign * size))), in_prologue);
    }
}

/* Round up frame size SIZE.  */

static HOST_WIDE_INT
round_frame_size (HOST_WIDE_INT size)
{
  return ((size + STACK_BOUNDARY / BITS_PER_UNIT - 1)
	  & -STACK_BOUNDARY / BITS_PER_UNIT);
}

/* Compute which registers to push/pop.
   Return a bit vector of registers.  */

static unsigned int
compute_saved_regs (void)
{
  unsigned int saved_regs = 0;
  int regno;

  /* Construct a bit vector of registers to be pushed/popped.  */
  for (regno = 0; regno <= HARD_FRAME_POINTER_REGNUM; regno++)
    {
      if (WORD_REG_USED (regno))
	saved_regs |= 1 << regno;
    }

  /* Don't push/pop the frame pointer as it is treated separately.  */
  if (frame_pointer_needed)
    saved_regs &= ~(1 << HARD_FRAME_POINTER_REGNUM);

  return saved_regs;
}

/* Emit an insn to push register RN.  */

static void
push (int rn)
{
  rtx reg = gen_rtx_REG (word_mode, rn);
  rtx x;

  if (TARGET_H8300)
    x = gen_push_h8300 (reg);
  else if (!TARGET_NORMAL_MODE)
    x = gen_push_h8300hs_advanced (reg);
  else
    x = gen_push_h8300hs_normal (reg);
  x = F (emit_insn (x), true);
  REG_NOTES (x) = gen_rtx_EXPR_LIST (REG_INC, stack_pointer_rtx, 0);
}

/* Emit an insn to pop register RN.  */

static void
pop (int rn)
{
  rtx reg = gen_rtx_REG (word_mode, rn);
  rtx x;

  if (TARGET_H8300)
    x = gen_pop_h8300 (reg);
  else if (!TARGET_NORMAL_MODE)
    x = gen_pop_h8300hs_advanced (reg);
  else
    x = gen_pop_h8300hs_normal (reg);
  x = emit_insn (x);
  REG_NOTES (x) = gen_rtx_EXPR_LIST (REG_INC, stack_pointer_rtx, 0);
}

/* Emit an instruction to push or pop NREGS consecutive registers
   starting at register REGNO.  POP_P selects a pop rather than a
   push and RETURN_P is true if the instruction should return.

   It must be possible to do the requested operation in a single
   instruction.  If NREGS == 1 && !RETURN_P, use a normal push
   or pop insn.  Otherwise emit a parallel of the form:

     (parallel
       [(return)  ;; if RETURN_P
	(save or restore REGNO)
	(save or restore REGNO + 1)
	...
	(save or restore REGNO + NREGS - 1)
	(set sp (plus sp (const_int adjust)))]  */

static void
h8300_push_pop (int regno, int nregs, bool pop_p, bool return_p)
{
  int i, j;
  rtvec vec;
  rtx sp, offset, x;

  /* See whether we can use a simple push or pop.  */
  if (!return_p && nregs == 1)
    {
      if (pop_p)
	pop (regno);
      else
	push (regno);
      return;
    }

  /* We need one element for the return insn, if present, one for each
     register, and one for stack adjustment.  */
  vec = rtvec_alloc ((return_p ? 1 : 0) + nregs + 1);
  sp = stack_pointer_rtx;
  i = 0;

  /* Add the return instruction.  */
  if (return_p)
    {
      RTVEC_ELT (vec, i) = gen_rtx_RETURN (VOIDmode);
      i++;
    }

  /* Add the register moves.  */
  for (j = 0; j < nregs; j++)
    {
      rtx lhs, rhs;

      if (pop_p)
	{
	  /* Register REGNO + NREGS - 1 is popped first.  Before the
	     stack adjustment, its slot is at address @sp.  */
	  lhs = gen_rtx_REG (SImode, regno + j);
	  rhs = gen_rtx_MEM (SImode, plus_constant (sp, (nregs - j - 1) * 4));
	}
      else
	{
	  /* Register REGNO is pushed first and will be stored at @(-4,sp).  */
	  lhs = gen_rtx_MEM (SImode, plus_constant (sp, (j + 1) * -4));
	  rhs = gen_rtx_REG (SImode, regno + j);
	}
      RTVEC_ELT (vec, i + j) = gen_rtx_SET (VOIDmode, lhs, rhs);
    }

  /* Add the stack adjustment.  */
  offset = GEN_INT ((pop_p ? nregs : -nregs) * 4);
  RTVEC_ELT (vec, i + j) = gen_rtx_SET (VOIDmode, sp,
					gen_rtx_PLUS (Pmode, sp, offset));

  x = gen_rtx_PARALLEL (VOIDmode, vec);
  if (!pop_p)
    x = Fpa (x);

  if (return_p)
    emit_jump_insn (x);
  else
    emit_insn (x);
}

/* Return true if X has the value sp + OFFSET.  */

static int
h8300_stack_offset_p (rtx x, int offset)
{
  if (offset == 0)
    return x == stack_pointer_rtx;

  return (GET_CODE (x) == PLUS
	  && XEXP (x, 0) == stack_pointer_rtx
	  && GET_CODE (XEXP (x, 1)) == CONST_INT
	  && INTVAL (XEXP (x, 1)) == offset);
}

/* A subroutine of h8300_ldm_stm_parallel.  X is one pattern in
   something that may be an ldm or stm instruction.  If it fits
   the required template, return the register it loads or stores,
   otherwise return -1.

   LOAD_P is true if X should be a load, false if it should be a store.
   NREGS is the number of registers that the whole instruction is expected
   to load or store.  INDEX is the index of the register that X should
   load or store, relative to the lowest-numbered register.  */

static int
h8300_ldm_stm_regno (rtx x, int load_p, int index, int nregs)
{
  int regindex, memindex, offset;

  if (load_p)
    regindex = 0, memindex = 1, offset = (nregs - index - 1) * 4;
  else
    memindex = 0, regindex = 1, offset = (index + 1) * -4;

  if (GET_CODE (x) == SET
      && GET_CODE (XEXP (x, regindex)) == REG
      && GET_CODE (XEXP (x, memindex)) == MEM
      && h8300_stack_offset_p (XEXP (XEXP (x, memindex), 0), offset))
    return REGNO (XEXP (x, regindex));

  return -1;
}

/* Return true if the elements of VEC starting at FIRST describe an
   ldm or stm instruction (LOAD_P says which).  */

int
h8300_ldm_stm_parallel (rtvec vec, int load_p, int first)
{
  rtx last;
  int nregs, i, regno, adjust;

  /* There must be a stack adjustment, a register move, and at least one
     other operation (a return or another register move).  */
  if (GET_NUM_ELEM (vec) < 3)
    return false;

  /* Get the range of registers to be pushed or popped.  */
  nregs = GET_NUM_ELEM (vec) - first - 1;
  regno = h8300_ldm_stm_regno (RTVEC_ELT (vec, first), load_p, 0, nregs);

  /* Check that the call to h8300_ldm_stm_regno succeeded and
     that we're only dealing with GPRs.  */
  if (regno < 0 || regno + nregs > 8)
    return false;

  /* 2-register h8s instructions must start with an even-numbered register.
     3- and 4-register instructions must start with er0 or er4.  */
  if (!TARGET_H8300SX)
    {
      if ((regno & 1) != 0)
	return false;
      if (nregs > 2 && (regno & 3) != 0)
	return false;
    }

  /* Check the other loads or stores.  */
  for (i = 1; i < nregs; i++)
    if (h8300_ldm_stm_regno (RTVEC_ELT (vec, first + i), load_p, i, nregs)
	!= regno + i)
      return false;

  /* Check the stack adjustment.  */
  last = RTVEC_ELT (vec, first + nregs);
  adjust = (load_p ? nregs : -nregs) * 4;
  return (GET_CODE (last) == SET
	  && SET_DEST (last) == stack_pointer_rtx
	  && h8300_stack_offset_p (SET_SRC (last), adjust));
}

/* This is what the stack looks like after the prolog of
   a function with a frame has been set up:

   <args>
   PC
   FP			<- fp
   <locals>
   <saved registers>	<- sp

   This is what the stack looks like after the prolog of
   a function which doesn't have a frame:

   <args>
   PC
   <locals>
   <saved registers>	<- sp
*/

/* Generate RTL code for the function prologue.  */

void
h8300_expand_prologue (void)
{
  int regno;
  int saved_regs;
  int n_regs;

  /* If the current function has the OS_Task attribute set, then
     we have a naked prologue.  */
  if (h8300_os_task_function_p (current_function_decl))
    return;

  if (h8300_monitor_function_p (current_function_decl))
    /* My understanding of monitor functions is they act just like
       interrupt functions, except the prologue must mask
       interrupts.  */
    emit_insn (gen_monitor_prologue ());

  if (frame_pointer_needed)
    {
      /* Push fp.  */
      push (HARD_FRAME_POINTER_REGNUM);
      F (emit_move_insn (hard_frame_pointer_rtx, stack_pointer_rtx), true);
    }

  /* Push the rest of the registers in ascending order.  */
  saved_regs = compute_saved_regs ();
  for (regno = 0; regno < FIRST_PSEUDO_REGISTER; regno += n_regs)
    {
      n_regs = 1;
      if (saved_regs & (1 << regno))
	{
	  if (TARGET_H8300S)
	    {
	      /* See how many registers we can push at the same time.  */
	      if ((!TARGET_H8300SX || (regno & 3) == 0)
		  && ((saved_regs >> regno) & 0x0f) == 0x0f)
		n_regs = 4;

	      else if ((!TARGET_H8300SX || (regno & 3) == 0)
		       && ((saved_regs >> regno) & 0x07) == 0x07)
		n_regs = 3;

	      else if ((!TARGET_H8300SX || (regno & 1) == 0)
		       && ((saved_regs >> regno) & 0x03) == 0x03)
		n_regs = 2;
	    }

	  h8300_push_pop (regno, n_regs, false, false);
	}
    }

  /* Leave room for locals.  */
  h8300_emit_stack_adjustment (-1, round_frame_size (get_frame_size ()), true);
}

/* Return nonzero if we can use "rts" for the function currently being
   compiled.  */

int
h8300_can_use_return_insn_p (void)
{
  return (reload_completed
	  && !frame_pointer_needed
	  && get_frame_size () == 0
	  && compute_saved_regs () == 0);
}

/* Generate RTL code for the function epilogue.  */

void
h8300_expand_epilogue (void)
{
  int regno;
  int saved_regs;
  int n_regs;
  HOST_WIDE_INT frame_size;
  bool returned_p;

  if (h8300_os_task_function_p (current_function_decl))
    /* OS_Task epilogues are nearly naked -- they just have an
       rts instruction.  */
    return;

  frame_size = round_frame_size (get_frame_size ());
  returned_p = false;

  /* Deallocate locals.  */
  h8300_emit_stack_adjustment (1, frame_size, false);

  /* Pop the saved registers in descending order.  */
  saved_regs = compute_saved_regs ();
  for (regno = FIRST_PSEUDO_REGISTER - 1; regno >= 0; regno -= n_regs)
    {
      n_regs = 1;
      if (saved_regs & (1 << regno))
	{
	  if (TARGET_H8300S)
	    {
	      /* See how many registers we can pop at the same time.  */
	      if ((TARGET_H8300SX || (regno & 3) == 3)
		  && ((saved_regs << 3 >> regno) & 0x0f) == 0x0f)
		n_regs = 4;

	      else if ((TARGET_H8300SX || (regno & 3) == 2)
		       && ((saved_regs << 2 >> regno) & 0x07) == 0x07)
		n_regs = 3;

	      else if ((TARGET_H8300SX || (regno & 1) == 1)
		       && ((saved_regs << 1 >> regno) & 0x03) == 0x03)
		n_regs = 2;
	    }

	  /* See if this pop would be the last insn before the return.
	     If so, use rte/l or rts/l instead of pop or ldm.l.  */
	  if (TARGET_H8300SX
	      && !frame_pointer_needed
	      && frame_size == 0
	      && (saved_regs & ((1 << (regno - n_regs + 1)) - 1)) == 0)
	    returned_p = true;

	  h8300_push_pop (regno - n_regs + 1, n_regs, true, returned_p);
	}
    }

  /* Pop frame pointer if we had one.  */
  if (frame_pointer_needed)
    {
      if (TARGET_H8300SX)
	returned_p = true;
      h8300_push_pop (HARD_FRAME_POINTER_REGNUM, 1, true, returned_p);
    }

  if (!returned_p)
    emit_jump_insn (gen_rtx_RETURN (VOIDmode));
}

/* Return nonzero if the current function is an interrupt
   function.  */

int
h8300_current_function_interrupt_function_p (void)
{
  return (h8300_interrupt_function_p (current_function_decl)
	  || h8300_monitor_function_p (current_function_decl));
}

/* Output assembly code for the start of the file.  */

static void
h8300_file_start (void)
{
  default_file_start ();

  if (TARGET_H8300H)
    fputs (TARGET_NORMAL_MODE ? "\t.h8300hn\n" : "\t.h8300h\n", asm_out_file);
  else if (TARGET_H8300SX)
    fputs (TARGET_NORMAL_MODE ? "\t.h8300sxn\n" : "\t.h8300sx\n", asm_out_file);
  else if (TARGET_H8300S)
    fputs (TARGET_NORMAL_MODE ? "\t.h8300sn\n" : "\t.h8300s\n", asm_out_file);
}

/* Output assembly language code for the end of file.  */

static void
h8300_file_end (void)
{
  fputs ("\t.end\n", asm_out_file);
}

/* Split an add of a small constant into two adds/subs insns.

   If USE_INCDEC_P is nonzero, we generate the last insn using inc/dec
   instead of adds/subs.  */

void
split_adds_subs (enum machine_mode mode, rtx *operands)
{
  HOST_WIDE_INT val = INTVAL (operands[1]);
  rtx reg = operands[0];
  HOST_WIDE_INT sign = 1;
  HOST_WIDE_INT amount;
  rtx (*gen_add) (rtx, rtx, rtx);

  /* Force VAL to be positive so that we do not have to consider the
     sign.  */
  if (val < 0)
    {
      val = -val;
      sign = -1;
    }

  switch (mode)
    {
    case HImode:
      gen_add = gen_addhi3;
      break;

    case SImode:
      gen_add = gen_addsi3;
      break;

    default:
      gcc_unreachable ();
    }

  /* Try different amounts in descending order.  */
  for (amount = (TARGET_H8300H || TARGET_H8300S) ? 4 : 2;
       amount > 0;
       amount /= 2)
    {
      for (; val >= amount; val -= amount)
	emit_insn (gen_add (reg, reg, GEN_INT (sign * amount)));
    }

  return;
}

/* Handle machine specific pragmas for compatibility with existing
   compilers for the H8/300.

   pragma saveall generates prologue/epilogue code which saves and
   restores all the registers on function entry.

   pragma interrupt saves and restores all registers, and exits with
   an rte instruction rather than an rts.  A pointer to a function
   with this attribute may be safely used in an interrupt vector.  */

void
h8300_pr_interrupt (struct cpp_reader *pfile ATTRIBUTE_UNUSED)
{
  pragma_interrupt = 1;
}

void
h8300_pr_saveall (struct cpp_reader *pfile ATTRIBUTE_UNUSED)
{
  pragma_saveall = 1;
}

/* If the next function argument with MODE and TYPE is to be passed in
   a register, return a reg RTX for the hard register in which to pass
   the argument.  CUM represents the state after the last argument.
   If the argument is to be pushed, NULL_RTX is returned.  */

rtx
function_arg (CUMULATIVE_ARGS *cum, enum machine_mode mode,
	      tree type, int named)
{
  static const char *const hand_list[] = {
    "__main",
    "__cmpsi2",
    "__divhi3",
    "__modhi3",
    "__udivhi3",
    "__umodhi3",
    "__divsi3",
    "__modsi3",
    "__udivsi3",
    "__umodsi3",
    "__mulhi3",
    "__mulsi3",
    "__reg_memcpy",
    "__reg_memset",
    "__ucmpsi2",
    0,
  };

  rtx result = NULL_RTX;
  const char *fname;
  int regpass = 0;

  /* Never pass unnamed arguments in registers.  */
  if (!named)
    return NULL_RTX;

  /* Pass 3 regs worth of data in regs when user asked on the command line.  */
  if (TARGET_QUICKCALL)
    regpass = 3;

  /* If calling hand written assembler, use 4 regs of args.  */
  if (cum->libcall)
    {
      const char * const *p;

      fname = XSTR (cum->libcall, 0);

      /* See if this libcall is one of the hand coded ones.  */
      for (p = hand_list; *p && strcmp (*p, fname) != 0; p++)
	;

      if (*p)
	regpass = 4;
    }

  if (regpass)
    {
      int size;

      if (mode == BLKmode)
	size = int_size_in_bytes (type);
      else
	size = GET_MODE_SIZE (mode);

      if (size + cum->nbytes <= regpass * UNITS_PER_WORD
	  && cum->nbytes / UNITS_PER_WORD <= 3)
	result = gen_rtx_REG (mode, cum->nbytes / UNITS_PER_WORD);
    }

  return result;
}

/* Compute the cost of an and insn.  */

static int
h8300_and_costs (rtx x)
{
  rtx operands[4];

  if (GET_MODE (x) == QImode)
    return 1;

  if (GET_MODE (x) != HImode
      && GET_MODE (x) != SImode)
    return 100;

  operands[0] = NULL;
  operands[1] = XEXP (x, 0);
  operands[2] = XEXP (x, 1);
  operands[3] = x;
  return compute_logical_op_length (GET_MODE (x), operands) / 2;
}

/* Compute the cost of a shift insn.  */

static int
h8300_shift_costs (rtx x)
{
  rtx operands[4];

  if (GET_MODE (x) != QImode
      && GET_MODE (x) != HImode
      && GET_MODE (x) != SImode)
    return 100;

  operands[0] = NULL;
  operands[1] = NULL;
  operands[2] = XEXP (x, 1);
  operands[3] = x;
  return compute_a_shift_length (NULL, operands) / 2;
}

/* Worker function for TARGET_RTX_COSTS.  */

static bool
h8300_rtx_costs (rtx x, int code, int outer_code, int *total, bool speed)
{
  if (TARGET_H8300SX && outer_code == MEM)
    {
      /* Estimate the number of execution states needed to calculate
	 the address.  */
      if (register_operand (x, VOIDmode)
	  || GET_CODE (x) == POST_INC
	  || GET_CODE (x) == POST_DEC
	  || CONSTANT_P (x))
	*total = 0;
      else
	*total = COSTS_N_INSNS (1);
      return true;
    }

  switch (code)
    {
    case CONST_INT:
      {
	HOST_WIDE_INT n = INTVAL (x);

	if (TARGET_H8300SX)
	  {
	    /* Constant operands need the same number of processor
	       states as register operands.  Although we could try to
	       use a size-based cost for !speed, the lack of
	       of a mode makes the results very unpredictable.  */
	    *total = 0;
	    return true;
	  }
	if (-4 <= n || n <= 4)
	  {
	    switch ((int) n)
	      {
	      case 0:
		*total = 0;
		return true;
	      case 1:
	      case 2:
	      case -1:
	      case -2:
		*total = 0 + (outer_code == SET);
		return true;
	      case 4:
	      case -4:
		if (TARGET_H8300H || TARGET_H8300S)
		  *total = 0 + (outer_code == SET);
		else
		  *total = 1;
		return true;
	      }
	  }
	*total = 1;
	return true;
      }

    case CONST:
    case LABEL_REF:
    case SYMBOL_REF:
      if (TARGET_H8300SX)
	{
	  /* See comment for CONST_INT.  */
	  *total = 0;
	  return true;
	}
      *total = 3;
      return true;

    case CONST_DOUBLE:
      *total = 20;
      return true;

    case COMPARE:
      if (XEXP (x, 1) == const0_rtx)
	*total = 0;
      return false;

    case AND:
      if (!h8300_dst_operand (XEXP (x, 0), VOIDmode)
	  || !h8300_src_operand (XEXP (x, 1), VOIDmode))
	return false;
      *total = COSTS_N_INSNS (h8300_and_costs (x));
      return true;

    /* We say that MOD and DIV are so expensive because otherwise we'll
       generate some really horrible code for division of a power of two.  */
    case MOD:
    case DIV:
    case UMOD:
    case UDIV:
      if (TARGET_H8300SX)
	switch (GET_MODE (x))
	  {
	  case QImode:
	  case HImode:
	    *total = COSTS_N_INSNS (!speed ? 4 : 10);
	    return false;

	  case SImode:
	    *total = COSTS_N_INSNS (!speed ? 4 : 18);
	    return false;

	  default:
	    break;
	  }
      *total = COSTS_N_INSNS (12);
      return true;

    case MULT:
      if (TARGET_H8300SX)
	switch (GET_MODE (x))
	  {
	  case QImode:
	  case HImode:
	    *total = COSTS_N_INSNS (2);
	    return false;

	  case SImode:
	    *total = COSTS_N_INSNS (5);
	    return false;

	  default:
	    break;
	  }
      *total = COSTS_N_INSNS (4);
      return true;

    case ASHIFT:
    case ASHIFTRT:
    case LSHIFTRT:
      if (h8sx_binary_shift_operator (x, VOIDmode))
	{
	  *total = COSTS_N_INSNS (2);
	  return false;
	}
      else if (h8sx_unary_shift_operator (x, VOIDmode))
	{
	  *total = COSTS_N_INSNS (1);
	  return false;
	}
      *total = COSTS_N_INSNS (h8300_shift_costs (x));
      return true;

    case ROTATE:
    case ROTATERT:
      if (GET_MODE (x) == HImode)
	*total = 2;
      else
	*total = 8;
      return true;

    default:
      *total = COSTS_N_INSNS (1);
      return false;
    }
}

/* Documentation for the machine specific operand escapes:

   'E' like s but negative.
   'F' like t but negative.
   'G' constant just the negative
   'R' print operand as a byte:8 address if appropriate, else fall back to
       'X' handling.
   'S' print operand as a long word
   'T' print operand as a word
   'V' find the set bit, and print its number.
   'W' find the clear bit, and print its number.
   'X' print operand as a byte
   'Y' print either l or h depending on whether last 'Z' operand < 8 or >= 8.
       If this operand isn't a register, fall back to 'R' handling.
   'Z' print int & 7.
   'c' print the opcode corresponding to rtl
   'e' first word of 32-bit value - if reg, then least reg. if mem
       then least. if const then most sig word
   'f' second word of 32-bit value - if reg, then biggest reg. if mem
       then +2. if const then least sig word
   'j' print operand as condition code.
   'k' print operand as reverse condition code.
   'm' convert an integer operand to a size suffix (.b, .w or .l)
   'o' print an integer without a leading '#'
   's' print as low byte of 16-bit value
   't' print as high byte of 16-bit value
   'w' print as low byte of 32-bit value
   'x' print as 2nd byte of 32-bit value
   'y' print as 3rd byte of 32-bit value
   'z' print as msb of 32-bit value
*/

/* Return assembly language string which identifies a comparison type.  */

static const char *
cond_string (enum rtx_code code)
{
  switch (code)
    {
    case NE:
      return "ne";
    case EQ:
      return "eq";
    case GE:
      return "ge";
    case GT:
      return "gt";
    case LE:
      return "le";
    case LT:
      return "lt";
    case GEU:
      return "hs";
    case GTU:
      return "hi";
    case LEU:
      return "ls";
    case LTU:
      return "lo";
    default:
      gcc_unreachable ();
    }
}

/* Print operand X using operand code CODE to assembly language output file
   FILE.  */

void
print_operand (FILE *file, rtx x, int code)
{
  /* This is used for communication between codes V,W,Z and Y.  */
  static int bitint;

  switch (code)
    {
    case 'E':
      switch (GET_CODE (x))
	{
	case REG:
	  fprintf (file, "%sl", names_big[REGNO (x)]);
	  break;
	case CONST_INT:
	  fprintf (file, "#%ld", (-INTVAL (x)) & 0xff);
	  break;
	default:
	  gcc_unreachable ();
	}
      break;
    case 'F':
      switch (GET_CODE (x))
	{
	case REG:
	  fprintf (file, "%sh", names_big[REGNO (x)]);
	  break;
	case CONST_INT:
	  fprintf (file, "#%ld", ((-INTVAL (x)) & 0xff00) >> 8);
	  break;
	default:
	  gcc_unreachable ();
	}
      break;
    case 'G':
      gcc_assert (GET_CODE (x) == CONST_INT);
      fprintf (file, "#%ld", 0xff & (-INTVAL (x)));
      break;
    case 'S':
      if (GET_CODE (x) == REG)
	fprintf (file, "%s", names_extended[REGNO (x)]);
      else
	goto def;
      break;
    case 'T':
      if (GET_CODE (x) == REG)
	fprintf (file, "%s", names_big[REGNO (x)]);
      else
	goto def;
      break;
    case 'V':
      bitint = (INTVAL (x) & 0xffff);
      if ((exact_log2 ((bitint >> 8) & 0xff)) == -1)
	bitint = exact_log2 (bitint & 0xff);
      else
        bitint = exact_log2 ((bitint >> 8) & 0xff);	      
      gcc_assert (bitint >= 0);
      fprintf (file, "#%d", bitint);
      break;
    case 'W':
      bitint = ((~INTVAL (x)) & 0xffff);
      if ((exact_log2 ((bitint >> 8) & 0xff)) == -1 )
	bitint = exact_log2 (bitint & 0xff);
      else
	bitint = (exact_log2 ((bitint >> 8) & 0xff));      
      gcc_assert (bitint >= 0);
      fprintf (file, "#%d", bitint);
      break;
    case 'R':
    case 'X':
      if (GET_CODE (x) == REG)
	fprintf (file, "%s", byte_reg (x, 0));
      else
	goto def;
      break;
    case 'Y':
      gcc_assert (bitint >= 0);
      if (GET_CODE (x) == REG)
	fprintf (file, "%s%c", names_big[REGNO (x)], bitint > 7 ? 'h' : 'l');
      else
	print_operand (file, x, 'R');
      bitint = -1;
      break;
    case 'Z':
      bitint = INTVAL (x);
      fprintf (file, "#%d", bitint & 7);
      break;
    case 'c':
      switch (GET_CODE (x))
	{
	case IOR:
	  fprintf (file, "or");
	  break;
	case XOR:
	  fprintf (file, "xor");
	  break;
	case AND:
	  fprintf (file, "and");
	  break;
	default:
	  break;
	}
      break;
    case 'e':
      switch (GET_CODE (x))
	{
	case REG:
	  if (TARGET_H8300)
	    fprintf (file, "%s", names_big[REGNO (x)]);
	  else
	    fprintf (file, "%s", names_upper_extended[REGNO (x)]);
	  break;
	case MEM:
	  print_operand (file, x, 0);
	  break;
	case CONST_INT:
	  fprintf (file, "#%ld", ((INTVAL (x) >> 16) & 0xffff));
	  break;
	case CONST_DOUBLE:
	  {
	    long val;
	    REAL_VALUE_TYPE rv;
	    REAL_VALUE_FROM_CONST_DOUBLE (rv, x);
	    REAL_VALUE_TO_TARGET_SINGLE (rv, val);
	    fprintf (file, "#%ld", ((val >> 16) & 0xffff));
	    break;
	  }
	default:
	  gcc_unreachable ();
	  break;
	}
      break;
    case 'f':
      switch (GET_CODE (x))
	{
	case REG:
	  if (TARGET_H8300)
	    fprintf (file, "%s", names_big[REGNO (x) + 1]);
	  else
	    fprintf (file, "%s", names_big[REGNO (x)]);
	  break;
	case MEM:
	  x = adjust_address (x, HImode, 2);
	  print_operand (file, x, 0);
	  break;
	case CONST_INT:
	  fprintf (file, "#%ld", INTVAL (x) & 0xffff);
	  break;
	case CONST_DOUBLE:
	  {
	    long val;
	    REAL_VALUE_TYPE rv;
	    REAL_VALUE_FROM_CONST_DOUBLE (rv, x);
	    REAL_VALUE_TO_TARGET_SINGLE (rv, val);
	    fprintf (file, "#%ld", (val & 0xffff));
	    break;
	  }
	default:
	  gcc_unreachable ();
	}
      break;
    case 'j':
      fputs (cond_string (GET_CODE (x)), file);
      break;
    case 'k':
      fputs (cond_string (reverse_condition (GET_CODE (x))), file);
      break;
    case 'm':
      gcc_assert (GET_CODE (x) == CONST_INT);
      switch (INTVAL (x))
	{
	case 1:
	  fputs (".b", file);
	  break;

	case 2:
	  fputs (".w", file);
	  break;

	case 4:
	  fputs (".l", file);
	  break;

	default:
	  gcc_unreachable ();
	}
      break;
    case 'o':
      print_operand_address (file, x);
      break;
    case 's':
      if (GET_CODE (x) == CONST_INT)
	fprintf (file, "#%ld", (INTVAL (x)) & 0xff);
      else
	fprintf (file, "%s", byte_reg (x, 0));
      break;
    case 't':
      if (GET_CODE (x) == CONST_INT)
	fprintf (file, "#%ld", (INTVAL (x) >> 8) & 0xff);
      else
	fprintf (file, "%s", byte_reg (x, 1));
      break;
    case 'w':
      if (GET_CODE (x) == CONST_INT)
	fprintf (file, "#%ld", INTVAL (x) & 0xff);
      else
	fprintf (file, "%s",
		 byte_reg (x, TARGET_H8300 ? 2 : 0));
      break;
    case 'x':
      if (GET_CODE (x) == CONST_INT)
	fprintf (file, "#%ld", (INTVAL (x) >> 8) & 0xff);
      else
	fprintf (file, "%s",
		 byte_reg (x, TARGET_H8300 ? 3 : 1));
      break;
    case 'y':
      if (GET_CODE (x) == CONST_INT)
	fprintf (file, "#%ld", (INTVAL (x) >> 16) & 0xff);
      else
	fprintf (file, "%s", byte_reg (x, 0));
      break;
    case 'z':
      if (GET_CODE (x) == CONST_INT)
	fprintf (file, "#%ld", (INTVAL (x) >> 24) & 0xff);
      else
	fprintf (file, "%s", byte_reg (x, 1));
      break;

    default:
    def:
      switch (GET_CODE (x))
	{
	case REG:
	  switch (GET_MODE (x))
	    {
	    case QImode:
#if 0 /* Is it asm ("mov.b %0,r2l", ...) */
	      fprintf (file, "%s", byte_reg (x, 0));
#else /* ... or is it asm ("mov.b %0l,r2l", ...) */
	      fprintf (file, "%s", names_big[REGNO (x)]);
#endif
	      break;
	    case HImode:
	      fprintf (file, "%s", names_big[REGNO (x)]);
	      break;
	    case SImode:
	    case SFmode:
	      fprintf (file, "%s", names_extended[REGNO (x)]);
	      break;
	    default:
	      gcc_unreachable ();
	    }
	  break;

	case MEM:
	  {
	    rtx addr = XEXP (x, 0);

	    fprintf (file, "@");
	    output_address (addr);

	    /* Add a length suffix to constant addresses.  Although this
	       is often unnecessary, it helps to avoid ambiguity in the
	       syntax of mova.  If we wrote an insn like:

		    mova/w.l @(1,@foo.b),er0

	       then .b would be considered part of the symbol name.
	       Adding a length after foo will avoid this.  */
	    if (CONSTANT_P (addr))
	      switch (code)
		{
		case 'R':
		  /* Used for mov.b and bit operations.  */
		  if (h8300_eightbit_constant_address_p (addr))
		    {
		      fprintf (file, ":8");
		      break;
		    }

		  /* Fall through.  We should not get here if we are
		     processing bit operations on H8/300 or H8/300H
		     because 'U' constraint does not allow bit
		     operations on the tiny area on these machines.  */

		case 'X':
		case 'T':
		case 'S':
		  if (h8300_constant_length (addr) == 2)
		    fprintf (file, ":16");
		  else
		    fprintf (file, ":32");
		  break;
		default:
		  break;
		}
	  }
	  break;

	case CONST_INT:
	case SYMBOL_REF:
	case CONST:
	case LABEL_REF:
	  fprintf (file, "#");
	  print_operand_address (file, x);
	  break;
	case CONST_DOUBLE:
	  {
	    long val;
	    REAL_VALUE_TYPE rv;
	    REAL_VALUE_FROM_CONST_DOUBLE (rv, x);
	    REAL_VALUE_TO_TARGET_SINGLE (rv, val);
	    fprintf (file, "#%ld", val);
	    break;
	  }
	default:
	  break;
	}
    }
}

/* Output assembly language output for the address ADDR to FILE.  */

void
print_operand_address (FILE *file, rtx addr)
{
  rtx index;
  int size;

  switch (GET_CODE (addr))
    {
    case REG:
      fprintf (file, "%s", h8_reg_names[REGNO (addr)]);
      break;

    case PRE_DEC:
      fprintf (file, "-%s", h8_reg_names[REGNO (XEXP (addr, 0))]);
      break;

    case POST_INC:
      fprintf (file, "%s+", h8_reg_names[REGNO (XEXP (addr, 0))]);
      break;

    case PRE_INC:
      fprintf (file, "+%s", h8_reg_names[REGNO (XEXP (addr, 0))]);
      break;

    case POST_DEC:
      fprintf (file, "%s-", h8_reg_names[REGNO (XEXP (addr, 0))]);
      break;

    case PLUS:
      fprintf (file, "(");

      index = h8300_get_index (XEXP (addr, 0), VOIDmode, &size);
      if (GET_CODE (index) == REG)
	{
	  /* reg,foo */
	  print_operand_address (file, XEXP (addr, 1));
	  fprintf (file, ",");
	  switch (size)
	    {
	    case 0:
	      print_operand_address (file, index);
	      break;

	    case 1:
	      print_operand (file, index, 'X');
	      fputs (".b", file);
	      break;

	    case 2:
	      print_operand (file, index, 'T');
	      fputs (".w", file);
	      break;

	    case 4:
	      print_operand (file, index, 'S');
	      fputs (".l", file);
	      break;
	    }
	  /* print_operand_address (file, XEXP (addr, 0)); */
	}
      else
	{
	  /* foo+k */
	  print_operand_address (file, XEXP (addr, 0));
	  fprintf (file, "+");
	  print_operand_address (file, XEXP (addr, 1));
	}
      fprintf (file, ")");
      break;

    case CONST_INT:
      {
	/* Since the H8/300 only has 16-bit pointers, negative values are also
	   those >= 32768.  This happens for example with pointer minus a
	   constant.  We don't want to turn (char *p - 2) into
	   (char *p + 65534) because loop unrolling can build upon this
	   (IE: char *p + 131068).  */
	int n = INTVAL (addr);
	if (TARGET_H8300)
	  n = (int) (short) n;
	fprintf (file, "%d", n);
	break;
      }

    default:
      output_addr_const (file, addr);
      break;
    }
}

/* Output all insn addresses and their sizes into the assembly language
   output file.  This is helpful for debugging whether the length attributes
   in the md file are correct.  This is not meant to be a user selectable
   option.  */

void
final_prescan_insn (rtx insn, rtx *operand ATTRIBUTE_UNUSED,
		    int num_operands ATTRIBUTE_UNUSED)
{
  /* This holds the last insn address.  */
  static int last_insn_address = 0;

  const int uid = INSN_UID (insn);

  if (TARGET_ADDRESSES)
    {
      fprintf (asm_out_file, "; 0x%x %d\n", INSN_ADDRESSES (uid),
	       INSN_ADDRESSES (uid) - last_insn_address);
      last_insn_address = INSN_ADDRESSES (uid);
    }
}

/* Prepare for an SI sized move.  */

int
h8300_expand_movsi (rtx operands[])
{
  rtx src = operands[1];
  rtx dst = operands[0];
  if (!reload_in_progress && !reload_completed)
    {
      if (!register_operand (dst, GET_MODE (dst)))
	{
	  rtx tmp = gen_reg_rtx (GET_MODE (dst));
	  emit_move_insn (tmp, src);
	  operands[1] = tmp;
	}
    }
  return 0;
}

/* Given FROM and TO register numbers, say whether this elimination is allowed.
   Frame pointer elimination is automatically handled.

   For the h8300, if frame pointer elimination is being done, we would like to
   convert ap and rp into sp, not fp.

   All other eliminations are valid.  */

static bool
h8300_can_eliminate (const int from ATTRIBUTE_UNUSED, const int to)
{
  return (to == STACK_POINTER_REGNUM ? ! frame_pointer_needed : true);
}

/* Function for INITIAL_ELIMINATION_OFFSET(FROM, TO, OFFSET).
   Define the offset between two registers, one to be eliminated, and
   the other its replacement, at the start of a routine.  */

int
h8300_initial_elimination_offset (int from, int to)
{
  /* The number of bytes that the return address takes on the stack.  */
  int pc_size = POINTER_SIZE / BITS_PER_UNIT;

  /* The number of bytes that the saved frame pointer takes on the stack.  */
  int fp_size = frame_pointer_needed * UNITS_PER_WORD;

  /* The number of bytes that the saved registers, excluding the frame
     pointer, take on the stack.  */
  int saved_regs_size = 0;

  /* The number of bytes that the locals takes on the stack.  */
  int frame_size = round_frame_size (get_frame_size ());

  int regno;

  for (regno = 0; regno <= HARD_FRAME_POINTER_REGNUM; regno++)
    if (WORD_REG_USED (regno))
      saved_regs_size += UNITS_PER_WORD;

  /* Adjust saved_regs_size because the above loop took the frame
     pointer int account.  */
  saved_regs_size -= fp_size;

  switch (to)
    {
    case HARD_FRAME_POINTER_REGNUM:
      switch (from)
	{
	case ARG_POINTER_REGNUM:
	  return pc_size + fp_size;
	case RETURN_ADDRESS_POINTER_REGNUM:
	  return fp_size;
	case FRAME_POINTER_REGNUM:
	  return -saved_regs_size;
	default:
	  gcc_unreachable ();
	}
      break;
    case STACK_POINTER_REGNUM:
      switch (from)
	{
	case ARG_POINTER_REGNUM:
	  return pc_size + saved_regs_size + frame_size;
	case RETURN_ADDRESS_POINTER_REGNUM:
	  return saved_regs_size + frame_size;
	case FRAME_POINTER_REGNUM:
	  return frame_size;
	default:
	  gcc_unreachable ();
	}
      break;
    default:
      gcc_unreachable ();
    }
  gcc_unreachable ();
}

/* Worker function for RETURN_ADDR_RTX.  */

rtx
h8300_return_addr_rtx (int count, rtx frame)
{
  rtx ret;

  if (count == 0)
    ret = gen_rtx_MEM (Pmode,
		       gen_rtx_REG (Pmode, RETURN_ADDRESS_POINTER_REGNUM));
  else if (flag_omit_frame_pointer)
    return (rtx) 0;
  else
    ret = gen_rtx_MEM (Pmode,
		       memory_address (Pmode,
				       plus_constant (frame, UNITS_PER_WORD)));
  set_mem_alias_set (ret, get_frame_alias_set ());
  return ret;
}

/* Update the condition code from the insn.  */

void
notice_update_cc (rtx body, rtx insn)
{
  rtx set;

  switch (get_attr_cc (insn))
    {
    case CC_NONE:
      /* Insn does not affect CC at all.  */
      break;

    case CC_NONE_0HIT:
      /* Insn does not change CC, but the 0'th operand has been changed.  */
      if (cc_status.value1 != 0
	  && reg_overlap_mentioned_p (recog_data.operand[0], cc_status.value1))
	cc_status.value1 = 0;
      if (cc_status.value2 != 0
	  && reg_overlap_mentioned_p (recog_data.operand[0], cc_status.value2))
	cc_status.value2 = 0;
      break;

    case CC_SET_ZN:
      /* Insn sets the Z,N flags of CC to recog_data.operand[0].
	 The V flag is unusable.  The C flag may or may not be known but
	 that's ok because alter_cond will change tests to use EQ/NE.  */
      CC_STATUS_INIT;
      cc_status.flags |= CC_OVERFLOW_UNUSABLE | CC_NO_CARRY;
      set = single_set (insn);
      cc_status.value1 = SET_SRC (set);
      if (SET_DEST (set) != cc0_rtx)
	cc_status.value2 = SET_DEST (set);
      break;

    case CC_SET_ZNV:
      /* Insn sets the Z,N,V flags of CC to recog_data.operand[0].
	 The C flag may or may not be known but that's ok because
	 alter_cond will change tests to use EQ/NE.  */
      CC_STATUS_INIT;
      cc_status.flags |= CC_NO_CARRY;
      set = single_set (insn);
      cc_status.value1 = SET_SRC (set);
      if (SET_DEST (set) != cc0_rtx)
	{
	  /* If the destination is STRICT_LOW_PART, strip off
	     STRICT_LOW_PART.  */
	  if (GET_CODE (SET_DEST (set)) == STRICT_LOW_PART)
	    cc_status.value2 = XEXP (SET_DEST (set), 0);
	  else
	    cc_status.value2 = SET_DEST (set);
	}
      break;

    case CC_COMPARE:
      /* The insn is a compare instruction.  */
      CC_STATUS_INIT;
      cc_status.value1 = SET_SRC (body);
      break;

    case CC_CLOBBER:
      /* Insn doesn't leave CC in a usable state.  */
      CC_STATUS_INIT;
      break;
    }
}

/* Given that X occurs in an address of the form (plus X constant),
   return the part of X that is expected to be a register.  There are
   four kinds of addressing mode to recognize:

	@(dd,Rn)
	@(dd,RnL.b)
	@(dd,Rn.w)
	@(dd,ERn.l)

   If SIZE is nonnull, and the address is one of the last three forms,
   set *SIZE to the index multiplication factor.  Set it to 0 for
   plain @(dd,Rn) addresses.

   MODE is the mode of the value being accessed.  It can be VOIDmode
   if the address is known to be valid, but its mode is unknown.  */

rtx
h8300_get_index (rtx x, enum machine_mode mode, int *size)
{
  int dummy, factor;

  if (size == 0)
    size = &dummy;

  factor = (mode == VOIDmode ? 0 : GET_MODE_SIZE (mode));
  if (TARGET_H8300SX
      && factor <= 4
      && (mode == VOIDmode
	  || GET_MODE_CLASS (mode) == MODE_INT
	  || GET_MODE_CLASS (mode) == MODE_FLOAT))
    {
      if (factor <= 1 && GET_CODE (x) == ZERO_EXTEND)
	{
	  /* When accessing byte-sized values, the index can be
	     a zero-extended QImode or HImode register.  */
	  *size = GET_MODE_SIZE (GET_MODE (XEXP (x, 0)));
	  return XEXP (x, 0);
	}
      else
	{
	  /* We're looking for addresses of the form:

		 (mult X I)
	      or (mult (zero_extend X) I)

	     where I is the size of the operand being accessed.
	     The canonical form of the second expression is:

		 (and (mult (subreg X) I) J)

	     where J == GET_MODE_MASK (GET_MODE (X)) * I.  */
	  rtx index;

	  if (GET_CODE (x) == AND
	      && GET_CODE (XEXP (x, 1)) == CONST_INT
	      && (factor == 0
		  || INTVAL (XEXP (x, 1)) == 0xff * factor
		  || INTVAL (XEXP (x, 1)) == 0xffff * factor))
	    {
	      index = XEXP (x, 0);
	      *size = (INTVAL (XEXP (x, 1)) >= 0xffff ? 2 : 1);
	    }
	  else
	    {
	      index = x;
	      *size = 4;
	    }

	  if (GET_CODE (index) == MULT
	      && GET_CODE (XEXP (index, 1)) == CONST_INT
	      && (factor == 0 || factor == INTVAL (XEXP (index, 1))))
	    return XEXP (index, 0);
	}
    }
  *size = 0;
  return x;
}

static const h8300_length_table addb_length_table =
{
  /* #xx  Rs   @aa  @Rs  @xx  */
  {  2,   2,   4,   4,   4  }, /* add.b xx,Rd  */
  {  4,   4,   4,   4,   6  }, /* add.b xx,@aa */
  {  4,   4,   4,   4,   6  }, /* add.b xx,@Rd */
  {  6,   4,   4,   4,   6  }  /* add.b xx,@xx */
};

static const h8300_length_table addw_length_table =
{
  /* #xx  Rs   @aa  @Rs  @xx  */
  {  2,   2,   4,   4,   4  }, /* add.w xx,Rd  */
  {  4,   4,   4,   4,   6  }, /* add.w xx,@aa */
  {  4,   4,   4,   4,   6  }, /* add.w xx,@Rd */
  {  4,   4,   4,   4,   6  }  /* add.w xx,@xx */
};

static const h8300_length_table addl_length_table =
{
  /* #xx  Rs   @aa  @Rs  @xx  */
  {  2,   2,   4,   4,   4  }, /* add.l xx,Rd  */
  {  4,   4,   6,   6,   6  }, /* add.l xx,@aa */
  {  4,   4,   6,   6,   6  }, /* add.l xx,@Rd */
  {  4,   4,   6,   6,   6  }  /* add.l xx,@xx */
};

#define logicb_length_table addb_length_table
#define logicw_length_table addw_length_table

static const h8300_length_table logicl_length_table =
{
  /* #xx  Rs   @aa  @Rs  @xx  */
  {  2,   4,   4,   4,   4  }, /* and.l xx,Rd  */
  {  4,   4,   6,   6,   6  }, /* and.l xx,@aa */
  {  4,   4,   6,   6,   6  }, /* and.l xx,@Rd */
  {  4,   4,   6,   6,   6  }  /* and.l xx,@xx */
};

static const h8300_length_table movb_length_table =
{
  /* #xx  Rs   @aa  @Rs  @xx  */
  {  2,   2,   2,   2,   4  }, /* mov.b xx,Rd  */
  {  4,   2,   4,   4,   4  }, /* mov.b xx,@aa */
  {  4,   2,   4,   4,   4  }, /* mov.b xx,@Rd */
  {  4,   4,   4,   4,   4  }  /* mov.b xx,@xx */
};

#define movw_length_table movb_length_table

static const h8300_length_table movl_length_table =
{
  /* #xx  Rs   @aa  @Rs  @xx  */
  {  2,   2,   4,   4,   4  }, /* mov.l xx,Rd  */
  {  4,   4,   4,   4,   4  }, /* mov.l xx,@aa */
  {  4,   4,   4,   4,   4  }, /* mov.l xx,@Rd */
  {  4,   4,   4,   4,   4  }  /* mov.l xx,@xx */
};

/* Return the size of the given address or displacement constant.  */

static unsigned int
h8300_constant_length (rtx constant)
{
  /* Check for (@d:16,Reg).  */
  if (GET_CODE (constant) == CONST_INT
      && IN_RANGE (INTVAL (constant), -0x8000, 0x7fff))
    return 2;

  /* Check for (@d:16,Reg) in cases where the displacement is
     an absolute address.  */
  if (Pmode == HImode || h8300_tiny_constant_address_p (constant))
    return 2;

  return 4;
}

/* Return the size of a displacement field in address ADDR, which should
   have the form (plus X constant).  SIZE is the number of bytes being
   accessed.  */

static unsigned int
h8300_displacement_length (rtx addr, int size)
{
  rtx offset;

  offset = XEXP (addr, 1);

  /* Check for @(d:2,Reg).  */
  if (register_operand (XEXP (addr, 0), VOIDmode)
      && GET_CODE (offset) == CONST_INT
      && (INTVAL (offset) == size
	  || INTVAL (offset) == size * 2
	  || INTVAL (offset) == size * 3))
    return 0;

  return h8300_constant_length (offset);
}

/* Store the class of operand OP in *OPCLASS and return the length of any
   extra operand fields.  SIZE is the number of bytes in OP.  OPCLASS
   can be null if only the length is needed.  */

static unsigned int
h8300_classify_operand (rtx op, int size, enum h8300_operand_class *opclass)
{
  enum h8300_operand_class dummy;

  if (opclass == 0)
    opclass = &dummy;

  if (CONSTANT_P (op))
    {
      *opclass = H8OP_IMMEDIATE;

      /* Byte-sized immediates are stored in the opcode fields.  */
      if (size == 1)
	return 0;

      /* If this is a 32-bit instruction, see whether the constant
	 will fit into a 16-bit immediate field.  */
      if (TARGET_H8300SX
	  && size == 4
	  && GET_CODE (op) == CONST_INT
	  && IN_RANGE (INTVAL (op), 0, 0xffff))
	return 2;

      return size;
    }
  else if (GET_CODE (op) == MEM)
    {
      op = XEXP (op, 0);
      if (CONSTANT_P (op))
	{
	  *opclass = H8OP_MEM_ABSOLUTE;
	  return h8300_constant_length (op);
	}
      else if (GET_CODE (op) == PLUS && CONSTANT_P (XEXP (op, 1)))
	{
	  *opclass = H8OP_MEM_COMPLEX;
	  return h8300_displacement_length (op, size);
	}
      else if (GET_RTX_CLASS (GET_CODE (op)) == RTX_AUTOINC)
	{
	  *opclass = H8OP_MEM_COMPLEX;
	  return 0;
	}
      else if (register_operand (op, VOIDmode))
	{
	  *opclass = H8OP_MEM_BASE;
	  return 0;
	}
    }
  gcc_assert (register_operand (op, VOIDmode));
  *opclass = H8OP_REGISTER;
  return 0;
}

/* Return the length of the instruction described by TABLE given that
   its operands are OP1 and OP2.  OP1 must be an h8300_dst_operand
   and OP2 must be an h8300_src_operand.  */

static unsigned int
h8300_length_from_table (rtx op1, rtx op2, const h8300_length_table *table)
{
  enum h8300_operand_class op1_class, op2_class;
  unsigned int size, immediate_length;

  size = GET_MODE_SIZE (GET_MODE (op1));
  immediate_length = (h8300_classify_operand (op1, size, &op1_class)
		      + h8300_classify_operand (op2, size, &op2_class));
  return immediate_length + (*table)[op1_class - 1][op2_class];
}

/* Return the length of a unary instruction such as neg or not given that
   its operand is OP.  */

unsigned int
h8300_unary_length (rtx op)
{
  enum h8300_operand_class opclass;
  unsigned int size, operand_length;

  size = GET_MODE_SIZE (GET_MODE (op));
  operand_length = h8300_classify_operand (op, size, &opclass);
  switch (opclass)
    {
    case H8OP_REGISTER:
      return 2;

    case H8OP_MEM_BASE:
      return (size == 4 ? 6 : 4);

    case H8OP_MEM_ABSOLUTE:
      return operand_length + (size == 4 ? 6 : 4);

    case H8OP_MEM_COMPLEX:
      return operand_length + 6;

    default:
      gcc_unreachable ();
    }
}

/* Likewise short immediate instructions such as add.w #xx:3,OP.  */

static unsigned int
h8300_short_immediate_length (rtx op)
{
  enum h8300_operand_class opclass;
  unsigned int size, operand_length;

  size = GET_MODE_SIZE (GET_MODE (op));
  operand_length = h8300_classify_operand (op, size, &opclass);

  switch (opclass)
    {
    case H8OP_REGISTER:
      return 2;

    case H8OP_MEM_BASE:
    case H8OP_MEM_ABSOLUTE:
    case H8OP_MEM_COMPLEX:
      return 4 + operand_length;

    default:
      gcc_unreachable ();
    }
}

/* Likewise bitfield load and store instructions.  */

static unsigned int
h8300_bitfield_length (rtx op, rtx op2)
{
  enum h8300_operand_class opclass;
  unsigned int size, operand_length;

  if (GET_CODE (op) == REG)
    op = op2;
  gcc_assert (GET_CODE (op) != REG);
  
  size = GET_MODE_SIZE (GET_MODE (op));
  operand_length = h8300_classify_operand (op, size, &opclass);

  switch (opclass)
    {
    case H8OP_MEM_BASE:
    case H8OP_MEM_ABSOLUTE:
    case H8OP_MEM_COMPLEX:
      return 4 + operand_length;

    default:
      gcc_unreachable ();
    }
}

/* Calculate the length of general binary instruction INSN using TABLE.  */

static unsigned int
h8300_binary_length (rtx insn, const h8300_length_table *table)
{
  rtx set;

  set = single_set (insn);
  gcc_assert (set);

  if (BINARY_P (SET_SRC (set)))
    return h8300_length_from_table (XEXP (SET_SRC (set), 0),
				    XEXP (SET_SRC (set), 1), table);
  else
    {
      gcc_assert (GET_RTX_CLASS (GET_CODE (SET_SRC (set))) == RTX_TERNARY);
      return h8300_length_from_table (XEXP (XEXP (SET_SRC (set), 1), 0),
				      XEXP (XEXP (SET_SRC (set), 1), 1),
				      table);
    }
}

/* Subroutine of h8300_move_length.  Return true if OP is 1- or 2-byte
   memory reference and either (1) it has the form @(d:16,Rn) or
   (2) its address has the code given by INC_CODE.  */

static bool
h8300_short_move_mem_p (rtx op, enum rtx_code inc_code)
{
  rtx addr;
  unsigned int size;

  if (GET_CODE (op) != MEM)
    return false;

  addr = XEXP (op, 0);
  size = GET_MODE_SIZE (GET_MODE (op));
  if (size != 1 && size != 2)
    return false;

  return (GET_CODE (addr) == inc_code
	  || (GET_CODE (addr) == PLUS
	      && GET_CODE (XEXP (addr, 0)) == REG
	      && h8300_displacement_length (addr, size) == 2));
}

/* Calculate the length of move instruction INSN using the given length
   table.  Although the tables are correct for most cases, there is some
   irregularity in the length of mov.b and mov.w.  The following forms:

	mov @ERs+, Rd
	mov @(d:16,ERs), Rd
	mov Rs, @-ERd
	mov Rs, @(d:16,ERd)

   are two bytes shorter than most other "mov Rs, @complex" or
   "mov @complex,Rd" combinations.  */

static unsigned int
h8300_move_length (rtx *operands, const h8300_length_table *table)
{
  unsigned int size;

  size = h8300_length_from_table (operands[0], operands[1], table);
  if (REG_P (operands[0]) && h8300_short_move_mem_p (operands[1], POST_INC))
    size -= 2;
  if (REG_P (operands[1]) && h8300_short_move_mem_p (operands[0], PRE_DEC))
    size -= 2;
  return size;
}

/* Return the length of a mova instruction with the given operands.
   DEST is the register destination, SRC is the source address and
   OFFSET is the 16-bit or 32-bit displacement.  */

static unsigned int
h8300_mova_length (rtx dest, rtx src, rtx offset)
{
  unsigned int size;

  size = (2
	  + h8300_constant_length (offset)
	  + h8300_classify_operand (src, GET_MODE_SIZE (GET_MODE (src)), 0));
  if (!REG_P (dest) || !REG_P (src) || REGNO (src) != REGNO (dest))
    size += 2;
  return size;
}

/* Compute the length of INSN based on its length_table attribute.
   OPERANDS is the array of its operands.  */

unsigned int
h8300_insn_length_from_table (rtx insn, rtx * operands)
{
  switch (get_attr_length_table (insn))
    {
    case LENGTH_TABLE_NONE:
      gcc_unreachable ();

    case LENGTH_TABLE_ADDB:
      return h8300_binary_length (insn, &addb_length_table);

    case LENGTH_TABLE_ADDW:
      return h8300_binary_length (insn, &addw_length_table);

    case LENGTH_TABLE_ADDL:
      return h8300_binary_length (insn, &addl_length_table);

    case LENGTH_TABLE_LOGICB:
      return h8300_binary_length (insn, &logicb_length_table);

    case LENGTH_TABLE_MOVB:
      return h8300_move_length (operands, &movb_length_table);

    case LENGTH_TABLE_MOVW:
      return h8300_move_length (operands, &movw_length_table);

    case LENGTH_TABLE_MOVL:
      return h8300_move_length (operands, &movl_length_table);

    case LENGTH_TABLE_MOVA:
      return h8300_mova_length (operands[0], operands[1], operands[2]);

    case LENGTH_TABLE_MOVA_ZERO:
      return h8300_mova_length (operands[0], operands[1], const0_rtx);

    case LENGTH_TABLE_UNARY:
      return h8300_unary_length (operands[0]);

    case LENGTH_TABLE_MOV_IMM4:
      return 2 + h8300_classify_operand (operands[0], 0, 0);

    case LENGTH_TABLE_SHORT_IMMEDIATE:
      return h8300_short_immediate_length (operands[0]);

    case LENGTH_TABLE_BITFIELD:
      return h8300_bitfield_length (operands[0], operands[1]);
      
    case LENGTH_TABLE_BITBRANCH:
      return h8300_bitfield_length (operands[1], operands[2]) - 2;

    default:
      gcc_unreachable ();
    }
}

/* Return true if LHS and RHS are memory references that can be mapped
   to the same h8sx assembly operand.  LHS appears as the destination of
   an instruction and RHS appears as a source.

   Three cases are allowed:

	- RHS is @+Rn or @-Rn, LHS is @Rn
	- RHS is @Rn, LHS is @Rn+ or @Rn-
	- RHS and LHS have the same address and neither has side effects.  */

bool
h8sx_mergeable_memrefs_p (rtx lhs, rtx rhs)
{
  if (GET_CODE (rhs) == MEM && GET_CODE (lhs) == MEM)
    {
      rhs = XEXP (rhs, 0);
      lhs = XEXP (lhs, 0);

      if (GET_CODE (rhs) == PRE_INC || GET_CODE (rhs) == PRE_DEC)
	return rtx_equal_p (XEXP (rhs, 0), lhs);

      if (GET_CODE (lhs) == POST_INC || GET_CODE (lhs) == POST_DEC)
	return rtx_equal_p (rhs, XEXP (lhs, 0));

      if (rtx_equal_p (rhs, lhs))
	return true;
    }
  return false;
}

/* Return true if OPERANDS[1] can be mapped to the same assembly
   operand as OPERANDS[0].  */

bool
h8300_operands_match_p (rtx *operands)
{
  if (register_operand (operands[0], VOIDmode)
      && register_operand (operands[1], VOIDmode))
    return true;

  if (h8sx_mergeable_memrefs_p (operands[0], operands[1]))
    return true;

  return false;
}

/* Try using movmd to move LENGTH bytes from memory region SRC to memory
   region DEST.  The two regions do not overlap and have the common
   alignment given by ALIGNMENT.  Return true on success.

   Using movmd for variable-length moves seems to involve some
   complex trade-offs.  For instance:

      - Preparing for a movmd instruction is similar to preparing
	for a memcpy.  The main difference is that the arguments
	are moved into er4, er5 and er6 rather than er0, er1 and er2.

      - Since movmd clobbers the frame pointer, we need to save
	and restore it somehow when frame_pointer_needed.  This can
	sometimes make movmd sequences longer than calls to memcpy().

      - The counter register is 16 bits, so the instruction is only
	suitable for variable-length moves when sizeof (size_t) == 2.
	That's only true in normal mode.

      - We will often lack static alignment information.  Falling back
	on movmd.b would likely be slower than calling memcpy(), at least
	for big moves.

   This function therefore only uses movmd when the length is a
   known constant, and only then if -fomit-frame-pointer is in
   effect or if we're not optimizing for size.

   At the moment the function uses movmd for all in-range constants,
   but it might be better to fall back on memcpy() for large moves
   if ALIGNMENT == 1.  */

bool
h8sx_emit_movmd (rtx dest, rtx src, rtx length,
		 HOST_WIDE_INT alignment)
{
  if (!flag_omit_frame_pointer && optimize_size)
    return false;

  if (GET_CODE (length) == CONST_INT)
    {
      rtx dest_reg, src_reg, first_dest, first_src;
      HOST_WIDE_INT n;
      int factor;

      /* Use movmd.l if the alignment allows it, otherwise fall back
	 on movmd.b.  */
      factor = (alignment >= 2 ? 4 : 1);

      /* Make sure the length is within range.  We can handle counter
	 values up to 65536, although HImode truncation will make
	 the count appear negative in rtl dumps.  */
      n = INTVAL (length);
      if (n <= 0 || n / factor > 65536)
	return false;

      /* Create temporary registers for the source and destination
	 pointers.  Initialize them to the start of each region.  */
      dest_reg = copy_addr_to_reg (XEXP (dest, 0));
      src_reg = copy_addr_to_reg (XEXP (src, 0));

      /* Create references to the movmd source and destination blocks.  */
      first_dest = replace_equiv_address (dest, dest_reg);
      first_src = replace_equiv_address (src, src_reg);

      set_mem_size (first_dest, GEN_INT (n & -factor));
      set_mem_size (first_src, GEN_INT (n & -factor));

      length = copy_to_mode_reg (HImode, gen_int_mode (n / factor, HImode));
      emit_insn (gen_movmd (first_dest, first_src, length, GEN_INT (factor)));

      if ((n & -factor) != n)
	{
	  /* Move SRC and DEST past the region we just copied.
	     This is done to update the memory attributes.  */
	  dest = adjust_address (dest, BLKmode, n & -factor);
	  src = adjust_address (src, BLKmode, n & -factor);

	  /* Replace the addresses with the source and destination
	     registers, which movmd has left with the right values.  */
	  dest = replace_equiv_address (dest, dest_reg);
	  src = replace_equiv_address (src, src_reg);

	  /* Mop up the left-over bytes.  */
	  if (n & 2)
	    emit_move_insn (adjust_address (dest, HImode, 0),
			    adjust_address (src, HImode, 0));
	  if (n & 1)
	    emit_move_insn (adjust_address (dest, QImode, n & 2),
			    adjust_address (src, QImode, n & 2));
	}
      return true;
    }
  return false;
}

/* Move ADDR into er6 after pushing its old value onto the stack.  */

void
h8300_swap_into_er6 (rtx addr)
{
  push (HARD_FRAME_POINTER_REGNUM);
  emit_move_insn (hard_frame_pointer_rtx, addr);
  if (REGNO (addr) == SP_REG)
    emit_move_insn (hard_frame_pointer_rtx,
		    plus_constant (hard_frame_pointer_rtx,
				   GET_MODE_SIZE (word_mode)));
}

/* Move the current value of er6 into ADDR and pop its old value
   from the stack.  */

void
h8300_swap_out_of_er6 (rtx addr)
{
  if (REGNO (addr) != SP_REG)
    emit_move_insn (addr, hard_frame_pointer_rtx);
  pop (HARD_FRAME_POINTER_REGNUM);
}

/* Return the length of mov instruction.  */

unsigned int
compute_mov_length (rtx *operands)
{
  /* If the mov instruction involves a memory operand, we compute the
     length, assuming the largest addressing mode is used, and then
     adjust later in the function.  Otherwise, we compute and return
     the exact length in one step.  */
  enum machine_mode mode = GET_MODE (operands[0]);
  rtx dest = operands[0];
  rtx src = operands[1];
  rtx addr;

  if (GET_CODE (src) == MEM)
    addr = XEXP (src, 0);
  else if (GET_CODE (dest) == MEM)
    addr = XEXP (dest, 0);
  else
    addr = NULL_RTX;

  if (TARGET_H8300)
    {
      unsigned int base_length;

      switch (mode)
	{
	case QImode:
	  if (addr == NULL_RTX)
	    return 2;

	  /* The eightbit addressing is available only in QImode, so
	     go ahead and take care of it.  */
	  if (h8300_eightbit_constant_address_p (addr))
	    return 2;

	  base_length = 4;
	  break;

	case HImode:
	  if (addr == NULL_RTX)
	    {
	      if (REG_P (src))
		return 2;

	      if (src == const0_rtx)
		return 2;

	      return 4;
	    }

	  base_length = 4;
	  break;

	case SImode:
	  if (addr == NULL_RTX)
	    {
	      if (REG_P (src))
		return 4;

	      if (GET_CODE (src) == CONST_INT)
		{
		  if (src == const0_rtx)
		    return 4;

		  if ((INTVAL (src) & 0xffff) == 0)
		    return 6;

		  if ((INTVAL (src) & 0xffff) == 0)
		    return 6;

		  if ((INTVAL (src) & 0xffff)
		      == ((INTVAL (src) >> 16) & 0xffff))
		    return 6;
		}
	      return 8;
	    }

	  base_length = 8;
	  break;

	case SFmode:
	  if (addr == NULL_RTX)
	    {
	      if (REG_P (src))
		return 4;

	      if (CONST_DOUBLE_OK_FOR_LETTER_P (src, 'G'))
		return 4;

	      return 8;
	    }

	  base_length = 8;
	  break;

	default:
	  gcc_unreachable ();
	}

      /* Adjust the length based on the addressing mode used.
	 Specifically, we subtract the difference between the actual
	 length and the longest one, which is @(d:16,Rs).  For SImode
	 and SFmode, we double the adjustment because two mov.w are
	 used to do the job.  */

      /* @Rs+ and @-Rd are 2 bytes shorter than the longest.  */
      if (GET_CODE (addr) == PRE_DEC
	  || GET_CODE (addr) == POST_INC)
	{
	  if (mode == QImode || mode == HImode)
	    return base_length - 2;
	  else
	    /* In SImode and SFmode, we use two mov.w instructions, so
	       double the adjustment.  */
	    return base_length - 4;
	}

      /* @Rs and @Rd are 2 bytes shorter than the longest.  Note that
	 in SImode and SFmode, the second mov.w involves an address
	 with displacement, namely @(2,Rs) or @(2,Rd), so we subtract
	 only 2 bytes.  */
      if (GET_CODE (addr) == REG)
	return base_length - 2;

      return base_length;
    }
  else
    {
      unsigned int base_length;

      switch (mode)
	{
	case QImode:
	  if (addr == NULL_RTX)
	    return 2;

	  /* The eightbit addressing is available only in QImode, so
	     go ahead and take care of it.  */
	  if (h8300_eightbit_constant_address_p (addr))
	    return 2;

	  base_length = 8;
	  break;

	case HImode:
	  if (addr == NULL_RTX)
	    {
	      if (REG_P (src))
		return 2;

	      if (src == const0_rtx)
		return 2;

	      return 4;
	    }

	  base_length = 8;
	  break;

	case SImode:
	  if (addr == NULL_RTX)
	    {
	      if (REG_P (src))
		{
		  if (REGNO (src) == MAC_REG || REGNO (dest) == MAC_REG)
		    return 4;
		  else
		    return 2;
		}

	      if (GET_CODE (src) == CONST_INT)
		{
		  int val = INTVAL (src);

		  if (val == 0)
		    return 2;

		  if (val == (val & 0x00ff) || val == (val & 0xff00))
		    return 4;

		  switch (val & 0xffffffff)
		    {
		    case 0xffffffff:
		    case 0xfffffffe:
		    case 0xfffffffc:
		    case 0x0000ffff:
		    case 0x0000fffe:
		    case 0xffff0000:
		    case 0xfffe0000:
		    case 0x00010000:
		    case 0x00020000:
		      return 4;
		    }
		}
	      return 6;
	    }

	  base_length = 10;
	  break;

	case SFmode:
	  if (addr == NULL_RTX)
	    {
	      if (REG_P (src))
		return 2;

	      if (CONST_DOUBLE_OK_FOR_LETTER_P (src, 'G'))
		return 2;

	      return 6;
	    }

	  base_length = 10;
	  break;

	default:
	  gcc_unreachable ();
	}

      /* Adjust the length based on the addressing mode used.
	 Specifically, we subtract the difference between the actual
	 length and the longest one, which is @(d:24,ERs).  */

      /* @ERs+ and @-ERd are 6 bytes shorter than the longest.  */
      if (GET_CODE (addr) == PRE_DEC
	  || GET_CODE (addr) == POST_INC)
	return base_length - 6;

      /* @ERs and @ERd are 6 bytes shorter than the longest.  */
      if (GET_CODE (addr) == REG)
	return base_length - 6;

      /* @(d:16,ERs) and @(d:16,ERd) are 4 bytes shorter than the
	 longest.  */
      if (GET_CODE (addr) == PLUS
	  && GET_CODE (XEXP (addr, 0)) == REG
	  && GET_CODE (XEXP (addr, 1)) == CONST_INT
	  && INTVAL (XEXP (addr, 1)) > -32768
	  && INTVAL (XEXP (addr, 1)) < 32767)
	return base_length - 4;

      /* @aa:16 is 4 bytes shorter than the longest.  */
      if (h8300_tiny_constant_address_p (addr))
	return base_length - 4;

      /* @aa:24 is 2 bytes shorter than the longest.  */
      if (CONSTANT_P (addr))
	return base_length - 2;

      return base_length;
    }
}

/* Output an addition insn.  */

const char *
output_plussi (rtx *operands)
{
  enum machine_mode mode = GET_MODE (operands[0]);

  gcc_assert (mode == SImode);

  if (TARGET_H8300)
    {
      if (GET_CODE (operands[2]) == REG)
	return "add.w\t%f2,%f0\n\taddx\t%y2,%y0\n\taddx\t%z2,%z0";

      if (GET_CODE (operands[2]) == CONST_INT)
	{
	  HOST_WIDE_INT n = INTVAL (operands[2]);

	  if ((n & 0xffffff) == 0)
	    return "add\t%z2,%z0";
	  if ((n & 0xffff) == 0)
	    return "add\t%y2,%y0\n\taddx\t%z2,%z0";
	  if ((n & 0xff) == 0)
	    return "add\t%x2,%x0\n\taddx\t%y2,%y0\n\taddx\t%z2,%z0";
	}

      return "add\t%w2,%w0\n\taddx\t%x2,%x0\n\taddx\t%y2,%y0\n\taddx\t%z2,%z0";
    }
  else
    {
      if (GET_CODE (operands[2]) == CONST_INT
	  && register_operand (operands[1], VOIDmode))
	{
	  HOST_WIDE_INT intval = INTVAL (operands[2]);

	  if (TARGET_H8300SX && (intval >= 1 && intval <= 7))
	    return "add.l\t%S2,%S0";
	  if (TARGET_H8300SX && (intval >= -7 && intval <= -1))
	    return "sub.l\t%G2,%S0";

	  /* See if we can finish with 2 bytes.  */

	  switch ((unsigned int) intval & 0xffffffff)
	    {
	    case 0x00000001:
	    case 0x00000002:
	    case 0x00000004:
	      return "adds\t%2,%S0";

	    case 0xffffffff:
	    case 0xfffffffe:
	    case 0xfffffffc:
	      return "subs\t%G2,%S0";

	    case 0x00010000:
	    case 0x00020000:
	      operands[2] = GEN_INT (intval >> 16);
	      return "inc.w\t%2,%e0";

	    case 0xffff0000:
	    case 0xfffe0000:
	      operands[2] = GEN_INT (intval >> 16);
	      return "dec.w\t%G2,%e0";
	    }

	  /* See if we can finish with 4 bytes.  */
	  if ((intval & 0xffff) == 0)
	    {
	      operands[2] = GEN_INT (intval >> 16);
	      return "add.w\t%2,%e0";
	    }
	}

      if (GET_CODE (operands[2]) == CONST_INT && INTVAL (operands[2]) < 0)
	{
	  operands[2] = GEN_INT (-INTVAL (operands[2]));
	  return "sub.l\t%S2,%S0";
	}
      return "add.l\t%S2,%S0";
    }
}

/* ??? It would be much easier to add the h8sx stuff if a single function
   classified the addition as either inc/dec, adds/subs, add.w or add.l.  */
/* Compute the length of an addition insn.  */

unsigned int
compute_plussi_length (rtx *operands)
{
  enum machine_mode mode = GET_MODE (operands[0]);

  gcc_assert (mode == SImode);

  if (TARGET_H8300)
    {
      if (GET_CODE (operands[2]) == REG)
	return 6;

      if (GET_CODE (operands[2]) == CONST_INT)
	{
	  HOST_WIDE_INT n = INTVAL (operands[2]);

	  if ((n & 0xffffff) == 0)
	    return 2;
	  if ((n & 0xffff) == 0)
	    return 4;
	  if ((n & 0xff) == 0)
	    return 6;
	}

      return 8;
    }
  else
    {
      if (GET_CODE (operands[2]) == CONST_INT
	  && register_operand (operands[1], VOIDmode))
	{
	  HOST_WIDE_INT intval = INTVAL (operands[2]);

	  if (TARGET_H8300SX && (intval >= 1 && intval <= 7))
	    return 2;
	  if (TARGET_H8300SX && (intval >= -7 && intval <= -1))
	    return 2;

	  /* See if we can finish with 2 bytes.  */

	  switch ((unsigned int) intval & 0xffffffff)
	    {
	    case 0x00000001:
	    case 0x00000002:
	    case 0x00000004:
	      return 2;

	    case 0xffffffff:
	    case 0xfffffffe:
	    case 0xfffffffc:
	      return 2;

	    case 0x00010000:
	    case 0x00020000:
	      return 2;

	    case 0xffff0000:
	    case 0xfffe0000:
	      return 2;
	    }

	  /* See if we can finish with 4 bytes.  */
	  if ((intval & 0xffff) == 0)
	    return 4;
	}

      if (GET_CODE (operands[2]) == CONST_INT && INTVAL (operands[2]) < 0)
	return h8300_length_from_table (operands[0],
					GEN_INT (-INTVAL (operands[2])),
					&addl_length_table);
      else
	return h8300_length_from_table (operands[0], operands[2],
					&addl_length_table);
      return 6;
    }
}

/* Compute which flag bits are valid after an addition insn.  */

int
compute_plussi_cc (rtx *operands)
{
  enum machine_mode mode = GET_MODE (operands[0]);

  gcc_assert (mode == SImode);

  if (TARGET_H8300)
    {
      return CC_CLOBBER;
    }
  else
    {
      if (GET_CODE (operands[2]) == CONST_INT
	  && register_operand (operands[1], VOIDmode))
	{
	  HOST_WIDE_INT intval = INTVAL (operands[2]);

	  if (TARGET_H8300SX && (intval >= 1 && intval <= 7))
	    return CC_SET_ZN;
	  if (TARGET_H8300SX && (intval >= -7 && intval <= -1))
	    return CC_SET_ZN;

	  /* See if we can finish with 2 bytes.  */

	  switch ((unsigned int) intval & 0xffffffff)
	    {
	    case 0x00000001:
	    case 0x00000002:
	    case 0x00000004:
	      return CC_NONE_0HIT;

	    case 0xffffffff:
	    case 0xfffffffe:
	    case 0xfffffffc:
	      return CC_NONE_0HIT;

	    case 0x00010000:
	    case 0x00020000:
	      return CC_CLOBBER;

	    case 0xffff0000:
	    case 0xfffe0000:
	      return CC_CLOBBER;
	    }

	  /* See if we can finish with 4 bytes.  */
	  if ((intval & 0xffff) == 0)
	    return CC_CLOBBER;
	}

      return CC_SET_ZN;
    }
}

/* Output a logical insn.  */

const char *
output_logical_op (enum machine_mode mode, rtx *operands)
{
  /* Figure out the logical op that we need to perform.  */
  enum rtx_code code = GET_CODE (operands[3]);
  /* Pretend that every byte is affected if both operands are registers.  */
  const unsigned HOST_WIDE_INT intval =
    (unsigned HOST_WIDE_INT) ((GET_CODE (operands[2]) == CONST_INT)
			      /* Always use the full instruction if the
				 first operand is in memory.  It is better
				 to use define_splits to generate the shorter
				 sequence where valid.  */
			      && register_operand (operands[1], VOIDmode)
			      ? INTVAL (operands[2]) : 0x55555555);
  /* The determinant of the algorithm.  If we perform an AND, 0
     affects a bit.  Otherwise, 1 affects a bit.  */
  const unsigned HOST_WIDE_INT det = (code != AND) ? intval : ~intval;
  /* Break up DET into pieces.  */
  const unsigned HOST_WIDE_INT b0 = (det >>  0) & 0xff;
  const unsigned HOST_WIDE_INT b1 = (det >>  8) & 0xff;
  const unsigned HOST_WIDE_INT b2 = (det >> 16) & 0xff;
  const unsigned HOST_WIDE_INT b3 = (det >> 24) & 0xff;
  const unsigned HOST_WIDE_INT w0 = (det >>  0) & 0xffff;
  const unsigned HOST_WIDE_INT w1 = (det >> 16) & 0xffff;
  int lower_half_easy_p = 0;
  int upper_half_easy_p = 0;
  /* The name of an insn.  */
  const char *opname;
  char insn_buf[100];

  switch (code)
    {
    case AND:
      opname = "and";
      break;
    case IOR:
      opname = "or";
      break;
    case XOR:
      opname = "xor";
      break;
    default:
      gcc_unreachable ();
    }

  switch (mode)
    {
    case HImode:
      /* First, see if we can finish with one insn.  */
      if ((TARGET_H8300H || TARGET_H8300S)
	  && b0 != 0
	  && b1 != 0)
	{
	  sprintf (insn_buf, "%s.w\t%%T2,%%T0", opname);
	  output_asm_insn (insn_buf, operands);
	}
      else
	{
	  /* Take care of the lower byte.  */
	  if (b0 != 0)
	    {
	      sprintf (insn_buf, "%s\t%%s2,%%s0", opname);
	      output_asm_insn (insn_buf, operands);
	    }
	  /* Take care of the upper byte.  */
	  if (b1 != 0)
	    {
	      sprintf (insn_buf, "%s\t%%t2,%%t0", opname);
	      output_asm_insn (insn_buf, operands);
	    }
	}
      break;
    case SImode:
      if (TARGET_H8300H || TARGET_H8300S)
	{
	  /* Determine if the lower half can be taken care of in no more
	     than two bytes.  */
	  lower_half_easy_p = (b0 == 0
			       || b1 == 0
			       || (code != IOR && w0 == 0xffff));

	  /* Determine if the upper half can be taken care of in no more
	     than two bytes.  */
	  upper_half_easy_p = ((code != IOR && w1 == 0xffff)
			       || (code == AND && w1 == 0xff00));
	}

      /* Check if doing everything with one insn is no worse than
	 using multiple insns.  */
      if ((TARGET_H8300H || TARGET_H8300S)
	  && w0 != 0 && w1 != 0
	  && !(lower_half_easy_p && upper_half_easy_p)
	  && !(code == IOR && w1 == 0xffff
	       && (w0 & 0x8000) != 0 && lower_half_easy_p))
	{
	  sprintf (insn_buf, "%s.l\t%%S2,%%S0", opname);
	  output_asm_insn (insn_buf, operands);
	}
      else
	{
	  /* Take care of the lower and upper words individually.  For
	     each word, we try different methods in the order of

	     1) the special insn (in case of AND or XOR),
	     2) the word-wise insn, and
	     3) The byte-wise insn.  */
	  if (w0 == 0xffff
	      && (TARGET_H8300 ? (code == AND) : (code != IOR)))
	    output_asm_insn ((code == AND)
			     ? "sub.w\t%f0,%f0" : "not.w\t%f0",
			     operands);
	  else if ((TARGET_H8300H || TARGET_H8300S)
		   && (b0 != 0)
		   && (b1 != 0))
	    {
	      sprintf (insn_buf, "%s.w\t%%f2,%%f0", opname);
	      output_asm_insn (insn_buf, operands);
	    }
	  else
	    {
	      if (b0 != 0)
		{
		  sprintf (insn_buf, "%s\t%%w2,%%w0", opname);
		  output_asm_insn (insn_buf, operands);
		}
	      if (b1 != 0)
		{
		  sprintf (insn_buf, "%s\t%%x2,%%x0", opname);
		  output_asm_insn (insn_buf, operands);
		}
	    }

	  if ((w1 == 0xffff)
	      && (TARGET_H8300 ? (code == AND) : (code != IOR)))
	    output_asm_insn ((code == AND)
			     ? "sub.w\t%e0,%e0" : "not.w\t%e0",
			     operands);
	  else if ((TARGET_H8300H || TARGET_H8300S)
		   && code == IOR
		   && w1 == 0xffff
		   && (w0 & 0x8000) != 0)
	    {
	      output_asm_insn ("exts.l\t%S0", operands);
	    }
	  else if ((TARGET_H8300H || TARGET_H8300S)
		   && code == AND
		   && w1 == 0xff00)
	    {
	      output_asm_insn ("extu.w\t%e0", operands);
	    }
	  else if (TARGET_H8300H || TARGET_H8300S)
	    {
	      if (w1 != 0)
		{
		  sprintf (insn_buf, "%s.w\t%%e2,%%e0", opname);
		  output_asm_insn (insn_buf, operands);
		}
	    }
	  else
	    {
	      if (b2 != 0)
		{
		  sprintf (insn_buf, "%s\t%%y2,%%y0", opname);
		  output_asm_insn (insn_buf, operands);
		}
	      if (b3 != 0)
		{
		  sprintf (insn_buf, "%s\t%%z2,%%z0", opname);
		  output_asm_insn (insn_buf, operands);
		}
	    }
	}
      break;
    default:
      gcc_unreachable ();
    }
  return "";
}

/* Compute the length of a logical insn.  */

unsigned int
compute_logical_op_length (enum machine_mode mode, rtx *operands)
{
  /* Figure out the logical op that we need to perform.  */
  enum rtx_code code = GET_CODE (operands[3]);
  /* Pretend that every byte is affected if both operands are registers.  */
  const unsigned HOST_WIDE_INT intval =
    (unsigned HOST_WIDE_INT) ((GET_CODE (operands[2]) == CONST_INT)
			      /* Always use the full instruction if the
				 first operand is in memory.  It is better
				 to use define_splits to generate the shorter
				 sequence where valid.  */
			      && register_operand (operands[1], VOIDmode)
			      ? INTVAL (operands[2]) : 0x55555555);
  /* The determinant of the algorithm.  If we perform an AND, 0
     affects a bit.  Otherwise, 1 affects a bit.  */
  const unsigned HOST_WIDE_INT det = (code != AND) ? intval : ~intval;
  /* Break up DET into pieces.  */
  const unsigned HOST_WIDE_INT b0 = (det >>  0) & 0xff;
  const unsigned HOST_WIDE_INT b1 = (det >>  8) & 0xff;
  const unsigned HOST_WIDE_INT b2 = (det >> 16) & 0xff;
  const unsigned HOST_WIDE_INT b3 = (det >> 24) & 0xff;
  const unsigned HOST_WIDE_INT w0 = (det >>  0) & 0xffff;
  const unsigned HOST_WIDE_INT w1 = (det >> 16) & 0xffff;
  int lower_half_easy_p = 0;
  int upper_half_easy_p = 0;
  /* Insn length.  */
  unsigned int length = 0;

  switch (mode)
    {
    case HImode:
      /* First, see if we can finish with one insn.  */
      if ((TARGET_H8300H || TARGET_H8300S)
	  && b0 != 0
	  && b1 != 0)
	{
	  length = h8300_length_from_table (operands[1], operands[2],
					    &logicw_length_table);
	}
      else
	{
	  /* Take care of the lower byte.  */
	  if (b0 != 0)
	    length += 2;

	  /* Take care of the upper byte.  */
	  if (b1 != 0)
	    length += 2;
	}
      break;
    case SImode:
      if (TARGET_H8300H || TARGET_H8300S)
	{
	  /* Determine if the lower half can be taken care of in no more
	     than two bytes.  */
	  lower_half_easy_p = (b0 == 0
			       || b1 == 0
			       || (code != IOR && w0 == 0xffff));

	  /* Determine if the upper half can be taken care of in no more
	     than two bytes.  */
	  upper_half_easy_p = ((code != IOR && w1 == 0xffff)
			       || (code == AND && w1 == 0xff00));
	}

      /* Check if doing everything with one insn is no worse than
	 using multiple insns.  */
      if ((TARGET_H8300H || TARGET_H8300S)
	  && w0 != 0 && w1 != 0
	  && !(lower_half_easy_p && upper_half_easy_p)
	  && !(code == IOR && w1 == 0xffff
	       && (w0 & 0x8000) != 0 && lower_half_easy_p))
	{
	  length = h8300_length_from_table (operands[1], operands[2],
					    &logicl_length_table);
	}
      else
	{
	  /* Take care of the lower and upper words individually.  For
	     each word, we try different methods in the order of

	     1) the special insn (in case of AND or XOR),
	     2) the word-wise insn, and
	     3) The byte-wise insn.  */
	  if (w0 == 0xffff
	      && (TARGET_H8300 ? (code == AND) : (code != IOR)))
	    {
	      length += 2;
	    }
	  else if ((TARGET_H8300H || TARGET_H8300S)
		   && (b0 != 0)
		   && (b1 != 0))
	    {
	      length += 4;
	    }
	  else
	    {
	      if (b0 != 0)
		length += 2;

	      if (b1 != 0)
		length += 2;
	    }

	  if (w1 == 0xffff
	      && (TARGET_H8300 ? (code == AND) : (code != IOR)))
	    {
	      length += 2;
	    }
	  else if ((TARGET_H8300H || TARGET_H8300S)
		   && code == IOR
		   && w1 == 0xffff
		   && (w0 & 0x8000) != 0)
	    {
	      length += 2;
	    }
	  else if ((TARGET_H8300H || TARGET_H8300S)
		   && code == AND
		   && w1 == 0xff00)
	    {
	      length += 2;
	    }
	  else if (TARGET_H8300H || TARGET_H8300S)
	    {
	      if (w1 != 0)
		length += 4;
	    }
	  else
	    {
	      if (b2 != 0)
		length += 2;

	      if (b3 != 0)
		length += 2;
	    }
	}
      break;
    default:
      gcc_unreachable ();
    }
  return length;
}

/* Compute which flag bits are valid after a logical insn.  */

int
compute_logical_op_cc (enum machine_mode mode, rtx *operands)
{
  /* Figure out the logical op that we need to perform.  */
  enum rtx_code code = GET_CODE (operands[3]);
  /* Pretend that every byte is affected if both operands are registers.  */
  const unsigned HOST_WIDE_INT intval =
    (unsigned HOST_WIDE_INT) ((GET_CODE (operands[2]) == CONST_INT)
			      /* Always use the full instruction if the
				 first operand is in memory.  It is better
				 to use define_splits to generate the shorter
				 sequence where valid.  */
			      && register_operand (operands[1], VOIDmode)
			      ? INTVAL (operands[2]) : 0x55555555);
  /* The determinant of the algorithm.  If we perform an AND, 0
     affects a bit.  Otherwise, 1 affects a bit.  */
  const unsigned HOST_WIDE_INT det = (code != AND) ? intval : ~intval;
  /* Break up DET into pieces.  */
  const unsigned HOST_WIDE_INT b0 = (det >>  0) & 0xff;
  const unsigned HOST_WIDE_INT b1 = (det >>  8) & 0xff;
  const unsigned HOST_WIDE_INT w0 = (det >>  0) & 0xffff;
  const unsigned HOST_WIDE_INT w1 = (det >> 16) & 0xffff;
  int lower_half_easy_p = 0;
  int upper_half_easy_p = 0;
  /* Condition code.  */
  enum attr_cc cc = CC_CLOBBER;

  switch (mode)
    {
    case HImode:
      /* First, see if we can finish with one insn.  */
      if ((TARGET_H8300H || TARGET_H8300S)
	  && b0 != 0
	  && b1 != 0)
	{
	  cc = CC_SET_ZNV;
	}
      break;
    case SImode:
      if (TARGET_H8300H || TARGET_H8300S)
	{
	  /* Determine if the lower half can be taken care of in no more
	     than two bytes.  */
	  lower_half_easy_p = (b0 == 0
			       || b1 == 0
			       || (code != IOR && w0 == 0xffff));

	  /* Determine if the upper half can be taken care of in no more
	     than two bytes.  */
	  upper_half_easy_p = ((code != IOR && w1 == 0xffff)
			       || (code == AND && w1 == 0xff00));
	}

      /* Check if doing everything with one insn is no worse than
	 using multiple insns.  */
      if ((TARGET_H8300H || TARGET_H8300S)
	  && w0 != 0 && w1 != 0
	  && !(lower_half_easy_p && upper_half_easy_p)
	  && !(code == IOR && w1 == 0xffff
	       && (w0 & 0x8000) != 0 && lower_half_easy_p))
	{
	  cc = CC_SET_ZNV;
	}
      else
	{
	  if ((TARGET_H8300H || TARGET_H8300S)
	      && code == IOR
	      && w1 == 0xffff
	      && (w0 & 0x8000) != 0)
	    {
	      cc = CC_SET_ZNV;
	    }
	}
      break;
    default:
      gcc_unreachable ();
    }
  return cc;
}

/* Expand a conditional branch.  */

void
h8300_expand_branch (rtx operands[])
{
  enum rtx_code code = GET_CODE (operands[0]);
  rtx op0 = operands[1];
  rtx op1 = operands[2];
  rtx label = operands[3];
  rtx tmp;

  tmp = gen_rtx_COMPARE (VOIDmode, op0, op1);
  emit_insn (gen_rtx_SET (VOIDmode, cc0_rtx, tmp));

  tmp = gen_rtx_fmt_ee (code, VOIDmode, cc0_rtx, const0_rtx);
  tmp = gen_rtx_IF_THEN_ELSE (VOIDmode, tmp,
			      gen_rtx_LABEL_REF (VOIDmode, label),
			      pc_rtx);
  emit_jump_insn (gen_rtx_SET (VOIDmode, pc_rtx, tmp));
}


/* Expand a conditional store.  */

void
h8300_expand_store (rtx operands[])
{
  rtx dest = operands[0];
  enum rtx_code code = GET_CODE (operands[1]);
  rtx op0 = operands[2];
  rtx op1 = operands[3];
  rtx tmp;

  tmp = gen_rtx_COMPARE (VOIDmode, op0, op1);
  emit_insn (gen_rtx_SET (VOIDmode, cc0_rtx, tmp));

  tmp = gen_rtx_fmt_ee (code, GET_MODE (dest), cc0_rtx, const0_rtx);
  emit_insn (gen_rtx_SET (VOIDmode, dest, tmp));
}

/* Shifts.

   We devote a fair bit of code to getting efficient shifts since we
   can only shift one bit at a time on the H8/300 and H8/300H and only
   one or two bits at a time on the H8S.

   All shift code falls into one of the following ways of
   implementation:

   o SHIFT_INLINE: Emit straight line code for the shift; this is used
     when a straight line shift is about the same size or smaller than
     a loop.

   o SHIFT_ROT_AND: Rotate the value the opposite direction, then mask
     off the bits we don't need.  This is used when only a few of the
     bits in the original value will survive in the shifted value.

   o SHIFT_SPECIAL: Often it's possible to move a byte or a word to
     simulate a shift by 8, 16, or 24 bits.  Once moved, a few inline
     shifts can be added if the shift count is slightly more than 8 or
     16.  This case also includes other oddballs that are not worth
     explaining here.

   o SHIFT_LOOP: Emit a loop using one (or two on H8S) bit shifts.

   For each shift count, we try to use code that has no trade-off
   between code size and speed whenever possible.

   If the trade-off is unavoidable, we try to be reasonable.
   Specifically, the fastest version is one instruction longer than
   the shortest version, we take the fastest version.  We also provide
   the use a way to switch back to the shortest version with -Os.

   For the details of the shift algorithms for various shift counts,
   refer to shift_alg_[qhs]i.  */

/* Classify a shift with the given mode and code.  OP is the shift amount.  */

enum h8sx_shift_type
h8sx_classify_shift (enum machine_mode mode, enum rtx_code code, rtx op)
{
  if (!TARGET_H8300SX)
    return H8SX_SHIFT_NONE;

  switch (code)
    {
    case ASHIFT:
    case LSHIFTRT:
      /* Check for variable shifts (shll Rs,Rd and shlr Rs,Rd).  */
      if (GET_CODE (op) != CONST_INT)
	return H8SX_SHIFT_BINARY;

      /* Reject out-of-range shift amounts.  */
      if (INTVAL (op) <= 0 || INTVAL (op) >= GET_MODE_BITSIZE (mode))
	return H8SX_SHIFT_NONE;

      /* Power-of-2 shifts are effectively unary operations.  */
      if (exact_log2 (INTVAL (op)) >= 0)
	return H8SX_SHIFT_UNARY;

      return H8SX_SHIFT_BINARY;

    case ASHIFTRT:
      if (op == const1_rtx || op == const2_rtx)
	return H8SX_SHIFT_UNARY;
      return H8SX_SHIFT_NONE;

    case ROTATE:
      if (GET_CODE (op) == CONST_INT
	  && (INTVAL (op) == 1
	      || INTVAL (op) == 2
	      || INTVAL (op) == GET_MODE_BITSIZE (mode) - 2
	      || INTVAL (op) == GET_MODE_BITSIZE (mode) - 1))
	return H8SX_SHIFT_UNARY;
      return H8SX_SHIFT_NONE;

    default:
      return H8SX_SHIFT_NONE;
    }
}

/* Return the asm template for a single h8sx shift instruction.
   OPERANDS[0] and OPERANDS[1] are the destination, OPERANDS[2]
   is the source and OPERANDS[3] is the shift.  SUFFIX is the
   size suffix ('b', 'w' or 'l') and OPTYPE is the print_operand
   prefix for the destination operand.  */

const char *
output_h8sx_shift (rtx *operands, int suffix, int optype)
{
  static char buffer[16];
  const char *stem;

  switch (GET_CODE (operands[3]))
    {
    case ASHIFT:
      stem = "shll";
      break;

    case ASHIFTRT:
      stem = "shar";
      break;

    case LSHIFTRT:
      stem = "shlr";
      break;

    case ROTATE:
      stem = "rotl";
      if (INTVAL (operands[2]) > 2)
	{
	  /* This is really a right rotate.  */
	  operands[2] = GEN_INT (GET_MODE_BITSIZE (GET_MODE (operands[0]))
				 - INTVAL (operands[2]));
	  stem = "rotr";
	}
      break;

    default:
      gcc_unreachable ();
    }
  if (operands[2] == const1_rtx)
    sprintf (buffer, "%s.%c\t%%%c0", stem, suffix, optype);
  else
    sprintf (buffer, "%s.%c\t%%X2,%%%c0", stem, suffix, optype);
  return buffer;
}

/* Emit code to do shifts.  */

bool
expand_a_shift (enum machine_mode mode, int code, rtx operands[])
{
  switch (h8sx_classify_shift (mode, code, operands[2]))
    {
    case H8SX_SHIFT_BINARY:
      operands[1] = force_reg (mode, operands[1]);
      return false;

    case H8SX_SHIFT_UNARY:
      return false;

    case H8SX_SHIFT_NONE:
      break;
    }

  emit_move_insn (copy_rtx (operands[0]), operands[1]);

  /* Need a loop to get all the bits we want  - we generate the
     code at emit time, but need to allocate a scratch reg now.  */

  emit_insn (gen_rtx_PARALLEL
	     (VOIDmode,
	      gen_rtvec (2,
			 gen_rtx_SET (VOIDmode, copy_rtx (operands[0]),
				      gen_rtx_fmt_ee (code, mode,
						      copy_rtx (operands[0]), operands[2])),
			 gen_rtx_CLOBBER (VOIDmode,
					  gen_rtx_SCRATCH (QImode)))));
  return true;
}

/* Symbols of the various modes which can be used as indices.  */

enum shift_mode
{
  QIshift, HIshift, SIshift
};

/* For single bit shift insns, record assembler and what bits of the
   condition code are valid afterwards (represented as various CC_FOO
   bits, 0 means CC isn't left in a usable state).  */

struct shift_insn
{
  const char *const assembler;
  const int cc_valid;
};

/* Assembler instruction shift table.

   These tables are used to look up the basic shifts.
   They are indexed by cpu, shift_type, and mode.  */

static const struct shift_insn shift_one[2][3][3] =
{
/* H8/300 */
  {
/* SHIFT_ASHIFT */
    {
      { "shll\t%X0", CC_SET_ZNV },
      { "add.w\t%T0,%T0", CC_SET_ZN },
      { "add.w\t%f0,%f0\n\taddx\t%y0,%y0\n\taddx\t%z0,%z0", CC_CLOBBER }
    },
/* SHIFT_LSHIFTRT */
    {
      { "shlr\t%X0", CC_SET_ZNV },
      { "shlr\t%t0\n\trotxr\t%s0", CC_CLOBBER },
      { "shlr\t%z0\n\trotxr\t%y0\n\trotxr\t%x0\n\trotxr\t%w0", CC_CLOBBER }
    },
/* SHIFT_ASHIFTRT */
    {
      { "shar\t%X0", CC_SET_ZNV },
      { "shar\t%t0\n\trotxr\t%s0", CC_CLOBBER },
      { "shar\t%z0\n\trotxr\t%y0\n\trotxr\t%x0\n\trotxr\t%w0", CC_CLOBBER }
    }
  },
/* H8/300H */
  {
/* SHIFT_ASHIFT */
    {
      { "shll.b\t%X0", CC_SET_ZNV },
      { "shll.w\t%T0", CC_SET_ZNV },
      { "shll.l\t%S0", CC_SET_ZNV }
    },
/* SHIFT_LSHIFTRT */
    {
      { "shlr.b\t%X0", CC_SET_ZNV },
      { "shlr.w\t%T0", CC_SET_ZNV },
      { "shlr.l\t%S0", CC_SET_ZNV }
    },
/* SHIFT_ASHIFTRT */
    {
      { "shar.b\t%X0", CC_SET_ZNV },
      { "shar.w\t%T0", CC_SET_ZNV },
      { "shar.l\t%S0", CC_SET_ZNV }
    }
  }
};

static const struct shift_insn shift_two[3][3] =
{
/* SHIFT_ASHIFT */
    {
      { "shll.b\t#2,%X0", CC_SET_ZNV },
      { "shll.w\t#2,%T0", CC_SET_ZNV },
      { "shll.l\t#2,%S0", CC_SET_ZNV }
    },
/* SHIFT_LSHIFTRT */
    {
      { "shlr.b\t#2,%X0", CC_SET_ZNV },
      { "shlr.w\t#2,%T0", CC_SET_ZNV },
      { "shlr.l\t#2,%S0", CC_SET_ZNV }
    },
/* SHIFT_ASHIFTRT */
    {
      { "shar.b\t#2,%X0", CC_SET_ZNV },
      { "shar.w\t#2,%T0", CC_SET_ZNV },
      { "shar.l\t#2,%S0", CC_SET_ZNV }
    }
};

/* Rotates are organized by which shift they'll be used in implementing.
   There's no need to record whether the cc is valid afterwards because
   it is the AND insn that will decide this.  */

static const char *const rotate_one[2][3][3] =
{
/* H8/300 */
  {
/* SHIFT_ASHIFT */
    {
      "rotr\t%X0",
      "shlr\t%t0\n\trotxr\t%s0\n\tbst\t#7,%t0",
      0
    },
/* SHIFT_LSHIFTRT */
    {
      "rotl\t%X0",
      "shll\t%s0\n\trotxl\t%t0\n\tbst\t#0,%s0",
      0
    },
/* SHIFT_ASHIFTRT */
    {
      "rotl\t%X0",
      "shll\t%s0\n\trotxl\t%t0\n\tbst\t#0,%s0",
      0
    }
  },
/* H8/300H */
  {
/* SHIFT_ASHIFT */
    {
      "rotr.b\t%X0",
      "rotr.w\t%T0",
      "rotr.l\t%S0"
    },
/* SHIFT_LSHIFTRT */
    {
      "rotl.b\t%X0",
      "rotl.w\t%T0",
      "rotl.l\t%S0"
    },
/* SHIFT_ASHIFTRT */
    {
      "rotl.b\t%X0",
      "rotl.w\t%T0",
      "rotl.l\t%S0"
    }
  }
};

static const char *const rotate_two[3][3] =
{
/* SHIFT_ASHIFT */
    {
      "rotr.b\t#2,%X0",
      "rotr.w\t#2,%T0",
      "rotr.l\t#2,%S0"
    },
/* SHIFT_LSHIFTRT */
    {
      "rotl.b\t#2,%X0",
      "rotl.w\t#2,%T0",
      "rotl.l\t#2,%S0"
    },
/* SHIFT_ASHIFTRT */
    {
      "rotl.b\t#2,%X0",
      "rotl.w\t#2,%T0",
      "rotl.l\t#2,%S0"
    }
};

struct shift_info {
  /* Shift algorithm.  */
  enum shift_alg alg;

  /* The number of bits to be shifted by shift1 and shift2.  Valid
     when ALG is SHIFT_SPECIAL.  */
  unsigned int remainder;

  /* Special insn for a shift.  Valid when ALG is SHIFT_SPECIAL.  */
  const char *special;

  /* Insn for a one-bit shift.  Valid when ALG is either SHIFT_INLINE
     or SHIFT_SPECIAL, and REMAINDER is nonzero.  */
  const char *shift1;

  /* Insn for a two-bit shift.  Valid when ALG is either SHIFT_INLINE
     or SHIFT_SPECIAL, and REMAINDER is nonzero.  */
  const char *shift2;

  /* CC status for SHIFT_INLINE.  */
  int cc_inline;

  /* CC status  for SHIFT_SPECIAL.  */
  int cc_special;
};

static void get_shift_alg (enum shift_type,
			   enum shift_mode, unsigned int,
			   struct shift_info *);

/* Given SHIFT_TYPE, SHIFT_MODE, and shift count COUNT, determine the
   best algorithm for doing the shift.  The assembler code is stored
   in the pointers in INFO.  We achieve the maximum efficiency in most
   cases when !TARGET_H8300.  In case of TARGET_H8300, shifts in
   SImode in particular have a lot of room to optimize.

   We first determine the strategy of the shift algorithm by a table
   lookup.  If that tells us to use a hand crafted assembly code, we
   go into the big switch statement to find what that is.  Otherwise,
   we resort to a generic way, such as inlining.  In either case, the
   result is returned through INFO.  */

static void
get_shift_alg (enum shift_type shift_type, enum shift_mode shift_mode,
	       unsigned int count, struct shift_info *info)
{
  enum h8_cpu cpu;

  /* Find the target CPU.  */
  if (TARGET_H8300)
    cpu = H8_300;
  else if (TARGET_H8300H)
    cpu = H8_300H;
  else
    cpu = H8_S;

  /* Find the shift algorithm.  */
  info->alg = SHIFT_LOOP;
  switch (shift_mode)
    {
    case QIshift:
      if (count < GET_MODE_BITSIZE (QImode))
	info->alg = shift_alg_qi[cpu][shift_type][count];
      break;

    case HIshift:
      if (count < GET_MODE_BITSIZE (HImode))
	info->alg = shift_alg_hi[cpu][shift_type][count];
      break;

    case SIshift:
      if (count < GET_MODE_BITSIZE (SImode))
	info->alg = shift_alg_si[cpu][shift_type][count];
      break;

    default:
      gcc_unreachable ();
    }

  /* Fill in INFO.  Return unless we have SHIFT_SPECIAL.  */
  switch (info->alg)
    {
    case SHIFT_INLINE:
      info->remainder = count;
      /* Fall through.  */

    case SHIFT_LOOP:
      /* It is up to the caller to know that looping clobbers cc.  */
      info->shift1 = shift_one[cpu_type][shift_type][shift_mode].assembler;
      info->shift2 = shift_two[shift_type][shift_mode].assembler;
      info->cc_inline = shift_one[cpu_type][shift_type][shift_mode].cc_valid;
      goto end;

    case SHIFT_ROT_AND:
      info->shift1 = rotate_one[cpu_type][shift_type][shift_mode];
      info->shift2 = rotate_two[shift_type][shift_mode];
      info->cc_inline = CC_CLOBBER;
      goto end;

    case SHIFT_SPECIAL:
      /* REMAINDER is 0 for most cases, so initialize it to 0.  */
      info->remainder = 0;
      info->shift1 = shift_one[cpu_type][shift_type][shift_mode].assembler;
      info->shift2 = shift_two[shift_type][shift_mode].assembler;
      info->cc_inline = shift_one[cpu_type][shift_type][shift_mode].cc_valid;
      info->cc_special = CC_CLOBBER;
      break;
    }

  /* Here we only deal with SHIFT_SPECIAL.  */
  switch (shift_mode)
    {
    case QIshift:
      /* For ASHIFTRT by 7 bits, the sign bit is simply replicated
	 through the entire value.  */
      gcc_assert (shift_type == SHIFT_ASHIFTRT && count == 7);
      info->special = "shll\t%X0\n\tsubx\t%X0,%X0";
      goto end;

    case HIshift:
      if (count == 7)
	{
	  switch (shift_type)
	    {
	    case SHIFT_ASHIFT:
	      if (TARGET_H8300)
		info->special = "shar.b\t%t0\n\tmov.b\t%s0,%t0\n\trotxr.b\t%t0\n\trotr.b\t%s0\n\tand.b\t#0x80,%s0";
	      else
		info->special = "shar.b\t%t0\n\tmov.b\t%s0,%t0\n\trotxr.w\t%T0\n\tand.b\t#0x80,%s0";
	      goto end;
	    case SHIFT_LSHIFTRT:
	      if (TARGET_H8300)
		info->special = "shal.b\t%s0\n\tmov.b\t%t0,%s0\n\trotxl.b\t%s0\n\trotl.b\t%t0\n\tand.b\t#0x01,%t0";
	      else
		info->special = "shal.b\t%s0\n\tmov.b\t%t0,%s0\n\trotxl.w\t%T0\n\tand.b\t#0x01,%t0";
	      goto end;
	    case SHIFT_ASHIFTRT:
	      info->special = "shal.b\t%s0\n\tmov.b\t%t0,%s0\n\trotxl.b\t%s0\n\tsubx\t%t0,%t0";
	      goto end;
	    }
	}
      else if ((8 <= count && count <= 13)
	       || (TARGET_H8300S && count == 14))
	{
	  info->remainder = count - 8;

	  switch (shift_type)
	    {
	    case SHIFT_ASHIFT:
	      info->special = "mov.b\t%s0,%t0\n\tsub.b\t%s0,%s0";
	      goto end;
	    case SHIFT_LSHIFTRT:
	      if (TARGET_H8300)
		{
		  info->special = "mov.b\t%t0,%s0\n\tsub.b\t%t0,%t0";
		  info->shift1  = "shlr.b\t%s0";
		  info->cc_inline = CC_SET_ZNV;
		}
	      else
		{
		  info->special = "mov.b\t%t0,%s0\n\textu.w\t%T0";
		  info->cc_special = CC_SET_ZNV;
		}
	      goto end;
	    case SHIFT_ASHIFTRT:
	      if (TARGET_H8300)
		{
		  info->special = "mov.b\t%t0,%s0\n\tbld\t#7,%s0\n\tsubx\t%t0,%t0";
		  info->shift1  = "shar.b\t%s0";
		}
	      else
		{
		  info->special = "mov.b\t%t0,%s0\n\texts.w\t%T0";
		  info->cc_special = CC_SET_ZNV;
		}
	      goto end;
	    }
	}
      else if (count == 14)
	{
	  switch (shift_type)
	    {
	    case SHIFT_ASHIFT:
	      if (TARGET_H8300)
		info->special = "mov.b\t%s0,%t0\n\trotr.b\t%t0\n\trotr.b\t%t0\n\tand.b\t#0xC0,%t0\n\tsub.b\t%s0,%s0";
	      goto end;
	    case SHIFT_LSHIFTRT:
	      if (TARGET_H8300)
		info->special = "mov.b\t%t0,%s0\n\trotl.b\t%s0\n\trotl.b\t%s0\n\tand.b\t#3,%s0\n\tsub.b\t%t0,%t0";
	      goto end;
	    case SHIFT_ASHIFTRT:
	      if (TARGET_H8300)
		info->special = "mov.b\t%t0,%s0\n\tshll.b\t%s0\n\tsubx.b\t%t0,%t0\n\tshll.b\t%s0\n\tmov.b\t%t0,%s0\n\tbst.b\t#0,%s0";
	      else if (TARGET_H8300H)
		{
		  info->special = "shll.b\t%t0\n\tsubx.b\t%s0,%s0\n\tshll.b\t%t0\n\trotxl.b\t%s0\n\texts.w\t%T0";
		  info->cc_special = CC_SET_ZNV;
		}
	      else /* TARGET_H8300S */
		gcc_unreachable ();
	      goto end;
	    }
	}
      else if (count == 15)
	{
	  switch (shift_type)
	    {
	    case SHIFT_ASHIFT:
	      info->special = "bld\t#0,%s0\n\txor\t%s0,%s0\n\txor\t%t0,%t0\n\tbst\t#7,%t0";
	      goto end;
	    case SHIFT_LSHIFTRT:
	      info->special = "bld\t#7,%t0\n\txor\t%s0,%s0\n\txor\t%t0,%t0\n\tbst\t#0,%s0";
	      goto end;
	    case SHIFT_ASHIFTRT:
	      info->special = "shll\t%t0\n\tsubx\t%t0,%t0\n\tmov.b\t%t0,%s0";
	      goto end;
	    }
	}
      gcc_unreachable ();

    case SIshift:
      if (TARGET_H8300 && 8 <= count && count <= 9)
	{
	  info->remainder = count - 8;

	  switch (shift_type)
	    {
	    case SHIFT_ASHIFT:
	      info->special = "mov.b\t%y0,%z0\n\tmov.b\t%x0,%y0\n\tmov.b\t%w0,%x0\n\tsub.b\t%w0,%w0";
	      goto end;
	    case SHIFT_LSHIFTRT:
	      info->special = "mov.b\t%x0,%w0\n\tmov.b\t%y0,%x0\n\tmov.b\t%z0,%y0\n\tsub.b\t%z0,%z0";
	      info->shift1  = "shlr\t%y0\n\trotxr\t%x0\n\trotxr\t%w0";
	      goto end;
	    case SHIFT_ASHIFTRT:
	      info->special = "mov.b\t%x0,%w0\n\tmov.b\t%y0,%x0\n\tmov.b\t%z0,%y0\n\tshll\t%z0\n\tsubx\t%z0,%z0";
	      goto end;
	    }
	}
      else if (count == 8 && !TARGET_H8300)
	{
	  switch (shift_type)
	    {
	    case SHIFT_ASHIFT:
	      info->special = "mov.w\t%e0,%f4\n\tmov.b\t%s4,%t4\n\tmov.b\t%t0,%s4\n\tmov.b\t%s0,%t0\n\tsub.b\t%s0,%s0\n\tmov.w\t%f4,%e0";
	      goto end;
	    case SHIFT_LSHIFTRT:
	      info->special = "mov.w\t%e0,%f4\n\tmov.b\t%t0,%s0\n\tmov.b\t%s4,%t0\n\tmov.b\t%t4,%s4\n\textu.w\t%f4\n\tmov.w\t%f4,%e0";
	      goto end;
	    case SHIFT_ASHIFTRT:
	      info->special = "mov.w\t%e0,%f4\n\tmov.b\t%t0,%s0\n\tmov.b\t%s4,%t0\n\tmov.b\t%t4,%s4\n\texts.w\t%f4\n\tmov.w\t%f4,%e0";
	      goto end;
	    }
	}
      else if (count == 15 && TARGET_H8300)
	{
	  switch (shift_type)
	    {
	    case SHIFT_ASHIFT:
	      gcc_unreachable ();
	    case SHIFT_LSHIFTRT:
	      info->special = "bld\t#7,%z0\n\tmov.w\t%e0,%f0\n\txor\t%y0,%y0\n\txor\t%z0,%z0\n\trotxl\t%w0\n\trotxl\t%x0\n\trotxl\t%y0";
	      goto end;
	    case SHIFT_ASHIFTRT:
	      info->special = "bld\t#7,%z0\n\tmov.w\t%e0,%f0\n\trotxl\t%w0\n\trotxl\t%x0\n\tsubx\t%y0,%y0\n\tsubx\t%z0,%z0";
	      goto end;
	    }
	}
      else if (count == 15 && !TARGET_H8300)
	{
	  switch (shift_type)
	    {
	    case SHIFT_ASHIFT:
	      info->special = "shlr.w\t%e0\n\tmov.w\t%f0,%e0\n\txor.w\t%f0,%f0\n\trotxr.l\t%S0";
	      info->cc_special = CC_SET_ZNV;
	      goto end;
	    case SHIFT_LSHIFTRT:
	      info->special = "shll.w\t%f0\n\tmov.w\t%e0,%f0\n\txor.w\t%e0,%e0\n\trotxl.l\t%S0";
	      info->cc_special = CC_SET_ZNV;
	      goto end;
	    case SHIFT_ASHIFTRT:
	      gcc_unreachable ();
	    }
	}
      else if ((TARGET_H8300 && 16 <= count && count <= 20)
	       || (TARGET_H8300H && 16 <= count && count <= 19)
	       || (TARGET_H8300S && 16 <= count && count <= 21))
	{
	  info->remainder = count - 16;

	  switch (shift_type)
	    {
	    case SHIFT_ASHIFT:
	      info->special = "mov.w\t%f0,%e0\n\tsub.w\t%f0,%f0";
	      if (TARGET_H8300)
		info->shift1 = "add.w\t%e0,%e0";
	      goto end;
	    case SHIFT_LSHIFTRT:
	      if (TARGET_H8300)
		{
		  info->special = "mov.w\t%e0,%f0\n\tsub.w\t%e0,%e0";
		  info->shift1  = "shlr\t%x0\n\trotxr\t%w0";
		}
	      else
		{
		  info->special = "mov.w\t%e0,%f0\n\textu.l\t%S0";
		  info->cc_special = CC_SET_ZNV;
		}
	      goto end;
	    case SHIFT_ASHIFTRT:
	      if (TARGET_H8300)
		{
		  info->special = "mov.w\t%e0,%f0\n\tshll\t%z0\n\tsubx\t%z0,%z0\n\tmov.b\t%z0,%y0";
		  info->shift1  = "shar\t%x0\n\trotxr\t%w0";
		}
	      else
		{
		  info->special = "mov.w\t%e0,%f0\n\texts.l\t%S0";
		  info->cc_special = CC_SET_ZNV;
		}
	      goto end;
	    }
	}
      else if (TARGET_H8300 && 24 <= count && count <= 28)
	{
	  info->remainder = count - 24;

	  switch (shift_type)
	    {
	    case SHIFT_ASHIFT:
	      info->special = "mov.b\t%w0,%z0\n\tsub.b\t%y0,%y0\n\tsub.w\t%f0,%f0";
	      info->shift1  = "shll.b\t%z0";
	      info->cc_inline = CC_SET_ZNV;
	      goto end;
	    case SHIFT_LSHIFTRT:
	      info->special = "mov.b\t%z0,%w0\n\tsub.b\t%x0,%x0\n\tsub.w\t%e0,%e0";
	      info->shift1  = "shlr.b\t%w0";
	      info->cc_inline = CC_SET_ZNV;
	      goto end;
	    case SHIFT_ASHIFTRT:
	      info->special = "mov.b\t%z0,%w0\n\tbld\t#7,%w0\n\tsubx\t%x0,%x0\n\tsubx\t%x0,%x0\n\tsubx\t%x0,%x0";
	      info->shift1  = "shar.b\t%w0";
	      info->cc_inline = CC_SET_ZNV;
	      goto end;
	    }
	}
      else if ((TARGET_H8300H && count == 24)
	       || (TARGET_H8300S && 24 <= count && count <= 25))
	{
	  info->remainder = count - 24;

	  switch (shift_type)
	    {
	    case SHIFT_ASHIFT:
	      info->special = "mov.b\t%s0,%t0\n\tsub.b\t%s0,%s0\n\tmov.w\t%f0,%e0\n\tsub.w\t%f0,%f0";
	      goto end;
	    case SHIFT_LSHIFTRT:
	      info->special = "mov.w\t%e0,%f0\n\tmov.b\t%t0,%s0\n\textu.w\t%f0\n\textu.l\t%S0";
	      info->cc_special = CC_SET_ZNV;
	      goto end;
	    case SHIFT_ASHIFTRT:
	      info->special = "mov.w\t%e0,%f0\n\tmov.b\t%t0,%s0\n\texts.w\t%f0\n\texts.l\t%S0";
	      info->cc_special = CC_SET_ZNV;
	      goto end;
	    }
	}
      else if (!TARGET_H8300 && count == 28)
	{
	  switch (shift_type)
	    {
	    case SHIFT_ASHIFT:
	      if (TARGET_H8300H)
		info->special = "sub.w\t%e0,%e0\n\trotr.l\t%S0\n\trotr.l\t%S0\n\trotr.l\t%S0\n\trotr.l\t%S0\n\tsub.w\t%f0,%f0";
	      else
		info->special = "sub.w\t%e0,%e0\n\trotr.l\t#2,%S0\n\trotr.l\t#2,%S0\n\tsub.w\t%f0,%f0";
	      goto end;
	    case SHIFT_LSHIFTRT:
	      if (TARGET_H8300H)
		{
		  info->special = "sub.w\t%f0,%f0\n\trotl.l\t%S0\n\trotl.l\t%S0\n\trotl.l\t%S0\n\trotl.l\t%S0\n\textu.l\t%S0";
		  info->cc_special = CC_SET_ZNV;
		}
	      else
		info->special = "sub.w\t%f0,%f0\n\trotl.l\t#2,%S0\n\trotl.l\t#2,%S0\n\textu.l\t%S0";
	      goto end;
	    case SHIFT_ASHIFTRT:
	      gcc_unreachable ();
	    }
	}
      else if (!TARGET_H8300 && count == 29)
	{
	  switch (shift_type)
	    {
	    case SHIFT_ASHIFT:
	      if (TARGET_H8300H)
		info->special = "sub.w\t%e0,%e0\n\trotr.l\t%S0\n\trotr.l\t%S0\n\trotr.l\t%S0\n\tsub.w\t%f0,%f0";
	      else
		info->special = "sub.w\t%e0,%e0\n\trotr.l\t#2,%S0\n\trotr.l\t%S0\n\tsub.w\t%f0,%f0";
	      goto end;
	    case SHIFT_LSHIFTRT:
	      if (TARGET_H8300H)
		{
		  info->special = "sub.w\t%f0,%f0\n\trotl.l\t%S0\n\trotl.l\t%S0\n\trotl.l\t%S0\n\textu.l\t%S0";
		  info->cc_special = CC_SET_ZNV;
		}
	      else
		{
		  info->special = "sub.w\t%f0,%f0\n\trotl.l\t#2,%S0\n\trotl.l\t%S0\n\textu.l\t%S0";
		  info->cc_special = CC_SET_ZNV;
		}
	      goto end;
	    case SHIFT_ASHIFTRT:
	      gcc_unreachable ();
	    }
	}
      else if (!TARGET_H8300 && count == 30)
	{
	  switch (shift_type)
	    {
	    case SHIFT_ASHIFT:
	      if (TARGET_H8300H)
		info->special = "sub.w\t%e0,%e0\n\trotr.l\t%S0\n\trotr.l\t%S0\n\tsub.w\t%f0,%f0";
	      else
		info->special = "sub.w\t%e0,%e0\n\trotr.l\t#2,%S0\n\tsub.w\t%f0,%f0";
	      goto end;
	    case SHIFT_LSHIFTRT:
	      if (TARGET_H8300H)
		info->special = "sub.w\t%f0,%f0\n\trotl.l\t%S0\n\trotl.l\t%S0\n\textu.l\t%S0";
	      else
		info->special = "sub.w\t%f0,%f0\n\trotl.l\t#2,%S0\n\textu.l\t%S0";
	      goto end;
	    case SHIFT_ASHIFTRT:
	      gcc_unreachable ();
	    }
	}
      else if (count == 31)
	{
	  if (TARGET_H8300)
	    {
	      switch (shift_type)
		{
		case SHIFT_ASHIFT:
		  info->special = "sub.w\t%e0,%e0\n\tshlr\t%w0\n\tmov.w\t%e0,%f0\n\trotxr\t%z0";
		  goto end;
		case SHIFT_LSHIFTRT:
		  info->special = "sub.w\t%f0,%f0\n\tshll\t%z0\n\tmov.w\t%f0,%e0\n\trotxl\t%w0";
		  goto end;
		case SHIFT_ASHIFTRT:
		  info->special = "shll\t%z0\n\tsubx\t%w0,%w0\n\tmov.b\t%w0,%x0\n\tmov.w\t%f0,%e0";
		  goto end;
		}
	    }
	  else
	    {
	      switch (shift_type)
		{
		case SHIFT_ASHIFT:
		  info->special = "shlr.l\t%S0\n\txor.l\t%S0,%S0\n\trotxr.l\t%S0";
		  info->cc_special = CC_SET_ZNV;
		  goto end;
		case SHIFT_LSHIFTRT:
		  info->special = "shll.l\t%S0\n\txor.l\t%S0,%S0\n\trotxl.l\t%S0";
		  info->cc_special = CC_SET_ZNV;
		  goto end;
		case SHIFT_ASHIFTRT:
		  info->special = "shll\t%e0\n\tsubx\t%w0,%w0\n\texts.w\t%T0\n\texts.l\t%S0";
		  info->cc_special = CC_SET_ZNV;
		  goto end;
		}
	    }
	}
      gcc_unreachable ();

    default:
      gcc_unreachable ();
    }

 end:
  if (!TARGET_H8300S)
    info->shift2 = NULL;
}

/* Given COUNT and MODE of a shift, return 1 if a scratch reg may be
   needed for some shift with COUNT and MODE.  Return 0 otherwise.  */

int
h8300_shift_needs_scratch_p (int count, enum machine_mode mode)
{
  enum h8_cpu cpu;
  int a, lr, ar;

  if (GET_MODE_BITSIZE (mode) <= count)
    return 1;

  /* Find out the target CPU.  */
  if (TARGET_H8300)
    cpu = H8_300;
  else if (TARGET_H8300H)
    cpu = H8_300H;
  else
    cpu = H8_S;

  /* Find the shift algorithm.  */
  switch (mode)
    {
    case QImode:
      a  = shift_alg_qi[cpu][SHIFT_ASHIFT][count];
      lr = shift_alg_qi[cpu][SHIFT_LSHIFTRT][count];
      ar = shift_alg_qi[cpu][SHIFT_ASHIFTRT][count];
      break;

    case HImode:
      a  = shift_alg_hi[cpu][SHIFT_ASHIFT][count];
      lr = shift_alg_hi[cpu][SHIFT_LSHIFTRT][count];
      ar = shift_alg_hi[cpu][SHIFT_ASHIFTRT][count];
      break;

    case SImode:
      a  = shift_alg_si[cpu][SHIFT_ASHIFT][count];
      lr = shift_alg_si[cpu][SHIFT_LSHIFTRT][count];
      ar = shift_alg_si[cpu][SHIFT_ASHIFTRT][count];
      break;

    default:
      gcc_unreachable ();
    }

  /* On H8/300H, count == 8 uses a scratch register.  */
  return (a == SHIFT_LOOP || lr == SHIFT_LOOP || ar == SHIFT_LOOP
	  || (TARGET_H8300H && mode == SImode && count == 8));
}

/* Output the assembler code for doing shifts.  */

const char *
output_a_shift (rtx *operands)
{
  static int loopend_lab;
  rtx shift = operands[3];
  enum machine_mode mode = GET_MODE (shift);
  enum rtx_code code = GET_CODE (shift);
  enum shift_type shift_type;
  enum shift_mode shift_mode;
  struct shift_info info;
  int n;

  loopend_lab++;

  switch (mode)
    {
    case QImode:
      shift_mode = QIshift;
      break;
    case HImode:
      shift_mode = HIshift;
      break;
    case SImode:
      shift_mode = SIshift;
      break;
    default:
      gcc_unreachable ();
    }

  switch (code)
    {
    case ASHIFTRT:
      shift_type = SHIFT_ASHIFTRT;
      break;
    case LSHIFTRT:
      shift_type = SHIFT_LSHIFTRT;
      break;
    case ASHIFT:
      shift_type = SHIFT_ASHIFT;
      break;
    default:
      gcc_unreachable ();
    }

  /* This case must be taken care of by one of the two splitters
     that convert a variable shift into a loop.  */
  gcc_assert (GET_CODE (operands[2]) == CONST_INT);
  
  n = INTVAL (operands[2]);

  /* If the count is negative, make it 0.  */
  if (n < 0)
    n = 0;
  /* If the count is too big, truncate it.
     ANSI says shifts of GET_MODE_BITSIZE are undefined - we choose to
     do the intuitive thing.  */
  else if ((unsigned int) n > GET_MODE_BITSIZE (mode))
    n = GET_MODE_BITSIZE (mode);

  get_shift_alg (shift_type, shift_mode, n, &info);
  
  switch (info.alg)
    {
    case SHIFT_SPECIAL:
      output_asm_insn (info.special, operands);
      /* Fall through.  */

    case SHIFT_INLINE:
      n = info.remainder;

      /* Emit two bit shifts first.  */
      if (info.shift2 != NULL)
	{
	  for (; n > 1; n -= 2)
	    output_asm_insn (info.shift2, operands);
	}

      /* Now emit one bit shifts for any residual.  */
      for (; n > 0; n--)
	output_asm_insn (info.shift1, operands);
      return "";
      
    case SHIFT_ROT_AND:
      {
	int m = GET_MODE_BITSIZE (mode) - n;
	const int mask = (shift_type == SHIFT_ASHIFT
			  ? ((1 << m) - 1) << n
			  : (1 << m) - 1);
	char insn_buf[200];

	/* Not all possibilities of rotate are supported.  They shouldn't
	   be generated, but let's watch for 'em.  */
	gcc_assert (info.shift1);
	
	/* Emit two bit rotates first.  */
	if (info.shift2 != NULL)
	  {
	    for (; m > 1; m -= 2)
	      output_asm_insn (info.shift2, operands);
	  }
	
	/* Now single bit rotates for any residual.  */
	for (; m > 0; m--)
	  output_asm_insn (info.shift1, operands);
	
	/* Now mask off the high bits.  */
	switch (mode)
	  {
	  case QImode:
	    sprintf (insn_buf, "and\t#%d,%%X0", mask);
	    break;

	  case HImode:
	    gcc_assert (TARGET_H8300H || TARGET_H8300S);
	    sprintf (insn_buf, "and.w\t#%d,%%T0", mask);
	    break;

	  default:
	    gcc_unreachable ();
	  }

	output_asm_insn (insn_buf, operands);
	return "";
      }

    case SHIFT_LOOP:
      /* A loop to shift by a "large" constant value.
	 If we have shift-by-2 insns, use them.  */
      if (info.shift2 != NULL)
	{
	  fprintf (asm_out_file, "\tmov.b	#%d,%sl\n", n / 2,
		   names_big[REGNO (operands[4])]);
	  fprintf (asm_out_file, ".Llt%d:\n", loopend_lab);
	  output_asm_insn (info.shift2, operands);
	  output_asm_insn ("add	#0xff,%X4", operands);
	  fprintf (asm_out_file, "\tbne	.Llt%d\n", loopend_lab);
	  if (n % 2)
	    output_asm_insn (info.shift1, operands);
	}
      else
	{
	  fprintf (asm_out_file, "\tmov.b	#%d,%sl\n", n,
		   names_big[REGNO (operands[4])]);
	  fprintf (asm_out_file, ".Llt%d:\n", loopend_lab);
	  output_asm_insn (info.shift1, operands);
	  output_asm_insn ("add	#0xff,%X4", operands);
	  fprintf (asm_out_file, "\tbne	.Llt%d\n", loopend_lab);
	}
      return "";
      
    default:
      gcc_unreachable ();
    }
}

/* Count the number of assembly instructions in a string TEMPL.  */

static unsigned int
h8300_asm_insn_count (const char *templ)
{
  unsigned int count = 1;

  for (; *templ; templ++)
    if (*templ == '\n')
      count++;

  return count;
}

/* Compute the length of a shift insn.  */

unsigned int
compute_a_shift_length (rtx insn ATTRIBUTE_UNUSED, rtx *operands)
{
  rtx shift = operands[3];
  enum machine_mode mode = GET_MODE (shift);
  enum rtx_code code = GET_CODE (shift);
  enum shift_type shift_type;
  enum shift_mode shift_mode;
  struct shift_info info;
  unsigned int wlength = 0;

  switch (mode)
    {
    case QImode:
      shift_mode = QIshift;
      break;
    case HImode:
      shift_mode = HIshift;
      break;
    case SImode:
      shift_mode = SIshift;
      break;
    default:
      gcc_unreachable ();
    }

  switch (code)
    {
    case ASHIFTRT:
      shift_type = SHIFT_ASHIFTRT;
      break;
    case LSHIFTRT:
      shift_type = SHIFT_LSHIFTRT;
      break;
    case ASHIFT:
      shift_type = SHIFT_ASHIFT;
      break;
    default:
      gcc_unreachable ();
    }

  if (GET_CODE (operands[2]) != CONST_INT)
    {
      /* Get the assembler code to do one shift.  */
      get_shift_alg (shift_type, shift_mode, 1, &info);

      return (4 + h8300_asm_insn_count (info.shift1)) * 2;
    }
  else
    {
      int n = INTVAL (operands[2]);

      /* If the count is negative, make it 0.  */
      if (n < 0)
	n = 0;
      /* If the count is too big, truncate it.
         ANSI says shifts of GET_MODE_BITSIZE are undefined - we choose to
	 do the intuitive thing.  */
      else if ((unsigned int) n > GET_MODE_BITSIZE (mode))
	n = GET_MODE_BITSIZE (mode);

      get_shift_alg (shift_type, shift_mode, n, &info);

      switch (info.alg)
	{
	case SHIFT_SPECIAL:
	  wlength += h8300_asm_insn_count (info.special);

	  /* Every assembly instruction used in SHIFT_SPECIAL case
	     takes 2 bytes except xor.l, which takes 4 bytes, so if we
	     see xor.l, we just pretend that xor.l counts as two insns
	     so that the insn length will be computed correctly.  */
	  if (strstr (info.special, "xor.l") != NULL)
	    wlength++;

	  /* Fall through.  */

	case SHIFT_INLINE:
	  n = info.remainder;

	  if (info.shift2 != NULL)
	    {
	      wlength += h8300_asm_insn_count (info.shift2) * (n / 2);
	      n = n % 2;
	    }

	  wlength += h8300_asm_insn_count (info.shift1) * n;

	  return 2 * wlength;

	case SHIFT_ROT_AND:
	  {
	    int m = GET_MODE_BITSIZE (mode) - n;

	    /* Not all possibilities of rotate are supported.  They shouldn't
	       be generated, but let's watch for 'em.  */
	    gcc_assert (info.shift1);

	    if (info.shift2 != NULL)
	      {
		wlength += h8300_asm_insn_count (info.shift2) * (m / 2);
		m = m % 2;
	      }

	    wlength += h8300_asm_insn_count (info.shift1) * m;

	    /* Now mask off the high bits.  */
	    switch (mode)
	      {
	      case QImode:
		wlength += 1;
		break;
	      case HImode:
		wlength += 2;
		break;
	      case SImode:
		gcc_assert (!TARGET_H8300);
		wlength += 3;
		break;
	      default:
		gcc_unreachable ();
	      }
	    return 2 * wlength;
	  }

	case SHIFT_LOOP:
	  /* A loop to shift by a "large" constant value.
	     If we have shift-by-2 insns, use them.  */
	  if (info.shift2 != NULL)
	    {
	      wlength += 3 + h8300_asm_insn_count (info.shift2);
	      if (n % 2)
		wlength += h8300_asm_insn_count (info.shift1);
	    }
	  else
	    {
	      wlength += 3 + h8300_asm_insn_count (info.shift1);
	    }
	  return 2 * wlength;

	default:
	  gcc_unreachable ();
	}
    }
}

/* Compute which flag bits are valid after a shift insn.  */

int
compute_a_shift_cc (rtx insn ATTRIBUTE_UNUSED, rtx *operands)
{
  rtx shift = operands[3];
  enum machine_mode mode = GET_MODE (shift);
  enum rtx_code code = GET_CODE (shift);
  enum shift_type shift_type;
  enum shift_mode shift_mode;
  struct shift_info info;
  int n;
  
  switch (mode)
    {
    case QImode:
      shift_mode = QIshift;
      break;
    case HImode:
      shift_mode = HIshift;
      break;
    case SImode:
      shift_mode = SIshift;
      break;
    default:
      gcc_unreachable ();
    }

  switch (code)
    {
    case ASHIFTRT:
      shift_type = SHIFT_ASHIFTRT;
      break;
    case LSHIFTRT:
      shift_type = SHIFT_LSHIFTRT;
      break;
    case ASHIFT:
      shift_type = SHIFT_ASHIFT;
      break;
    default:
      gcc_unreachable ();
    }

  /* This case must be taken care of by one of the two splitters
     that convert a variable shift into a loop.  */
  gcc_assert (GET_CODE (operands[2]) == CONST_INT);
  
  n = INTVAL (operands[2]);

  /* If the count is negative, make it 0.  */
  if (n < 0)
    n = 0;
  /* If the count is too big, truncate it.
     ANSI says shifts of GET_MODE_BITSIZE are undefined - we choose to
     do the intuitive thing.  */
  else if ((unsigned int) n > GET_MODE_BITSIZE (mode))
    n = GET_MODE_BITSIZE (mode);
  
  get_shift_alg (shift_type, shift_mode, n, &info);
  
  switch (info.alg)
    {
    case SHIFT_SPECIAL:
      if (info.remainder == 0)
	return info.cc_special;

      /* Fall through.  */

    case SHIFT_INLINE:
      return info.cc_inline;
      
    case SHIFT_ROT_AND:
      /* This case always ends with an and instruction.  */
      return CC_SET_ZNV;
      
    case SHIFT_LOOP:
      /* A loop to shift by a "large" constant value.
	 If we have shift-by-2 insns, use them.  */
      if (info.shift2 != NULL)
	{
	  if (n % 2)
	    return info.cc_inline;
	}
      return CC_CLOBBER;
      
    default:
      gcc_unreachable ();
    }
}

/* A rotation by a non-constant will cause a loop to be generated, in
   which a rotation by one bit is used.  A rotation by a constant,
   including the one in the loop, will be taken care of by
   output_a_rotate () at the insn emit time.  */

int
expand_a_rotate (rtx operands[])
{
  rtx dst = operands[0];
  rtx src = operands[1];
  rtx rotate_amount = operands[2];
  enum machine_mode mode = GET_MODE (dst);

  if (h8sx_classify_shift (mode, ROTATE, rotate_amount) == H8SX_SHIFT_UNARY)
    return false;

  /* We rotate in place.  */
  emit_move_insn (dst, src);

  if (GET_CODE (rotate_amount) != CONST_INT)
    {
      rtx counter = gen_reg_rtx (QImode);
      rtx start_label = gen_label_rtx ();
      rtx end_label = gen_label_rtx ();

      /* If the rotate amount is less than or equal to 0,
	 we go out of the loop.  */
      emit_cmp_and_jump_insns (rotate_amount, const0_rtx, LE, NULL_RTX,
			       QImode, 0, end_label);

      /* Initialize the loop counter.  */
      emit_move_insn (counter, rotate_amount);

      emit_label (start_label);

      /* Rotate by one bit.  */
      switch (mode)
	{
	case QImode:
	  emit_insn (gen_rotlqi3_1 (dst, dst, const1_rtx));
	  break;
	case HImode:
	  emit_insn (gen_rotlhi3_1 (dst, dst, const1_rtx));
	  break;
	case SImode:
	  emit_insn (gen_rotlsi3_1 (dst, dst, const1_rtx));
	  break;
	default:
	  gcc_unreachable ();
	}

      /* Decrement the counter by 1.  */
      emit_insn (gen_addqi3 (counter, counter, constm1_rtx));

      /* If the loop counter is nonzero, we go back to the beginning
	 of the loop.  */
      emit_cmp_and_jump_insns (counter, const0_rtx, NE, NULL_RTX, QImode, 1,
			       start_label);

      emit_label (end_label);
    }
  else
    {
      /* Rotate by AMOUNT bits.  */
      switch (mode)
	{
	case QImode:
	  emit_insn (gen_rotlqi3_1 (dst, dst, rotate_amount));
	  break;
	case HImode:
	  emit_insn (gen_rotlhi3_1 (dst, dst, rotate_amount));
	  break;
	case SImode:
	  emit_insn (gen_rotlsi3_1 (dst, dst, rotate_amount));
	  break;
	default:
	  gcc_unreachable ();
	}
    }

  return 1;
}

/* Output a rotate insn.  */

const char *
output_a_rotate (enum rtx_code code, rtx *operands)
{
  rtx dst = operands[0];
  rtx rotate_amount = operands[2];
  enum shift_mode rotate_mode;
  enum shift_type rotate_type;
  const char *insn_buf;
  int bits;
  int amount;
  enum machine_mode mode = GET_MODE (dst);

  gcc_assert (GET_CODE (rotate_amount) == CONST_INT);

  switch (mode)
    {
    case QImode:
      rotate_mode = QIshift;
      break;
    case HImode:
      rotate_mode = HIshift;
      break;
    case SImode:
      rotate_mode = SIshift;
      break;
    default:
      gcc_unreachable ();
    }

  switch (code)
    {
    case ROTATERT:
      rotate_type = SHIFT_ASHIFT;
      break;
    case ROTATE:
      rotate_type = SHIFT_LSHIFTRT;
      break;
    default:
      gcc_unreachable ();
    }

  amount = INTVAL (rotate_amount);

  /* Clean up AMOUNT.  */
  if (amount < 0)
    amount = 0;
  if ((unsigned int) amount > GET_MODE_BITSIZE (mode))
    amount = GET_MODE_BITSIZE (mode);

  /* Determine the faster direction.  After this phase, amount will be
     at most a half of GET_MODE_BITSIZE (mode).  */
  if ((unsigned int) amount > GET_MODE_BITSIZE (mode) / (unsigned) 2)
    {
      /* Flip the direction.  */
      amount = GET_MODE_BITSIZE (mode) - amount;
      rotate_type =
	(rotate_type == SHIFT_ASHIFT) ? SHIFT_LSHIFTRT : SHIFT_ASHIFT;
    }

  /* See if a byte swap (in HImode) or a word swap (in SImode) can
     boost up the rotation.  */
  if ((mode == HImode && TARGET_H8300 && amount >= 5)
      || (mode == HImode && TARGET_H8300H && amount >= 6)
      || (mode == HImode && TARGET_H8300S && amount == 8)
      || (mode == SImode && TARGET_H8300H && amount >= 10)
      || (mode == SImode && TARGET_H8300S && amount >= 13))
    {
      switch (mode)
	{
	case HImode:
	  /* This code works on any family.  */
	  insn_buf = "xor.b\t%s0,%t0\n\txor.b\t%t0,%s0\n\txor.b\t%s0,%t0";
	  output_asm_insn (insn_buf, operands);
	  break;

	case SImode:
	  /* This code works on the H8/300H and H8S.  */
	  insn_buf = "xor.w\t%e0,%f0\n\txor.w\t%f0,%e0\n\txor.w\t%e0,%f0";
	  output_asm_insn (insn_buf, operands);
	  break;

	default:
	  gcc_unreachable ();
	}

      /* Adjust AMOUNT and flip the direction.  */
      amount = GET_MODE_BITSIZE (mode) / 2 - amount;
      rotate_type =
	(rotate_type == SHIFT_ASHIFT) ? SHIFT_LSHIFTRT : SHIFT_ASHIFT;
    }

  /* Output rotate insns.  */
  for (bits = TARGET_H8300S ? 2 : 1; bits > 0; bits /= 2)
    {
      if (bits == 2)
	insn_buf = rotate_two[rotate_type][rotate_mode];
      else
	insn_buf = rotate_one[cpu_type][rotate_type][rotate_mode];

      for (; amount >= bits; amount -= bits)
	output_asm_insn (insn_buf, operands);
    }

  return "";
}

/* Compute the length of a rotate insn.  */

unsigned int
compute_a_rotate_length (rtx *operands)
{
  rtx src = operands[1];
  rtx amount_rtx = operands[2];
  enum machine_mode mode = GET_MODE (src);
  int amount;
  unsigned int length = 0;

  gcc_assert (GET_CODE (amount_rtx) == CONST_INT);

  amount = INTVAL (amount_rtx);

  /* Clean up AMOUNT.  */
  if (amount < 0)
    amount = 0;
  if ((unsigned int) amount > GET_MODE_BITSIZE (mode))
    amount = GET_MODE_BITSIZE (mode);

  /* Determine the faster direction.  After this phase, amount
     will be at most a half of GET_MODE_BITSIZE (mode).  */
  if ((unsigned int) amount > GET_MODE_BITSIZE (mode) / (unsigned) 2)
    /* Flip the direction.  */
    amount = GET_MODE_BITSIZE (mode) - amount;

  /* See if a byte swap (in HImode) or a word swap (in SImode) can
     boost up the rotation.  */
  if ((mode == HImode && TARGET_H8300 && amount >= 5)
      || (mode == HImode && TARGET_H8300H && amount >= 6)
      || (mode == HImode && TARGET_H8300S && amount == 8)
      || (mode == SImode && TARGET_H8300H && amount >= 10)
      || (mode == SImode && TARGET_H8300S && amount >= 13))
    {
      /* Adjust AMOUNT and flip the direction.  */
      amount = GET_MODE_BITSIZE (mode) / 2 - amount;
      length += 6;
    }

  /* We use 2-bit rotations on the H8S.  */
  if (TARGET_H8300S)
    amount = amount / 2 + amount % 2;

  /* The H8/300 uses three insns to rotate one bit, taking 6
     length.  */
  length += amount * ((TARGET_H8300 && mode == HImode) ? 6 : 2);

  return length;
}

/* Fix the operands of a gen_xxx so that it could become a bit
   operating insn.  */

int
fix_bit_operand (rtx *operands, enum rtx_code code)
{
  /* The bit_operand predicate accepts any memory during RTL generation, but
     only 'U' memory afterwards, so if this is a MEM operand, we must force
     it to be valid for 'U' by reloading the address.  */

  if (code == AND
      ? single_zero_operand (operands[2], QImode)
      : single_one_operand (operands[2], QImode))
    {
      /* OK to have a memory dest.  */
      if (GET_CODE (operands[0]) == MEM
	  && !OK_FOR_U (operands[0]))
	{
	  rtx mem = gen_rtx_MEM (GET_MODE (operands[0]),
				 copy_to_mode_reg (Pmode,
						   XEXP (operands[0], 0)));
	  MEM_COPY_ATTRIBUTES (mem, operands[0]);
	  operands[0] = mem;
	}

      if (GET_CODE (operands[1]) == MEM
	  && !OK_FOR_U (operands[1]))
	{
	  rtx mem = gen_rtx_MEM (GET_MODE (operands[1]),
				 copy_to_mode_reg (Pmode,
						   XEXP (operands[1], 0)));
	  MEM_COPY_ATTRIBUTES (mem, operands[0]);
	  operands[1] = mem;
	}
      return 0;
    }

  /* Dest and src op must be register.  */

  operands[1] = force_reg (QImode, operands[1]);
  {
    rtx res = gen_reg_rtx (QImode);
    switch (code)
      {
      case AND:
	emit_insn (gen_andqi3_1 (res, operands[1], operands[2]));
	break;
      case IOR:
	emit_insn (gen_iorqi3_1 (res, operands[1], operands[2]));
	break;
      case XOR:
	emit_insn (gen_xorqi3_1 (res, operands[1], operands[2]));
	break;
      default:
	gcc_unreachable ();
      }
    emit_insn (gen_movqi (operands[0], res));
  }
  return 1;
}

/* Return nonzero if FUNC is an interrupt function as specified
   by the "interrupt" attribute.  */

static int
h8300_interrupt_function_p (tree func)
{
  tree a;

  if (TREE_CODE (func) != FUNCTION_DECL)
    return 0;

  a = lookup_attribute ("interrupt_handler", DECL_ATTRIBUTES (func));
  return a != NULL_TREE;
}

/* Return nonzero if FUNC is a saveall function as specified by the
   "saveall" attribute.  */

static int
h8300_saveall_function_p (tree func)
{
  tree a;

  if (TREE_CODE (func) != FUNCTION_DECL)
    return 0;

  a = lookup_attribute ("saveall", DECL_ATTRIBUTES (func));
  return a != NULL_TREE;
}

/* Return nonzero if FUNC is an OS_Task function as specified
   by the "OS_Task" attribute.  */

static int
h8300_os_task_function_p (tree func)
{
  tree a;

  if (TREE_CODE (func) != FUNCTION_DECL)
    return 0;

  a = lookup_attribute ("OS_Task", DECL_ATTRIBUTES (func));
  return a != NULL_TREE;
}

/* Return nonzero if FUNC is a monitor function as specified
   by the "monitor" attribute.  */

static int
h8300_monitor_function_p (tree func)
{
  tree a;

  if (TREE_CODE (func) != FUNCTION_DECL)
    return 0;

  a = lookup_attribute ("monitor", DECL_ATTRIBUTES (func));
  return a != NULL_TREE;
}

/* Return nonzero if FUNC is a function that should be called
   through the function vector.  */

int
h8300_funcvec_function_p (tree func)
{
  tree a;

  if (TREE_CODE (func) != FUNCTION_DECL)
    return 0;

  a = lookup_attribute ("function_vector", DECL_ATTRIBUTES (func));
  return a != NULL_TREE;
}

/* Return nonzero if DECL is a variable that's in the eight bit
   data area.  */

int
h8300_eightbit_data_p (tree decl)
{
  tree a;

  if (TREE_CODE (decl) != VAR_DECL)
    return 0;

  a = lookup_attribute ("eightbit_data", DECL_ATTRIBUTES (decl));
  return a != NULL_TREE;
}

/* Return nonzero if DECL is a variable that's in the tiny
   data area.  */

int
h8300_tiny_data_p (tree decl)
{
  tree a;

  if (TREE_CODE (decl) != VAR_DECL)
    return 0;

  a = lookup_attribute ("tiny_data", DECL_ATTRIBUTES (decl));
  return a != NULL_TREE;
}

/* Generate an 'interrupt_handler' attribute for decls.  We convert
   all the pragmas to corresponding attributes.  */

static void
h8300_insert_attributes (tree node, tree *attributes)
{
  if (TREE_CODE (node) == FUNCTION_DECL)
    {
      if (pragma_interrupt)
	{
	  pragma_interrupt = 0;

	  /* Add an 'interrupt_handler' attribute.  */
	  *attributes = tree_cons (get_identifier ("interrupt_handler"),
				   NULL, *attributes);
	}

      if (pragma_saveall)
	{
	  pragma_saveall = 0;

	  /* Add an 'saveall' attribute.  */
	  *attributes = tree_cons (get_identifier ("saveall"),
				   NULL, *attributes);
	}
    }
}

/* Supported attributes:

   interrupt_handler: output a prologue and epilogue suitable for an
   interrupt handler.

   saveall: output a prologue and epilogue that saves and restores
   all registers except the stack pointer.

   function_vector: This function should be called through the
   function vector.

   eightbit_data: This variable lives in the 8-bit data area and can
   be referenced with 8-bit absolute memory addresses.

   tiny_data: This variable lives in the tiny data area and can be
   referenced with 16-bit absolute memory references.  */

static const struct attribute_spec h8300_attribute_table[] =
{
  /* { name, min_len, max_len, decl_req, type_req, fn_type_req, handler } */
  { "interrupt_handler", 0, 0, true,  false, false, h8300_handle_fndecl_attribute },
  { "saveall",           0, 0, true,  false, false, h8300_handle_fndecl_attribute },
  { "OS_Task",           0, 0, true,  false, false, h8300_handle_fndecl_attribute },
  { "monitor",           0, 0, true,  false, false, h8300_handle_fndecl_attribute },
  { "function_vector",   0, 0, true,  false, false, h8300_handle_fndecl_attribute },
  { "eightbit_data",     0, 0, true,  false, false, h8300_handle_eightbit_data_attribute },
  { "tiny_data",         0, 0, true,  false, false, h8300_handle_tiny_data_attribute },
  { NULL,                0, 0, false, false, false, NULL }
};


/* Handle an attribute requiring a FUNCTION_DECL; arguments as in
   struct attribute_spec.handler.  */
static tree
h8300_handle_fndecl_attribute (tree *node, tree name,
			       tree args ATTRIBUTE_UNUSED,
			       int flags ATTRIBUTE_UNUSED,
			       bool *no_add_attrs)
{
  if (TREE_CODE (*node) != FUNCTION_DECL)
    {
      warning (OPT_Wattributes, "%qE attribute only applies to functions",
	       name);
      *no_add_attrs = true;
    }

  return NULL_TREE;
}

/* Handle an "eightbit_data" attribute; arguments as in
   struct attribute_spec.handler.  */
static tree
h8300_handle_eightbit_data_attribute (tree *node, tree name,
				      tree args ATTRIBUTE_UNUSED,
				      int flags ATTRIBUTE_UNUSED,
				      bool *no_add_attrs)
{
  tree decl = *node;

  if (TREE_STATIC (decl) || DECL_EXTERNAL (decl))
    {
      DECL_SECTION_NAME (decl) = build_string (7, ".eight");
    }
  else
    {
      warning (OPT_Wattributes, "%qE attribute ignored",
	       name);
      *no_add_attrs = true;
    }

  return NULL_TREE;
}

/* Handle an "tiny_data" attribute; arguments as in
   struct attribute_spec.handler.  */
static tree
h8300_handle_tiny_data_attribute (tree *node, tree name,
				  tree args ATTRIBUTE_UNUSED,
				  int flags ATTRIBUTE_UNUSED,
				  bool *no_add_attrs)
{
  tree decl = *node;

  if (TREE_STATIC (decl) || DECL_EXTERNAL (decl))
    {
      DECL_SECTION_NAME (decl) = build_string (6, ".tiny");
    }
  else
    {
      warning (OPT_Wattributes, "%qE attribute ignored",
	       name);
      *no_add_attrs = true;
    }

  return NULL_TREE;
}

/* Mark function vectors, and various small data objects.  */

static void
h8300_encode_section_info (tree decl, rtx rtl, int first)
{
  int extra_flags = 0;

  default_encode_section_info (decl, rtl, first);

  if (TREE_CODE (decl) == FUNCTION_DECL
      && h8300_funcvec_function_p (decl))
    extra_flags = SYMBOL_FLAG_FUNCVEC_FUNCTION;
  else if (TREE_CODE (decl) == VAR_DECL
	   && (TREE_STATIC (decl) || DECL_EXTERNAL (decl)))
    {
      if (h8300_eightbit_data_p (decl))
	extra_flags = SYMBOL_FLAG_EIGHTBIT_DATA;
      else if (first && h8300_tiny_data_p (decl))
	extra_flags = SYMBOL_FLAG_TINY_DATA;
    }

  if (extra_flags)
    SYMBOL_REF_FLAGS (XEXP (rtl, 0)) |= extra_flags;
}

/* Output a single-bit extraction.  */

const char *
output_simode_bld (int bild, rtx operands[])
{
  if (TARGET_H8300)
    {
      /* Clear the destination register.  */
      output_asm_insn ("sub.w\t%e0,%e0\n\tsub.w\t%f0,%f0", operands);

      /* Now output the bit load or bit inverse load, and store it in
	 the destination.  */
      if (bild)
	output_asm_insn ("bild\t%Z2,%Y1", operands);
      else
	output_asm_insn ("bld\t%Z2,%Y1", operands);

      output_asm_insn ("bst\t#0,%w0", operands);
    }
  else
    {
      /* Determine if we can clear the destination first.  */
      int clear_first = (REG_P (operands[0]) && REG_P (operands[1])
			 && REGNO (operands[0]) != REGNO (operands[1]));

      if (clear_first)
	output_asm_insn ("sub.l\t%S0,%S0", operands);

      /* Output the bit load or bit inverse load.  */
      if (bild)
	output_asm_insn ("bild\t%Z2,%Y1", operands);
      else
	output_asm_insn ("bld\t%Z2,%Y1", operands);

      if (!clear_first)
	output_asm_insn ("xor.l\t%S0,%S0", operands);

      /* Perform the bit store.  */
      output_asm_insn ("rotxl.l\t%S0", operands);
    }

  /* All done.  */
  return "";
}

/* Delayed-branch scheduling is more effective if we have some idea
   how long each instruction will be.  Use a shorten_branches pass
   to get an initial estimate.  */

static void
h8300_reorg (void)
{
  if (flag_delayed_branch)
    shorten_branches (get_insns ());
}

#ifndef OBJECT_FORMAT_ELF
static void
h8300_asm_named_section (const char *name, unsigned int flags ATTRIBUTE_UNUSED,
			 tree decl)
{
  /* ??? Perhaps we should be using default_coff_asm_named_section.  */
  fprintf (asm_out_file, "\t.section %s\n", name);
}
#endif /* ! OBJECT_FORMAT_ELF */

/* Nonzero if X is a constant address suitable as an 8-bit absolute,
   which is a special case of the 'R' operand.  */

int
h8300_eightbit_constant_address_p (rtx x)
{
  /* The ranges of the 8-bit area.  */
  const unsigned HOST_WIDE_INT n1 = trunc_int_for_mode (0xff00, HImode);
  const unsigned HOST_WIDE_INT n2 = trunc_int_for_mode (0xffff, HImode);
  const unsigned HOST_WIDE_INT h1 = trunc_int_for_mode (0x00ffff00, SImode);
  const unsigned HOST_WIDE_INT h2 = trunc_int_for_mode (0x00ffffff, SImode);
  const unsigned HOST_WIDE_INT s1 = trunc_int_for_mode (0xffffff00, SImode);
  const unsigned HOST_WIDE_INT s2 = trunc_int_for_mode (0xffffffff, SImode);

  unsigned HOST_WIDE_INT addr;

  /* We accept symbols declared with eightbit_data.  */
  if (GET_CODE (x) == SYMBOL_REF)
    return (SYMBOL_REF_FLAGS (x) & SYMBOL_FLAG_EIGHTBIT_DATA) != 0;

  if (GET_CODE (x) != CONST_INT)
    return 0;

  addr = INTVAL (x);

  return (0
	  || ((TARGET_H8300 || TARGET_NORMAL_MODE) && IN_RANGE (addr, n1, n2))
	  || (TARGET_H8300H && IN_RANGE (addr, h1, h2))
	  || (TARGET_H8300S && IN_RANGE (addr, s1, s2)));
}

/* Nonzero if X is a constant address suitable as an 16-bit absolute
   on H8/300H and H8S.  */

int
h8300_tiny_constant_address_p (rtx x)
{
  /* The ranges of the 16-bit area.  */
  const unsigned HOST_WIDE_INT h1 = trunc_int_for_mode (0x00000000, SImode);
  const unsigned HOST_WIDE_INT h2 = trunc_int_for_mode (0x00007fff, SImode);
  const unsigned HOST_WIDE_INT h3 = trunc_int_for_mode (0x00ff8000, SImode);
  const unsigned HOST_WIDE_INT h4 = trunc_int_for_mode (0x00ffffff, SImode);
  const unsigned HOST_WIDE_INT s1 = trunc_int_for_mode (0x00000000, SImode);
  const unsigned HOST_WIDE_INT s2 = trunc_int_for_mode (0x00007fff, SImode);
  const unsigned HOST_WIDE_INT s3 = trunc_int_for_mode (0xffff8000, SImode);
  const unsigned HOST_WIDE_INT s4 = trunc_int_for_mode (0xffffffff, SImode);

  unsigned HOST_WIDE_INT addr;

  switch (GET_CODE (x))
    {
    case SYMBOL_REF:
      /* In the normal mode, any symbol fits in the 16-bit absolute
	 address range.  We also accept symbols declared with
	 tiny_data.  */
      return (TARGET_NORMAL_MODE
	      || (SYMBOL_REF_FLAGS (x) & SYMBOL_FLAG_TINY_DATA) != 0);

    case CONST_INT:
      addr = INTVAL (x);
      return (TARGET_NORMAL_MODE
	      || (TARGET_H8300H
		  && (IN_RANGE (addr, h1, h2) || IN_RANGE (addr, h3, h4)))
	      || (TARGET_H8300S
		  && (IN_RANGE (addr, s1, s2) || IN_RANGE (addr, s3, s4))));

    case CONST:
      return TARGET_NORMAL_MODE;

    default:
      return 0;
    }

}

/* Return nonzero if ADDR1 and ADDR2 point to consecutive memory
   locations that can be accessed as a 16-bit word.  */

int
byte_accesses_mergeable_p (rtx addr1, rtx addr2)
{
  HOST_WIDE_INT offset1, offset2;
  rtx reg1, reg2;

  if (REG_P (addr1))
    {
      reg1 = addr1;
      offset1 = 0;
    }
  else if (GET_CODE (addr1) == PLUS
	   && REG_P (XEXP (addr1, 0))
	   && GET_CODE (XEXP (addr1, 1)) == CONST_INT)
    {
      reg1 = XEXP (addr1, 0);
      offset1 = INTVAL (XEXP (addr1, 1));
    }
  else
    return 0;

  if (REG_P (addr2))
    {
      reg2 = addr2;
      offset2 = 0;
    }
  else if (GET_CODE (addr2) == PLUS
	   && REG_P (XEXP (addr2, 0))
	   && GET_CODE (XEXP (addr2, 1)) == CONST_INT)
    {
      reg2 = XEXP (addr2, 0);
      offset2 = INTVAL (XEXP (addr2, 1));
    }
  else
    return 0;

  if (((reg1 == stack_pointer_rtx && reg2 == stack_pointer_rtx)
       || (reg1 == frame_pointer_rtx && reg2 == frame_pointer_rtx))
      && offset1 % 2 == 0
      && offset1 + 1 == offset2)
    return 1;

  return 0;
}

/* Return nonzero if we have the same comparison insn as I3 two insns
   before I3.  I3 is assumed to be a comparison insn.  */

int
same_cmp_preceding_p (rtx i3)
{
  rtx i1, i2;

  /* Make sure we have a sequence of three insns.  */
  i2 = prev_nonnote_insn (i3);
  if (i2 == NULL_RTX)
    return 0;
  i1 = prev_nonnote_insn (i2);
  if (i1 == NULL_RTX)
    return 0;

  return (INSN_P (i1) && rtx_equal_p (PATTERN (i1), PATTERN (i3))
	  && any_condjump_p (i2) && onlyjump_p (i2));
}

/* Return nonzero if we have the same comparison insn as I1 two insns
   after I1.  I1 is assumed to be a comparison insn.  */

int
same_cmp_following_p (rtx i1)
{
  rtx i2, i3;

  /* Make sure we have a sequence of three insns.  */
  i2 = next_nonnote_insn (i1);
  if (i2 == NULL_RTX)
    return 0;
  i3 = next_nonnote_insn (i2);
  if (i3 == NULL_RTX)
    return 0;

  return (INSN_P (i3) && rtx_equal_p (PATTERN (i1), PATTERN (i3))
	  && any_condjump_p (i2) && onlyjump_p (i2));
}

/* Return nonzero if OPERANDS are valid for stm (or ldm) that pushes
   (or pops) N registers.  OPERANDS are assumed to be an array of
   registers.  */

int
h8300_regs_ok_for_stm (int n, rtx operands[])
{
  switch (n)
    {
    case 2:
      return ((REGNO (operands[0]) == 0 && REGNO (operands[1]) == 1)
	      || (REGNO (operands[0]) == 2 && REGNO (operands[1]) == 3)
	      || (REGNO (operands[0]) == 4 && REGNO (operands[1]) == 5));
    case 3:
      return ((REGNO (operands[0]) == 0
	       && REGNO (operands[1]) == 1
	       && REGNO (operands[2]) == 2)
	      || (REGNO (operands[0]) == 4
		  && REGNO (operands[1]) == 5
		  && REGNO (operands[2]) == 6));

    case 4:
      return (REGNO (operands[0]) == 0
	      && REGNO (operands[1]) == 1
	      && REGNO (operands[2]) == 2
	      && REGNO (operands[3]) == 3);
    default:
      gcc_unreachable ();
    }
}

/* Return nonzero if register OLD_REG can be renamed to register NEW_REG.  */

int
h8300_hard_regno_rename_ok (unsigned int old_reg ATTRIBUTE_UNUSED,
			    unsigned int new_reg)
{
  /* Interrupt functions can only use registers that have already been
     saved by the prologue, even if they would normally be
     call-clobbered.  */

  if (h8300_current_function_interrupt_function_p ()
      && !df_regs_ever_live_p (new_reg))
    return 0;

  return 1;
}

/* Returns true if register REGNO is safe to be allocated as a scratch
   register in the current function.  */

static bool
h8300_hard_regno_scratch_ok (unsigned int regno)
{
  if (h8300_current_function_interrupt_function_p ()
      && ! WORD_REG_USED (regno))
    return false;

  return true;
}


/* Return nonzero if X is a legitimate constant.  */

int
h8300_legitimate_constant_p (rtx x ATTRIBUTE_UNUSED)
{
  return 1;
}

/* Return nonzero if X is a REG or SUBREG suitable as a base register.  */

static int
h8300_rtx_ok_for_base_p (rtx x, int strict)
{
  /* Strip off SUBREG if any.  */
  if (GET_CODE (x) == SUBREG)
    x = SUBREG_REG (x);

  return (REG_P (x)
	  && (strict
	      ? REG_OK_FOR_BASE_STRICT_P (x)
	      : REG_OK_FOR_BASE_NONSTRICT_P (x)));
}

/* Return nozero if X is a legitimate address.  On the H8/300, a
   legitimate address has the form REG, REG+CONSTANT_ADDRESS or
   CONSTANT_ADDRESS.  */

static bool
h8300_legitimate_address_p (enum machine_mode mode, rtx x, bool strict)
{
  /* The register indirect addresses like @er0 is always valid.  */
  if (h8300_rtx_ok_for_base_p (x, strict))
    return 1;

  if (CONSTANT_ADDRESS_P (x))
    return 1;

  if (TARGET_H8300SX
      && (   GET_CODE (x) == PRE_INC
	  || GET_CODE (x) == PRE_DEC
	  || GET_CODE (x) == POST_INC
	  || GET_CODE (x) == POST_DEC)
      && h8300_rtx_ok_for_base_p (XEXP (x, 0), strict))
    return 1;

  if (GET_CODE (x) == PLUS
      && CONSTANT_ADDRESS_P (XEXP (x, 1))
      && h8300_rtx_ok_for_base_p (h8300_get_index (XEXP (x, 0),
						   mode, 0), strict))
    return 1;

  return 0;
}

/* Worker function for HARD_REGNO_NREGS.

   We pretend the MAC register is 32bits -- we don't have any data
   types on the H8 series to handle more than 32bits.  */

int
h8300_hard_regno_nregs (int regno ATTRIBUTE_UNUSED, enum machine_mode mode)
{
  return (GET_MODE_SIZE (mode) + UNITS_PER_WORD - 1) / UNITS_PER_WORD;
}

/* Worker function for HARD_REGNO_MODE_OK.  */

int
h8300_hard_regno_mode_ok (int regno, enum machine_mode mode)
{
  if (TARGET_H8300)
    /* If an even reg, then anything goes.  Otherwise the mode must be
       QI or HI.  */
    return ((regno & 1) == 0) || (mode == HImode) || (mode == QImode);
  else
    /* MAC register can only be of SImode.  Otherwise, anything
       goes.  */
    return regno == MAC_REG ? mode == SImode : 1;
}

/* Perform target dependent optabs initialization.  */
static void
h8300_init_libfuncs (void)
{
  set_optab_libfunc (smul_optab, HImode, "__mulhi3");
  set_optab_libfunc (sdiv_optab, HImode, "__divhi3");
  set_optab_libfunc (udiv_optab, HImode, "__udivhi3");
  set_optab_libfunc (smod_optab, HImode, "__modhi3");
  set_optab_libfunc (umod_optab, HImode, "__umodhi3");
}

/* Worker function for TARGET_RETURN_IN_MEMORY.  */

static bool
h8300_return_in_memory (const_tree type, const_tree fntype ATTRIBUTE_UNUSED)
{
  return (TYPE_MODE (type) == BLKmode
	  || GET_MODE_SIZE (TYPE_MODE (type)) > (TARGET_H8300 ? 4 : 8));
}

/* We emit the entire trampoline here.  Depending on the pointer size,
   we use a different trampoline.

   Pmode == HImode
	      vvvv context
   1 0000 7903xxxx		mov.w	#0x1234,r3
   2 0004 5A00xxxx		jmp	@0x1234
	      ^^^^ function

   Pmode == SImode
	      vvvvvvvv context
   2 0000 7A03xxxxxxxx		mov.l	#0x12345678,er3
   3 0006 5Axxxxxx		jmp	@0x123456
	    ^^^^^^ function
*/

static void
h8300_trampoline_init (rtx m_tramp, tree fndecl, rtx cxt)
{
  rtx fnaddr = XEXP (DECL_RTL (fndecl), 0);
  rtx mem;

  if (Pmode == HImode)
    {
      mem = adjust_address (m_tramp, HImode, 0);
      emit_move_insn (mem, GEN_INT (0x7903));
      mem = adjust_address (m_tramp, Pmode, 2);
      emit_move_insn (mem, cxt);
      mem = adjust_address (m_tramp, HImode, 4);
      emit_move_insn (mem, GEN_INT (0x5a00));
      mem = adjust_address (m_tramp, Pmode, 6);
      emit_move_insn (mem, fnaddr);
    }
  else
    {
      rtx tem;

      mem = adjust_address (m_tramp, HImode, 0);
      emit_move_insn (mem, GEN_INT (0x7a03));
      mem = adjust_address (m_tramp, Pmode, 2);
      emit_move_insn (mem, cxt);

      tem = copy_to_reg (fnaddr);
      emit_insn (gen_andsi3 (tem, tem, GEN_INT (0x00ffffff)));
      emit_insn (gen_iorsi3 (tem, tem, GEN_INT (0x5a000000)));
      mem = adjust_address (m_tramp, SImode, 6);
      emit_move_insn (mem, tem);
    }
}

/* Initialize the GCC target structure.  */
#undef TARGET_ATTRIBUTE_TABLE
#define TARGET_ATTRIBUTE_TABLE h8300_attribute_table

#undef TARGET_ASM_ALIGNED_HI_OP
#define TARGET_ASM_ALIGNED_HI_OP "\t.word\t"

#undef TARGET_ASM_FILE_START
#define TARGET_ASM_FILE_START h8300_file_start
#undef TARGET_ASM_FILE_START_FILE_DIRECTIVE
#define TARGET_ASM_FILE_START_FILE_DIRECTIVE true

#undef TARGET_ASM_FILE_END
#define TARGET_ASM_FILE_END h8300_file_end

#undef TARGET_ENCODE_SECTION_INFO
#define TARGET_ENCODE_SECTION_INFO h8300_encode_section_info

#undef TARGET_INSERT_ATTRIBUTES
#define TARGET_INSERT_ATTRIBUTES h8300_insert_attributes

#undef TARGET_RTX_COSTS
#define TARGET_RTX_COSTS h8300_rtx_costs

#undef TARGET_INIT_LIBFUNCS
#define TARGET_INIT_LIBFUNCS h8300_init_libfuncs

#undef TARGET_RETURN_IN_MEMORY
#define TARGET_RETURN_IN_MEMORY h8300_return_in_memory

#undef  TARGET_MACHINE_DEPENDENT_REORG
#define TARGET_MACHINE_DEPENDENT_REORG h8300_reorg

#undef TARGET_HARD_REGNO_SCRATCH_OK
#define TARGET_HARD_REGNO_SCRATCH_OK h8300_hard_regno_scratch_ok

#undef TARGET_LEGITIMATE_ADDRESS_P
#define TARGET_LEGITIMATE_ADDRESS_P	h8300_legitimate_address_p

#undef TARGET_DEFAULT_TARGET_FLAGS
#define TARGET_DEFAULT_TARGET_FLAGS TARGET_DEFAULT

#undef TARGET_CAN_ELIMINATE
#define TARGET_CAN_ELIMINATE h8300_can_eliminate

#undef TARGET_TRAMPOLINE_INIT
#define TARGET_TRAMPOLINE_INIT h8300_trampoline_init

struct gcc_target targetm = TARGET_INITIALIZER;<|MERGE_RESOLUTION|>--- conflicted
+++ resolved
@@ -1,10 +1,6 @@
 /* Subroutines for insn-output.c for Renesas H8/300.
    Copyright (C) 1992, 1993, 1994, 1995, 1996, 1997, 1998, 1999, 2000,
-<<<<<<< HEAD
    2001, 2002, 2003, 2004, 2005, 2006, 2007, 2008, 2009, 2010
-=======
-   2001, 2002, 2003, 2004, 2005, 2006, 2007, 2008, 2009
->>>>>>> e33a1692
    Free Software Foundation, Inc.
    Contributed by Steve Chamberlain (sac@cygnus.com),
    Jim Wilson (wilson@cygnus.com), and Doug Evans (dje@cygnus.com).
@@ -42,6 +38,7 @@
 #include "expr.h"
 #include "function.h"
 #include "optabs.h"
+#include "diagnostic-core.h"
 #include "toplev.h"
 #include "c-family/c-pragma.h"	/* ??? */
 #include "tm_p.h"
@@ -407,6 +404,10 @@
 	 restore er6 though, so bump up the cost.  */
       h8300_move_ratio = 6;
     }
+
+  /* This target defaults to strict volatile bitfields.  */
+  if (flag_strict_volatile_bitfields < 0)
+    flag_strict_volatile_bitfields = 1;
 }
 
 /* Implement REG_CLASS_FROM_LETTER.
