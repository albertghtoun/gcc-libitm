/* Xstormy16 target functions.
   Copyright (C) 1997, 1998, 1999, 2000, 2001, 2002, 2003, 2004, 2005,
<<<<<<< HEAD
   2006, 2007, 2008, 2009 Free Software Foundation, Inc.
=======
   2006, 2007, 2008, 2009, 2010, 2011  Free Software Foundation, Inc.
>>>>>>> 3082eeb7
   Contributed by Red Hat, Inc.

   This file is part of GCC.

   GCC is free software; you can redistribute it and/or modify
   it under the terms of the GNU General Public License as published by
   the Free Software Foundation; either version 3, or (at your option)
   any later version.

   GCC is distributed in the hope that it will be useful,
   but WITHOUT ANY WARRANTY; without even the implied warranty of
   MERCHANTABILITY or FITNESS FOR A PARTICULAR PURPOSE.  See the
   GNU General Public License for more details.

   You should have received a copy of the GNU General Public License
   along with GCC; see the file COPYING3.  If not see
   <http://www.gnu.org/licenses/>.  */

#include "config.h"
#include "system.h"
#include "coretypes.h"
#include "tm.h"
#include "rtl.h"
#include "regs.h"
#include "hard-reg-set.h"
#include "insn-config.h"
#include "conditions.h"
#include "insn-flags.h"
#include "output.h"
#include "insn-attr.h"
#include "flags.h"
#include "recog.h"
#include "diagnostic-core.h"
#include "obstack.h"
#include "tree.h"
#include "expr.h"
#include "optabs.h"
#include "except.h"
#include "function.h"
#include "target.h"
#include "target-def.h"
#include "tm_p.h"
#include "langhooks.h"
#include "gimple.h"
#include "df.h"
#include "reload.h"
#include "ggc.h"

static rtx emit_addhi3_postreload (rtx, rtx, rtx);
static void xstormy16_asm_out_constructor (rtx, int);
static void xstormy16_asm_out_destructor (rtx, int);
static void xstormy16_asm_output_mi_thunk (FILE *, tree, HOST_WIDE_INT,
					   HOST_WIDE_INT, tree);

static void xstormy16_init_builtins (void);
static rtx xstormy16_expand_builtin (tree, rtx, rtx, enum machine_mode, int);
static bool xstormy16_rtx_costs (rtx, int, int, int, int *, bool);
static int xstormy16_address_cost (rtx, bool);
static bool xstormy16_return_in_memory (const_tree, const_tree);

static GTY(()) section *bss100_section;

/* Compute a (partial) cost for rtx X.  Return true if the complete
   cost has been computed, and false if subexpressions should be
   scanned.  In either case, *TOTAL contains the cost result.  */

static bool
xstormy16_rtx_costs (rtx x, int code, int outer_code ATTRIBUTE_UNUSED,
		     int opno ATTRIBUTE_UNUSED, int *total,
		     bool speed ATTRIBUTE_UNUSED)
{
  switch (code)
    {
    case CONST_INT:
      if (INTVAL (x) < 16 && INTVAL (x) >= 0)
        *total = COSTS_N_INSNS (1) / 2;
      else if (INTVAL (x) < 256 && INTVAL (x) >= 0)
	*total = COSTS_N_INSNS (1);
      else
	*total = COSTS_N_INSNS (2);
      return true;

    case CONST_DOUBLE:
    case CONST:
    case SYMBOL_REF:
    case LABEL_REF:
      *total = COSTS_N_INSNS (2);
      return true;

    case MULT:
      *total = COSTS_N_INSNS (35 + 6);
      return true;
    case DIV:
      *total = COSTS_N_INSNS (51 - 6);
      return true;

    default:
      return false;
    }
}

static int
xstormy16_address_cost (rtx x, bool speed ATTRIBUTE_UNUSED)
{
  return (CONST_INT_P (x) ? 2
	  : GET_CODE (x) == PLUS ? 7
	  : 5);
}

/* Worker function for TARGET_MEMORY_MOVE_COST.  */

static int
xstormy16_memory_move_cost (enum machine_mode mode, reg_class_t rclass,
			    bool in)
{
  return (5 + memory_move_secondary_cost (mode, rclass, in));
}

/* Branches are handled as follows:

   1. HImode compare-and-branches.  The machine supports these
      natively, so the appropriate pattern is emitted directly.

   2. SImode EQ and NE.  These are emitted as pairs of HImode
      compare-and-branches.

   3. SImode LT, GE, LTU and GEU.  These are emitted as a sequence
      of a SImode subtract followed by a branch (not a compare-and-branch),
      like this:
      sub
      sbc
      blt

   4. SImode GT, LE, GTU, LEU.  These are emitted as a sequence like:
      sub
      sbc
      blt
      or
      bne.  */

/* Emit a branch of kind CODE to location LOC.  */

void
xstormy16_emit_cbranch (enum rtx_code code, rtx op0, rtx op1, rtx loc)
{
  rtx condition_rtx, loc_ref, branch, cy_clobber;
  rtvec vec;
  enum machine_mode mode;

  mode = GET_MODE (op0);
  gcc_assert (mode == HImode || mode == SImode);

  if (mode == SImode
      && (code == GT || code == LE || code == GTU || code == LEU))
    {
      int unsigned_p = (code == GTU || code == LEU);
      int gt_p = (code == GT || code == GTU);
      rtx lab = NULL_RTX;

      if (gt_p)
	lab = gen_label_rtx ();
      xstormy16_emit_cbranch (unsigned_p ? LTU : LT, op0, op1, gt_p ? lab : loc);
      /* This should be generated as a comparison against the temporary
	 created by the previous insn, but reload can't handle that.  */
      xstormy16_emit_cbranch (gt_p ? NE : EQ, op0, op1, loc);
      if (gt_p)
	emit_label (lab);
      return;
    }
  else if (mode == SImode
	   && (code == NE || code == EQ)
	   && op1 != const0_rtx)
    {
      rtx op0_word, op1_word;
      rtx lab = NULL_RTX;
      int num_words = GET_MODE_BITSIZE (mode) / BITS_PER_WORD;
      int i;

      if (code == EQ)
	lab = gen_label_rtx ();

      for (i = 0; i < num_words - 1; i++)
	{
	  op0_word = simplify_gen_subreg (word_mode, op0, mode,
					  i * UNITS_PER_WORD);
	  op1_word = simplify_gen_subreg (word_mode, op1, mode,
					  i * UNITS_PER_WORD);
	  xstormy16_emit_cbranch (NE, op0_word, op1_word, code == EQ ? lab : loc);
	}
      op0_word = simplify_gen_subreg (word_mode, op0, mode,
				      i * UNITS_PER_WORD);
      op1_word = simplify_gen_subreg (word_mode, op1, mode,
				      i * UNITS_PER_WORD);
      xstormy16_emit_cbranch (code, op0_word, op1_word, loc);

      if (code == EQ)
	emit_label (lab);
      return;
    }

  /* We can't allow reload to try to generate any reload after a branch,
     so when some register must match we must make the temporary ourselves.  */
  if (mode != HImode)
    {
      rtx tmp;
      tmp = gen_reg_rtx (mode);
      emit_move_insn (tmp, op0);
      op0 = tmp;
    }

  condition_rtx = gen_rtx_fmt_ee (code, mode, op0, op1);
  loc_ref = gen_rtx_LABEL_REF (VOIDmode, loc);
  branch = gen_rtx_SET (VOIDmode, pc_rtx,
			gen_rtx_IF_THEN_ELSE (VOIDmode, condition_rtx,
					      loc_ref, pc_rtx));

  cy_clobber = gen_rtx_CLOBBER (VOIDmode, gen_rtx_REG (BImode, CARRY_REGNUM));

  if (mode == HImode)
    vec = gen_rtvec (2, branch, cy_clobber);
  else if (code == NE || code == EQ)
    vec = gen_rtvec (2, branch, gen_rtx_CLOBBER (VOIDmode, op0));
  else
    {
      rtx sub;
#if 0
      sub = gen_rtx_SET (VOIDmode, op0, gen_rtx_MINUS (SImode, op0, op1));
#else
      sub = gen_rtx_CLOBBER (SImode, op0);
#endif
      vec = gen_rtvec (3, branch, sub, cy_clobber);
    }

  emit_jump_insn (gen_rtx_PARALLEL (VOIDmode, vec));
}

/* Take a SImode conditional branch, one of GT/LE/GTU/LEU, and split
   the arithmetic operation.  Most of the work is done by
   xstormy16_expand_arith.  */

void
xstormy16_split_cbranch (enum machine_mode mode, rtx label, rtx comparison,
			 rtx dest)
{
  rtx op0 = XEXP (comparison, 0);
  rtx op1 = XEXP (comparison, 1);
  rtx seq, last_insn;
  rtx compare;

  start_sequence ();
  xstormy16_expand_arith (mode, COMPARE, dest, op0, op1);
  seq = get_insns ();
  end_sequence ();

  gcc_assert (INSN_P (seq));

  last_insn = seq;
  while (NEXT_INSN (last_insn) != NULL_RTX)
    last_insn = NEXT_INSN (last_insn);

  compare = SET_SRC (XVECEXP (PATTERN (last_insn), 0, 0));
  PUT_CODE (XEXP (compare, 0), GET_CODE (comparison));
  XEXP (compare, 1) = gen_rtx_LABEL_REF (VOIDmode, label);
  emit_insn (seq);
}


/* Return the string to output a conditional branch to LABEL, which is
   the operand number of the label.

   OP is the conditional expression, or NULL for branch-always.

   REVERSED is nonzero if we should reverse the sense of the comparison.

   INSN is the insn.  */

char *
xstormy16_output_cbranch_hi (rtx op, const char *label, int reversed, rtx insn)
{
  static char string[64];
  int need_longbranch = (op != NULL_RTX
			 ? get_attr_length (insn) == 8
			 : get_attr_length (insn) == 4);
  int really_reversed = reversed ^ need_longbranch;
  const char *ccode;
  const char *templ;
  const char *operands;
  enum rtx_code code;

  if (! op)
    {
      if (need_longbranch)
	ccode = "jmpf";
      else
	ccode = "br";
      sprintf (string, "%s %s", ccode, label);
      return string;
    }

  code = GET_CODE (op);

  if (! REG_P (XEXP (op, 0)))
    {
      code = swap_condition (code);
      operands = "%3,%2";
    }
  else
      operands = "%2,%3";

  /* Work out which way this really branches.  */
  if (really_reversed)
    code = reverse_condition (code);

  switch (code)
    {
    case EQ:   ccode = "z";   break;
    case NE:   ccode = "nz";  break;
    case GE:   ccode = "ge";  break;
    case LT:   ccode = "lt";  break;
    case GT:   ccode = "gt";  break;
    case LE:   ccode = "le";  break;
    case GEU:  ccode = "nc";  break;
    case LTU:  ccode = "c";   break;
    case GTU:  ccode = "hi";  break;
    case LEU:  ccode = "ls";  break;

    default:
      gcc_unreachable ();
    }

  if (need_longbranch)
    templ = "b%s %s,.+8 | jmpf %s";
  else
    templ = "b%s %s,%s";
  sprintf (string, templ, ccode, operands, label);

  return string;
}

/* Return the string to output a conditional branch to LABEL, which is
   the operand number of the label, but suitable for the tail of a
   SImode branch.

   OP is the conditional expression (OP is never NULL_RTX).

   REVERSED is nonzero if we should reverse the sense of the comparison.

   INSN is the insn.  */

char *
xstormy16_output_cbranch_si (rtx op, const char *label, int reversed, rtx insn)
{
  static char string[64];
  int need_longbranch = get_attr_length (insn) >= 8;
  int really_reversed = reversed ^ need_longbranch;
  const char *ccode;
  const char *templ;
  char prevop[16];
  enum rtx_code code;

  code = GET_CODE (op);

  /* Work out which way this really branches.  */
  if (really_reversed)
    code = reverse_condition (code);

  switch (code)
    {
    case EQ:   ccode = "z";   break;
    case NE:   ccode = "nz";  break;
    case GE:   ccode = "ge";  break;
    case LT:   ccode = "lt";  break;
    case GEU:  ccode = "nc";  break;
    case LTU:  ccode = "c";   break;

      /* The missing codes above should never be generated.  */
    default:
      gcc_unreachable ();
    }

  switch (code)
    {
    case EQ: case NE:
      {
	int regnum;

<<<<<<< HEAD
	gcc_assert (GET_CODE (XEXP (op, 0)) == REG);
=======
	gcc_assert (REG_P (XEXP (op, 0)));
>>>>>>> 3082eeb7

	regnum = REGNO (XEXP (op, 0));
	sprintf (prevop, "or %s,%s", reg_names[regnum], reg_names[regnum+1]);
      }
      break;

    case GE: case LT: case GEU: case LTU:
      strcpy (prevop, "sbc %2,%3");
      break;

    default:
      gcc_unreachable ();
    }

  if (need_longbranch)
    templ = "%s | b%s .+6 | jmpf %s";
  else
    templ = "%s | b%s %s";
  sprintf (string, templ, prevop, ccode, label);

  return string;
}

/* Many machines have some registers that cannot be copied directly to or from
   memory or even from other types of registers.  An example is the `MQ'
   register, which on most machines, can only be copied to or from general
   registers, but not memory.  Some machines allow copying all registers to and
   from memory, but require a scratch register for stores to some memory
   locations (e.g., those with symbolic address on the RT, and those with
   certain symbolic address on the SPARC when compiling PIC).  In some cases,
   both an intermediate and a scratch register are required.

   You should define these macros to indicate to the reload phase that it may
   need to allocate at least one register for a reload in addition to the
   register to contain the data.  Specifically, if copying X to a register
   RCLASS in MODE requires an intermediate register, you should define
   `SECONDARY_INPUT_RELOAD_CLASS' to return the largest register class all of
   whose registers can be used as intermediate registers or scratch registers.

   If copying a register RCLASS in MODE to X requires an intermediate or scratch
   register, `SECONDARY_OUTPUT_RELOAD_CLASS' should be defined to return the
   largest register class required.  If the requirements for input and output
   reloads are the same, the macro `SECONDARY_RELOAD_CLASS' should be used
   instead of defining both macros identically.

   The values returned by these macros are often `GENERAL_REGS'.  Return
   `NO_REGS' if no spare register is needed; i.e., if X can be directly copied
   to or from a register of RCLASS in MODE without requiring a scratch register.
   Do not define this macro if it would always return `NO_REGS'.

   If a scratch register is required (either with or without an intermediate
   register), you should define patterns for `reload_inM' or `reload_outM', as
   required..  These patterns, which will normally be implemented with a
   `define_expand', should be similar to the `movM' patterns, except that
   operand 2 is the scratch register.

   Define constraints for the reload register and scratch register that contain
   a single register class.  If the original reload register (whose class is
   RCLASS) can meet the constraint given in the pattern, the value returned by
   these macros is used for the class of the scratch register.  Otherwise, two
   additional reload registers are required.  Their classes are obtained from
   the constraints in the insn pattern.

   X might be a pseudo-register or a `subreg' of a pseudo-register, which could
   either be in a hard register or in memory.  Use `true_regnum' to find out;
   it will return -1 if the pseudo is in memory and the hard register number if
   it is in a register.

   These macros should not be used in the case where a particular class of
   registers can only be copied to memory and not to another class of
   registers.  In that case, secondary reload registers are not needed and
   would not be helpful.  Instead, a stack location must be used to perform the
   copy and the `movM' pattern should use memory as an intermediate storage.
   This case often occurs between floating-point and general registers.  */

enum reg_class
xstormy16_secondary_reload_class (enum reg_class rclass,
				  enum machine_mode mode ATTRIBUTE_UNUSED,
				  rtx x)
{
  /* This chip has the interesting property that only the first eight
     registers can be moved to/from memory.  */
  if ((MEM_P (x)
       || ((GET_CODE (x) == SUBREG || REG_P (x))
	   && (true_regnum (x) == -1
	       || true_regnum (x) >= FIRST_PSEUDO_REGISTER)))
      && ! reg_class_subset_p (rclass, EIGHT_REGS))
    return EIGHT_REGS;

  return NO_REGS;
}

/* Worker function for TARGET_PREFERRED_RELOAD_CLASS
   and TARGET_PREFERRED_OUTPUT_RELOAD_CLASS.  */

static reg_class_t
xstormy16_preferred_reload_class (rtx x, reg_class_t rclass)
{
  if (rclass == GENERAL_REGS && MEM_P (x))
    return EIGHT_REGS;

  return rclass;
}

/* Predicate for symbols and addresses that reflect special 8-bit
   addressing.  */

int
xstormy16_below100_symbol (rtx x,
			   enum machine_mode mode ATTRIBUTE_UNUSED)
{
  if (GET_CODE (x) == CONST)
    x = XEXP (x, 0);
  if (GET_CODE (x) == PLUS && CONST_INT_P (XEXP (x, 1)))
    x = XEXP (x, 0);

  if (GET_CODE (x) == SYMBOL_REF)
    return (SYMBOL_REF_FLAGS (x) & SYMBOL_FLAG_XSTORMY16_BELOW100) != 0;

  if (CONST_INT_P (x))
    {
      HOST_WIDE_INT i = INTVAL (x);

      if ((i >= 0x0000 && i <= 0x00ff)
	  || (i >= 0x7f00 && i <= 0x7fff))
	return 1;
    }
  return 0;
}

/* Likewise, but only for non-volatile MEMs, for patterns where the
   MEM will get split into smaller sized accesses.  */

int
xstormy16_splittable_below100_operand (rtx x, enum machine_mode mode)
{
  if (MEM_P (x) && MEM_VOLATILE_P (x))
    return 0;
  return xstormy16_below100_operand (x, mode);
}

/* Expand an 8-bit IOR.  This either detects the one case we can
   actually do, or uses a 16-bit IOR.  */

void
xstormy16_expand_iorqi3 (rtx *operands)
{
  rtx in, out, outsub, val;

  out = operands[0];
  in = operands[1];
  val = operands[2];

  if (xstormy16_onebit_set_operand (val, QImode))
    {
      if (!xstormy16_below100_or_register (in, QImode))
	in = copy_to_mode_reg (QImode, in);
      if (!xstormy16_below100_or_register (out, QImode))
	out = gen_reg_rtx (QImode);
      emit_insn (gen_iorqi3_internal (out, in, val));
      if (out != operands[0])
	emit_move_insn (operands[0], out);
      return;
    }

  if (! REG_P (in))
    in = copy_to_mode_reg (QImode, in);

  if (! REG_P (val) && ! CONST_INT_P (val))
    val = copy_to_mode_reg (QImode, val);

  if (! REG_P (out))
    out = gen_reg_rtx (QImode);

  in = simplify_gen_subreg (HImode, in, QImode, 0);
  outsub = simplify_gen_subreg (HImode, out, QImode, 0);

  if (! CONST_INT_P (val))
    val = simplify_gen_subreg (HImode, val, QImode, 0);

  emit_insn (gen_iorhi3 (outsub, in, val));

  if (out != operands[0])
    emit_move_insn (operands[0], out);
}

/* Expand an 8-bit AND.  This either detects the one case we can
   actually do, or uses a 16-bit AND.  */

void
xstormy16_expand_andqi3 (rtx *operands)
{
  rtx in, out, outsub, val;

  out = operands[0];
  in = operands[1];
  val = operands[2];

  if (xstormy16_onebit_clr_operand (val, QImode))
    {
      if (!xstormy16_below100_or_register (in, QImode))
	in = copy_to_mode_reg (QImode, in);
      if (!xstormy16_below100_or_register (out, QImode))
	out = gen_reg_rtx (QImode);
      emit_insn (gen_andqi3_internal (out, in, val));
      if (out != operands[0])
	emit_move_insn (operands[0], out);
      return;
    }

  if (! REG_P (in))
    in = copy_to_mode_reg (QImode, in);

  if (! REG_P (val) && ! CONST_INT_P (val))
    val = copy_to_mode_reg (QImode, val);

  if (! REG_P (out))
    out = gen_reg_rtx (QImode);

  in = simplify_gen_subreg (HImode, in, QImode, 0);
  outsub = simplify_gen_subreg (HImode, out, QImode, 0);

  if (! CONST_INT_P (val))
    val = simplify_gen_subreg (HImode, val, QImode, 0);

  emit_insn (gen_andhi3 (outsub, in, val));

  if (out != operands[0])
    emit_move_insn (operands[0], out);
}

#define LEGITIMATE_ADDRESS_INTEGER_P(X, OFFSET)				\
  (CONST_INT_P (X)							\
  && (unsigned HOST_WIDE_INT) (INTVAL (X) + (OFFSET) + 2048) < 4096)

#define LEGITIMATE_ADDRESS_CONST_INT_P(X, OFFSET)			 \
 (CONST_INT_P (X)							 \
  && INTVAL (X) + (OFFSET) >= 0						 \
  && INTVAL (X) + (OFFSET) < 0x8000					 \
  && (INTVAL (X) + (OFFSET) < 0x100 || INTVAL (X) + (OFFSET) >= 0x7F00))

<<<<<<< HEAD
static bool
=======
bool
>>>>>>> 3082eeb7
xstormy16_legitimate_address_p (enum machine_mode mode ATTRIBUTE_UNUSED,
				rtx x, bool strict)
{
  if (LEGITIMATE_ADDRESS_CONST_INT_P (x, 0))
    return true;

  if (GET_CODE (x) == PLUS
      && LEGITIMATE_ADDRESS_INTEGER_P (XEXP (x, 1), 0))
    {
      x = XEXP (x, 0);
      /* PR 31232: Do not allow INT+INT as an address.  */
      if (CONST_INT_P (x))
	return false;
    }

<<<<<<< HEAD
  if ((GET_CODE (x) == PRE_MODIFY
       && GET_CODE (XEXP (XEXP (x, 1), 1)) == CONST_INT)
=======
  if ((GET_CODE (x) == PRE_MODIFY && CONST_INT_P (XEXP (XEXP (x, 1), 1)))
>>>>>>> 3082eeb7
      || GET_CODE (x) == POST_INC
      || GET_CODE (x) == PRE_DEC)
    x = XEXP (x, 0);

<<<<<<< HEAD
  if (GET_CODE (x) == REG && REGNO_OK_FOR_BASE_P (REGNO (x))
=======
  if (REG_P (x)
      && REGNO_OK_FOR_BASE_P (REGNO (x))
>>>>>>> 3082eeb7
      && (! strict || REGNO (x) < FIRST_PSEUDO_REGISTER))
    return true;

  if (xstormy16_below100_symbol (x, mode))
<<<<<<< HEAD
    return 1;

  return 0;
}
=======
    return true;
>>>>>>> 3082eeb7

  return false;
}

/* Worker function for TARGET_MODE_DEPENDENT_ADDRESS_P.

<<<<<<< HEAD
   You may assume that ADDR is a valid address for the machine.

=======
>>>>>>> 3082eeb7
   On this chip, this is true if the address is valid with an offset
   of 0 but not of 6, because in that case it cannot be used as an
   address for DImode or DFmode, or if the address is a post-increment
   or pre-decrement address.  */

<<<<<<< HEAD
int
xstormy16_mode_dependent_address_p (rtx x)
{
  if (LEGITIMATE_ADDRESS_CONST_INT_P (x, 0)
      && ! LEGITIMATE_ADDRESS_CONST_INT_P (x, 6))
    return 1;
=======
static bool
xstormy16_mode_dependent_address_p (const_rtx x)
{
  if (LEGITIMATE_ADDRESS_CONST_INT_P (x, 0)
      && ! LEGITIMATE_ADDRESS_CONST_INT_P (x, 6))
    return true;
>>>>>>> 3082eeb7

  if (GET_CODE (x) == PLUS
      && LEGITIMATE_ADDRESS_INTEGER_P (XEXP (x, 1), 0)
      && ! LEGITIMATE_ADDRESS_INTEGER_P (XEXP (x, 1), 6))
    return true;

  /* Auto-increment addresses are now treated generically in recog.c.  */
<<<<<<< HEAD
  return 0;
}

/* A C expression that defines the optional machine-dependent constraint
   letters (`Q', `R', `S', `T', `U') that can be used to segregate specific
   types of operands, usually memory references, for the target machine.
   Normally this macro will not be defined.  If it is required for a particular
   target machine, it should return 1 if VALUE corresponds to the operand type
   represented by the constraint letter C.  If C is not defined as an extra
   constraint, the value returned should be 0 regardless of VALUE.  */

int
xstormy16_extra_constraint_p (rtx x, int c)
{
  switch (c)
    {
      /* 'Q' is for pushes.  */
    case 'Q':
      return (GET_CODE (x) == MEM
	      && GET_CODE (XEXP (x, 0)) == POST_INC
	      && XEXP (XEXP (x, 0), 0) == stack_pointer_rtx);

      /* 'R' is for pops.  */
    case 'R':
      return (GET_CODE (x) == MEM
	      && GET_CODE (XEXP (x, 0)) == PRE_DEC
	      && XEXP (XEXP (x, 0), 0) == stack_pointer_rtx);

      /* 'S' is for immediate memory addresses.  */
    case 'S':
      return (GET_CODE (x) == MEM
	      && GET_CODE (XEXP (x, 0)) == CONST_INT
	      && xstormy16_legitimate_address_p (VOIDmode, XEXP (x, 0), 0));

      /* 'T' is for Rx.  */
    case 'T':
      /* Not implemented yet.  */
      return 0;

      /* 'U' is for CONST_INT values not between 2 and 15 inclusive,
	 for allocating a scratch register for 32-bit shifts.  */
    case 'U':
      return (GET_CODE (x) == CONST_INT
	      && (INTVAL (x) < 2 || INTVAL (x) > 15));

      /* 'Z' is for CONST_INT value zero.  This is for adding zero to
	 a register in addhi3, which would otherwise require a carry.  */
    case 'Z':
      return (GET_CODE (x) == CONST_INT
	      && (INTVAL (x) == 0));

    case 'W':
      return xstormy16_below100_operand (x, GET_MODE (x));

    default:
      return 0;
    }
=======
  return false;
>>>>>>> 3082eeb7
}

int
short_memory_operand (rtx x, enum machine_mode mode)
{
  if (! memory_operand (x, mode))
    return 0;
  return (GET_CODE (XEXP (x, 0)) != PLUS);
}

/* Splitter for the 'move' patterns, for modes not directly implemented
   by hardware.  Emit insns to copy a value of mode MODE from SRC to
   DEST.

   This function is only called when reload_completed.  */

void
xstormy16_split_move (enum machine_mode mode, rtx dest, rtx src)
{
  int num_words = GET_MODE_BITSIZE (mode) / BITS_PER_WORD;
  int direction, end, i;
  int src_modifies = 0;
  int dest_modifies = 0;
  int src_volatile = 0;
  int dest_volatile = 0;
  rtx mem_operand;
  rtx auto_inc_reg_rtx = NULL_RTX;

  /* Check initial conditions.  */
  gcc_assert (reload_completed
	      && mode != QImode && mode != HImode
	      && nonimmediate_operand (dest, mode)
	      && general_operand (src, mode));

  /* This case is not supported below, and shouldn't be generated.  */
  gcc_assert (! MEM_P (dest) || ! MEM_P (src));

  /* This case is very very bad after reload, so trap it now.  */
  gcc_assert (GET_CODE (dest) != SUBREG && GET_CODE (src) != SUBREG);

  /* The general idea is to copy by words, offsetting the source and
     destination.  Normally the least-significant word will be copied
     first, but for pre-dec operations it's better to copy the
     most-significant word first.  Only one operand can be a pre-dec
     or post-inc operand.

     It's also possible that the copy overlaps so that the direction
     must be reversed.  */
  direction = 1;

<<<<<<< HEAD
  if (GET_CODE (dest) == MEM)
=======
  if (MEM_P (dest))
>>>>>>> 3082eeb7
    {
      mem_operand = XEXP (dest, 0);
      dest_modifies = side_effects_p (mem_operand);
      if (auto_inc_p (mem_operand))
        auto_inc_reg_rtx = XEXP (mem_operand, 0);
      dest_volatile = MEM_VOLATILE_P (dest);
      if (dest_volatile)
	{
	  dest = copy_rtx (dest);
	  MEM_VOLATILE_P (dest) = 0;
	}
    }
  else if (MEM_P (src))
    {
      mem_operand = XEXP (src, 0);
      src_modifies = side_effects_p (mem_operand);
      if (auto_inc_p (mem_operand))
        auto_inc_reg_rtx = XEXP (mem_operand, 0);
      src_volatile = MEM_VOLATILE_P (src);
      if (src_volatile)
	{
	  src = copy_rtx (src);
	  MEM_VOLATILE_P (src) = 0;
	}
    }
  else
    mem_operand = NULL_RTX;

  if (mem_operand == NULL_RTX)
    {
      if (REG_P (src)
	  && REG_P (dest)
	  && reg_overlap_mentioned_p (dest, src)
	  && REGNO (dest) > REGNO (src))
	direction = -1;
    }
  else if (GET_CODE (mem_operand) == PRE_DEC
      || (GET_CODE (mem_operand) == PLUS
	  && GET_CODE (XEXP (mem_operand, 0)) == PRE_DEC))
    direction = -1;
  else if (MEM_P (src) && reg_overlap_mentioned_p (dest, src))
    {
      int regno;

<<<<<<< HEAD
      gcc_assert (GET_CODE (dest) == REG);
=======
      gcc_assert (REG_P (dest));
>>>>>>> 3082eeb7
      regno = REGNO (dest);

      gcc_assert (refers_to_regno_p (regno, regno + num_words,
				     mem_operand, 0));

      if (refers_to_regno_p (regno, regno + 1, mem_operand, 0))
	direction = -1;
      else if (refers_to_regno_p (regno + num_words - 1, regno + num_words,
				  mem_operand, 0))
	direction = 1;
      else
	/* This means something like
	   (set (reg:DI r0) (mem:DI (reg:HI r1)))
	   which we'd need to support by doing the set of the second word
	   last.  */
	gcc_unreachable ();
    }

  end = direction < 0 ? -1 : num_words;
  for (i = direction < 0 ? num_words - 1 : 0; i != end; i += direction)
    {
      rtx w_src, w_dest, insn;

      if (src_modifies)
	w_src = gen_rtx_MEM (word_mode, mem_operand);
      else
	w_src = simplify_gen_subreg (word_mode, src, mode, i * UNITS_PER_WORD);
      if (src_volatile)
	MEM_VOLATILE_P (w_src) = 1;
      if (dest_modifies)
	w_dest = gen_rtx_MEM (word_mode, mem_operand);
      else
	w_dest = simplify_gen_subreg (word_mode, dest, mode,
				      i * UNITS_PER_WORD);
      if (dest_volatile)
	MEM_VOLATILE_P (w_dest) = 1;

      /* The simplify_subreg calls must always be able to simplify.  */
      gcc_assert (GET_CODE (w_src) != SUBREG
		  && GET_CODE (w_dest) != SUBREG);

      insn = emit_insn (gen_rtx_SET (VOIDmode, w_dest, w_src));
      if (auto_inc_reg_rtx)
        REG_NOTES (insn) = alloc_EXPR_LIST (REG_INC,
                                            auto_inc_reg_rtx,
					    REG_NOTES (insn));
    }
}

/* Expander for the 'move' patterns.  Emit insns to copy a value of
   mode MODE from SRC to DEST.  */

void
xstormy16_expand_move (enum machine_mode mode, rtx dest, rtx src)
{
  if (MEM_P (dest) && (GET_CODE (XEXP (dest, 0)) == PRE_MODIFY))
    {
      rtx pmv      = XEXP (dest, 0);
      rtx dest_reg = XEXP (pmv, 0);
      rtx dest_mod = XEXP (pmv, 1);
      rtx set      = gen_rtx_SET (Pmode, dest_reg, dest_mod);
      rtx clobber  = gen_rtx_CLOBBER (VOIDmode, gen_rtx_REG (BImode, CARRY_REGNUM));

      dest = gen_rtx_MEM (mode, dest_reg);
      emit_insn (gen_rtx_PARALLEL (VOIDmode, gen_rtvec (2, set, clobber)));
    }
  else if (MEM_P (src) && (GET_CODE (XEXP (src, 0)) == PRE_MODIFY))
    {
      rtx pmv     = XEXP (src, 0);
      rtx src_reg = XEXP (pmv, 0);
      rtx src_mod = XEXP (pmv, 1);
      rtx set     = gen_rtx_SET (Pmode, src_reg, src_mod);
      rtx clobber = gen_rtx_CLOBBER (VOIDmode, gen_rtx_REG (BImode, CARRY_REGNUM));

      src = gen_rtx_MEM (mode, src_reg);
      emit_insn (gen_rtx_PARALLEL (VOIDmode, gen_rtvec (2, set, clobber)));
    }

  /* There are only limited immediate-to-memory move instructions.  */
  if (! reload_in_progress
      && ! reload_completed
      && MEM_P (dest)
      && (! CONST_INT_P (XEXP (dest, 0))
	  || ! xstormy16_legitimate_address_p (mode, XEXP (dest, 0), 0))
      && ! xstormy16_below100_operand (dest, mode)
      && ! REG_P (src)
      && GET_CODE (src) != SUBREG)
    src = copy_to_mode_reg (mode, src);

  /* Don't emit something we would immediately split.  */
  if (reload_completed
      && mode != HImode && mode != QImode)
    {
      xstormy16_split_move (mode, dest, src);
      return;
    }

  emit_insn (gen_rtx_SET (VOIDmode, dest, src));
}

/* Stack Layout:

   The stack is laid out as follows:

SP->
FP->	Local variables
	Register save area (up to 4 words)
	Argument register save area for stdarg (NUM_ARGUMENT_REGISTERS words)

AP->	Return address (two words)
	9th procedure parameter word
	10th procedure parameter word
	...
	last procedure parameter word

  The frame pointer location is tuned to make it most likely that all
  parameters and local variables can be accessed using a load-indexed
  instruction.  */

/* A structure to describe the layout.  */
struct xstormy16_stack_layout
{
  /* Size of the topmost three items on the stack.  */
  int locals_size;
  int register_save_size;
  int stdarg_save_size;
  /* Sum of the above items.  */
  int frame_size;
  /* Various offsets.  */
  int first_local_minus_ap;
  int sp_minus_fp;
  int fp_minus_ap;
};

/* Does REGNO need to be saved?  */
#define REG_NEEDS_SAVE(REGNUM, IFUN)					\
  ((df_regs_ever_live_p (REGNUM) && ! call_used_regs[REGNUM])		\
   || (IFUN && ! fixed_regs[REGNUM] && call_used_regs[REGNUM]		\
       && (REGNUM != CARRY_REGNUM)					\
       && (df_regs_ever_live_p (REGNUM) || ! current_function_is_leaf)))

/* Compute the stack layout.  */

struct xstormy16_stack_layout
xstormy16_compute_stack_layout (void)
{
  struct xstormy16_stack_layout layout;
  int regno;
  const int ifun = xstormy16_interrupt_function_p ();

  layout.locals_size = get_frame_size ();

  layout.register_save_size = 0;
  for (regno = 0; regno < FIRST_PSEUDO_REGISTER; regno++)
    if (REG_NEEDS_SAVE (regno, ifun))
      layout.register_save_size += UNITS_PER_WORD;

  if (cfun->stdarg)
    layout.stdarg_save_size = NUM_ARGUMENT_REGISTERS * UNITS_PER_WORD;
  else
    layout.stdarg_save_size = 0;

  layout.frame_size = (layout.locals_size
		       + layout.register_save_size
		       + layout.stdarg_save_size);

  if (crtl->args.size <= 2048 && crtl->args.size != -1)
    {
      if (layout.frame_size - INCOMING_FRAME_SP_OFFSET
	  + crtl->args.size <= 2048)
	layout.fp_minus_ap = layout.frame_size - INCOMING_FRAME_SP_OFFSET;
      else
	layout.fp_minus_ap = 2048 - crtl->args.size;
    }
  else
    layout.fp_minus_ap = (layout.stdarg_save_size
			  + layout.register_save_size
			  - INCOMING_FRAME_SP_OFFSET);
  layout.sp_minus_fp = (layout.frame_size - INCOMING_FRAME_SP_OFFSET
			- layout.fp_minus_ap);
  layout.first_local_minus_ap = layout.sp_minus_fp - layout.locals_size;
  return layout;
}

/* Worker function for TARGET_CAN_ELIMINATE.  */

static bool
xstormy16_can_eliminate (const int from, const int to)
{
  return (from == ARG_POINTER_REGNUM && to == STACK_POINTER_REGNUM
          ? ! frame_pointer_needed
          : true);
}

/* Determine how all the special registers get eliminated.  */

int
xstormy16_initial_elimination_offset (int from, int to)
{
  struct xstormy16_stack_layout layout;
  int result;

  layout = xstormy16_compute_stack_layout ();

  if (from == FRAME_POINTER_REGNUM && to == HARD_FRAME_POINTER_REGNUM)
    result = layout.sp_minus_fp - layout.locals_size;
  else if (from == FRAME_POINTER_REGNUM && to == STACK_POINTER_REGNUM)
    result = - layout.locals_size;
  else if (from == ARG_POINTER_REGNUM && to == HARD_FRAME_POINTER_REGNUM)
    result = - layout.fp_minus_ap;
  else if (from == ARG_POINTER_REGNUM && to == STACK_POINTER_REGNUM)
    result = - (layout.sp_minus_fp + layout.fp_minus_ap);
  else
    gcc_unreachable ();

  return result;
}

static rtx
emit_addhi3_postreload (rtx dest, rtx src0, rtx src1)
{
  rtx set, clobber, insn;

  set = gen_rtx_SET (VOIDmode, dest, gen_rtx_PLUS (HImode, src0, src1));
  clobber = gen_rtx_CLOBBER (VOIDmode, gen_rtx_REG (BImode, CARRY_REGNUM));
  insn = emit_insn (gen_rtx_PARALLEL (VOIDmode, gen_rtvec (2, set, clobber)));
  return insn;
}

/* Called after register allocation to add any instructions needed for
   the prologue.  Using a prologue insn is favored compared to putting
   all of the instructions in the TARGET_ASM_FUNCTION_PROLOGUE macro,
   since it allows the scheduler to intermix instructions with the
   saves of the caller saved registers.  In some cases, it might be
   necessary to emit a barrier instruction as the last insn to prevent
   such scheduling.

   Also any insns generated here should have RTX_FRAME_RELATED_P(insn) = 1
   so that the debug info generation code can handle them properly.  */

void
xstormy16_expand_prologue (void)
{
  struct xstormy16_stack_layout layout;
  int regno;
  rtx insn;
  rtx mem_push_rtx;
  const int ifun = xstormy16_interrupt_function_p ();

  mem_push_rtx = gen_rtx_POST_INC (Pmode, stack_pointer_rtx);
  mem_push_rtx = gen_rtx_MEM (HImode, mem_push_rtx);

  layout = xstormy16_compute_stack_layout ();

  if (layout.locals_size >= 32768)
    error ("local variable memory requirements exceed capacity");

  /* Save the argument registers if necessary.  */
  if (layout.stdarg_save_size)
    for (regno = FIRST_ARGUMENT_REGISTER;
	 regno < FIRST_ARGUMENT_REGISTER + NUM_ARGUMENT_REGISTERS;
	 regno++)
      {
	rtx dwarf;
	rtx reg = gen_rtx_REG (HImode, regno);

	insn = emit_move_insn (mem_push_rtx, reg);
	RTX_FRAME_RELATED_P (insn) = 1;

	dwarf = gen_rtx_SEQUENCE (VOIDmode, rtvec_alloc (2));

	XVECEXP (dwarf, 0, 0) = gen_rtx_SET (VOIDmode,
					     gen_rtx_MEM (Pmode, stack_pointer_rtx),
					     reg);
	XVECEXP (dwarf, 0, 1) = gen_rtx_SET (Pmode, stack_pointer_rtx,
					     plus_constant (stack_pointer_rtx,
							    GET_MODE_SIZE (Pmode)));
	add_reg_note (insn, REG_FRAME_RELATED_EXPR, dwarf);
	RTX_FRAME_RELATED_P (XVECEXP (dwarf, 0, 0)) = 1;
	RTX_FRAME_RELATED_P (XVECEXP (dwarf, 0, 1)) = 1;
      }

  /* Push each of the registers to save.  */
  for (regno = 0; regno < FIRST_PSEUDO_REGISTER; regno++)
    if (REG_NEEDS_SAVE (regno, ifun))
      {
	rtx dwarf;
	rtx reg = gen_rtx_REG (HImode, regno);

	insn = emit_move_insn (mem_push_rtx, reg);
	RTX_FRAME_RELATED_P (insn) = 1;

	dwarf = gen_rtx_SEQUENCE (VOIDmode, rtvec_alloc (2));

	XVECEXP (dwarf, 0, 0) = gen_rtx_SET (VOIDmode,
					     gen_rtx_MEM (Pmode, stack_pointer_rtx),
					     reg);
	XVECEXP (dwarf, 0, 1) = gen_rtx_SET (Pmode, stack_pointer_rtx,
					     plus_constant (stack_pointer_rtx,
							    GET_MODE_SIZE (Pmode)));
	add_reg_note (insn, REG_FRAME_RELATED_EXPR, dwarf);
	RTX_FRAME_RELATED_P (XVECEXP (dwarf, 0, 0)) = 1;
	RTX_FRAME_RELATED_P (XVECEXP (dwarf, 0, 1)) = 1;
      }

  /* It's just possible that the SP here might be what we need for
     the new FP...  */
  if (frame_pointer_needed && layout.sp_minus_fp == layout.locals_size)
    {
      insn = emit_move_insn (hard_frame_pointer_rtx, stack_pointer_rtx);
      RTX_FRAME_RELATED_P (insn) = 1;
    }

  /* Allocate space for local variables.  */
  if (layout.locals_size)
    {
      insn = emit_addhi3_postreload (stack_pointer_rtx, stack_pointer_rtx,
				     GEN_INT (layout.locals_size));
      RTX_FRAME_RELATED_P (insn) = 1;
    }

  /* Set up the frame pointer, if required.  */
  if (frame_pointer_needed && layout.sp_minus_fp != layout.locals_size)
    {
      insn = emit_move_insn (hard_frame_pointer_rtx, stack_pointer_rtx);
      RTX_FRAME_RELATED_P (insn) = 1;

      if (layout.sp_minus_fp)
	{
	  insn = emit_addhi3_postreload (hard_frame_pointer_rtx,
					 hard_frame_pointer_rtx,
					 GEN_INT (- layout.sp_minus_fp));
	  RTX_FRAME_RELATED_P (insn) = 1;
	}
    }
}

/* Do we need an epilogue at all?  */

int
direct_return (void)
{
  return (reload_completed
<<<<<<< HEAD
	  && xstormy16_compute_stack_layout ().frame_size == 0);
=======
	  && xstormy16_compute_stack_layout ().frame_size == 0
	  && ! xstormy16_interrupt_function_p ());
>>>>>>> 3082eeb7
}

/* Called after register allocation to add any instructions needed for
   the epilogue.  Using an epilogue insn is favored compared to putting
   all of the instructions in the TARGET_ASM_FUNCTION_PROLOGUE macro,
   since it allows the scheduler to intermix instructions with the
   saves of the caller saved registers.  In some cases, it might be
   necessary to emit a barrier instruction as the last insn to prevent
   such scheduling.  */

void
xstormy16_expand_epilogue (void)
{
  struct xstormy16_stack_layout layout;
  rtx mem_pop_rtx;
  int regno;
  const int ifun = xstormy16_interrupt_function_p ();

  mem_pop_rtx = gen_rtx_PRE_DEC (Pmode, stack_pointer_rtx);
  mem_pop_rtx = gen_rtx_MEM (HImode, mem_pop_rtx);

  layout = xstormy16_compute_stack_layout ();

  /* Pop the stack for the locals.  */
  if (layout.locals_size)
    {
      if (frame_pointer_needed && layout.sp_minus_fp == layout.locals_size)
	emit_move_insn (stack_pointer_rtx, hard_frame_pointer_rtx);
      else
	emit_addhi3_postreload (stack_pointer_rtx, stack_pointer_rtx,
				GEN_INT (- layout.locals_size));
    }

  /* Restore any call-saved registers.  */
  for (regno = FIRST_PSEUDO_REGISTER - 1; regno >= 0; regno--)
    if (REG_NEEDS_SAVE (regno, ifun))
      emit_move_insn (gen_rtx_REG (HImode, regno), mem_pop_rtx);

  /* Pop the stack for the stdarg save area.  */
  if (layout.stdarg_save_size)
    emit_addhi3_postreload (stack_pointer_rtx, stack_pointer_rtx,
			    GEN_INT (- layout.stdarg_save_size));

  /* Return.  */
  if (ifun)
    emit_jump_insn (gen_return_internal_interrupt ());
  else
    emit_jump_insn (gen_return_internal ());
}

int
xstormy16_epilogue_uses (int regno)
{
  if (reload_completed && call_used_regs[regno])
    {
      const int ifun = xstormy16_interrupt_function_p ();
      return REG_NEEDS_SAVE (regno, ifun);
    }
  return 0;
}

void
xstormy16_function_profiler (void)
{
  sorry ("function_profiler support");
}

/* Update CUM to advance past an argument in the argument list.  The
   values MODE, TYPE and NAMED describe that argument.  Once this is
   done, the variable CUM is suitable for analyzing the *following*
   argument with `TARGET_FUNCTION_ARG', etc.

   This function need not do anything if the argument in question was
   passed on the stack.  The compiler knows how to track the amount of
   stack space used for arguments without any special help.  However,
   it makes life easier for xstormy16_build_va_list if it does update
   the word count.  */

<<<<<<< HEAD
CUMULATIVE_ARGS
xstormy16_function_arg_advance (CUMULATIVE_ARGS cum, enum machine_mode mode,
				tree type, int named ATTRIBUTE_UNUSED)
=======
static void
xstormy16_function_arg_advance (cumulative_args_t cum_v, enum machine_mode mode,
				const_tree type, bool named ATTRIBUTE_UNUSED)
>>>>>>> 3082eeb7
{
  CUMULATIVE_ARGS *cum = get_cumulative_args (cum_v);

  /* If an argument would otherwise be passed partially in registers,
     and partially on the stack, the whole of it is passed on the
     stack.  */
<<<<<<< HEAD
  if (cum < NUM_ARGUMENT_REGISTERS
      && cum + XSTORMY16_WORD_SIZE (type, mode) > NUM_ARGUMENT_REGISTERS)
    cum = NUM_ARGUMENT_REGISTERS;

  cum += XSTORMY16_WORD_SIZE (type, mode);

  return cum;
=======
  if (*cum < NUM_ARGUMENT_REGISTERS
      && *cum + XSTORMY16_WORD_SIZE (type, mode) > NUM_ARGUMENT_REGISTERS)
    *cum = NUM_ARGUMENT_REGISTERS;

  *cum += XSTORMY16_WORD_SIZE (type, mode);
>>>>>>> 3082eeb7
}

static rtx
xstormy16_function_arg (cumulative_args_t cum_v, enum machine_mode mode,
			const_tree type, bool named ATTRIBUTE_UNUSED)
{
  CUMULATIVE_ARGS *cum = get_cumulative_args (cum_v);

  if (mode == VOIDmode)
    return const0_rtx;
  if (targetm.calls.must_pass_in_stack (mode, type)
<<<<<<< HEAD
      || cum + XSTORMY16_WORD_SIZE (type, mode) > NUM_ARGUMENT_REGISTERS)
    return NULL_RTX;
  return gen_rtx_REG (mode, cum + 2);
=======
      || *cum + XSTORMY16_WORD_SIZE (type, mode) > NUM_ARGUMENT_REGISTERS)
    return NULL_RTX;
  return gen_rtx_REG (mode, *cum + FIRST_ARGUMENT_REGISTER);
>>>>>>> 3082eeb7
}

/* Build the va_list type.

   For this chip, va_list is a record containing a counter and a pointer.
   The counter is of type 'int' and indicates how many bytes
   have been used to date.  The pointer indicates the stack position
   for arguments that have not been passed in registers.
   To keep the layout nice, the pointer is first in the structure.  */

static tree
xstormy16_build_builtin_va_list (void)
{
  tree f_1, f_2, record, type_decl;

  record = (*lang_hooks.types.make_type) (RECORD_TYPE);
  type_decl = build_decl (BUILTINS_LOCATION,
			  TYPE_DECL, get_identifier ("__va_list_tag"), record);

  f_1 = build_decl (BUILTINS_LOCATION,
		    FIELD_DECL, get_identifier ("base"),
		      ptr_type_node);
  f_2 = build_decl (BUILTINS_LOCATION,
		    FIELD_DECL, get_identifier ("count"),
		      unsigned_type_node);

  DECL_FIELD_CONTEXT (f_1) = record;
  DECL_FIELD_CONTEXT (f_2) = record;

  TYPE_STUB_DECL (record) = type_decl;
  TYPE_NAME (record) = type_decl;
  TYPE_FIELDS (record) = f_1;
  DECL_CHAIN (f_1) = f_2;

  layout_type (record);

  return record;
}

/* Implement the stdarg/varargs va_start macro.  STDARG_P is nonzero if this
   is stdarg.h instead of varargs.h.  VALIST is the tree of the va_list
   variable to initialize.  NEXTARG is the machine independent notion of the
   'next' argument after the variable arguments.  */

static void
xstormy16_expand_builtin_va_start (tree valist, rtx nextarg ATTRIBUTE_UNUSED)
{
  tree f_base, f_count;
  tree base, count;
  tree t,u;

  if (xstormy16_interrupt_function_p ())
    error ("cannot use va_start in interrupt function");

  f_base = TYPE_FIELDS (va_list_type_node);
<<<<<<< HEAD
  f_count = TREE_CHAIN (f_base);
=======
  f_count = DECL_CHAIN (f_base);
>>>>>>> 3082eeb7

  base = build3 (COMPONENT_REF, TREE_TYPE (f_base), valist, f_base, NULL_TREE);
  count = build3 (COMPONENT_REF, TREE_TYPE (f_count), valist, f_count,
		  NULL_TREE);

  t = make_tree (TREE_TYPE (base), virtual_incoming_args_rtx);
  u = build_int_cst (NULL_TREE, - INCOMING_FRAME_SP_OFFSET);
  u = fold_convert (TREE_TYPE (count), u);
  t = fold_build_pointer_plus (t, u);
  t = build2 (MODIFY_EXPR, TREE_TYPE (base), base, t);
  TREE_SIDE_EFFECTS (t) = 1;
  expand_expr (t, const0_rtx, VOIDmode, EXPAND_NORMAL);

  t = build2 (MODIFY_EXPR, TREE_TYPE (count), count,
	      build_int_cst (NULL_TREE,
			     crtl->args.info * UNITS_PER_WORD));
  TREE_SIDE_EFFECTS (t) = 1;
  expand_expr (t, const0_rtx, VOIDmode, EXPAND_NORMAL);
}

/* Implement the stdarg/varargs va_arg macro.  VALIST is the variable
   of type va_list as a tree, TYPE is the type passed to va_arg.
   Note:  This algorithm is documented in stormy-abi.  */

static tree
xstormy16_gimplify_va_arg_expr (tree valist, tree type, gimple_seq *pre_p,
				gimple_seq *post_p ATTRIBUTE_UNUSED)
{
  tree f_base, f_count;
  tree base, count;
  tree count_tmp, addr, t;
  tree lab_gotaddr, lab_fromstack;
  int size, size_of_reg_args, must_stack;
  tree size_tree;

  f_base = TYPE_FIELDS (va_list_type_node);
<<<<<<< HEAD
  f_count = TREE_CHAIN (f_base);
=======
  f_count = DECL_CHAIN (f_base);
>>>>>>> 3082eeb7

  base = build3 (COMPONENT_REF, TREE_TYPE (f_base), valist, f_base, NULL_TREE);
  count = build3 (COMPONENT_REF, TREE_TYPE (f_count), valist, f_count,
		  NULL_TREE);

  must_stack = targetm.calls.must_pass_in_stack (TYPE_MODE (type), type);
  size_tree = round_up (size_in_bytes (type), UNITS_PER_WORD);
  gimplify_expr (&size_tree, pre_p, NULL, is_gimple_val, fb_rvalue);

  size_of_reg_args = NUM_ARGUMENT_REGISTERS * UNITS_PER_WORD;

  count_tmp = get_initialized_tmp_var (count, pre_p, NULL);
  lab_gotaddr = create_artificial_label (UNKNOWN_LOCATION);
  lab_fromstack = create_artificial_label (UNKNOWN_LOCATION);
  addr = create_tmp_var (ptr_type_node, NULL);

  if (!must_stack)
    {
      tree r;

      t = fold_convert (TREE_TYPE (count), size_tree);
      t = build2 (PLUS_EXPR, TREE_TYPE (count), count_tmp, t);
      r = fold_convert (TREE_TYPE (count), size_int (size_of_reg_args));
      t = build2 (GT_EXPR, boolean_type_node, t, r);
      t = build3 (COND_EXPR, void_type_node, t,
		  build1 (GOTO_EXPR, void_type_node, lab_fromstack),
		  NULL_TREE);
      gimplify_and_add (t, pre_p);

      t = fold_build_pointer_plus (base, count_tmp);
      gimplify_assign (addr, t, pre_p);

      t = build1 (GOTO_EXPR, void_type_node, lab_gotaddr);
      gimplify_and_add (t, pre_p);

      t = build1 (LABEL_EXPR, void_type_node, lab_fromstack);
      gimplify_and_add (t, pre_p);
    }

  /* Arguments larger than a word might need to skip over some
     registers, since arguments are either passed entirely in
     registers or entirely on the stack.  */
  size = PUSH_ROUNDING (int_size_in_bytes (type));
  if (size > 2 || size < 0 || must_stack)
    {
      tree r, u;

      r = size_int (NUM_ARGUMENT_REGISTERS * UNITS_PER_WORD);
      u = build2 (MODIFY_EXPR, TREE_TYPE (count_tmp), count_tmp, r);

      t = fold_convert (TREE_TYPE (count), r);
      t = build2 (GE_EXPR, boolean_type_node, count_tmp, t);
      t = build3 (COND_EXPR, void_type_node, t, NULL_TREE, u);
      gimplify_and_add (t, pre_p);
    }

  t = size_int (NUM_ARGUMENT_REGISTERS * UNITS_PER_WORD
		+ INCOMING_FRAME_SP_OFFSET);
  t = fold_convert (TREE_TYPE (count), t);
  t = build2 (MINUS_EXPR, TREE_TYPE (count), count_tmp, t);
  t = build2 (PLUS_EXPR, TREE_TYPE (count), t,
	      fold_convert (TREE_TYPE (count), size_tree));
  t = fold_convert (TREE_TYPE (t), fold (t));
  t = fold_build1 (NEGATE_EXPR, TREE_TYPE (t), t);
  t = fold_build_pointer_plus (base, t);
  gimplify_assign (addr, t, pre_p);

  t = build1 (LABEL_EXPR, void_type_node, lab_gotaddr);
  gimplify_and_add (t, pre_p);

  t = fold_convert (TREE_TYPE (count), size_tree);
  t = build2 (PLUS_EXPR, TREE_TYPE (count), count_tmp, t);
  gimplify_assign (count, t, pre_p);

  addr = fold_convert (build_pointer_type (type), addr);
  return build_va_arg_indirect_ref (addr);
}

/* Worker function for TARGET_TRAMPOLINE_INIT.  */

static void
xstormy16_trampoline_init (rtx m_tramp, tree fndecl, rtx static_chain)
{
  rtx temp = gen_reg_rtx (HImode);
  rtx reg_fnaddr = gen_reg_rtx (HImode);
  rtx reg_addr, reg_addr_mem;

  reg_addr = copy_to_reg (XEXP (m_tramp, 0));
  reg_addr_mem = adjust_automodify_address (m_tramp, HImode, reg_addr, 0);

  emit_move_insn (temp, GEN_INT (0x3130 | STATIC_CHAIN_REGNUM));
  emit_move_insn (reg_addr_mem, temp);
  emit_insn (gen_addhi3 (reg_addr, reg_addr, const2_rtx));
  reg_addr_mem = adjust_automodify_address (reg_addr_mem, VOIDmode, NULL, 2);

  emit_move_insn (temp, static_chain);
  emit_move_insn (reg_addr_mem, temp);
  emit_insn (gen_addhi3 (reg_addr, reg_addr, const2_rtx));
  reg_addr_mem = adjust_automodify_address (reg_addr_mem, VOIDmode, NULL, 2);

  emit_move_insn (reg_fnaddr, XEXP (DECL_RTL (fndecl), 0));
  emit_move_insn (temp, reg_fnaddr);
  emit_insn (gen_andhi3 (temp, temp, GEN_INT (0xFF)));
  emit_insn (gen_iorhi3 (temp, temp, GEN_INT (0x0200)));
  emit_move_insn (reg_addr_mem, temp);
  emit_insn (gen_addhi3 (reg_addr, reg_addr, const2_rtx));
  reg_addr_mem = adjust_automodify_address (reg_addr_mem, VOIDmode, NULL, 2);

  emit_insn (gen_lshrhi3 (reg_fnaddr, reg_fnaddr, GEN_INT (8)));
  emit_move_insn (reg_addr_mem, reg_fnaddr);
}

/* Worker function for TARGET_FUNCTION_VALUE.  */

static rtx
xstormy16_function_value (const_tree valtype,
			  const_tree func ATTRIBUTE_UNUSED,
			  bool outgoing ATTRIBUTE_UNUSED)
{
  enum machine_mode mode;
  mode = TYPE_MODE (valtype);
  PROMOTE_MODE (mode, 0, valtype);
  return gen_rtx_REG (mode, RETURN_VALUE_REGNUM);
}

/* Worker function for TARGET_LIBCALL_VALUE.  */

static rtx
xstormy16_libcall_value (enum machine_mode mode,
			 const_rtx fun ATTRIBUTE_UNUSED)
{
  return gen_rtx_REG (mode, RETURN_VALUE_REGNUM);
}

/* Worker function for TARGET_FUNCTION_VALUE_REGNO_P.  */

static bool
xstormy16_function_value_regno_p (const unsigned int regno)
{
  return (regno == RETURN_VALUE_REGNUM);
}

/* A C compound statement that outputs the assembler code for a thunk function,
   used to implement C++ virtual function calls with multiple inheritance.  The
   thunk acts as a wrapper around a virtual function, adjusting the implicit
   object parameter before handing control off to the real function.

   First, emit code to add the integer DELTA to the location that contains the
   incoming first argument.  Assume that this argument contains a pointer, and
   is the one used to pass the `this' pointer in C++.  This is the incoming
   argument *before* the function prologue, e.g. `%o0' on a sparc.  The
   addition must preserve the values of all other incoming arguments.

   After the addition, emit code to jump to FUNCTION, which is a
   `FUNCTION_DECL'.  This is a direct pure jump, not a call, and does not touch
   the return address.  Hence returning from FUNCTION will return to whoever
   called the current `thunk'.

   The effect must be as if @var{function} had been called directly
   with the adjusted first argument.  This macro is responsible for
   emitting all of the code for a thunk function;
   TARGET_ASM_FUNCTION_PROLOGUE and TARGET_ASM_FUNCTION_EPILOGUE are
   not invoked.

   The THUNK_FNDECL is redundant.  (DELTA and FUNCTION have already been
   extracted from it.)  It might possibly be useful on some targets, but
   probably not.  */

static void
xstormy16_asm_output_mi_thunk (FILE *file,
			       tree thunk_fndecl ATTRIBUTE_UNUSED,
			       HOST_WIDE_INT delta,
			       HOST_WIDE_INT vcall_offset ATTRIBUTE_UNUSED,
			       tree function)
{
  int regnum = FIRST_ARGUMENT_REGISTER;

  /* There might be a hidden first argument for a returned structure.  */
  if (aggregate_value_p (TREE_TYPE (TREE_TYPE (function)), function))
    regnum += 1;

  fprintf (file, "\tadd %s,#0x%x\n", reg_names[regnum], (int) delta & 0xFFFF);
  fputs ("\tjmpf ", file);
  assemble_name (file, XSTR (XEXP (DECL_RTL (function), 0), 0));
  putc ('\n', file);
}

/* The purpose of this function is to override the default behavior of
   BSS objects.  Normally, they go into .bss or .sbss via ".common"
   directives, but we need to override that and put them in
   .bss_below100.  We can't just use a section override (like we do
   for .data_below100), because that makes them initialized rather
   than uninitialized.  */

void
xstormy16_asm_output_aligned_common (FILE *stream,
				     tree decl,
				     const char *name,
				     int size,
				     int align,
				     int global)
{
  rtx mem = decl == NULL_TREE ? NULL_RTX : DECL_RTL (decl);
  rtx symbol;

  if (mem != NULL_RTX
      && MEM_P (mem)
      && GET_CODE (symbol = XEXP (mem, 0)) == SYMBOL_REF
      && SYMBOL_REF_FLAGS (symbol) & SYMBOL_FLAG_XSTORMY16_BELOW100)
    {
      const char *name2;
      int p2align = 0;

      switch_to_section (bss100_section);

      while (align > 8)
	{
	  align /= 2;
	  p2align ++;
	}

      name2 = default_strip_name_encoding (name);
      if (global)
	fprintf (stream, "\t.globl\t%s\n", name2);
      if (p2align)
	fprintf (stream, "\t.p2align %d\n", p2align);
      fprintf (stream, "\t.type\t%s, @object\n", name2);
      fprintf (stream, "\t.size\t%s, %d\n", name2, size);
      fprintf (stream, "%s:\n\t.space\t%d\n", name2, size);
      return;
    }

  if (!global)
    {
      fprintf (stream, "\t.local\t");
      assemble_name (stream, name);
      fprintf (stream, "\n");
    }
  fprintf (stream, "\t.comm\t");
  assemble_name (stream, name);
  fprintf (stream, ",%u,%u\n", size, align / BITS_PER_UNIT);
}

/* Implement TARGET_ASM_INIT_SECTIONS.  */

static void
xstormy16_asm_init_sections (void)
{
  bss100_section
    = get_unnamed_section (SECTION_WRITE | SECTION_BSS,
			   output_section_asm_op,
			   "\t.section \".bss_below100\",\"aw\",@nobits");
}

/* Mark symbols with the "below100" attribute so that we can use the
   special addressing modes for them.  */

static void
xstormy16_encode_section_info (tree decl, rtx r, int first)
{
  default_encode_section_info (decl, r, first);

   if (TREE_CODE (decl) == VAR_DECL
      && (lookup_attribute ("below100", DECL_ATTRIBUTES (decl))
	  || lookup_attribute ("BELOW100", DECL_ATTRIBUTES (decl))))
    {
      rtx symbol = XEXP (r, 0);

      gcc_assert (GET_CODE (symbol) == SYMBOL_REF);
      SYMBOL_REF_FLAGS (symbol) |= SYMBOL_FLAG_XSTORMY16_BELOW100;
    }
}

#undef  TARGET_ASM_CONSTRUCTOR
#define TARGET_ASM_CONSTRUCTOR  xstormy16_asm_out_constructor
#undef  TARGET_ASM_DESTRUCTOR
#define TARGET_ASM_DESTRUCTOR   xstormy16_asm_out_destructor

/* Output constructors and destructors.  Just like
   default_named_section_asm_out_* but don't set the sections writable.  */

static void
xstormy16_asm_out_destructor (rtx symbol, int priority)
{
  const char *section = ".dtors";
  char buf[16];

  /* ??? This only works reliably with the GNU linker.  */
  if (priority != DEFAULT_INIT_PRIORITY)
    {
      sprintf (buf, ".dtors.%.5u",
	       /* Invert the numbering so the linker puts us in the proper
		  order; constructors are run from right to left, and the
		  linker sorts in increasing order.  */
	       MAX_INIT_PRIORITY - priority);
      section = buf;
    }

  switch_to_section (get_section (section, 0, NULL));
  assemble_align (POINTER_SIZE);
  assemble_integer (symbol, POINTER_SIZE / BITS_PER_UNIT, POINTER_SIZE, 1);
}

static void
xstormy16_asm_out_constructor (rtx symbol, int priority)
{
  const char *section = ".ctors";
  char buf[16];

  /* ??? This only works reliably with the GNU linker.  */
  if (priority != DEFAULT_INIT_PRIORITY)
    {
      sprintf (buf, ".ctors.%.5u",
	       /* Invert the numbering so the linker puts us in the proper
		  order; constructors are run from right to left, and the
		  linker sorts in increasing order.  */
	       MAX_INIT_PRIORITY - priority);
      section = buf;
    }

  switch_to_section (get_section (section, 0, NULL));
  assemble_align (POINTER_SIZE);
  assemble_integer (symbol, POINTER_SIZE / BITS_PER_UNIT, POINTER_SIZE, 1);
}

<<<<<<< HEAD
/* Print a memory address as an operand to reference that memory location.  */

void
=======
/* Worker function for TARGET_PRINT_OPERAND_ADDRESS.

   Print a memory address as an operand to reference that memory location.  */

static void
>>>>>>> 3082eeb7
xstormy16_print_operand_address (FILE *file, rtx address)
{
  HOST_WIDE_INT offset;
  int pre_dec, post_inc;

  /* There are a few easy cases.  */
  if (CONST_INT_P (address))
    {
      fprintf (file, HOST_WIDE_INT_PRINT_DEC, INTVAL (address) & 0xFFFF);
      return;
    }

<<<<<<< HEAD
  if (CONSTANT_P (address) || GET_CODE (address) == CODE_LABEL)
=======
  if (CONSTANT_P (address) || LABEL_P (address))
>>>>>>> 3082eeb7
    {
      output_addr_const (file, address);
      return;
    }

  /* Otherwise, it's hopefully something of the form
     (plus:HI (pre_dec:HI (reg:HI ...)) (const_int ...)).  */
  if (GET_CODE (address) == PLUS)
    {
      gcc_assert (CONST_INT_P (XEXP (address, 1)));
      offset = INTVAL (XEXP (address, 1));
      address = XEXP (address, 0);
    }
  else
    offset = 0;

  pre_dec = (GET_CODE (address) == PRE_DEC);
  post_inc = (GET_CODE (address) == POST_INC);
  if (pre_dec || post_inc)
    address = XEXP (address, 0);

<<<<<<< HEAD
  gcc_assert (GET_CODE (address) == REG);
=======
  gcc_assert (REG_P (address));
>>>>>>> 3082eeb7

  fputc ('(', file);
  if (pre_dec)
    fputs ("--", file);
  fputs (reg_names [REGNO (address)], file);
  if (post_inc)
    fputs ("++", file);
  if (offset != 0)
    fprintf (file, "," HOST_WIDE_INT_PRINT_DEC, offset);
  fputc (')', file);
}

<<<<<<< HEAD
/* Print an operand to an assembler instruction.  */

void
=======
/* Worker function for TARGET_PRINT_OPERAND.

   Print an operand to an assembler instruction.  */

static void
>>>>>>> 3082eeb7
xstormy16_print_operand (FILE *file, rtx x, int code)
{
  switch (code)
    {
    case 'B':
	/* There is either one bit set, or one bit clear, in X.
	   Print it preceded by '#'.  */
      {
	static int bits_set[8] = { 0, 1, 1, 2, 1, 2, 2, 3 };
	HOST_WIDE_INT xx = 1;
	HOST_WIDE_INT l;

	if (CONST_INT_P (x))
	  xx = INTVAL (x);
	else
	  output_operand_lossage ("'B' operand is not constant");

	/* GCC sign-extends masks with the MSB set, so we have to
	   detect all the cases that differ only in sign extension
	   beyond the bits we care about.  Normally, the predicates
	   and constraints ensure that we have the right values.  This
	   works correctly for valid masks.  */
	if (bits_set[xx & 7] <= 1)
	  {
	    /* Remove sign extension bits.  */
	    if ((~xx & ~(HOST_WIDE_INT)0xff) == 0)
	      xx &= 0xff;
	    else if ((~xx & ~(HOST_WIDE_INT)0xffff) == 0)
	      xx &= 0xffff;
	    l = exact_log2 (xx);
	  }
	else
	  {
	    /* Add sign extension bits.  */
	    if ((xx & ~(HOST_WIDE_INT)0xff) == 0)
	      xx |= ~(HOST_WIDE_INT)0xff;
	    else if ((xx & ~(HOST_WIDE_INT)0xffff) == 0)
	      xx |= ~(HOST_WIDE_INT)0xffff;
	    l = exact_log2 (~xx);
	  }

	if (l == -1)
	  output_operand_lossage ("'B' operand has multiple bits set");

	fprintf (file, IMMEDIATE_PREFIX HOST_WIDE_INT_PRINT_DEC, l);
	return;
      }

    case 'C':
      /* Print the symbol without a surrounding @fptr().  */
      if (GET_CODE (x) == SYMBOL_REF)
	assemble_name (file, XSTR (x, 0));
      else if (LABEL_P (x))
	output_asm_label (x);
      else
	xstormy16_print_operand_address (file, x);
      return;

    case 'o':
    case 'O':
      /* Print the immediate operand less one, preceded by '#'.
         For 'O', negate it first.  */
      {
	HOST_WIDE_INT xx = 0;

<<<<<<< HEAD
	if (GET_CODE (x) == CONST_INT)
=======
	if (CONST_INT_P (x))
>>>>>>> 3082eeb7
	  xx = INTVAL (x);
	else
	  output_operand_lossage ("'o' operand is not constant");

	if (code == 'O')
	  xx = -xx;

	fprintf (file, IMMEDIATE_PREFIX HOST_WIDE_INT_PRINT_DEC, xx - 1);
	return;
      }

    case 'b':
      /* Print the shift mask for bp/bn.  */
      {
	HOST_WIDE_INT xx = 1;
	HOST_WIDE_INT l;

	if (CONST_INT_P (x))
	  xx = INTVAL (x);
	else
	  output_operand_lossage ("'B' operand is not constant");

	l = 7 - xx;

	fputs (IMMEDIATE_PREFIX, file);
	fprintf (file, HOST_WIDE_INT_PRINT_DEC, l);
	return;
      }

    case 0:
      /* Handled below.  */
      break;

    default:
      output_operand_lossage ("xstormy16_print_operand: unknown code");
      return;
    }

  switch (GET_CODE (x))
    {
    case REG:
      fputs (reg_names [REGNO (x)], file);
      break;

    case MEM:
      xstormy16_print_operand_address (file, XEXP (x, 0));
      break;

    default:
      /* Some kind of constant or label; an immediate operand,
         so prefix it with '#' for the assembler.  */
      fputs (IMMEDIATE_PREFIX, file);
      output_addr_const (file, x);
      break;
    }

  return;
}

/* Expander for the `casesi' pattern.
   INDEX is the index of the switch statement.
   LOWER_BOUND is a CONST_INT that is the value of INDEX corresponding
     to the first table entry.
   RANGE is the number of table entries.
   TABLE is an ADDR_VEC that is the jump table.
   DEFAULT_LABEL is the address to branch to if INDEX is outside the
     range LOWER_BOUND to LOWER_BOUND + RANGE - 1.  */

void
xstormy16_expand_casesi (rtx index, rtx lower_bound, rtx range,
			 rtx table, rtx default_label)
{
  HOST_WIDE_INT range_i = INTVAL (range);
  rtx int_index;

  /* This code uses 'br', so it can deal only with tables of size up to
     8192 entries.  */
  if (range_i >= 8192)
    sorry ("switch statement of size %lu entries too large",
	   (unsigned long) range_i);

  index = expand_binop (SImode, sub_optab, index, lower_bound, NULL_RTX, 0,
			OPTAB_LIB_WIDEN);
  emit_cmp_and_jump_insns (index, range, GTU, NULL_RTX, SImode, 1,
			   default_label);
  int_index = gen_lowpart_common (HImode, index);
  emit_insn (gen_ashlhi3 (int_index, int_index, const2_rtx));
  emit_jump_insn (gen_tablejump_pcrel (int_index, table));
}

/* Output an ADDR_VEC.  It is output as a sequence of 'jmpf'
   instructions, without label or alignment or any other special
   constructs.  We know that the previous instruction will be the
   `tablejump_pcrel' output above.

   TODO: it might be nice to output 'br' instructions if they could
   all reach.  */

void
xstormy16_output_addr_vec (FILE *file, rtx label ATTRIBUTE_UNUSED, rtx table)
{
  int vlen, idx;

  switch_to_section (current_function_section ());

  vlen = XVECLEN (table, 0);
  for (idx = 0; idx < vlen; idx++)
    {
      fputs ("\tjmpf ", file);
      output_asm_label (XEXP (XVECEXP (table, 0, idx), 0));
      fputc ('\n', file);
    }
}

/* Expander for the `call' patterns.
<<<<<<< HEAD
   INDEX is the index of the switch statement.
   LOWER_BOUND is a CONST_INT that is the value of INDEX corresponding
     to the first table entry.
   RANGE is the number of table entries.
   TABLE is an ADDR_VEC that is the jump table.
   DEFAULT_LABEL is the address to branch to if INDEX is outside the
     range LOWER_BOUND to LOWER_BOUND + RANGE - 1.  */
=======
   RETVAL is the RTL for the return register or NULL for void functions.
   DEST is the function to call, expressed as a MEM.
   COUNTER is ignored.  */
>>>>>>> 3082eeb7

void
xstormy16_expand_call (rtx retval, rtx dest, rtx counter)
{
  rtx call, temp;
  enum machine_mode mode;

  gcc_assert (MEM_P (dest));
  dest = XEXP (dest, 0);

  if (! CONSTANT_P (dest) && ! REG_P (dest))
    dest = force_reg (Pmode, dest);

  if (retval == NULL)
    mode = VOIDmode;
  else
    mode = GET_MODE (retval);

  call = gen_rtx_CALL (mode, gen_rtx_MEM (FUNCTION_MODE, dest),
		       counter);
  if (retval)
    call = gen_rtx_SET (VOIDmode, retval, call);

  if (! CONSTANT_P (dest))
    {
      temp = gen_reg_rtx (HImode);
      emit_move_insn (temp, const0_rtx);
    }
  else
    temp = const0_rtx;

  call = gen_rtx_PARALLEL (VOIDmode, gen_rtvec (2, call,
						gen_rtx_USE (VOIDmode, temp)));
  emit_call_insn (call);
}

/* Expanders for multiword computational operations.  */

/* Expander for arithmetic operations; emit insns to compute

   (set DEST (CODE:MODE SRC0 SRC1))

   When CODE is COMPARE, a branch template is generated
   (this saves duplicating code in xstormy16_split_cbranch).  */

void
xstormy16_expand_arith (enum machine_mode mode, enum rtx_code code,
			rtx dest, rtx src0, rtx src1)
{
  int num_words = GET_MODE_BITSIZE (mode) / BITS_PER_WORD;
  int i;
  int firstloop = 1;

  if (code == NEG)
    emit_move_insn (src0, const0_rtx);

  for (i = 0; i < num_words; i++)
    {
      rtx w_src0, w_src1, w_dest;
      rtx insn;

      w_src0 = simplify_gen_subreg (word_mode, src0, mode,
				    i * UNITS_PER_WORD);
      w_src1 = simplify_gen_subreg (word_mode, src1, mode, i * UNITS_PER_WORD);
      w_dest = simplify_gen_subreg (word_mode, dest, mode, i * UNITS_PER_WORD);

      switch (code)
	{
	case PLUS:
	  if (firstloop
	      && CONST_INT_P (w_src1)
	      && INTVAL (w_src1) == 0)
	    continue;

	  if (firstloop)
	    insn = gen_addchi4 (w_dest, w_src0, w_src1);
	  else
	    insn = gen_addchi5 (w_dest, w_src0, w_src1);
	  break;

	case NEG:
	case MINUS:
	case COMPARE:
	  if (code == COMPARE && i == num_words - 1)
	    {
	      rtx branch, sub, clobber, sub_1;

	      sub_1 = gen_rtx_MINUS (HImode, w_src0,
				     gen_rtx_ZERO_EXTEND (HImode, gen_rtx_REG (BImode, CARRY_REGNUM)));
	      sub = gen_rtx_SET (VOIDmode, w_dest,
				 gen_rtx_MINUS (HImode, sub_1, w_src1));
	      clobber = gen_rtx_CLOBBER (VOIDmode, gen_rtx_REG (BImode, CARRY_REGNUM));
	      branch = gen_rtx_SET (VOIDmode, pc_rtx,
				    gen_rtx_IF_THEN_ELSE (VOIDmode,
							  gen_rtx_EQ (HImode,
								      sub_1,
								      w_src1),
							  pc_rtx,
							  pc_rtx));
	      insn = gen_rtx_PARALLEL (VOIDmode,
				       gen_rtvec (3, branch, sub, clobber));
	    }
	  else if (firstloop
		   && code != COMPARE
		   && CONST_INT_P (w_src1)
		   && INTVAL (w_src1) == 0)
	    continue;
	  else if (firstloop)
	    insn = gen_subchi4 (w_dest, w_src0, w_src1);
	  else
	    insn = gen_subchi5 (w_dest, w_src0, w_src1);
	  break;

	case IOR:
	case XOR:
	case AND:
<<<<<<< HEAD
	  if (GET_CODE (w_src1) == CONST_INT
=======
	  if (CONST_INT_P (w_src1)
>>>>>>> 3082eeb7
	      && INTVAL (w_src1) == -(code == AND))
	    continue;

	  insn = gen_rtx_SET (VOIDmode, w_dest, gen_rtx_fmt_ee (code, mode,
								w_src0, w_src1));
	  break;

	case NOT:
	  insn = gen_rtx_SET (VOIDmode, w_dest, gen_rtx_NOT (mode, w_src0));
	  break;

	default:
	  gcc_unreachable ();
	}

      firstloop = 0;
      emit (insn);
    }

  /* If we emit nothing, try_split() will think we failed.  So emit
     something that does nothing and can be optimized away.  */
  if (firstloop)
    emit (gen_nop ());
}

/* The shift operations are split at output time for constant values;
   variable-width shifts get handed off to a library routine.

   Generate an output string to do (set X (CODE:MODE X SIZE_R))
   SIZE_R will be a CONST_INT, X will be a hard register.  */

const char *
xstormy16_output_shift (enum machine_mode mode, enum rtx_code code,
			rtx x, rtx size_r, rtx temp)
{
  HOST_WIDE_INT size;
  const char *r0, *r1, *rt;
  static char r[64];

  gcc_assert (CONST_INT_P (size_r)
	      && REG_P (x)
	      && mode == SImode);

  size = INTVAL (size_r) & (GET_MODE_BITSIZE (mode) - 1);

  if (size == 0)
    return "";

  r0 = reg_names [REGNO (x)];
  r1 = reg_names [REGNO (x) + 1];

  /* For shifts of size 1, we can use the rotate instructions.  */
  if (size == 1)
    {
      switch (code)
	{
	case ASHIFT:
	  sprintf (r, "shl %s,#1 | rlc %s,#1", r0, r1);
	  break;
	case ASHIFTRT:
	  sprintf (r, "asr %s,#1 | rrc %s,#1", r1, r0);
	  break;
	case LSHIFTRT:
	  sprintf (r, "shr %s,#1 | rrc %s,#1", r1, r0);
	  break;
	default:
	  gcc_unreachable ();
	}
      return r;
    }

  /* For large shifts, there are easy special cases.  */
  if (size == 16)
    {
      switch (code)
	{
	case ASHIFT:
	  sprintf (r, "mov %s,%s | mov %s,#0", r1, r0, r0);
	  break;
	case ASHIFTRT:
	  sprintf (r, "mov %s,%s | asr %s,#15", r0, r1, r1);
	  break;
	case LSHIFTRT:
	  sprintf (r, "mov %s,%s | mov %s,#0", r0, r1, r1);
	  break;
	default:
	  gcc_unreachable ();
	}
      return r;
    }
  if (size > 16)
    {
      switch (code)
	{
	case ASHIFT:
	  sprintf (r, "mov %s,%s | mov %s,#0 | shl %s,#%d",
		   r1, r0, r0, r1, (int) size - 16);
	  break;
	case ASHIFTRT:
	  sprintf (r, "mov %s,%s | asr %s,#15 | asr %s,#%d",
		   r0, r1, r1, r0, (int) size - 16);
	  break;
	case LSHIFTRT:
	  sprintf (r, "mov %s,%s | mov %s,#0 | shr %s,#%d",
		   r0, r1, r1, r0, (int) size - 16);
	  break;
	default:
	  gcc_unreachable ();
	}
      return r;
    }

  /* For the rest, we have to do more work.  In particular, we
     need a temporary.  */
  rt = reg_names [REGNO (temp)];
  switch (code)
    {
    case ASHIFT:
      sprintf (r,
	       "mov %s,%s | shl %s,#%d | shl %s,#%d | shr %s,#%d | or %s,%s",
	       rt, r0, r0, (int) size, r1, (int) size, rt, (int) (16 - size),
	       r1, rt);
      break;
    case ASHIFTRT:
      sprintf (r,
	       "mov %s,%s | asr %s,#%d | shr %s,#%d | shl %s,#%d | or %s,%s",
	       rt, r1, r1, (int) size, r0, (int) size, rt, (int) (16 - size),
	       r0, rt);
      break;
    case LSHIFTRT:
      sprintf (r,
	       "mov %s,%s | shr %s,#%d | shr %s,#%d | shl %s,#%d | or %s,%s",
	       rt, r1, r1, (int) size, r0, (int) size, rt, (int) (16 - size),
	       r0, rt);
      break;
    default:
      gcc_unreachable ();
    }
  return r;
}

/* Attribute handling.  */

/* Return nonzero if the function is an interrupt function.  */

int
xstormy16_interrupt_function_p (void)
{
  tree attributes;

  /* The dwarf2 mechanism asks for INCOMING_FRAME_SP_OFFSET before
     any functions are declared, which is demonstrably wrong, but
     it is worked around here.  FIXME.  */
  if (!cfun)
    return 0;

  attributes = TYPE_ATTRIBUTES (TREE_TYPE (current_function_decl));
  return lookup_attribute ("interrupt", attributes) != NULL_TREE;
}

#undef  TARGET_ATTRIBUTE_TABLE
#define TARGET_ATTRIBUTE_TABLE  xstormy16_attribute_table

static tree xstormy16_handle_interrupt_attribute
  (tree *, tree, tree, int, bool *);
static tree xstormy16_handle_below100_attribute
  (tree *, tree, tree, int, bool *);

static const struct attribute_spec xstormy16_attribute_table[] =
{
<<<<<<< HEAD
  /* name, min_len, max_len, decl_req, type_req, fn_type_req, handler.  */
  { "interrupt", 0, 0, false, true,  true,  xstormy16_handle_interrupt_attribute },
  { "BELOW100",  0, 0, false, false, false, xstormy16_handle_below100_attribute },
  { "below100",  0, 0, false, false, false, xstormy16_handle_below100_attribute },
  { NULL,        0, 0, false, false, false, NULL }
=======
  /* name, min_len, max_len, decl_req, type_req, fn_type_req, handler,
     affects_type_identity.  */
  { "interrupt", 0, 0, false, true,  true,
    xstormy16_handle_interrupt_attribute , false },
  { "BELOW100",  0, 0, false, false, false,
    xstormy16_handle_below100_attribute, false },
  { "below100",  0, 0, false, false, false,
    xstormy16_handle_below100_attribute, false },
  { NULL,        0, 0, false, false, false, NULL, false }
>>>>>>> 3082eeb7
};

/* Handle an "interrupt" attribute;
   arguments as in struct attribute_spec.handler.  */

static tree
xstormy16_handle_interrupt_attribute (tree *node, tree name,
				      tree args ATTRIBUTE_UNUSED,
				      int flags ATTRIBUTE_UNUSED,
				      bool *no_add_attrs)
{
  if (TREE_CODE (*node) != FUNCTION_TYPE)
    {
      warning (OPT_Wattributes, "%qE attribute only applies to functions",
	       name);
      *no_add_attrs = true;
    }

  return NULL_TREE;
}

/* Handle an "below" attribute;
   arguments as in struct attribute_spec.handler.  */

static tree
xstormy16_handle_below100_attribute (tree *node,
				     tree name ATTRIBUTE_UNUSED,
				     tree args ATTRIBUTE_UNUSED,
				     int flags ATTRIBUTE_UNUSED,
				     bool *no_add_attrs)
{
  if (TREE_CODE (*node) != VAR_DECL
      && TREE_CODE (*node) != POINTER_TYPE
      && TREE_CODE (*node) != TYPE_DECL)
    {
      warning (OPT_Wattributes,
	       "%<__BELOW100__%> attribute only applies to variables");
      *no_add_attrs = true;
    }
  else if (args == NULL_TREE && TREE_CODE (*node) == VAR_DECL)
    {
      if (! (TREE_PUBLIC (*node) || TREE_STATIC (*node)))
	{
	  warning (OPT_Wattributes, "__BELOW100__ attribute not allowed "
		   "with auto storage class");
	  *no_add_attrs = true;
	}
    }

  return NULL_TREE;
}

#undef  TARGET_INIT_BUILTINS
#define TARGET_INIT_BUILTINS   xstormy16_init_builtins
#undef  TARGET_EXPAND_BUILTIN
#define TARGET_EXPAND_BUILTIN  xstormy16_expand_builtin

static struct
{
  const char * name;
  int          md_code;
  const char * arg_ops;   /* 0..9, t for temp register, r for return value.  */
  const char * arg_types; /* s=short,l=long, upper case for unsigned.  */
}
  s16builtins[] =
{
  { "__sdivlh", CODE_FOR_sdivlh, "rt01", "sls" },
  { "__smodlh", CODE_FOR_sdivlh, "tr01", "sls" },
  { "__udivlh", CODE_FOR_udivlh, "rt01", "SLS" },
  { "__umodlh", CODE_FOR_udivlh, "tr01", "SLS" },
  { NULL, 0, NULL, NULL }
};

static void
xstormy16_init_builtins (void)
{
  tree args[2], ret_type, arg = NULL_TREE, ftype;
  int i, a, n_args;

  ret_type = void_type_node;

  for (i = 0; s16builtins[i].name; i++)
    {
<<<<<<< HEAD
      args = void_list_node;
      for (a = strlen (s16builtins[i].arg_types) - 1; a >= 0; a--)
=======
      n_args = strlen (s16builtins[i].arg_types) - 1;

      gcc_assert (n_args <= (int) ARRAY_SIZE (args));

      for (a = n_args - 1; a >= 0; a--)
	args[a] = NULL_TREE;

      for (a = n_args; a >= 0; a--)
>>>>>>> 3082eeb7
	{
	  switch (s16builtins[i].arg_types[a])
	    {
	    case 's': arg = short_integer_type_node; break;
	    case 'S': arg = short_unsigned_type_node; break;
	    case 'l': arg = long_integer_type_node; break;
	    case 'L': arg = long_unsigned_type_node; break;
	    default: gcc_unreachable ();
	    }
	  if (a == 0)
	    ret_type = arg;
	  else
	    args[a-1] = arg;
	}
      ftype = build_function_type_list (ret_type, args[0], args[1], NULL_TREE);
      add_builtin_function (s16builtins[i].name, ftype,
			    i, BUILT_IN_MD, NULL, NULL_TREE);
    }
}

static rtx
xstormy16_expand_builtin (tree exp, rtx target,
			  rtx subtarget ATTRIBUTE_UNUSED,
			  enum machine_mode mode ATTRIBUTE_UNUSED,
			  int ignore ATTRIBUTE_UNUSED)
{
  rtx op[10], args[10], pat, copyto[10], retval = 0;
  tree fndecl, argtree;
  int i, a, o, code;

  fndecl = TREE_OPERAND (TREE_OPERAND (exp, 0), 0);
  argtree = TREE_OPERAND (exp, 1);
  i = DECL_FUNCTION_CODE (fndecl);
  code = s16builtins[i].md_code;

  for (a = 0; a < 10 && argtree; a++)
    {
      args[a] = expand_normal (TREE_VALUE (argtree));
      argtree = TREE_CHAIN (argtree);
    }

  for (o = 0; s16builtins[i].arg_ops[o]; o++)
    {
      char ao = s16builtins[i].arg_ops[o];
      char c = insn_data[code].operand[o].constraint[0];
      enum machine_mode omode;

      copyto[o] = 0;

      omode = (enum machine_mode) insn_data[code].operand[o].mode;
      if (ao == 'r')
	op[o] = target ? target : gen_reg_rtx (omode);
      else if (ao == 't')
	op[o] = gen_reg_rtx (omode);
      else
	op[o] = args[(int) hex_value (ao)];

      if (! (*insn_data[code].operand[o].predicate) (op[o], GET_MODE (op[o])))
	{
	  if (c == '+' || c == '=')
	    {
	      copyto[o] = op[o];
	      op[o] = gen_reg_rtx (omode);
	    }
	  else
	    op[o] = copy_to_mode_reg (omode, op[o]);
	}

      if (ao == 'r')
	retval = op[o];
    }

  pat = GEN_FCN (code) (op[0], op[1], op[2], op[3], op[4],
			op[5], op[6], op[7], op[8], op[9]);
  emit_insn (pat);

  for (o = 0; s16builtins[i].arg_ops[o]; o++)
    if (copyto[o])
      {
	emit_move_insn (copyto[o], op[o]);
	if (op[o] == retval)
	  retval = copyto[o];
      }

  return retval;
}

/* Look for combinations of insns that can be converted to BN or BP
   opcodes.  This is, unfortunately, too complex to do with MD
   patterns.  */

static void
combine_bnp (rtx insn)
{
  int insn_code, regno, need_extend;
  unsigned int mask;
  rtx cond, reg, and_insn, load, qireg, mem;
  enum machine_mode load_mode = QImode;
  enum machine_mode and_mode = QImode;
  rtx shift = NULL_RTX;

  insn_code = recog_memoized (insn);
  if (insn_code != CODE_FOR_cbranchhi
      && insn_code != CODE_FOR_cbranchhi_neg)
    return;

  cond = XVECEXP (PATTERN (insn), 0, 0); /* set */
  cond = XEXP (cond, 1); /* if */
  cond = XEXP (cond, 0); /* cond */
  switch (GET_CODE (cond))
    {
    case NE:
    case EQ:
      need_extend = 0;
      break;
    case LT:
    case GE:
      need_extend = 1;
      break;
    default:
      return;
    }

  reg = XEXP (cond, 0);
  if (! REG_P (reg))
    return;
  regno = REGNO (reg);
  if (XEXP (cond, 1) != const0_rtx)
    return;
  if (! find_regno_note (insn, REG_DEAD, regno))
    return;
  qireg = gen_rtx_REG (QImode, regno);

  if (need_extend)
    {
      /* LT and GE conditionals should have a sign extend before
	 them.  */
      for (and_insn = prev_real_insn (insn);
	   and_insn != NULL_RTX;
	   and_insn = prev_real_insn (and_insn))
	{
	  int and_code = recog_memoized (and_insn);

	  if (and_code == CODE_FOR_extendqihi2
	      && rtx_equal_p (SET_DEST (PATTERN (and_insn)), reg)
	      && rtx_equal_p (XEXP (SET_SRC (PATTERN (and_insn)), 0), qireg))
	    break;

	  if (and_code == CODE_FOR_movhi_internal
	      && rtx_equal_p (SET_DEST (PATTERN (and_insn)), reg))
	    {
	      /* This is for testing bit 15.  */
	      and_insn = insn;
	      break;
	    }

	  if (reg_mentioned_p (reg, and_insn))
	    return;

	  if (GET_CODE (and_insn) != NOTE
	      && GET_CODE (and_insn) != INSN)
	    return;
	}
    }
  else
    {
      /* EQ and NE conditionals have an AND before them.  */
      for (and_insn = prev_real_insn (insn);
	   and_insn != NULL_RTX;
	   and_insn = prev_real_insn (and_insn))
	{
	  if (recog_memoized (and_insn) == CODE_FOR_andhi3
	      && rtx_equal_p (SET_DEST (PATTERN (and_insn)), reg)
	      && rtx_equal_p (XEXP (SET_SRC (PATTERN (and_insn)), 0), reg))
	    break;

<<<<<<< HEAD
	  if (reg_mentioned_p (reg, and))
=======
	  if (reg_mentioned_p (reg, and_insn))
>>>>>>> 3082eeb7
	    return;

	  if (GET_CODE (and_insn) != NOTE
	      && GET_CODE (and_insn) != INSN)
	    return;
	}

      if (and_insn)
	{
	  /* Some mis-optimizations by GCC can generate a RIGHT-SHIFT
	     followed by an AND like this:

               (parallel [(set (reg:HI r7) (lshiftrt:HI (reg:HI r7) (const_int 3)))
                          (clobber (reg:BI carry))]

               (set (reg:HI r7) (and:HI (reg:HI r7) (const_int 1)))

	     Attempt to detect this here.  */
	  for (shift = prev_real_insn (and_insn); shift;
	       shift = prev_real_insn (shift))
	    {
	      if (recog_memoized (shift) == CODE_FOR_lshrhi3
		  && rtx_equal_p (SET_DEST (XVECEXP (PATTERN (shift), 0, 0)), reg)
		  && rtx_equal_p (XEXP (SET_SRC (XVECEXP (PATTERN (shift), 0, 0)), 0), reg))
		break;

	      if (reg_mentioned_p (reg, shift)
		  || (GET_CODE (shift) != NOTE
		      && GET_CODE (shift) != INSN))
		{
		  shift = NULL_RTX;
		  break;
		}
	    }
	}
    }

  if (and_insn == NULL_RTX)
    return;

  for (load = shift ? prev_real_insn (shift) : prev_real_insn (and_insn);
       load;
       load = prev_real_insn (load))
    {
      int load_code = recog_memoized (load);

      if (load_code == CODE_FOR_movhi_internal
	  && rtx_equal_p (SET_DEST (PATTERN (load)), reg)
	  && xstormy16_below100_operand (SET_SRC (PATTERN (load)), HImode)
	  && ! MEM_VOLATILE_P (SET_SRC (PATTERN (load))))
	{
	  load_mode = HImode;
	  break;
	}

      if (load_code == CODE_FOR_movqi_internal
	  && rtx_equal_p (SET_DEST (PATTERN (load)), qireg)
	  && xstormy16_below100_operand (SET_SRC (PATTERN (load)), QImode))
	{
	  load_mode = QImode;
	  break;
	}

      if (load_code == CODE_FOR_zero_extendqihi2
	  && rtx_equal_p (SET_DEST (PATTERN (load)), reg)
	  && xstormy16_below100_operand (XEXP (SET_SRC (PATTERN (load)), 0), QImode))
	{
	  load_mode = QImode;
	  and_mode = HImode;
	  break;
	}

      if (reg_mentioned_p (reg, load))
	return;

      if (GET_CODE (load) != NOTE
	  && GET_CODE (load) != INSN)
	return;
    }
  if (!load)
    return;

  mem = SET_SRC (PATTERN (load));

  if (need_extend)
    {
      mask = (load_mode == HImode) ? 0x8000 : 0x80;

      /* If the mem includes a zero-extend operation and we are
	 going to generate a sign-extend operation then move the
	 mem inside the zero-extend.  */
      if (GET_CODE (mem) == ZERO_EXTEND)
	mem = XEXP (mem, 0);
    }
  else
    {
      if (!xstormy16_onebit_set_operand (XEXP (SET_SRC (PATTERN (and_insn)), 1),
					 load_mode))
	return;

      mask = (int) INTVAL (XEXP (SET_SRC (PATTERN (and_insn)), 1));

      if (shift)
	mask <<= INTVAL (XEXP (SET_SRC (XVECEXP (PATTERN (shift), 0, 0)), 1));
    }

  if (load_mode == HImode)
    {
      rtx addr = XEXP (mem, 0);

      if (! (mask & 0xff))
	{
	  addr = plus_constant (addr, 1);
	  mask >>= 8;
	}
      mem = gen_rtx_MEM (QImode, addr);
    }

  if (need_extend)
    XEXP (cond, 0) = gen_rtx_SIGN_EXTEND (HImode, mem);
  else
    XEXP (cond, 0) = gen_rtx_AND (and_mode, mem, GEN_INT (mask));

  INSN_CODE (insn) = -1;
  delete_insn (load);

  if (and_insn != insn)
    delete_insn (and_insn);

  if (shift != NULL_RTX)
    delete_insn (shift);
}

static void
xstormy16_reorg (void)
{
  rtx insn;

  for (insn = get_insns (); insn; insn = NEXT_INSN (insn))
    {
      if (! JUMP_P (insn))
	continue;
      combine_bnp (insn);
    }
}

/* Worker function for TARGET_RETURN_IN_MEMORY.  */

static bool
xstormy16_return_in_memory (const_tree type, const_tree fntype ATTRIBUTE_UNUSED)
{
  const HOST_WIDE_INT size = int_size_in_bytes (type);
  return (size == -1 || size > UNITS_PER_WORD * NUM_ARGUMENT_REGISTERS);
}

#undef  TARGET_ASM_ALIGNED_HI_OP
#define TARGET_ASM_ALIGNED_HI_OP "\t.hword\t"
#undef  TARGET_ASM_ALIGNED_SI_OP
#define TARGET_ASM_ALIGNED_SI_OP "\t.word\t"
#undef  TARGET_ENCODE_SECTION_INFO
#define TARGET_ENCODE_SECTION_INFO xstormy16_encode_section_info

/* Select_section doesn't handle .bss_below100.  */
#undef  TARGET_HAVE_SWITCHABLE_BSS_SECTIONS
#define TARGET_HAVE_SWITCHABLE_BSS_SECTIONS false

#undef  TARGET_ASM_OUTPUT_MI_THUNK
#define TARGET_ASM_OUTPUT_MI_THUNK xstormy16_asm_output_mi_thunk
#undef  TARGET_ASM_CAN_OUTPUT_MI_THUNK
#define TARGET_ASM_CAN_OUTPUT_MI_THUNK default_can_output_mi_thunk_no_vcall

<<<<<<< HEAD
=======
#undef  TARGET_PRINT_OPERAND
#define TARGET_PRINT_OPERAND xstormy16_print_operand
#undef  TARGET_PRINT_OPERAND_ADDRESS
#define TARGET_PRINT_OPERAND_ADDRESS xstormy16_print_operand_address

#undef  TARGET_MEMORY_MOVE_COST
#define TARGET_MEMORY_MOVE_COST xstormy16_memory_move_cost
>>>>>>> 3082eeb7
#undef  TARGET_RTX_COSTS
#define TARGET_RTX_COSTS xstormy16_rtx_costs
#undef  TARGET_ADDRESS_COST
#define TARGET_ADDRESS_COST xstormy16_address_cost

#undef  TARGET_BUILD_BUILTIN_VA_LIST
#define TARGET_BUILD_BUILTIN_VA_LIST xstormy16_build_builtin_va_list
#undef  TARGET_EXPAND_BUILTIN_VA_START
#define TARGET_EXPAND_BUILTIN_VA_START xstormy16_expand_builtin_va_start
#undef  TARGET_GIMPLIFY_VA_ARG_EXPR
#define TARGET_GIMPLIFY_VA_ARG_EXPR xstormy16_gimplify_va_arg_expr

#undef  TARGET_PROMOTE_FUNCTION_MODE
#define TARGET_PROMOTE_FUNCTION_MODE default_promote_function_mode_always_promote
#undef  TARGET_PROMOTE_PROTOTYPES
#define TARGET_PROMOTE_PROTOTYPES hook_bool_const_tree_true

<<<<<<< HEAD
#undef  TARGET_RETURN_IN_MEMORY
#define TARGET_RETURN_IN_MEMORY xstormy16_return_in_memory

#undef  TARGET_MACHINE_DEPENDENT_REORG
#define TARGET_MACHINE_DEPENDENT_REORG xstormy16_reorg

#undef TARGET_LEGITIMATE_ADDRESS_P
#define TARGET_LEGITIMATE_ADDRESS_P	xstormy16_legitimate_address_p
=======
#undef  TARGET_FUNCTION_ARG
#define TARGET_FUNCTION_ARG xstormy16_function_arg
#undef  TARGET_FUNCTION_ARG_ADVANCE
#define TARGET_FUNCTION_ARG_ADVANCE xstormy16_function_arg_advance

#undef  TARGET_RETURN_IN_MEMORY
#define TARGET_RETURN_IN_MEMORY xstormy16_return_in_memory
#undef TARGET_FUNCTION_VALUE
#define TARGET_FUNCTION_VALUE xstormy16_function_value
#undef TARGET_LIBCALL_VALUE
#define TARGET_LIBCALL_VALUE xstormy16_libcall_value
#undef TARGET_FUNCTION_VALUE_REGNO_P
#define TARGET_FUNCTION_VALUE_REGNO_P xstormy16_function_value_regno_p

#undef  TARGET_MACHINE_DEPENDENT_REORG
#define TARGET_MACHINE_DEPENDENT_REORG xstormy16_reorg

#undef  TARGET_PREFERRED_RELOAD_CLASS
#define TARGET_PREFERRED_RELOAD_CLASS xstormy16_preferred_reload_class
#undef  TARGET_PREFERRED_OUTPUT_RELOAD_CLASS
#define TARGET_PREFERRED_OUTPUT_RELOAD_CLASS xstormy16_preferred_reload_class

#undef TARGET_LEGITIMATE_ADDRESS_P
#define TARGET_LEGITIMATE_ADDRESS_P	xstormy16_legitimate_address_p
#undef TARGET_MODE_DEPENDENT_ADDRESS_P
#define TARGET_MODE_DEPENDENT_ADDRESS_P xstormy16_mode_dependent_address_p
>>>>>>> 3082eeb7

#undef TARGET_CAN_ELIMINATE
#define TARGET_CAN_ELIMINATE xstormy16_can_eliminate

#undef TARGET_TRAMPOLINE_INIT
#define TARGET_TRAMPOLINE_INIT xstormy16_trampoline_init

struct gcc_target targetm = TARGET_INITIALIZER;

#include "gt-stormy16.h"<|MERGE_RESOLUTION|>--- conflicted
+++ resolved
@@ -1,10 +1,6 @@
 /* Xstormy16 target functions.
    Copyright (C) 1997, 1998, 1999, 2000, 2001, 2002, 2003, 2004, 2005,
-<<<<<<< HEAD
-   2006, 2007, 2008, 2009 Free Software Foundation, Inc.
-=======
    2006, 2007, 2008, 2009, 2010, 2011  Free Software Foundation, Inc.
->>>>>>> 3082eeb7
    Contributed by Red Hat, Inc.
 
    This file is part of GCC.
@@ -391,11 +387,7 @@
       {
 	int regnum;
 
-<<<<<<< HEAD
-	gcc_assert (GET_CODE (XEXP (op, 0)) == REG);
-=======
 	gcc_assert (REG_P (XEXP (op, 0)));
->>>>>>> 3082eeb7
 
 	regnum = REGNO (XEXP (op, 0));
 	sprintf (prevop, "or %s,%s", reg_names[regnum], reg_names[regnum+1]);
@@ -638,11 +630,7 @@
   && INTVAL (X) + (OFFSET) < 0x8000					 \
   && (INTVAL (X) + (OFFSET) < 0x100 || INTVAL (X) + (OFFSET) >= 0x7F00))
 
-<<<<<<< HEAD
-static bool
-=======
 bool
->>>>>>> 3082eeb7
 xstormy16_legitimate_address_p (enum machine_mode mode ATTRIBUTE_UNUSED,
 				rtx x, bool strict)
 {
@@ -658,65 +646,35 @@
 	return false;
     }
 
-<<<<<<< HEAD
-  if ((GET_CODE (x) == PRE_MODIFY
-       && GET_CODE (XEXP (XEXP (x, 1), 1)) == CONST_INT)
-=======
   if ((GET_CODE (x) == PRE_MODIFY && CONST_INT_P (XEXP (XEXP (x, 1), 1)))
->>>>>>> 3082eeb7
       || GET_CODE (x) == POST_INC
       || GET_CODE (x) == PRE_DEC)
     x = XEXP (x, 0);
 
-<<<<<<< HEAD
-  if (GET_CODE (x) == REG && REGNO_OK_FOR_BASE_P (REGNO (x))
-=======
   if (REG_P (x)
       && REGNO_OK_FOR_BASE_P (REGNO (x))
->>>>>>> 3082eeb7
       && (! strict || REGNO (x) < FIRST_PSEUDO_REGISTER))
     return true;
 
   if (xstormy16_below100_symbol (x, mode))
-<<<<<<< HEAD
-    return 1;
-
-  return 0;
-}
-=======
     return true;
->>>>>>> 3082eeb7
 
   return false;
 }
 
 /* Worker function for TARGET_MODE_DEPENDENT_ADDRESS_P.
 
-<<<<<<< HEAD
-   You may assume that ADDR is a valid address for the machine.
-
-=======
->>>>>>> 3082eeb7
    On this chip, this is true if the address is valid with an offset
    of 0 but not of 6, because in that case it cannot be used as an
    address for DImode or DFmode, or if the address is a post-increment
    or pre-decrement address.  */
 
-<<<<<<< HEAD
-int
-xstormy16_mode_dependent_address_p (rtx x)
-{
-  if (LEGITIMATE_ADDRESS_CONST_INT_P (x, 0)
-      && ! LEGITIMATE_ADDRESS_CONST_INT_P (x, 6))
-    return 1;
-=======
 static bool
 xstormy16_mode_dependent_address_p (const_rtx x)
 {
   if (LEGITIMATE_ADDRESS_CONST_INT_P (x, 0)
       && ! LEGITIMATE_ADDRESS_CONST_INT_P (x, 6))
     return true;
->>>>>>> 3082eeb7
 
   if (GET_CODE (x) == PLUS
       && LEGITIMATE_ADDRESS_INTEGER_P (XEXP (x, 1), 0)
@@ -724,67 +682,7 @@
     return true;
 
   /* Auto-increment addresses are now treated generically in recog.c.  */
-<<<<<<< HEAD
-  return 0;
-}
-
-/* A C expression that defines the optional machine-dependent constraint
-   letters (`Q', `R', `S', `T', `U') that can be used to segregate specific
-   types of operands, usually memory references, for the target machine.
-   Normally this macro will not be defined.  If it is required for a particular
-   target machine, it should return 1 if VALUE corresponds to the operand type
-   represented by the constraint letter C.  If C is not defined as an extra
-   constraint, the value returned should be 0 regardless of VALUE.  */
-
-int
-xstormy16_extra_constraint_p (rtx x, int c)
-{
-  switch (c)
-    {
-      /* 'Q' is for pushes.  */
-    case 'Q':
-      return (GET_CODE (x) == MEM
-	      && GET_CODE (XEXP (x, 0)) == POST_INC
-	      && XEXP (XEXP (x, 0), 0) == stack_pointer_rtx);
-
-      /* 'R' is for pops.  */
-    case 'R':
-      return (GET_CODE (x) == MEM
-	      && GET_CODE (XEXP (x, 0)) == PRE_DEC
-	      && XEXP (XEXP (x, 0), 0) == stack_pointer_rtx);
-
-      /* 'S' is for immediate memory addresses.  */
-    case 'S':
-      return (GET_CODE (x) == MEM
-	      && GET_CODE (XEXP (x, 0)) == CONST_INT
-	      && xstormy16_legitimate_address_p (VOIDmode, XEXP (x, 0), 0));
-
-      /* 'T' is for Rx.  */
-    case 'T':
-      /* Not implemented yet.  */
-      return 0;
-
-      /* 'U' is for CONST_INT values not between 2 and 15 inclusive,
-	 for allocating a scratch register for 32-bit shifts.  */
-    case 'U':
-      return (GET_CODE (x) == CONST_INT
-	      && (INTVAL (x) < 2 || INTVAL (x) > 15));
-
-      /* 'Z' is for CONST_INT value zero.  This is for adding zero to
-	 a register in addhi3, which would otherwise require a carry.  */
-    case 'Z':
-      return (GET_CODE (x) == CONST_INT
-	      && (INTVAL (x) == 0));
-
-    case 'W':
-      return xstormy16_below100_operand (x, GET_MODE (x));
-
-    default:
-      return 0;
-    }
-=======
   return false;
->>>>>>> 3082eeb7
 }
 
 int
@@ -835,11 +733,7 @@
      must be reversed.  */
   direction = 1;
 
-<<<<<<< HEAD
-  if (GET_CODE (dest) == MEM)
-=======
   if (MEM_P (dest))
->>>>>>> 3082eeb7
     {
       mem_operand = XEXP (dest, 0);
       dest_modifies = side_effects_p (mem_operand);
@@ -884,11 +778,7 @@
     {
       int regno;
 
-<<<<<<< HEAD
-      gcc_assert (GET_CODE (dest) == REG);
-=======
       gcc_assert (REG_P (dest));
->>>>>>> 3082eeb7
       regno = REGNO (dest);
 
       gcc_assert (refers_to_regno_p (regno, regno + num_words,
@@ -1233,12 +1123,8 @@
 direct_return (void)
 {
   return (reload_completed
-<<<<<<< HEAD
-	  && xstormy16_compute_stack_layout ().frame_size == 0);
-=======
 	  && xstormy16_compute_stack_layout ().frame_size == 0
 	  && ! xstormy16_interrupt_function_p ());
->>>>>>> 3082eeb7
 }
 
 /* Called after register allocation to add any instructions needed for
@@ -1318,36 +1204,20 @@
    it makes life easier for xstormy16_build_va_list if it does update
    the word count.  */
 
-<<<<<<< HEAD
-CUMULATIVE_ARGS
-xstormy16_function_arg_advance (CUMULATIVE_ARGS cum, enum machine_mode mode,
-				tree type, int named ATTRIBUTE_UNUSED)
-=======
 static void
 xstormy16_function_arg_advance (cumulative_args_t cum_v, enum machine_mode mode,
 				const_tree type, bool named ATTRIBUTE_UNUSED)
->>>>>>> 3082eeb7
 {
   CUMULATIVE_ARGS *cum = get_cumulative_args (cum_v);
 
   /* If an argument would otherwise be passed partially in registers,
      and partially on the stack, the whole of it is passed on the
      stack.  */
-<<<<<<< HEAD
-  if (cum < NUM_ARGUMENT_REGISTERS
-      && cum + XSTORMY16_WORD_SIZE (type, mode) > NUM_ARGUMENT_REGISTERS)
-    cum = NUM_ARGUMENT_REGISTERS;
-
-  cum += XSTORMY16_WORD_SIZE (type, mode);
-
-  return cum;
-=======
   if (*cum < NUM_ARGUMENT_REGISTERS
       && *cum + XSTORMY16_WORD_SIZE (type, mode) > NUM_ARGUMENT_REGISTERS)
     *cum = NUM_ARGUMENT_REGISTERS;
 
   *cum += XSTORMY16_WORD_SIZE (type, mode);
->>>>>>> 3082eeb7
 }
 
 static rtx
@@ -1359,15 +1229,9 @@
   if (mode == VOIDmode)
     return const0_rtx;
   if (targetm.calls.must_pass_in_stack (mode, type)
-<<<<<<< HEAD
-      || cum + XSTORMY16_WORD_SIZE (type, mode) > NUM_ARGUMENT_REGISTERS)
-    return NULL_RTX;
-  return gen_rtx_REG (mode, cum + 2);
-=======
       || *cum + XSTORMY16_WORD_SIZE (type, mode) > NUM_ARGUMENT_REGISTERS)
     return NULL_RTX;
   return gen_rtx_REG (mode, *cum + FIRST_ARGUMENT_REGISTER);
->>>>>>> 3082eeb7
 }
 
 /* Build the va_list type.
@@ -1423,11 +1287,7 @@
     error ("cannot use va_start in interrupt function");
 
   f_base = TYPE_FIELDS (va_list_type_node);
-<<<<<<< HEAD
-  f_count = TREE_CHAIN (f_base);
-=======
   f_count = DECL_CHAIN (f_base);
->>>>>>> 3082eeb7
 
   base = build3 (COMPONENT_REF, TREE_TYPE (f_base), valist, f_base, NULL_TREE);
   count = build3 (COMPONENT_REF, TREE_TYPE (f_count), valist, f_count,
@@ -1464,11 +1324,7 @@
   tree size_tree;
 
   f_base = TYPE_FIELDS (va_list_type_node);
-<<<<<<< HEAD
-  f_count = TREE_CHAIN (f_base);
-=======
   f_count = DECL_CHAIN (f_base);
->>>>>>> 3082eeb7
 
   base = build3 (COMPONENT_REF, TREE_TYPE (f_base), valist, f_base, NULL_TREE);
   count = build3 (COMPONENT_REF, TREE_TYPE (f_count), valist, f_count,
@@ -1795,17 +1651,11 @@
 }
  
-<<<<<<< HEAD
-/* Print a memory address as an operand to reference that memory location.  */
-
-void
-=======
 /* Worker function for TARGET_PRINT_OPERAND_ADDRESS.
 
    Print a memory address as an operand to reference that memory location.  */
 
 static void
->>>>>>> 3082eeb7
 xstormy16_print_operand_address (FILE *file, rtx address)
 {
   HOST_WIDE_INT offset;
@@ -1818,11 +1668,7 @@
       return;
     }
 
-<<<<<<< HEAD
-  if (CONSTANT_P (address) || GET_CODE (address) == CODE_LABEL)
-=======
   if (CONSTANT_P (address) || LABEL_P (address))
->>>>>>> 3082eeb7
     {
       output_addr_const (file, address);
       return;
@@ -1844,11 +1690,7 @@
   if (pre_dec || post_inc)
     address = XEXP (address, 0);
 
-<<<<<<< HEAD
-  gcc_assert (GET_CODE (address) == REG);
-=======
   gcc_assert (REG_P (address));
->>>>>>> 3082eeb7
 
   fputc ('(', file);
   if (pre_dec)
@@ -1861,17 +1703,11 @@
   fputc (')', file);
 }
 
-<<<<<<< HEAD
-/* Print an operand to an assembler instruction.  */
-
-void
-=======
 /* Worker function for TARGET_PRINT_OPERAND.
 
    Print an operand to an assembler instruction.  */
 
 static void
->>>>>>> 3082eeb7
 xstormy16_print_operand (FILE *file, rtx x, int code)
 {
   switch (code)
@@ -1937,11 +1773,7 @@
       {
 	HOST_WIDE_INT xx = 0;
 
-<<<<<<< HEAD
-	if (GET_CODE (x) == CONST_INT)
-=======
 	if (CONST_INT_P (x))
->>>>>>> 3082eeb7
 	  xx = INTVAL (x);
 	else
 	  output_operand_lossage ("'o' operand is not constant");
@@ -2059,19 +1891,9 @@
  
 /* Expander for the `call' patterns.
-<<<<<<< HEAD
-   INDEX is the index of the switch statement.
-   LOWER_BOUND is a CONST_INT that is the value of INDEX corresponding
-     to the first table entry.
-   RANGE is the number of table entries.
-   TABLE is an ADDR_VEC that is the jump table.
-   DEFAULT_LABEL is the address to branch to if INDEX is outside the
-     range LOWER_BOUND to LOWER_BOUND + RANGE - 1.  */
-=======
    RETVAL is the RTL for the return register or NULL for void functions.
    DEST is the function to call, expressed as a MEM.
    COUNTER is ignored.  */
->>>>>>> 3082eeb7
 
 void
 xstormy16_expand_call (rtx retval, rtx dest, rtx counter)
@@ -2189,11 +2011,7 @@
 	case IOR:
 	case XOR:
 	case AND:
-<<<<<<< HEAD
-	  if (GET_CODE (w_src1) == CONST_INT
-=======
 	  if (CONST_INT_P (w_src1)
->>>>>>> 3082eeb7
 	      && INTVAL (w_src1) == -(code == AND))
 	    continue;
 
@@ -2365,13 +2183,6 @@
 
 static const struct attribute_spec xstormy16_attribute_table[] =
 {
-<<<<<<< HEAD
-  /* name, min_len, max_len, decl_req, type_req, fn_type_req, handler.  */
-  { "interrupt", 0, 0, false, true,  true,  xstormy16_handle_interrupt_attribute },
-  { "BELOW100",  0, 0, false, false, false, xstormy16_handle_below100_attribute },
-  { "below100",  0, 0, false, false, false, xstormy16_handle_below100_attribute },
-  { NULL,        0, 0, false, false, false, NULL }
-=======
   /* name, min_len, max_len, decl_req, type_req, fn_type_req, handler,
      affects_type_identity.  */
   { "interrupt", 0, 0, false, true,  true,
@@ -2381,7 +2192,6 @@
   { "below100",  0, 0, false, false, false,
     xstormy16_handle_below100_attribute, false },
   { NULL,        0, 0, false, false, false, NULL, false }
->>>>>>> 3082eeb7
 };
 
 /* Handle an "interrupt" attribute;
@@ -2466,10 +2276,6 @@
 
   for (i = 0; s16builtins[i].name; i++)
     {
-<<<<<<< HEAD
-      args = void_list_node;
-      for (a = strlen (s16builtins[i].arg_types) - 1; a >= 0; a--)
-=======
       n_args = strlen (s16builtins[i].arg_types) - 1;
 
       gcc_assert (n_args <= (int) ARRAY_SIZE (args));
@@ -2478,7 +2284,6 @@
 	args[a] = NULL_TREE;
 
       for (a = n_args; a >= 0; a--)
->>>>>>> 3082eeb7
 	{
 	  switch (s16builtins[i].arg_types[a])
 	    {
@@ -2656,11 +2461,7 @@
 	      && rtx_equal_p (XEXP (SET_SRC (PATTERN (and_insn)), 0), reg))
 	    break;
 
-<<<<<<< HEAD
-	  if (reg_mentioned_p (reg, and))
-=======
 	  if (reg_mentioned_p (reg, and_insn))
->>>>>>> 3082eeb7
 	    return;
 
 	  if (GET_CODE (and_insn) != NOTE
@@ -2834,8 +2635,6 @@
 #undef  TARGET_ASM_CAN_OUTPUT_MI_THUNK
 #define TARGET_ASM_CAN_OUTPUT_MI_THUNK default_can_output_mi_thunk_no_vcall
 
-<<<<<<< HEAD
-=======
 #undef  TARGET_PRINT_OPERAND
 #define TARGET_PRINT_OPERAND xstormy16_print_operand
 #undef  TARGET_PRINT_OPERAND_ADDRESS
@@ -2843,7 +2642,6 @@
 
 #undef  TARGET_MEMORY_MOVE_COST
 #define TARGET_MEMORY_MOVE_COST xstormy16_memory_move_cost
->>>>>>> 3082eeb7
 #undef  TARGET_RTX_COSTS
 #define TARGET_RTX_COSTS xstormy16_rtx_costs
 #undef  TARGET_ADDRESS_COST
@@ -2861,16 +2659,6 @@
 #undef  TARGET_PROMOTE_PROTOTYPES
 #define TARGET_PROMOTE_PROTOTYPES hook_bool_const_tree_true
 
-<<<<<<< HEAD
-#undef  TARGET_RETURN_IN_MEMORY
-#define TARGET_RETURN_IN_MEMORY xstormy16_return_in_memory
-
-#undef  TARGET_MACHINE_DEPENDENT_REORG
-#define TARGET_MACHINE_DEPENDENT_REORG xstormy16_reorg
-
-#undef TARGET_LEGITIMATE_ADDRESS_P
-#define TARGET_LEGITIMATE_ADDRESS_P	xstormy16_legitimate_address_p
-=======
 #undef  TARGET_FUNCTION_ARG
 #define TARGET_FUNCTION_ARG xstormy16_function_arg
 #undef  TARGET_FUNCTION_ARG_ADVANCE
@@ -2897,7 +2685,6 @@
 #define TARGET_LEGITIMATE_ADDRESS_P	xstormy16_legitimate_address_p
 #undef TARGET_MODE_DEPENDENT_ADDRESS_P
 #define TARGET_MODE_DEPENDENT_ADDRESS_P xstormy16_mode_dependent_address_p
->>>>>>> 3082eeb7
 
 #undef TARGET_CAN_ELIMINATE
 #define TARGET_CAN_ELIMINATE xstormy16_can_eliminate
