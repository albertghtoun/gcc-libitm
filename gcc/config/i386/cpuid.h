--- conflicted
+++ resolved
@@ -48,19 +48,12 @@
 
 /* Extended Features */
 /* %ecx */
-#define bit_FMA4        (1 << 16) 
 #define bit_LAHF_LM	(1 << 0)
-<<<<<<< HEAD
-#define bit_LWP 	(1 << 15)
-#define bit_SSE4a	(1 << 6)
-#define bit_XOP         (1 << 11)
-=======
 #define bit_ABM		(1 << 5)
 #define bit_SSE4a	(1 << 6)
 #define bit_XOP         (1 << 11)
 #define bit_LWP 	(1 << 15)
 #define bit_FMA4        (1 << 16)
->>>>>>> 779871ac
 
 /* %edx */
 #define bit_LM		(1 << 29)
