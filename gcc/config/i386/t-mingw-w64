--- conflicted
+++ resolved
@@ -6,11 +6,7 @@
 MULTILIB_OSDIRNAMES = ../lib ../lib32
 
 # MinGW-specific parts of LIB_SPEC
-<<<<<<< HEAD
-SHLIB_LC = -lmingw32 -lmingwex -lmoldname -lmsvcrt -luser32 -lkernel32 -ladvapi32 -lshell32
-=======
 SHLIB_LC = -lmingwthrd -lmingw32 -lmingwex -lmoldname -lmsvcrt -ladvapi32 -lshell32 -luser32 -lkernel32
->>>>>>> b56a5220
 
 LIBGCC = stmp-multilib
 INSTALL_LIBGCC = install-multilib