/* stuff needed for libgcc on win32.
 *
<<<<<<< HEAD
 *   Copyright (C) 1996, 1998, 2001, 2003, 2008, 2009 Free Software Foundation, Inc.
=======
 *   Copyright (C) 1996, 1998, 2001, 2003, 2008, 2009, 2010
 *   Free Software Foundation, Inc.
>>>>>>> 3082eeb7
 *   Written By Steve Chamberlain
 * 
 * This file is free software; you can redistribute it and/or modify it
 * under the terms of the GNU General Public License as published by the
 * Free Software Foundation; either version 3, or (at your option) any
 * later version.
 * 
 * This file is distributed in the hope that it will be useful, but
 * WITHOUT ANY WARRANTY; without even the implied warranty of
 * MERCHANTABILITY or FITNESS FOR A PARTICULAR PURPOSE.  See the GNU
 * General Public License for more details.
 * 
 * Under Section 7 of GPL version 3, you are granted additional
 * permissions described in the GCC Runtime Library Exception, version
 * 3.1, as published by the Free Software Foundation.
 * 
 * You should have received a copy of the GNU General Public License and
 * a copy of the GCC Runtime Library Exception along with this program;
 * see the files COPYING3 and COPYING.RUNTIME respectively.  If not, see
 * <http://www.gnu.org/licenses/>.
 */

#include "auto-host.h"

#ifdef HAVE_GAS_CFI_SECTIONS_DIRECTIVE
	.cfi_sections	.debug_frame
# define cfi_startproc()		.cfi_startproc
# define cfi_endproc()			.cfi_endproc
# define cfi_adjust_cfa_offset(X) 	.cfi_adjust_cfa_offset X
# define cfi_def_cfa_register(X)	.cfi_def_cfa_register X
# define cfi_register(D,S)		.cfi_register D, S
# ifdef _WIN64
#  define cfi_push(X)		.cfi_adjust_cfa_offset 8; .cfi_rel_offset X, 0
#  define cfi_pop(X)		.cfi_adjust_cfa_offset -8; .cfi_restore X
# else
#  define cfi_push(X)		.cfi_adjust_cfa_offset 4; .cfi_rel_offset X, 0
#  define cfi_pop(X)		.cfi_adjust_cfa_offset -4; .cfi_restore X
# endif
#else
# define cfi_startproc()
# define cfi_endproc()
# define cfi_adjust_cfa_offset(X)
# define cfi_def_cfa_register(X)
# define cfi_register(D,S)
# define cfi_push(X)
# define cfi_pop(X)
#endif /* HAVE_GAS_CFI_SECTIONS_DIRECTIVE */

#ifdef L_chkstk
/* Function prologue calls __chkstk to probe the stack when allocating more
   than CHECK_STACK_LIMIT bytes in one go.  Touching the stack at 4K
   increments is necessary to ensure that the guard pages used
   by the OS virtual memory manger are allocated in correct sequence.  */

	.global ___chkstk
	.global	__alloca
#ifdef _WIN64
/* __alloca is a normal function call, which uses %rcx as the argument.  */
	cfi_startproc()
__alloca:
	movq	%rcx, %rax
	/* FALLTHRU */

/* ___chkstk is a *special* function call, which uses %rax as the argument.
   We avoid clobbering the 4 integer argument registers, %rcx, %rdx, 
   %r8 and %r9, which leaves us with %rax, %r10, and %r11 to use.  */
	.align	4
___chkstk:
	popq	%r11			/* pop return address */
	cfi_adjust_cfa_offset(-8)	/* indicate return address in r11 */
	cfi_register(%rip, %r11)
	movq	%rsp, %r10
	cmpq	$0x1000, %rax		/* > 4k ?*/
	jb	2f

1:	subq	$0x1000, %r10  		/* yes, move pointer down 4k*/
	orl	$0x0, (%r10)   		/* probe there */
	subq	$0x1000, %rax  	 	/* decrement count */
	cmpq	$0x1000, %rax
	ja	1b			/* and do it again */

2:	subq	%rax, %r10
	movq	%rsp, %rax		/* hold CFA until return */
	cfi_def_cfa_register(%rax)
	orl	$0x0, (%r10)		/* less than 4k, just peek here */
	movq	%r10, %rsp		/* decrement stack */

	/* Push the return value back.  Doing this instead of just
	   jumping to %r11 preserves the cached call-return stack
	   used by most modern processors.  */
	pushq	%r11
	ret
	cfi_endproc()
#else
	cfi_startproc()
___chkstk:
__alloca:
	pushl	%ecx			/* save temp */
	cfi_push(%eax)
	leal	8(%esp), %ecx		/* point past return addr */
	cmpl	$0x1000, %eax		/* > 4k ?*/
	jb	2f

1:	subl	$0x1000, %ecx  		/* yes, move pointer down 4k*/
	orl	$0x0, (%ecx)   		/* probe there */
	subl	$0x1000, %eax  	 	/* decrement count */
	cmpl	$0x1000, %eax
	ja	1b			/* and do it again */

2:	subl	%eax, %ecx	   
	orl	$0x0, (%ecx)		/* less than 4k, just peek here */
	movl	%esp, %eax		/* save current stack pointer */
	cfi_def_cfa_register(%eax)
	movl	%ecx, %esp		/* decrement stack */
	movl	(%eax), %ecx		/* recover saved temp */

	/* Copy the return register.  Doing this instead of just jumping to
	   the address preserves the cached call-return stack used by most
	   modern processors.  */
	pushl	4(%eax)
	ret
	cfi_endproc()
#endif /* _WIN64 */
#endif /* L_chkstk */

#ifdef L_chkstk_ms
/* ___chkstk_ms is a *special* function call, which uses %rax as the argument.
   We avoid clobbering any registers.  Unlike ___chkstk, it just probes the
   stack and does no stack allocation.  */
	.global ___chkstk_ms
#ifdef _WIN64
	cfi_startproc()
___chkstk_ms:
	pushq	%rcx			/* save temps */
	cfi_push(%rcx)
	pushq	%rax
	cfi_push(%rax)
	cmpq	$0x1000, %rax		/* > 4k ?*/
	leaq	24(%rsp), %rcx		/* point past return addr */
	jb	2f

1:	subq	$0x1000, %rcx  		/* yes, move pointer down 4k */
	orq	$0x0, (%rcx)   		/* probe there */
	subq	$0x1000, %rax  	 	/* decrement count */
	cmpq	$0x1000, %rax
	ja	1b			/* and do it again */

2:	subq	%rax, %rcx
	orq	$0x0, (%rcx)		/* less than 4k, just peek here */

	popq	%rax
	cfi_pop(%rax)
	popq	%rcx
	cfi_pop(%rcx)
	ret
	cfi_endproc()
#else
	cfi_startproc()
___chkstk_ms:
	pushl	%ecx			/* save temp */
	cfi_push(%ecx)
	pushl	%eax
	cfi_push(%eax)
	cmpl	$0x1000, %eax		/* > 4k ?*/
	leal	12(%esp), %ecx		/* point past return addr */
	jb	2f

1:	subl	$0x1000, %ecx  		/* yes, move pointer down 4k*/
	orl	$0x0, (%ecx)   		/* probe there */
	subl	$0x1000, %eax  	 	/* decrement count */
	cmpl	$0x1000, %eax
	ja	1b			/* and do it again */

2:	subl	%eax, %ecx
	orl	$0x0, (%ecx)		/* less than 4k, just peek here */

	popl	%eax
	cfi_pop(%eax)
	popl	%ecx
	cfi_pop(%ecx)
	ret
	cfi_endproc()
#endif /* _WIN64 */
#endif /* L_chkstk_ms */<|MERGE_RESOLUTION|>--- conflicted
+++ resolved
@@ -1,11 +1,7 @@
 /* stuff needed for libgcc on win32.
  *
-<<<<<<< HEAD
- *   Copyright (C) 1996, 1998, 2001, 2003, 2008, 2009 Free Software Foundation, Inc.
-=======
  *   Copyright (C) 1996, 1998, 2001, 2003, 2008, 2009, 2010
  *   Free Software Foundation, Inc.
->>>>>>> 3082eeb7
  *   Written By Steve Chamberlain
  * 
  * This file is free software; you can redistribute it and/or modify it
