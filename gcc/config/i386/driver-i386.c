/* Subroutines for the gcc driver.
<<<<<<< HEAD
   Copyright (C) 2006, 2007, 2008 Free Software Foundation, Inc.
=======
   Copyright (C) 2006, 2007, 2008, 2010 Free Software Foundation, Inc.
>>>>>>> 3082eeb7

This file is part of GCC.

GCC is free software; you can redistribute it and/or modify
it under the terms of the GNU General Public License as published by
the Free Software Foundation; either version 3, or (at your option)
any later version.

GCC is distributed in the hope that it will be useful,
but WITHOUT ANY WARRANTY; without even the implied warranty of
MERCHANTABILITY or FITNESS FOR A PARTICULAR PURPOSE.  See the
GNU General Public License for more details.

You should have received a copy of the GNU General Public License
along with GCC; see the file COPYING3.  If not see
<http://www.gnu.org/licenses/>.  */

#include "config.h"
#include "system.h"
#include "coretypes.h"
#include "tm.h"

const char *host_detect_local_cpu (int argc, const char **argv);

#ifdef __GNUC__
#include "cpuid.h"

struct cache_desc
{
  unsigned sizekb;
  unsigned assoc;
  unsigned line;
};

/* Returns command line parameters that describe size and
   cache line size of the processor caches.  */

static char *
describe_cache (struct cache_desc level1, struct cache_desc level2)
{
  char size[100], line[100], size2[100];

  /* At the moment, gcc does not use the information
     about the associativity of the cache.  */

  snprintf (size, sizeof (size),
	    "--param l1-cache-size=%u ", level1.sizekb);
  snprintf (line, sizeof (line),
	    "--param l1-cache-line-size=%u ", level1.line);

  snprintf (size2, sizeof (size2),
	    "--param l2-cache-size=%u ", level2.sizekb);

  return concat (size, line, size2, NULL);
}

/* Detect L2 cache parameters using CPUID extended function 0x80000006.  */

static void
detect_l2_cache (struct cache_desc *level2)
{
  unsigned eax, ebx, ecx, edx;
  unsigned assoc;

  __cpuid (0x80000006, eax, ebx, ecx, edx);

  level2->sizekb = (ecx >> 16) & 0xffff;
  level2->line = ecx & 0xff;

  assoc = (ecx >> 12) & 0xf;
  if (assoc == 6)
    assoc = 8;
  else if (assoc == 8)
    assoc = 16;
  else if (assoc >= 0xa && assoc <= 0xc)
    assoc = 32 + (assoc - 0xa) * 16;
  else if (assoc >= 0xd && assoc <= 0xe)
    assoc = 96 + (assoc - 0xd) * 32;

  level2->assoc = assoc;
}

/* Returns the description of caches for an AMD processor.  */

static const char *
detect_caches_amd (unsigned max_ext_level)
{
  unsigned eax, ebx, ecx, edx;

  struct cache_desc level1, level2 = {0, 0, 0};

  if (max_ext_level < 0x80000005)
    return "";

  __cpuid (0x80000005, eax, ebx, ecx, edx);

  level1.sizekb = (ecx >> 24) & 0xff;
  level1.assoc = (ecx >> 16) & 0xff;
  level1.line = ecx & 0xff;

  if (max_ext_level >= 0x80000006)
    detect_l2_cache (&level2);
<<<<<<< HEAD

  return describe_cache (level1, level2);
}

/* Decodes the size, the associativity and the cache line size of
   L1/L2 caches of an Intel processor.  Values are based on
   "Intel Processor Identification and the CPUID Instruction"
   [Application Note 485], revision -032, December 2007.  */

static void
decode_caches_intel (unsigned reg, bool xeon_mp,
		     struct cache_desc *level1, struct cache_desc *level2)
{
  int i;

  for (i = 24; i >= 0; i -= 8)
    switch ((reg >> i) & 0xff)
      {
      case 0x0a:
	level1->sizekb = 8; level1->assoc = 2; level1->line = 32;
	break;
      case 0x0c:
	level1->sizekb = 16; level1->assoc = 4; level1->line = 32;
	break;
      case 0x2c:
	level1->sizekb = 32; level1->assoc = 8; level1->line = 64;
	break;
      case 0x39:
	level2->sizekb = 128; level2->assoc = 4; level2->line = 64;
	break;
      case 0x3a:
	level2->sizekb = 192; level2->assoc = 6; level2->line = 64;
	break;
      case 0x3b:
	level2->sizekb = 128; level2->assoc = 2; level2->line = 64;
	break;
      case 0x3c:
	level2->sizekb = 256; level2->assoc = 4; level2->line = 64;
	break;
      case 0x3d:
	level2->sizekb = 384; level2->assoc = 6; level2->line = 64;
	break;
      case 0x3e:
	level2->sizekb = 512; level2->assoc = 4; level2->line = 64;
	break;
      case 0x41:
	level2->sizekb = 128; level2->assoc = 4; level2->line = 32;
	break;
      case 0x42:
	level2->sizekb = 256; level2->assoc = 4; level2->line = 32;
	break;
      case 0x43:
	level2->sizekb = 512; level2->assoc = 4; level2->line = 32;
	break;
      case 0x44:
	level2->sizekb = 1024; level2->assoc = 4; level2->line = 32;
	break;
      case 0x45:
	level2->sizekb = 2048; level2->assoc = 4; level2->line = 32;
	break;
      case 0x49:
	if (xeon_mp)
	  break;
	level2->sizekb = 4096; level2->assoc = 16; level2->line = 64;
	break;
      case 0x4e:
	level2->sizekb = 6144; level2->assoc = 24; level2->line = 64;
	break;
      case 0x60:
	level1->sizekb = 16; level1->assoc = 8; level1->line = 64;
	break;
      case 0x66:
	level1->sizekb = 8; level1->assoc = 4; level1->line = 64;
	break;
      case 0x67:
	level1->sizekb = 16; level1->assoc = 4; level1->line = 64;
	break;
      case 0x68:
	level1->sizekb = 32; level1->assoc = 4; level1->line = 64;
	break;
      case 0x78:
	level2->sizekb = 1024; level2->assoc = 4; level2->line = 64;
	break;
      case 0x79:
	level2->sizekb = 128; level2->assoc = 8; level2->line = 64;
	break;
      case 0x7a:
	level2->sizekb = 256; level2->assoc = 8; level2->line = 64;
	break;
      case 0x7b:
	level2->sizekb = 512; level2->assoc = 8; level2->line = 64;
	break;
      case 0x7c:
	level2->sizekb = 1024; level2->assoc = 8; level2->line = 64;
	break;
      case 0x7d:
	level2->sizekb = 2048; level2->assoc = 8; level2->line = 64;
	break;
      case 0x7f:
	level2->sizekb = 512; level2->assoc = 2; level2->line = 64;
	break;
      case 0x82:
	level2->sizekb = 256; level2->assoc = 8; level2->line = 32;
	break;
      case 0x83:
	level2->sizekb = 512; level2->assoc = 8; level2->line = 32;
	break;
      case 0x84:
	level2->sizekb = 1024; level2->assoc = 8; level2->line = 32;
	break;
      case 0x85:
	level2->sizekb = 2048; level2->assoc = 8; level2->line = 32;
	break;
      case 0x86:
	level2->sizekb = 512; level2->assoc = 4; level2->line = 64;
	break;
      case 0x87:
	level2->sizekb = 1024; level2->assoc = 8; level2->line = 64;

      default:
	break;
      }
}

/* Detect cache parameters using CPUID function 2.  */

static void
detect_caches_cpuid2 (bool xeon_mp, 
		      struct cache_desc *level1, struct cache_desc *level2)
{
  unsigned regs[4];
  int nreps, i;

  __cpuid (2, regs[0], regs[1], regs[2], regs[3]);

  nreps = regs[0] & 0x0f;
  regs[0] &= ~0x0f;

=======

  return describe_cache (level1, level2);
}

/* Decodes the size, the associativity and the cache line size of
   L1/L2 caches of an Intel processor.  Values are based on
   "Intel Processor Identification and the CPUID Instruction"
   [Application Note 485], revision -032, December 2007.  */

static void
decode_caches_intel (unsigned reg, bool xeon_mp,
		     struct cache_desc *level1, struct cache_desc *level2)
{
  int i;

  for (i = 24; i >= 0; i -= 8)
    switch ((reg >> i) & 0xff)
      {
      case 0x0a:
	level1->sizekb = 8; level1->assoc = 2; level1->line = 32;
	break;
      case 0x0c:
	level1->sizekb = 16; level1->assoc = 4; level1->line = 32;
	break;
      case 0x2c:
	level1->sizekb = 32; level1->assoc = 8; level1->line = 64;
	break;
      case 0x39:
	level2->sizekb = 128; level2->assoc = 4; level2->line = 64;
	break;
      case 0x3a:
	level2->sizekb = 192; level2->assoc = 6; level2->line = 64;
	break;
      case 0x3b:
	level2->sizekb = 128; level2->assoc = 2; level2->line = 64;
	break;
      case 0x3c:
	level2->sizekb = 256; level2->assoc = 4; level2->line = 64;
	break;
      case 0x3d:
	level2->sizekb = 384; level2->assoc = 6; level2->line = 64;
	break;
      case 0x3e:
	level2->sizekb = 512; level2->assoc = 4; level2->line = 64;
	break;
      case 0x41:
	level2->sizekb = 128; level2->assoc = 4; level2->line = 32;
	break;
      case 0x42:
	level2->sizekb = 256; level2->assoc = 4; level2->line = 32;
	break;
      case 0x43:
	level2->sizekb = 512; level2->assoc = 4; level2->line = 32;
	break;
      case 0x44:
	level2->sizekb = 1024; level2->assoc = 4; level2->line = 32;
	break;
      case 0x45:
	level2->sizekb = 2048; level2->assoc = 4; level2->line = 32;
	break;
      case 0x49:
	if (xeon_mp)
	  break;
	level2->sizekb = 4096; level2->assoc = 16; level2->line = 64;
	break;
      case 0x4e:
	level2->sizekb = 6144; level2->assoc = 24; level2->line = 64;
	break;
      case 0x60:
	level1->sizekb = 16; level1->assoc = 8; level1->line = 64;
	break;
      case 0x66:
	level1->sizekb = 8; level1->assoc = 4; level1->line = 64;
	break;
      case 0x67:
	level1->sizekb = 16; level1->assoc = 4; level1->line = 64;
	break;
      case 0x68:
	level1->sizekb = 32; level1->assoc = 4; level1->line = 64;
	break;
      case 0x78:
	level2->sizekb = 1024; level2->assoc = 4; level2->line = 64;
	break;
      case 0x79:
	level2->sizekb = 128; level2->assoc = 8; level2->line = 64;
	break;
      case 0x7a:
	level2->sizekb = 256; level2->assoc = 8; level2->line = 64;
	break;
      case 0x7b:
	level2->sizekb = 512; level2->assoc = 8; level2->line = 64;
	break;
      case 0x7c:
	level2->sizekb = 1024; level2->assoc = 8; level2->line = 64;
	break;
      case 0x7d:
	level2->sizekb = 2048; level2->assoc = 8; level2->line = 64;
	break;
      case 0x7f:
	level2->sizekb = 512; level2->assoc = 2; level2->line = 64;
	break;
      case 0x82:
	level2->sizekb = 256; level2->assoc = 8; level2->line = 32;
	break;
      case 0x83:
	level2->sizekb = 512; level2->assoc = 8; level2->line = 32;
	break;
      case 0x84:
	level2->sizekb = 1024; level2->assoc = 8; level2->line = 32;
	break;
      case 0x85:
	level2->sizekb = 2048; level2->assoc = 8; level2->line = 32;
	break;
      case 0x86:
	level2->sizekb = 512; level2->assoc = 4; level2->line = 64;
	break;
      case 0x87:
	level2->sizekb = 1024; level2->assoc = 8; level2->line = 64;

      default:
	break;
      }
}

/* Detect cache parameters using CPUID function 2.  */

static void
detect_caches_cpuid2 (bool xeon_mp, 
		      struct cache_desc *level1, struct cache_desc *level2)
{
  unsigned regs[4];
  int nreps, i;

  __cpuid (2, regs[0], regs[1], regs[2], regs[3]);

  nreps = regs[0] & 0x0f;
  regs[0] &= ~0x0f;

>>>>>>> 3082eeb7
  while (--nreps >= 0)
    {
      for (i = 0; i < 4; i++)
	if (regs[i] && !((regs[i] >> 31) & 1))
	  decode_caches_intel (regs[i], xeon_mp, level1, level2);

      if (nreps)
	__cpuid (2, regs[0], regs[1], regs[2], regs[3]);
    }
}
<<<<<<< HEAD

/* Detect cache parameters using CPUID function 4. This
   method doesn't require hardcoded tables.  */

enum cache_type
{
  CACHE_END = 0,
  CACHE_DATA = 1,
  CACHE_INST = 2,
  CACHE_UNIFIED = 3
};

static void
detect_caches_cpuid4 (struct cache_desc *level1, struct cache_desc *level2,
		      struct cache_desc *level3)
{
  struct cache_desc *cache;

=======

/* Detect cache parameters using CPUID function 4. This
   method doesn't require hardcoded tables.  */

enum cache_type
{
  CACHE_END = 0,
  CACHE_DATA = 1,
  CACHE_INST = 2,
  CACHE_UNIFIED = 3
};

static void
detect_caches_cpuid4 (struct cache_desc *level1, struct cache_desc *level2,
		      struct cache_desc *level3)
{
  struct cache_desc *cache;

>>>>>>> 3082eeb7
  unsigned eax, ebx, ecx, edx;
  int count;

  for (count = 0;; count++)
    { 
      __cpuid_count(4, count, eax, ebx, ecx, edx);
      switch (eax & 0x1f)
	{
	case CACHE_END:
	  return;
	case CACHE_DATA:
	case CACHE_UNIFIED:
	  {
	    switch ((eax >> 5) & 0x07)
	      {
	      case 1:
		cache = level1;
		break;
	      case 2:
		cache = level2;
		break;
	      case 3:
		cache = level3;
		break;
	      default:
		cache = NULL;
	      }

	    if (cache)
	      {
		unsigned sets = ecx + 1;
		unsigned part = ((ebx >> 12) & 0x03ff) + 1;

		cache->assoc = ((ebx >> 22) & 0x03ff) + 1;
		cache->line = (ebx & 0x0fff) + 1;

		cache->sizekb = (cache->assoc * part
				 * cache->line * sets) / 1024;
	      }
	  }
	default:
	  break;
	}
    }
}

/* Returns the description of caches for an Intel processor.  */

static const char *
detect_caches_intel (bool xeon_mp, unsigned max_level,
		     unsigned max_ext_level, unsigned *l2sizekb)
{
  struct cache_desc level1 = {0, 0, 0}, level2 = {0, 0, 0}, level3 = {0, 0, 0};

  if (max_level >= 4)
    detect_caches_cpuid4 (&level1, &level2, &level3);
  else if (max_level >= 2)
    detect_caches_cpuid2 (xeon_mp, &level1, &level2);
  else
    return "";

  if (level1.sizekb == 0)
    return "";

  /* Let the L3 replace the L2. This assumes inclusive caches
     and single threaded program for now. */
  if (level3.sizekb)
    level2 = level3;

  /* Intel CPUs are equipped with AMD style L2 cache info.  Try this
     method if other methods fail to provide L2 cache parameters.  */
  if (level2.sizekb == 0 && max_ext_level >= 0x80000006)
    detect_l2_cache (&level2);

  *l2sizekb = level2.sizekb;

  return describe_cache (level1, level2);
}

enum vendor_signatures
{
  SIG_INTEL =	0x756e6547 /* Genu */,
  SIG_AMD =	0x68747541 /* Auth */
};

enum processor_signatures
{
  SIG_GEODE =	0x646f6547 /* Geod */
};

/* This will be called by the spec parser in gcc.c when it sees
   a %:local_cpu_detect(args) construct.  Currently it will be called
   with either "arch" or "tune" as argument depending on if -march=native
   or -mtune=native is to be substituted.

   It returns a string containing new command line parameters to be
   put at the place of the above two options, depending on what CPU
   this is executed.  E.g. "-march=k8" on an AMD64 machine
   for -march=native.

   ARGC and ARGV are set depending on the actual arguments given
   in the spec.  */

const char *host_detect_local_cpu (int argc, const char **argv)
{
  enum processor_type processor = PROCESSOR_I386;
  const char *cpu = "i386";

  const char *cache = "";
  const char *options = "";

  unsigned int eax, ebx, ecx, edx;

  unsigned int max_level, ext_level;

  unsigned int vendor;
  unsigned int model, family;

  unsigned int has_sse3, has_ssse3, has_cmpxchg16b;
  unsigned int has_cmpxchg8b, has_cmov, has_mmx, has_sse, has_sse2;

  /* Extended features */
  unsigned int has_lahf_lm = 0, has_sse4a = 0;
  unsigned int has_longmode = 0, has_3dnowp = 0, has_3dnow = 0;
  unsigned int has_movbe = 0, has_sse4_1 = 0, has_sse4_2 = 0;
<<<<<<< HEAD
  unsigned int has_popcnt = 0, has_aes = 0, has_avx = 0;
  unsigned int has_pclmul = 0, has_abm = 0, has_lwp = 0;
=======
  unsigned int has_popcnt = 0, has_aes = 0, has_avx = 0, has_avx2 = 0;
  unsigned int has_pclmul = 0, has_abm = 0, has_lwp = 0;
  unsigned int has_fma = 0, has_fma4 = 0, has_xop = 0;
  unsigned int has_bmi = 0, has_bmi2 = 0, has_tbm = 0, has_lzcnt = 0;
>>>>>>> 3082eeb7

  bool arch;

  unsigned int l2sizekb = 0;

  if (argc < 1)
    return NULL;

  arch = !strcmp (argv[0], "arch");

  if (!arch && strcmp (argv[0], "tune"))
    return NULL;

  max_level = __get_cpuid_max (0, &vendor);
  if (max_level < 1)
    goto done;

  __cpuid (1, eax, ebx, ecx, edx);

  model = (eax >> 4) & 0x0f;
  family = (eax >> 8) & 0x0f;
  if (vendor == SIG_INTEL)
    {
      unsigned int extended_model, extended_family;

      extended_model = (eax >> 12) & 0xf0;
      extended_family = (eax >> 20) & 0xff;
      if (family == 0x0f)
	{
	  family += extended_family;
	  model += extended_model;
	}
      else if (family == 0x06)
	model += extended_model;
    }

  has_sse3 = ecx & bit_SSE3;
  has_ssse3 = ecx & bit_SSSE3;
  has_sse4_1 = ecx & bit_SSE4_1;
  has_sse4_2 = ecx & bit_SSE4_2;
  has_avx = ecx & bit_AVX;
  has_cmpxchg16b = ecx & bit_CMPXCHG16B;
  has_movbe = ecx & bit_MOVBE;
  has_popcnt = ecx & bit_POPCNT;
  has_aes = ecx & bit_AES;
  has_pclmul = ecx & bit_PCLMUL;
<<<<<<< HEAD
=======
  has_fma = ecx & bit_FMA;
>>>>>>> 3082eeb7

  has_cmpxchg8b = edx & bit_CMPXCHG8B;
  has_cmov = edx & bit_CMOV;
  has_mmx = edx & bit_MMX;
  has_sse = edx & bit_SSE;
  has_sse2 = edx & bit_SSE2;

  /* Check cpuid level of extended features.  */
  __cpuid (0x80000000, ext_level, ebx, ecx, edx);

  if (ext_level > 0x80000000)
    {
      __cpuid (0x80000001, eax, ebx, ecx, edx);

      has_lahf_lm = ecx & bit_LAHF_LM;
      has_sse4a = ecx & bit_SSE4a;
      has_abm = ecx & bit_ABM;
      has_lwp = ecx & bit_LWP;
<<<<<<< HEAD
=======
      has_fma4 = ecx & bit_FMA4;
      has_xop = ecx & bit_XOP;
      has_tbm = ecx & bit_TBM;
      has_lzcnt = ecx & bit_LZCNT;
>>>>>>> 3082eeb7

      has_longmode = edx & bit_LM;
      has_3dnowp = edx & bit_3DNOWP;
      has_3dnow = edx & bit_3DNOW;

      __cpuid (0x7, eax, ebx, ecx, edx);

      has_bmi = ebx & bit_BMI;
      has_avx2 = ebx & bit_AVX2;
      has_bmi2 = ebx & bit_BMI2;
    }

  if (!arch)
    {
      if (vendor == SIG_AMD)
	cache = detect_caches_amd (ext_level);
      else if (vendor == SIG_INTEL)
	{
	  bool xeon_mp = (family == 15 && model == 6);
	  cache = detect_caches_intel (xeon_mp, max_level,
				       ext_level, &l2sizekb);
	}
    }

  if (vendor == SIG_AMD)
    {
      unsigned int name;

      /* Detect geode processor by its processor signature.  */
      if (ext_level > 0x80000001)
	__cpuid (0x80000002, name, ebx, ecx, edx);
      else
	name = 0;

      if (name == SIG_GEODE)
	processor = PROCESSOR_GEODE;
<<<<<<< HEAD
=======
      else if (has_bmi)
        processor = PROCESSOR_BDVER2;
      else if (has_xop)
	processor = PROCESSOR_BDVER1;
      else if (has_sse4a && has_ssse3)
        processor = PROCESSOR_BTVER1;
>>>>>>> 3082eeb7
      else if (has_sse4a)
	processor = PROCESSOR_AMDFAM10;
      else if (has_sse2 || has_longmode)
	processor = PROCESSOR_K8;
      else if (has_3dnowp)
	processor = PROCESSOR_ATHLON;
      else if (has_mmx)
	processor = PROCESSOR_K6;
      else
	processor = PROCESSOR_PENTIUM;
    }
  else
    {
      switch (family)
	{
	case 4:
	  processor = PROCESSOR_I486;
	  break;
	case 5:
	  processor = PROCESSOR_PENTIUM;
	  break;
	case 6:
	  processor = PROCESSOR_PENTIUMPRO;
	  break;
	case 15:
	  processor = PROCESSOR_PENTIUM4;
	  break;
	default:
	  /* We have no idea.  */
	  processor = PROCESSOR_GENERIC32;
	}
    }

  switch (processor)
    {
    case PROCESSOR_I386:
      /* Default.  */
      break;
    case PROCESSOR_I486:
      cpu = "i486";
      break;
    case PROCESSOR_PENTIUM:
      if (arch && has_mmx)
	cpu = "pentium-mmx";
      else
	cpu = "pentium";
      break;
    case PROCESSOR_PENTIUMPRO:
<<<<<<< HEAD
      if (model == 28)
	cpu = "atom";
      else if (model >= 28 && l2sizekb < 2048)
	/* Assume it's a small core if there's less than 2MB cache */
	cpu = "atom";
      else if (has_longmode)
	cpu = "core2";
      else if (arch)
	{
	  if (has_sse3)
	    /* It is Core Duo.  */
	    cpu = "pentium-m";
	  else if (has_sse2)
	    /* It is Pentium M.  */
	    cpu = "pentium-m";
	  else if (has_sse)
	    /* It is Pentium III.  */
	    cpu = "pentium3";
	  else if (has_mmx)
	    /* It is Pentium II.  */
	    cpu = "pentium2";
=======
      switch (model)
	{
	case 0x1c:
	case 0x26:
	  /* Atom.  */
	  cpu = "atom";
	  break;
	case 0x1a:
	case 0x1e:
	case 0x1f:
	case 0x2e:
	  /* Nehalem.  */
	  cpu = "corei7";
	  break;
	case 0x25:
	case 0x2c:
	case 0x2f:
	  /* Westmere.  */
	  cpu = "corei7";
	  break;
	case 0x2a:
	case 0x2d:
	  /* Sandy Bridge.  */
	  cpu = "corei7-avx";
	  break;
	case 0x17:
	case 0x1d:
	  /* Penryn.  */
	  cpu = "core2";
	  break;
	case 0x0f:
	  /* Merom.  */
	  cpu = "core2";
	  break;
	default:
	  if (arch)
	    {
	      /* This is unknown family 0x6 CPU.  */
	      if (has_avx)
		/* Assume Sandy Bridge.  */
		cpu = "corei7-avx";
	      else if (has_sse4_2)
		/* Assume Core i7.  */
		cpu = "corei7";
	      else if (has_ssse3)
		{
		  if (has_movbe)
		    /* Assume Atom.  */
		    cpu = "atom";
		  else
		    /* Assume Core 2.  */
		    cpu = "core2";
		}
	      else if (has_sse3)
		/* It is Core Duo.  */
		cpu = "pentium-m";
	      else if (has_sse2)
		/* It is Pentium M.  */
		cpu = "pentium-m";
	      else if (has_sse)
		/* It is Pentium III.  */
		cpu = "pentium3";
	      else if (has_mmx)
		/* It is Pentium II.  */
		cpu = "pentium2";
	      else
		/* Default to Pentium Pro.  */
		cpu = "pentiumpro";
	    }
>>>>>>> 3082eeb7
	  else
	    /* For -mtune, we default to -mtune=generic.  */
	    cpu = "generic";
	  break;
	}
      break;
    case PROCESSOR_PENTIUM4:
      if (has_sse3)
	{
	  if (has_longmode)
	    cpu = "nocona";
	  else
	    cpu = "prescott";
	}
      else
	cpu = "pentium4";
      break;
    case PROCESSOR_GEODE:
      cpu = "geode";
      break;
    case PROCESSOR_K6:
      if (arch && has_3dnow)
	cpu = "k6-3";
      else
	cpu = "k6";
      break;
    case PROCESSOR_ATHLON:
      if (arch && has_sse)
	cpu = "athlon-4";
      else
	cpu = "athlon";
      break;
    case PROCESSOR_K8:
      if (arch && has_sse3)
	cpu = "k8-sse3";
      else
	cpu = "k8";
      break;
    case PROCESSOR_AMDFAM10:
      cpu = "amdfam10";
      break;
    case PROCESSOR_BDVER1:
      cpu = "bdver1";
      break;
    case PROCESSOR_BDVER2:
      cpu = "bdver2";
      break;
    case PROCESSOR_BTVER1:
      cpu = "btver1";
      break;

    default:
      /* Use something reasonable.  */
      if (arch)
	{
	  if (has_ssse3)
	    cpu = "core2";
	  else if (has_sse3)
	    {
	      if (has_longmode)
		cpu = "nocona";
	      else
		cpu = "prescott";
	    }
	  else if (has_sse2)
	    cpu = "pentium4";
	  else if (has_cmov)
	    cpu = "pentiumpro";
	  else if (has_mmx)
	    cpu = "pentium-mmx";
	  else if (has_cmpxchg8b)
	    cpu = "pentium";
	}
      else
	cpu = "generic";
    }

  if (arch)
    {
<<<<<<< HEAD
      if (has_cmpxchg16b)
	options = concat (options, " -mcx16", NULL);
      if (has_lahf_lm)
	options = concat (options, " -msahf", NULL);
      if (has_movbe)
	options = concat (options, " -mmovbe", NULL);
      if (has_aes)
	options = concat (options, " -maes", NULL);
      if (has_pclmul)
	options = concat (options, " -mpclmul", NULL);
      if (has_popcnt)
	options = concat (options, " -mpopcnt", NULL);
      if (has_abm)
	options = concat (options, " -mabm", NULL);
      if (has_lwp)
	options = concat (options, " -mlwp", NULL);

      if (has_avx)
	options = concat (options, " -mavx", NULL);
      else if (has_sse4_2)
	options = concat (options, " -msse4.2", NULL);
      else if (has_sse4_1)
	options = concat (options, " -msse4.1", NULL);
=======
      const char *cx16 = has_cmpxchg16b ? " -mcx16" : " -mno-cx16";
      const char *sahf = has_lahf_lm ? " -msahf" : " -mno-sahf";
      const char *movbe = has_movbe ? " -mmovbe" : " -mno-movbe";
      const char *ase = has_aes ? " -maes" : " -mno-aes";
      const char *pclmul = has_pclmul ? " -mpclmul" : " -mno-pclmul";
      const char *popcnt = has_popcnt ? " -mpopcnt" : " -mno-popcnt";
      const char *abm = has_abm ? " -mabm" : " -mno-abm";
      const char *lwp = has_lwp ? " -mlwp" : " -mno-lwp";
      const char *fma = has_fma ? " -mfma" : " -mno-fma";
      const char *fma4 = has_fma4 ? " -mfma4" : " -mno-fma4";
      const char *xop = has_xop ? " -mxop" : " -mno-xop";
      const char *bmi = has_bmi ? " -mbmi" : " -mno-bmi";
      const char *bmi2 = has_bmi2 ? " -mbmi2" : " -mno-bmi2";
      const char *tbm = has_tbm ? " -mtbm" : " -mno-tbm";
      const char *avx = has_avx ? " -mavx" : " -mno-avx";
      const char *avx2 = has_avx2 ? " -mavx2" : " -mno-avx2";
      const char *sse4_2 = has_sse4_2 ? " -msse4.2" : " -mno-sse4.2";
      const char *sse4_1 = has_sse4_1 ? " -msse4.1" : " -mno-sse4.1";
      const char *lzcnt = has_lzcnt ? " -mlzcnt" : " -mno-lzcnt";

      options = concat (options, cx16, sahf, movbe, ase, pclmul,
			popcnt, abm, lwp, fma, fma4, xop, bmi, bmi2,
			tbm, avx, avx2, sse4_2, sse4_1, lzcnt, NULL);
>>>>>>> 3082eeb7
    }

done:
  return concat (cache, "-m", argv[0], "=", cpu, options, NULL);
}
#else

/* If we aren't compiling with GCC then the driver will just ignore
   -march and -mtune "native" target and will leave to the newly
   built compiler to generate code for its default target.  */

const char *host_detect_local_cpu (int argc ATTRIBUTE_UNUSED,
				   const char **argv ATTRIBUTE_UNUSED)
{
  return NULL;
}
#endif /* __GNUC__ */<|MERGE_RESOLUTION|>--- conflicted
+++ resolved
@@ -1,9 +1,5 @@
 /* Subroutines for the gcc driver.
-<<<<<<< HEAD
-   Copyright (C) 2006, 2007, 2008 Free Software Foundation, Inc.
-=======
    Copyright (C) 2006, 2007, 2008, 2010 Free Software Foundation, Inc.
->>>>>>> 3082eeb7
 
 This file is part of GCC.
 
@@ -106,7 +102,6 @@
 
   if (max_ext_level >= 0x80000006)
     detect_l2_cache (&level2);
-<<<<<<< HEAD
 
   return describe_cache (level1, level2);
 }
@@ -245,146 +240,6 @@
   nreps = regs[0] & 0x0f;
   regs[0] &= ~0x0f;
 
-=======
-
-  return describe_cache (level1, level2);
-}
-
-/* Decodes the size, the associativity and the cache line size of
-   L1/L2 caches of an Intel processor.  Values are based on
-   "Intel Processor Identification and the CPUID Instruction"
-   [Application Note 485], revision -032, December 2007.  */
-
-static void
-decode_caches_intel (unsigned reg, bool xeon_mp,
-		     struct cache_desc *level1, struct cache_desc *level2)
-{
-  int i;
-
-  for (i = 24; i >= 0; i -= 8)
-    switch ((reg >> i) & 0xff)
-      {
-      case 0x0a:
-	level1->sizekb = 8; level1->assoc = 2; level1->line = 32;
-	break;
-      case 0x0c:
-	level1->sizekb = 16; level1->assoc = 4; level1->line = 32;
-	break;
-      case 0x2c:
-	level1->sizekb = 32; level1->assoc = 8; level1->line = 64;
-	break;
-      case 0x39:
-	level2->sizekb = 128; level2->assoc = 4; level2->line = 64;
-	break;
-      case 0x3a:
-	level2->sizekb = 192; level2->assoc = 6; level2->line = 64;
-	break;
-      case 0x3b:
-	level2->sizekb = 128; level2->assoc = 2; level2->line = 64;
-	break;
-      case 0x3c:
-	level2->sizekb = 256; level2->assoc = 4; level2->line = 64;
-	break;
-      case 0x3d:
-	level2->sizekb = 384; level2->assoc = 6; level2->line = 64;
-	break;
-      case 0x3e:
-	level2->sizekb = 512; level2->assoc = 4; level2->line = 64;
-	break;
-      case 0x41:
-	level2->sizekb = 128; level2->assoc = 4; level2->line = 32;
-	break;
-      case 0x42:
-	level2->sizekb = 256; level2->assoc = 4; level2->line = 32;
-	break;
-      case 0x43:
-	level2->sizekb = 512; level2->assoc = 4; level2->line = 32;
-	break;
-      case 0x44:
-	level2->sizekb = 1024; level2->assoc = 4; level2->line = 32;
-	break;
-      case 0x45:
-	level2->sizekb = 2048; level2->assoc = 4; level2->line = 32;
-	break;
-      case 0x49:
-	if (xeon_mp)
-	  break;
-	level2->sizekb = 4096; level2->assoc = 16; level2->line = 64;
-	break;
-      case 0x4e:
-	level2->sizekb = 6144; level2->assoc = 24; level2->line = 64;
-	break;
-      case 0x60:
-	level1->sizekb = 16; level1->assoc = 8; level1->line = 64;
-	break;
-      case 0x66:
-	level1->sizekb = 8; level1->assoc = 4; level1->line = 64;
-	break;
-      case 0x67:
-	level1->sizekb = 16; level1->assoc = 4; level1->line = 64;
-	break;
-      case 0x68:
-	level1->sizekb = 32; level1->assoc = 4; level1->line = 64;
-	break;
-      case 0x78:
-	level2->sizekb = 1024; level2->assoc = 4; level2->line = 64;
-	break;
-      case 0x79:
-	level2->sizekb = 128; level2->assoc = 8; level2->line = 64;
-	break;
-      case 0x7a:
-	level2->sizekb = 256; level2->assoc = 8; level2->line = 64;
-	break;
-      case 0x7b:
-	level2->sizekb = 512; level2->assoc = 8; level2->line = 64;
-	break;
-      case 0x7c:
-	level2->sizekb = 1024; level2->assoc = 8; level2->line = 64;
-	break;
-      case 0x7d:
-	level2->sizekb = 2048; level2->assoc = 8; level2->line = 64;
-	break;
-      case 0x7f:
-	level2->sizekb = 512; level2->assoc = 2; level2->line = 64;
-	break;
-      case 0x82:
-	level2->sizekb = 256; level2->assoc = 8; level2->line = 32;
-	break;
-      case 0x83:
-	level2->sizekb = 512; level2->assoc = 8; level2->line = 32;
-	break;
-      case 0x84:
-	level2->sizekb = 1024; level2->assoc = 8; level2->line = 32;
-	break;
-      case 0x85:
-	level2->sizekb = 2048; level2->assoc = 8; level2->line = 32;
-	break;
-      case 0x86:
-	level2->sizekb = 512; level2->assoc = 4; level2->line = 64;
-	break;
-      case 0x87:
-	level2->sizekb = 1024; level2->assoc = 8; level2->line = 64;
-
-      default:
-	break;
-      }
-}
-
-/* Detect cache parameters using CPUID function 2.  */
-
-static void
-detect_caches_cpuid2 (bool xeon_mp, 
-		      struct cache_desc *level1, struct cache_desc *level2)
-{
-  unsigned regs[4];
-  int nreps, i;
-
-  __cpuid (2, regs[0], regs[1], regs[2], regs[3]);
-
-  nreps = regs[0] & 0x0f;
-  regs[0] &= ~0x0f;
-
->>>>>>> 3082eeb7
   while (--nreps >= 0)
     {
       for (i = 0; i < 4; i++)
@@ -395,7 +250,6 @@
 	__cpuid (2, regs[0], regs[1], regs[2], regs[3]);
     }
 }
-<<<<<<< HEAD
 
 /* Detect cache parameters using CPUID function 4. This
    method doesn't require hardcoded tables.  */
@@ -414,26 +268,6 @@
 {
   struct cache_desc *cache;
 
-=======
-
-/* Detect cache parameters using CPUID function 4. This
-   method doesn't require hardcoded tables.  */
-
-enum cache_type
-{
-  CACHE_END = 0,
-  CACHE_DATA = 1,
-  CACHE_INST = 2,
-  CACHE_UNIFIED = 3
-};
-
-static void
-detect_caches_cpuid4 (struct cache_desc *level1, struct cache_desc *level2,
-		      struct cache_desc *level3)
-{
-  struct cache_desc *cache;
-
->>>>>>> 3082eeb7
   unsigned eax, ebx, ecx, edx;
   int count;
 
@@ -559,15 +393,10 @@
   unsigned int has_lahf_lm = 0, has_sse4a = 0;
   unsigned int has_longmode = 0, has_3dnowp = 0, has_3dnow = 0;
   unsigned int has_movbe = 0, has_sse4_1 = 0, has_sse4_2 = 0;
-<<<<<<< HEAD
-  unsigned int has_popcnt = 0, has_aes = 0, has_avx = 0;
-  unsigned int has_pclmul = 0, has_abm = 0, has_lwp = 0;
-=======
   unsigned int has_popcnt = 0, has_aes = 0, has_avx = 0, has_avx2 = 0;
   unsigned int has_pclmul = 0, has_abm = 0, has_lwp = 0;
   unsigned int has_fma = 0, has_fma4 = 0, has_xop = 0;
   unsigned int has_bmi = 0, has_bmi2 = 0, has_tbm = 0, has_lzcnt = 0;
->>>>>>> 3082eeb7
 
   bool arch;
 
@@ -614,10 +443,7 @@
   has_popcnt = ecx & bit_POPCNT;
   has_aes = ecx & bit_AES;
   has_pclmul = ecx & bit_PCLMUL;
-<<<<<<< HEAD
-=======
   has_fma = ecx & bit_FMA;
->>>>>>> 3082eeb7
 
   has_cmpxchg8b = edx & bit_CMPXCHG8B;
   has_cmov = edx & bit_CMOV;
@@ -636,13 +462,10 @@
       has_sse4a = ecx & bit_SSE4a;
       has_abm = ecx & bit_ABM;
       has_lwp = ecx & bit_LWP;
-<<<<<<< HEAD
-=======
       has_fma4 = ecx & bit_FMA4;
       has_xop = ecx & bit_XOP;
       has_tbm = ecx & bit_TBM;
       has_lzcnt = ecx & bit_LZCNT;
->>>>>>> 3082eeb7
 
       has_longmode = edx & bit_LM;
       has_3dnowp = edx & bit_3DNOWP;
@@ -679,15 +502,12 @@
 
       if (name == SIG_GEODE)
 	processor = PROCESSOR_GEODE;
-<<<<<<< HEAD
-=======
       else if (has_bmi)
         processor = PROCESSOR_BDVER2;
       else if (has_xop)
 	processor = PROCESSOR_BDVER1;
       else if (has_sse4a && has_ssse3)
         processor = PROCESSOR_BTVER1;
->>>>>>> 3082eeb7
       else if (has_sse4a)
 	processor = PROCESSOR_AMDFAM10;
       else if (has_sse2 || has_longmode)
@@ -736,29 +556,6 @@
 	cpu = "pentium";
       break;
     case PROCESSOR_PENTIUMPRO:
-<<<<<<< HEAD
-      if (model == 28)
-	cpu = "atom";
-      else if (model >= 28 && l2sizekb < 2048)
-	/* Assume it's a small core if there's less than 2MB cache */
-	cpu = "atom";
-      else if (has_longmode)
-	cpu = "core2";
-      else if (arch)
-	{
-	  if (has_sse3)
-	    /* It is Core Duo.  */
-	    cpu = "pentium-m";
-	  else if (has_sse2)
-	    /* It is Pentium M.  */
-	    cpu = "pentium-m";
-	  else if (has_sse)
-	    /* It is Pentium III.  */
-	    cpu = "pentium3";
-	  else if (has_mmx)
-	    /* It is Pentium II.  */
-	    cpu = "pentium2";
-=======
       switch (model)
 	{
 	case 0x1c:
@@ -828,7 +625,6 @@
 		/* Default to Pentium Pro.  */
 		cpu = "pentiumpro";
 	    }
->>>>>>> 3082eeb7
 	  else
 	    /* For -mtune, we default to -mtune=generic.  */
 	    cpu = "generic";
@@ -908,31 +704,6 @@
 
   if (arch)
     {
-<<<<<<< HEAD
-      if (has_cmpxchg16b)
-	options = concat (options, " -mcx16", NULL);
-      if (has_lahf_lm)
-	options = concat (options, " -msahf", NULL);
-      if (has_movbe)
-	options = concat (options, " -mmovbe", NULL);
-      if (has_aes)
-	options = concat (options, " -maes", NULL);
-      if (has_pclmul)
-	options = concat (options, " -mpclmul", NULL);
-      if (has_popcnt)
-	options = concat (options, " -mpopcnt", NULL);
-      if (has_abm)
-	options = concat (options, " -mabm", NULL);
-      if (has_lwp)
-	options = concat (options, " -mlwp", NULL);
-
-      if (has_avx)
-	options = concat (options, " -mavx", NULL);
-      else if (has_sse4_2)
-	options = concat (options, " -msse4.2", NULL);
-      else if (has_sse4_1)
-	options = concat (options, " -msse4.1", NULL);
-=======
       const char *cx16 = has_cmpxchg16b ? " -mcx16" : " -mno-cx16";
       const char *sahf = has_lahf_lm ? " -msahf" : " -mno-sahf";
       const char *movbe = has_movbe ? " -mmovbe" : " -mno-movbe";
@@ -956,7 +727,6 @@
       options = concat (options, cx16, sahf, movbe, ase, pclmul,
 			popcnt, abm, lwp, fma, fma4, xop, bmi, bmi2,
 			tbm, avx, avx2, sse4_2, sse4_1, lzcnt, NULL);
->>>>>>> 3082eeb7
     }
 
 done:
