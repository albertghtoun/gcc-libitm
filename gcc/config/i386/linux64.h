/* Definitions for AMD x86-64 running Linux-based GNU systems with ELF format.
<<<<<<< HEAD
   Copyright (C) 2001, 2002, 2004, 2005, 2006, 2007, 2008, 2009, 2010
=======
   Copyright (C) 2001, 2002, 2004, 2005, 2006, 2007, 2008, 2009
>>>>>>> e33a1692
   Free Software Foundation, Inc.
   Contributed by Jan Hubicka <jh@suse.cz>, based on linux.h.

This file is part of GCC.

GCC is free software; you can redistribute it and/or modify
it under the terms of the GNU General Public License as published by
the Free Software Foundation; either version 3, or (at your option)
any later version.

GCC is distributed in the hope that it will be useful,
but WITHOUT ANY WARRANTY; without even the implied warranty of
MERCHANTABILITY or FITNESS FOR A PARTICULAR PURPOSE.  See the
GNU General Public License for more details.

Under Section 7 of GPL version 3, you are granted additional
permissions described in the GCC Runtime Library Exception, version
3.1, as published by the Free Software Foundation.

You should have received a copy of the GNU General Public License and
a copy of the GCC Runtime Library Exception along with this program;
see the files COPYING3 and COPYING.RUNTIME respectively.  If not, see
<http://www.gnu.org/licenses/>.  */

#if TARGET_64BIT_DEFAULT
#define TARGET_VERSION fprintf (stderr, " (x86-64 Linux/ELF)");
#else
#define TARGET_VERSION fprintf (stderr, " (i386 Linux/ELF)");
#endif

#define TARGET_OS_CPP_BUILTINS()				\
  do								\
    {								\
	LINUX_TARGET_OS_CPP_BUILTINS();				\
    }								\
  while (0)

#undef CPP_SPEC
#define CPP_SPEC "%{posix:-D_POSIX_SOURCE} %{pthread:-D_REENTRANT}"

/* The svr4 ABI for the i386 says that records and unions are returned
   in memory.  In the 64bit compilation we will turn this flag off in
   override_options, as we never do pcc_struct_return scheme on this target.  */
#undef DEFAULT_PCC_STRUCT_RETURN
#define DEFAULT_PCC_STRUCT_RETURN 1

/* We arrange for the whole %fs segment to map the tls area.  */
#undef TARGET_TLS_DIRECT_SEG_REFS_DEFAULT
#define TARGET_TLS_DIRECT_SEG_REFS_DEFAULT MASK_TLS_DIRECT_SEG_REFS

/* Provide a LINK_SPEC.  Here we provide support for the special GCC
   options -static and -shared, which allow us to link things in one
   of these three modes by applying the appropriate combinations of
   options at link-time.

   When the -shared link option is used a final link is not being
   done.  */

#define GLIBC_DYNAMIC_LINKER32 "/lib/ld-linux.so.2"
#define GLIBC_DYNAMIC_LINKER64 "/lib64/ld-linux-x86-64.so.2"

#undef ASM_SPEC
#define ASM_SPEC "%{v:-V} %{Qy:} %{!Qn:-Qy} %{n} %{T} %{Ym,*} %{Yd,*} \
 %{Wa,*:%*} %{m32:--32} %{m64:--64} \
 %{!mno-sse2avx:%{mavx:-msse2avx}} %{msse2avx:%{!mavx:-msse2avx}}"

#if TARGET_64BIT_DEFAULT
#define SPEC_32 "m32"
#define SPEC_64 "!m32"
#else
#define SPEC_32 "!m64"
#define SPEC_64 "m64"
#endif

#undef ASM_SPEC
#define ASM_SPEC "%{v:-V} %{Qy:} %{!Qn:-Qy} %{n} %{T} %{Ym,*} %{Yd,*} \
 %{Wa,*:%*} %{" SPEC_32 ":--32} %{" SPEC_64 ":--64} \
 %{!mno-sse2avx:%{mavx:-msse2avx}} %{msse2avx:%{!mavx:-msse2avx}}"

#undef	LINK_SPEC
#define LINK_SPEC "%{" SPEC_64 ":-m elf_x86_64} %{" SPEC_32 ":-m elf_i386} \
  %{shared:-shared} \
  %{!shared: \
    %{!static: \
      %{rdynamic:-export-dynamic} \
      %{" SPEC_32 ":%{!dynamic-linker:-dynamic-linker " LINUX_DYNAMIC_LINKER32 "}} \
      %{" SPEC_64 ":%{!dynamic-linker:-dynamic-linker " LINUX_DYNAMIC_LINKER64 "}}} \
    %{static:-static}}"

/* Similar to standard Linux, but adding -ffast-math support.  */
#undef  ENDFILE_SPEC
#define ENDFILE_SPEC \
  "%{ffast-math|funsafe-math-optimizations:crtfastmath.o%s} \
   %{mpc32:crtprec32.o%s} \
   %{mpc64:crtprec64.o%s} \
   %{mpc80:crtprec80.o%s} \
   %{shared|pie:crtendS.o%s;:crtend.o%s} crtn.o%s"

#if TARGET_64BIT_DEFAULT
#define MULTILIB_DEFAULTS { "m64" }
#else
#define MULTILIB_DEFAULTS { "m32" }
#endif

/* Put all *tf routines in libgcc.  */
#undef LIBGCC2_HAS_TF_MODE
#define LIBGCC2_HAS_TF_MODE 1
#define LIBGCC2_TF_CEXT q
#define TF_SIZE 113

#define TARGET_ASM_FILE_END file_end_indicate_exec_stack

#define MD_UNWIND_SUPPORT "config/i386/linux-unwind.h"

/* The stack pointer needs to be moved while checking the stack.  */
#define STACK_CHECK_MOVING_SP 1

/* This macro may be overridden in i386/k*bsd-gnu.h.  */
#define REG_NAME(reg) reg

#ifdef TARGET_LIBC_PROVIDES_SSP
/* i386 glibc provides __stack_chk_guard in %gs:0x14,
   x86_64 glibc provides it in %fs:0x28.  */
#define TARGET_THREAD_SSP_OFFSET	(TARGET_64BIT ? 0x28 : 0x14)
#endif<|MERGE_RESOLUTION|>--- conflicted
+++ resolved
@@ -1,9 +1,5 @@
 /* Definitions for AMD x86-64 running Linux-based GNU systems with ELF format.
-<<<<<<< HEAD
    Copyright (C) 2001, 2002, 2004, 2005, 2006, 2007, 2008, 2009, 2010
-=======
-   Copyright (C) 2001, 2002, 2004, 2005, 2006, 2007, 2008, 2009
->>>>>>> e33a1692
    Free Software Foundation, Inc.
    Contributed by Jan Hubicka <jh@suse.cz>, based on linux.h.
 
@@ -65,11 +61,6 @@
 #define GLIBC_DYNAMIC_LINKER32 "/lib/ld-linux.so.2"
 #define GLIBC_DYNAMIC_LINKER64 "/lib64/ld-linux-x86-64.so.2"
 
-#undef ASM_SPEC
-#define ASM_SPEC "%{v:-V} %{Qy:} %{!Qn:-Qy} %{n} %{T} %{Ym,*} %{Yd,*} \
- %{Wa,*:%*} %{m32:--32} %{m64:--64} \
- %{!mno-sse2avx:%{mavx:-msse2avx}} %{msse2avx:%{!mavx:-msse2avx}}"
-
 #if TARGET_64BIT_DEFAULT
 #define SPEC_32 "m32"
 #define SPEC_64 "!m32"
@@ -121,6 +112,9 @@
 /* The stack pointer needs to be moved while checking the stack.  */
 #define STACK_CHECK_MOVING_SP 1
 
+/* Static stack checking is supported by means of probes.  */
+#define STACK_CHECK_STATIC_BUILTIN 1
+
 /* This macro may be overridden in i386/k*bsd-gnu.h.  */
 #define REG_NAME(reg) reg
 
