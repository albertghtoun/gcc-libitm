; Options for the SH port of the compiler.

<<<<<<< HEAD
; Copyright (C) 2005, 2006, 2007, 2008, 2009 Free Software Foundation, Inc.
=======
; Copyright (C) 2005, 2006, 2007, 2008, 2009, 2010
; Free Software Foundation, Inc.
>>>>>>> b56a5220
;
; This file is part of GCC.
;
; GCC is free software; you can redistribute it and/or modify it under
; the terms of the GNU General Public License as published by the Free
; Software Foundation; either version 3, or (at your option) any later
; version.
;
; GCC is distributed in the hope that it will be useful, but WITHOUT ANY
; WARRANTY; without even the implied warranty of MERCHANTABILITY or
; FITNESS FOR A PARTICULAR PURPOSE.  See the GNU General Public License
; for more details.
;
; You should have received a copy of the GNU General Public License
; along with GCC; see the file COPYING3.  If not see
; <http://www.gnu.org/licenses/>.

;; Used for various architecture options.
Mask(SH_E)

;; Set if the default precision of th FPU is single.
Mask(FPU_SINGLE)

;; Set if we should generate code using type 2A insns.
Mask(HARD_SH2A)

;; Set if we should generate code using type 2A DF insns.
Mask(HARD_SH2A_DOUBLE)

;; Set if compiling for SH4 hardware (to be used for insn costs etc.)
Mask(HARD_SH4)

;; Set if we should generate code for a SH5 CPU (either ISA).
Mask(SH5)

;; Set if we should save all target registers.
Mask(SAVE_ALL_TARGET_REGS)

m1
Target RejectNegative Mask(SH1) Condition(SUPPORT_SH1)
Generate SH1 code

m2
Target RejectNegative Mask(SH2) Condition(SUPPORT_SH2)
Generate SH2 code

m2a
Target RejectNegative Condition(SUPPORT_SH2A)
Generate default double-precision SH2a-FPU code

m2a-nofpu
Target RejectNegative Condition(SUPPORT_SH2A_NOFPU)
Generate SH2a FPU-less code

m2a-single
Target RejectNegative Condition(SUPPORT_SH2A_SINGLE)
Generate default single-precision SH2a-FPU code

m2a-single-only
Target RejectNegative Condition(SUPPORT_SH2A_SINGLE_ONLY)
Generate only single-precision SH2a-FPU code

m2e
Target RejectNegative Condition(SUPPORT_SH2E)
Generate SH2e code

m3
Target RejectNegative Mask(SH3) Condition(SUPPORT_SH3)
Generate SH3 code

m3e
Target RejectNegative Condition(SUPPORT_SH3E)
Generate SH3e code

m4
Target RejectNegative Mask(SH4) Condition(SUPPORT_SH4)
Generate SH4 code

m4-100
Target RejectNegative Condition(SUPPORT_SH4)
Generate SH4-100 code

m4-200
Target RejectNegative Condition(SUPPORT_SH4)
Generate SH4-200 code

;; TARGET_SH4_300 indicates if we have the ST40-300 instruction set and
;; pipeline - irrespective of ABI.
m4-300
Target RejectNegative Condition(SUPPORT_SH4) Var(TARGET_SH4_300)
Generate SH4-300 code

m4-nofpu
Target RejectNegative Condition(SUPPORT_SH4_NOFPU)
Generate SH4 FPU-less code

m4-100-nofpu
Target RejectNegative Condition(SUPPORT_SH4_NOFPU)
Generate SH4-100 FPU-less code

m4-200-nofpu
Target RejectNegative Condition(SUPPORT_SH4_NOFPU)
Generate SH4-200 FPU-less code

m4-300-nofpu
Target RejectNegative Condition(SUPPORT_SH4_NOFPU) Var(TARGET_SH4_300)
Generate SH4-300 FPU-less code

m4-340
Target RejectNegative Condition(SUPPORT_SH4_NOFPU) Var(TARGET_SH4_300)
Generate code for SH4 340 series (MMU/FPU-less)
;; passes -isa=sh4-nommu-nofpu to the assembler.

m4-400
Target RejectNegative Condition(SUPPORT_SH4_NOFPU)
Generate code for SH4 400 series (MMU/FPU-less)
;; passes -isa=sh4-nommu-nofpu to the assembler.

m4-500
Target RejectNegative Condition(SUPPORT_SH4_NOFPU)
Generate code for SH4 500 series (FPU-less).
;; passes -isa=sh4-nofpu to the assembler.

m4-single
Target RejectNegative Condition(SUPPORT_SH4_SINGLE)
Generate default single-precision SH4 code

m4-100-single
Target RejectNegative Condition(SUPPORT_SH4_SINGLE)
Generate default single-precision SH4-100 code

m4-200-single
Target RejectNegative Condition(SUPPORT_SH4_SINGLE)
Generate default single-precision SH4-200 code

m4-300-single
Target RejectNegative Condition(SUPPORT_SH4_SINGLE) Var(TARGET_SH4_300)
Generate default single-precision SH4-300 code

m4-single-only
Target RejectNegative Condition(SUPPORT_SH4_SINGLE_ONLY)
Generate only single-precision SH4 code

m4-100-single-only
Target RejectNegative Condition(SUPPORT_SH4_SINGLE_ONLY)
Generate only single-precision SH4-100 code

m4-200-single-only
Target RejectNegative Condition(SUPPORT_SH4_SINGLE_ONLY)
Generate only single-precision SH4-200 code

m4-300-single-only
Target RejectNegative Condition(SUPPORT_SH4_SINGLE_ONLY) Var(TARGET_SH4_300)
Generate only single-precision SH4-300 code

m4a
Target RejectNegative Mask(SH4A) Condition(SUPPORT_SH4A)
Generate SH4a code

m4a-nofpu
Target RejectNegative Condition(SUPPORT_SH4A_NOFPU)
Generate SH4a FPU-less code

m4a-single
Target RejectNegative Condition(SUPPORT_SH4A_SINGLE)
Generate default single-precision SH4a code

m4a-single-only
Target RejectNegative Condition(SUPPORT_SH4A_SINGLE_ONLY)
Generate only single-precision SH4a code

m4al
Target RejectNegative Condition(SUPPORT_SH4AL)
Generate SH4al-dsp code

m5-32media
Target RejectNegative Condition(SUPPORT_SH5_32MEDIA)
Generate 32-bit SHmedia code

m5-32media-nofpu
Target RejectNegative Condition(SUPPORT_SH5_32MEDIA_NOFPU)
Generate 32-bit FPU-less SHmedia code

m5-64media
Target RejectNegative Condition(SUPPORT_SH5_64MEDIA)
Generate 64-bit SHmedia code

m5-64media-nofpu
Target RejectNegative Condition(SUPPORT_SH5_64MEDIA_NOFPU)
Generate 64-bit FPU-less SHmedia code

m5-compact
Target RejectNegative Condition(SUPPORT_SH5_32MEDIA)
Generate SHcompact code

m5-compact-nofpu
Target RejectNegative Condition(SUPPORT_SH5_32MEDIA_NOFPU)
Generate FPU-less SHcompact code

maccumulate-outgoing-args
Target Report Mask(ACCUMULATE_OUTGOING_ARGS)
Reserve space for outgoing arguments in the function prologue

madjust-unroll
Target Report Mask(ADJUST_UNROLL) Condition(SUPPORT_ANY_SH5)
Throttle unrolling to avoid thrashing target registers unless the unroll benefit outweighs this

mb
Target Report RejectNegative InverseMask(LITTLE_ENDIAN)
Generate code in big endian mode

mbigtable
Target Report RejectNegative Mask(BIGTABLE)
Generate 32-bit offsets in switch tables

mbitops
Target Report RejectNegative Mask(BITOPS)
Generate bit instructions

mbranch-cost=
Target RejectNegative Joined UInteger Var(sh_branch_cost) Init(-1)
Cost to assume for a branch insn

mcbranchdi
Target Var(TARGET_CBRANCHDI4)
Enable cbranchdi4 pattern

mcmpeqdi
Target Var(TARGET_CMPEQDI_T)
Emit cmpeqdi_t pattern even when -mcbranchdi is in effect.

mcut2-workaround
Target RejectNegative Var(TARGET_SH5_CUT2_WORKAROUND)
Enable SH5 cut2 workaround

mdalign
Target Report RejectNegative Mask(ALIGN_DOUBLE)
Align doubles at 64-bit boundaries

mdiv=
Target RejectNegative Joined Var(sh_div_str) Init("")
Division strategy, one of: call, call2, fp, inv, inv:minlat, inv20u, inv20l, inv:call, inv:call2, inv:fp, call-div1, call-fp, call-table

mdivsi3_libfunc=
Target RejectNegative Joined Var(sh_divsi3_libfunc) Init("")
Specify name for 32 bit signed division function

mfmovd
Target RejectNegative Mask(FMOVD)
Enable the use of 64-bit floating point registers in fmov instructions.  See -mdalign if 64-bit alignment is required.

mfixed-range=
Target RejectNegative Joined Var(sh_fixed_range_str)
Specify range of registers to make fixed

mfused-madd
Target Var(TARGET_FMAC)
Enable the use of the fused floating point multiply-accumulate operation

mgettrcost=
Target RejectNegative Joined UInteger Var(sh_gettrcost) Init(-1)
Cost to assume for gettr insn

mhitachi
Target Report RejectNegative Mask(HITACHI)
Follow Renesas (formerly Hitachi) / SuperH calling conventions

mieee
Target Report Mask(IEEE)
Increase the IEEE compliance for floating-point code

mindexed-addressing
Target Report Mask(ALLOW_INDEXED_ADDRESS) Condition(SUPPORT_ANY_SH5_32MEDIA)
Enable the use of the indexed addressing mode for SHmedia32/SHcompact

minline-ic_invalidate
Target Report Var(TARGET_INLINE_IC_INVALIDATE)
inline code to invalidate instruction cache entries after setting up nested function trampolines

minvalid-symbols
Target Report Mask(INVALID_SYMBOLS) Condition(SUPPORT_ANY_SH5)
Assume symbols might be invalid

misize
Target Report RejectNegative Mask(DUMPISIZE)
Annotate assembler instructions with estimated addresses

ml
Target Report RejectNegative Mask(LITTLE_ENDIAN)
Generate code in little endian mode

mnomacsave
Target Report RejectNegative Mask(NOMACSAVE)
Mark MAC register as call-clobbered

;; ??? This option is not useful, but is retained in case there are people
;; who are still relying on it.  It may be deleted in the future.
mpadstruct
Target Report RejectNegative Mask(PADSTRUCT)
Make structs a multiple of 4 bytes (warning: ABI altered)

mprefergot
Target Report RejectNegative Mask(PREFERGOT)
Emit function-calls using global offset table when generating PIC

mpt-fixed
Target Report Mask(PT_FIXED) Condition(SUPPORT_ANY_SH5)
Assume pt* instructions won't trap

mrelax
Target Report RejectNegative Mask(RELAX)
Shorten address references during linking

mrenesas
Target Mask(HITACHI) MaskExists
Follow Renesas (formerly Hitachi) / SuperH calling conventions

mspace
<<<<<<< HEAD
Target Report RejectNegative Mask(SMALLCODE)
=======
Target RejectNegative Alias(Os)
>>>>>>> b56a5220
Deprecated.  Use -Os instead

multcost=
Target RejectNegative Joined UInteger Var(sh_multcost) Init(-1)
Cost to assume for a multiply insn

musermode
Target Report RejectNegative Mask(USERMODE)
Don't generate privileged-mode only code; implies -mno-inline-ic_invalidate if the inline code would not work in user mode.

;; We might want to enable this by default for TARGET_HARD_SH4, because
;; zero-offset branches have zero latency.  Needs some benchmarking.
mpretend-cmove
Target Var(TARGET_PRETEND_CMOVE)
Pretend a branch-around-a-move is a conditional move.<|MERGE_RESOLUTION|>--- conflicted
+++ resolved
@@ -1,11 +1,7 @@
 ; Options for the SH port of the compiler.
 
-<<<<<<< HEAD
-; Copyright (C) 2005, 2006, 2007, 2008, 2009 Free Software Foundation, Inc.
-=======
 ; Copyright (C) 2005, 2006, 2007, 2008, 2009, 2010
 ; Free Software Foundation, Inc.
->>>>>>> b56a5220
 ;
 ; This file is part of GCC.
 ;
@@ -324,11 +320,7 @@
 Follow Renesas (formerly Hitachi) / SuperH calling conventions
 
 mspace
-<<<<<<< HEAD
-Target Report RejectNegative Mask(SMALLCODE)
-=======
 Target RejectNegative Alias(Os)
->>>>>>> b56a5220
 Deprecated.  Use -Os instead
 
 multcost=
