/* Definitions of target machine for GNU compiler.  VAX version.
   Copyright (C) 1987, 1988, 1991, 1993, 1994, 1995, 1996, 1997, 1998,
<<<<<<< HEAD
   1999, 2000, 2001, 2002, 2003, 2004, 2005, 2007, 2008, 2009
=======
   1999, 2000, 2001, 2002, 2003, 2004, 2005, 2007, 2008, 2009, 2010, 2011
>>>>>>> 3082eeb7
   Free Software Foundation, Inc.

This file is part of GCC.

GCC is free software; you can redistribute it and/or modify
it under the terms of the GNU General Public License as published by
the Free Software Foundation; either version 3, or (at your option)
any later version.

GCC is distributed in the hope that it will be useful,
but WITHOUT ANY WARRANTY; without even the implied warranty of
MERCHANTABILITY or FITNESS FOR A PARTICULAR PURPOSE.  See the
GNU General Public License for more details.

You should have received a copy of the GNU General Public License
along with GCC; see the file COPYING3.  If not see
<http://www.gnu.org/licenses/>.  */


/* Target CPU builtins.  */
#define TARGET_CPU_CPP_BUILTINS()		\
  do						\
    {						\
      builtin_define ("__vax__");		\
      builtin_assert ("cpu=vax");		\
      builtin_assert ("machine=vax");		\
      if (TARGET_G_FLOAT)			\
	{					\
	  builtin_define ("__GFLOAT");		\
	  builtin_define ("__GFLOAT__");	\
	}					\
    }						\
  while (0)

#define VMS_TARGET 0

/* Use -J option for long branch support with Unix assembler.  */

#define ASM_SPEC "-J"

/* Choose proper libraries depending on float format.
   Note that there are no profiling libraries for g-format.
   Also use -lg for the sake of dbx.  */

#define LIB_SPEC "%{g:-lg}\
 %{mg:%{lm:-lmg} -lcg \
  %{p:%eprofiling not supported with -mg\n}\
  %{pg:%eprofiling not supported with -mg\n}}\
 %{!mg:%{!p:%{!pg:-lc}}%{p:-lc_p}%{pg:-lc_p}}"

/* Run-time compilation parameters selecting different hardware subsets.  */

/* Nonzero if ELF.  Redefined by vax/elf.h.  */
#define TARGET_ELF 0

/* Use BSD names for udiv and umod libgcc calls.  */
#define TARGET_BSD_DIVMOD 1

/* Default target_flags if no switches specified.  */

#ifndef TARGET_DEFAULT
#define TARGET_DEFAULT (MASK_UNIX_ASM)
#endif


/* Target machine storage layout */

/* Define this if most significant bit is lowest numbered
   in instructions that operate on numbered bit-fields.
   This is not true on the VAX.  */
#define BITS_BIG_ENDIAN 0

/* Define this if most significant byte of a word is the lowest numbered.  */
/* That is not true on the VAX.  */
#define BYTES_BIG_ENDIAN 0

/* Define this if most significant word of a multiword number is the lowest
   numbered.  */
/* This is not true on the VAX.  */
#define WORDS_BIG_ENDIAN 0

/* Width of a word, in units (bytes).  */
#define UNITS_PER_WORD 4

/* Allocation boundary (in *bits*) for storing arguments in argument list.  */
#define PARM_BOUNDARY 32

/* Allocation boundary (in *bits*) for the code of a function.  */
#define FUNCTION_BOUNDARY 16

/* Alignment of field after `int : 0' in a structure.  */
#define EMPTY_FIELD_BOUNDARY (TARGET_VAXC_ALIGNMENT ? 8 : 32)

/* Every structure's size must be a multiple of this.  */
#define STRUCTURE_SIZE_BOUNDARY 8

/* A bit-field declared as `int' forces `int' alignment for the struct.  */
#define PCC_BITFIELD_TYPE_MATTERS (! TARGET_VAXC_ALIGNMENT)

/* No data type wants to be aligned rounder than this.  */
#define BIGGEST_ALIGNMENT 32

/* No structure field wants to be aligned rounder than this.  */
#define BIGGEST_FIELD_ALIGNMENT (TARGET_VAXC_ALIGNMENT ? 8 : 32)

/* Set this nonzero if move instructions will actually fail to work
   when given unaligned data.  */
#define STRICT_ALIGNMENT 0

/* Let's keep the stack somewhat aligned.  */
#define STACK_BOUNDARY 32

/* The table of an ADDR_DIFF_VEC must be contiguous with the case
   opcode, it is part of the case instruction.  */
#define ADDR_VEC_ALIGN(ADDR_VEC) 0

/* Standard register usage.  */

/* Number of actual hardware registers.
   The hardware registers are assigned numbers for the compiler
   from 0 to just below FIRST_PSEUDO_REGISTER.
   All registers that the compiler knows about must be given numbers,
   even those that are not normally considered general registers.  */
#define FIRST_PSEUDO_REGISTER 16

/* 1 for registers that have pervasive standard uses
   and are not available for the register allocator.
   On the VAX, these are the AP, FP, SP and PC.  */
#define FIXED_REGISTERS {0, 0, 0, 0, 0, 0, 0, 0, 0, 0, 0, 0, 1, 1, 1, 1}

/* 1 for registers not available across function calls.
   These must include the FIXED_REGISTERS and also any
   registers that can be used without being saved.
   The latter must include the registers where values are returned
   and the register where structure-value addresses are passed.
   Aside from that, you can include as many other registers as you like.  */
#define CALL_USED_REGISTERS {1, 1, 1, 1, 1, 1, 0, 0, 0, 0, 0, 0, 1, 1, 1, 1}

/* Return number of consecutive hard regs needed starting at reg REGNO
   to hold something of mode MODE.
   This is ordinarily the length in words of a value of mode MODE
   but can be less for certain modes in special long registers.
   On the VAX, all registers are one word long.  */
#define HARD_REGNO_NREGS(REGNO, MODE)	\
  ((GET_MODE_SIZE (MODE) + UNITS_PER_WORD - 1) / UNITS_PER_WORD)

/* Value is 1 if hard register REGNO can hold a value of machine-mode MODE.
   On the VAX, all registers can hold all modes.  */
#define HARD_REGNO_MODE_OK(REGNO, MODE) 1

/* Value is 1 if it is a good idea to tie two pseudo registers
   when one has mode MODE1 and one has mode MODE2.
   If HARD_REGNO_MODE_OK could produce different values for MODE1 and MODE2,
   for any hard reg, then this must be 0 for correct output.  */
#define MODES_TIEABLE_P(MODE1, MODE2)  1

/* Specify the registers used for certain standard purposes.
   The values of these macros are register numbers.  */

/* VAX pc is overloaded on a register.  */
#define PC_REGNUM VAX_PC_REGNUM

/* Register to use for pushing function arguments.  */
#define STACK_POINTER_REGNUM VAX_SP_REGNUM

/* Base register for access to local variables of the function.  */
#define FRAME_POINTER_REGNUM VAX_FP_REGNUM

/* Offset from the frame pointer register value to the top of stack.  */
#define FRAME_POINTER_CFA_OFFSET(FNDECL) 0

/* Base register for access to arguments of the function.  */
#define ARG_POINTER_REGNUM VAX_AP_REGNUM

/* Register in which static-chain is passed to a function.  */
#define STATIC_CHAIN_REGNUM 0

/* Register in which address to store a structure value
   is passed to a function.  */
#define VAX_STRUCT_VALUE_REGNUM 1

/* Define the classes of registers for register constraints in the
   machine description.  Also define ranges of constants.

   One of the classes must always be named ALL_REGS and include all hard regs.
   If there is more than one class, another class must be named NO_REGS
   and contain no registers.

   The name GENERAL_REGS must be the name of a class (or an alias for
   another name such as ALL_REGS).  This is the class of registers
   that is allowed by "g" or "r" in a register constraint.
   Also, registers outside this class are allocated only when
   instructions express preferences for them.

   The classes must be numbered in nondecreasing order; that is,
   a larger-numbered class must never be contained completely
   in a smaller-numbered class.

   For any two classes, it is very desirable that there be another
   class that represents their union.  */

/* The VAX has only one kind of registers, so NO_REGS and ALL_REGS
   are the only classes.  */

enum reg_class { NO_REGS, ALL_REGS, LIM_REG_CLASSES };

#define N_REG_CLASSES (int) LIM_REG_CLASSES

/* Since GENERAL_REGS is the same class as ALL_REGS,
   don't give it a different class number; just make it an alias.  */

#define GENERAL_REGS ALL_REGS

/* Give names of register classes as strings for dump file.  */

#define REG_CLASS_NAMES	\
  { "NO_REGS", "ALL_REGS" }

/* The following macro defines cover classes for Integrated Register
   Allocator.  Cover classes is a set of non-intersected register
   classes covering all hard registers used for register allocation
   purpose.  Any move between two registers of a cover class should be
   cheaper than load or store of the registers.  The macro value is
   array of register classes with LIM_REG_CLASSES used as the end
   marker.  */
#define IRA_COVER_CLASSES { ALL_REGS, LIM_REG_CLASSES }

/* Return the maximum number of consecutive registers
   needed to represent mode MODE in a register of class CLASS.  */
#define CLASS_MAX_NREGS(CLASS, MODE)	\
  ((GET_MODE_SIZE (MODE) + UNITS_PER_WORD - 1) / UNITS_PER_WORD)

/* Define which registers fit in which classes.
   This is an initializer for a vector of HARD_REG_SET
   of length N_REG_CLASSES.  */

#define REG_CLASS_CONTENTS {{0}, {0xffff}}

/* The same information, inverted:
   Return the class number of the smallest class containing
   reg number REGNO.  This could be a conditional expression
   or could index an array.  */

#define REGNO_REG_CLASS(REGNO) ALL_REGS

/* The class value for index registers, and the one for base regs.  */

#define INDEX_REG_CLASS ALL_REGS
#define BASE_REG_CLASS ALL_REGS

<<<<<<< HEAD
/* Given an rtx X being reloaded into a reg required to be
   in class CLASS, return the class of reg to actually use.
   In general this is just CLASS; but on some machines
   in some cases it is preferable to use a more restrictive class.  */

#define PREFERRED_RELOAD_CLASS(X,CLASS)  (CLASS)

/* Return the maximum number of consecutive registers
   needed to represent mode MODE in a register of class CLASS.  */
/* On the VAX, this is always the size of MODE in words,
   since all registers are the same size.  */
#define CLASS_MAX_NREGS(CLASS, MODE)	\
 ((GET_MODE_SIZE (MODE) + UNITS_PER_WORD - 1) / UNITS_PER_WORD)
=======
>>>>>>> 3082eeb7

/* Stack layout; function entry, exit and calling.  */

/* Define this if pushing a word on the stack
   makes the stack pointer a smaller address.  */
#define STACK_GROWS_DOWNWARD

/* Define this to nonzero if the nominal address of the stack frame
   is at the high-address end of the local variables;
   that is, each additional local variable allocated
   goes at a more negative offset in the frame.  */
#define FRAME_GROWS_DOWNWARD 1

/* Offset within stack frame to start allocating local variables at.
   If FRAME_GROWS_DOWNWARD, this is the offset to the END of the
   first local allocated.  Otherwise, it is the offset to the BEGINNING
   of the first local allocated.  */
#define STARTING_FRAME_OFFSET 0

/* Given an rtx for the address of a frame,
   return an rtx for the address of the word in the frame
   that holds the dynamic chain--the previous frame's address.  */
#define DYNAMIC_CHAIN_ADDRESS(FRAME) plus_constant ((FRAME), 12)

/* If we generate an insn to push BYTES bytes,
   this says how many the stack pointer really advances by.
   On the VAX, -(sp) pushes only the bytes of the operands.  */
#define PUSH_ROUNDING(BYTES) (BYTES)

/* Offset of first parameter from the argument pointer register value.  */
#define FIRST_PARM_OFFSET(FNDECL) 4

/* Define how to find the value returned by a function.
   VALTYPE is the data type of the value (as a tree).
   If the precise function being called is known, FUNC is its FUNCTION_DECL;
   otherwise, FUNC is 0.  */

/* On the VAX the return value is in R0 regardless.  */

#define FUNCTION_VALUE(VALTYPE, FUNC)	\
  gen_rtx_REG (TYPE_MODE (VALTYPE), 0)

/* Define how to find the value returned by a library function
   assuming the value has mode MODE.  */

/* On the VAX the return value is in R0 regardless.  */

#define LIBCALL_VALUE(MODE)  gen_rtx_REG (MODE, 0)

/* Define this if PCC uses the nonreentrant convention for returning
   structure and union values.  */

#define PCC_STATIC_STRUCT_RETURN

/* 1 if N is a possible register number for a function value.
   On the VAX, R0 is the only register thus used.  */

#define FUNCTION_VALUE_REGNO_P(N) ((N) == 0)

/* 1 if N is a possible register number for function argument passing.
   On the VAX, no registers are used in this way.  */

#define FUNCTION_ARG_REGNO_P(N) 0

/* Define a data type for recording info about an argument list
   during the scan of that argument list.  This data type should
   hold all necessary information about the function itself
   and about the args processed so far, enough to enable macros
   such as FUNCTION_ARG to determine where the next arg should go.

   On the VAX, this is a single integer, which is a number of bytes
   of arguments scanned so far.  */

#define CUMULATIVE_ARGS int

/* Initialize a variable CUM of type CUMULATIVE_ARGS
   for a call to a function whose data type is FNTYPE.
   For a library call, FNTYPE is 0.

   On the VAX, the offset starts at 0.  */

#define INIT_CUMULATIVE_ARGS(CUM, FNTYPE, LIBNAME, INDIRECT, N_NAMED_ARGS) \
 ((CUM) = 0)

/* Output assembler code to FILE to increment profiler label # LABELNO
   for profiling a function entry.  */

#define VAX_FUNCTION_PROFILER_NAME "mcount"
#define FUNCTION_PROFILER(FILE, LABELNO)			\
  do								\
    {								\
      char label[256];						\
      ASM_GENERATE_INTERNAL_LABEL (label, "LP", (LABELNO));	\
      fprintf (FILE, "\tmovab ");				\
      assemble_name (FILE, label);				\
      asm_fprintf (FILE, ",%Rr0\n\tjsb %s\n",			\
		   VAX_FUNCTION_PROFILER_NAME);			\
    }								\
  while (0)

/* EXIT_IGNORE_STACK should be nonzero if, when returning from a function,
   the stack pointer does not matter.  The value is tested only in
   functions that have frame pointers.
   No definition is equivalent to always zero.  */

#define EXIT_IGNORE_STACK 1

/* Store in the variable DEPTH the initial difference between the
   frame pointer reg contents and the stack pointer reg contents,
   as of the start of the function body.  This depends on the layout
   of the fixed parts of the stack frame and on how registers are saved.

   On the VAX, FRAME_POINTER_REQUIRED is always 1, so the definition of this
   macro doesn't matter.  But it must be defined.  */

#define INITIAL_FRAME_POINTER_OFFSET(DEPTH) (DEPTH) = 0;

/* Length in units of the trampoline for entering a nested function.  */

#define TRAMPOLINE_SIZE 15

/* Byte offset of return address in a stack frame.  The "saved PC" field
   is in element [4] when treating the frame as an array of longwords.  */

#define RETURN_ADDRESS_OFFSET	(4 * UNITS_PER_WORD)	/* 16 */

/* A C expression whose value is RTL representing the value of the return
   address for the frame COUNT steps up from the current frame.
   FRAMEADDR is already the frame pointer of the COUNT frame, so we
   can ignore COUNT.  */

#define RETURN_ADDR_RTX(COUNT, FRAME)					\
  ((COUNT == 0)								\
   ? gen_rtx_MEM (Pmode, plus_constant (FRAME, RETURN_ADDRESS_OFFSET))	\
   : (rtx) 0)


/* Addressing modes, and classification of registers for them.  */

#define HAVE_POST_INCREMENT 1

#define HAVE_PRE_DECREMENT 1

/* Macros to check register numbers against specific register classes.  */

/* These assume that REGNO is a hard or pseudo reg number.
   They give nonzero only if REGNO is a hard reg of the suitable class
   or a pseudo reg currently allocated to a suitable hard reg.
   Since they use reg_renumber, they are safe only once reg_renumber
   has been allocated, which happens in local-alloc.c.  */

#define REGNO_OK_FOR_INDEX_P(regno)	\
  ((regno) < FIRST_PSEUDO_REGISTER || reg_renumber[regno] >= 0)
#define REGNO_OK_FOR_BASE_P(regno)	\
  ((regno) < FIRST_PSEUDO_REGISTER || reg_renumber[regno] >= 0)

/* Maximum number of registers that can appear in a valid memory address.  */

#define MAX_REGS_PER_ADDRESS 2

/* 1 if X is an rtx for a constant that is a valid address.  */

#define CONSTANT_ADDRESS_P(X) legitimate_constant_address_p (X)

/* The macros REG_OK_FOR..._P assume that the arg is a REG rtx
   and check its validity for a certain class.
   We have two alternate definitions for each of them.
   The usual definition accepts all pseudo regs; the other rejects
   them unless they have been allocated suitable hard regs.
   The symbol REG_OK_STRICT causes the latter definition to be used.

   Most source files want to accept pseudo regs in the hope that
   they will get allocated to the class that the insn wants them to be in.
   Source files for reload pass need to be strict.
   After reload, it makes no difference, since pseudo regs have
   been eliminated by then.  */

#ifndef REG_OK_STRICT

/* Nonzero if X is a hard reg that can be used as an index
   or if it is a pseudo reg.  */
#define REG_OK_FOR_INDEX_P(X) 1

/* Nonzero if X is a hard reg that can be used as a base reg
   or if it is a pseudo reg.  */
#define REG_OK_FOR_BASE_P(X) 1

#else

/* Nonzero if X is a hard reg that can be used as an index.  */
#define REG_OK_FOR_INDEX_P(X) REGNO_OK_FOR_INDEX_P (REGNO (X))

/* Nonzero if X is a hard reg that can be used as a base reg.  */
#define REG_OK_FOR_BASE_P(X) REGNO_OK_FOR_BASE_P (REGNO (X))

#endif

/* Go to LABEL if ADDR (a legitimate address expression)
   has an effect that depends on the machine mode it is used for.  */
#define GO_IF_MODE_DEPENDENT_ADDRESS(ADDR, LABEL) \
  { if (vax_mode_dependent_address_p (ADDR)) goto LABEL; }

/* Specify the machine mode that this machine uses
   for the index in the tablejump instruction.  */
#define CASE_VECTOR_MODE HImode

/* Define as C expression which evaluates to nonzero if the tablejump
   instruction expects the table to contain offsets from the address of the
   table.
   Do not define this if the table should contain absolute addresses.  */
#define CASE_VECTOR_PC_RELATIVE 1

/* Indicate that jump tables go in the text section.  This is
   necessary when compiling PIC code.  */
#define JUMP_TABLES_IN_TEXT_SECTION 1

/* Define this as 1 if `char' should by default be signed; else as 0.  */
#define DEFAULT_SIGNED_CHAR 1

/* This flag, if defined, says the same insns that convert to a signed fixnum
   also convert validly to an unsigned one.  */
#define FIXUNS_TRUNC_LIKE_FIX_TRUNC

/* Max number of bytes we can move from memory to memory
   in one reasonably fast instruction.  */
#define MOVE_MAX 8

/* If a memory-to-memory move would take MOVE_RATIO or more simple
   move-instruction pairs, we will do a movmem or libcall instead.  */
#define MOVE_RATIO(speed) ((speed) ? 6 : 3)
#define CLEAR_RATIO(speed) ((speed) ? 6 : 2)

/* Nonzero if access to memory by bytes is slow and undesirable.  */
#define SLOW_BYTE_ACCESS 0

/* Define if shifts truncate the shift count
   which implies one can omit a sign-extension or zero-extension
   of a shift count.  */
/* #define SHIFT_COUNT_TRUNCATED */

/* Value is 1 if truncating an integer of INPREC bits to OUTPREC bits
   is done just by pretending it is already truncated.  */
#define TRULY_NOOP_TRUNCATION(OUTPREC, INPREC) 1

/* Specify the machine mode that pointers have.
   After generation of rtl, the compiler makes no further distinction
   between pointers and any other objects of this machine mode.  */
#define Pmode SImode

/* A function address in a call instruction
   is a byte address (for indexing purposes)
   so give the MEM rtx a byte's mode.  */
#define FUNCTION_MODE QImode

/* Specify the cost of a branch insn; roughly the number of extra insns that
   should be added to avoid a branch.

   Branches are extremely cheap on the VAX while the shift insns often
   used to replace branches can be expensive.  */

#define BRANCH_COST(speed_p, predictable_p) 0

/* Tell final.c how to eliminate redundant test instructions.  */

/* Here we define machine-dependent flags and fields in cc_status
   (see `conditions.h').  No extra ones are needed for the VAX.  */

/* Store in cc_status the expressions
   that the condition codes will describe
   after execution of an instruction whose pattern is EXP.
   Do not alter them if the instruction would not alter the cc's.  */

#define NOTICE_UPDATE_CC(EXP, INSN)	\
  vax_notice_update_cc ((EXP), (INSN))

#define OUTPUT_JUMP(NORMAL, FLOAT, NO_OV)	\
  { if (cc_status.flags & CC_NO_OVERFLOW)	\
      return NO_OV;				\
    return NORMAL;				\
  }

/* Control the assembler format that we output.  */

/* A C string constant describing how to begin a comment in the target
   assembler language.  The compiler assumes that the comment will end at
   the end of the line.  */

#define ASM_COMMENT_START "#"

/* Output to assembler file text saying following lines
   may contain character constants, extra white space, comments, etc.  */

#define ASM_APP_ON "#APP\n"

/* Output to assembler file text saying following lines
   no longer contain unusual constructs.  */

#define ASM_APP_OFF "#NO_APP\n"

/* Output before read-only data.  */

#define TEXT_SECTION_ASM_OP "\t.text"

/* Output before writable data.  */

#define DATA_SECTION_ASM_OP "\t.data"

/* How to refer to registers in assembler output.
   This sequence is indexed by compiler's hard-register-number (see above).
   The register names will be prefixed by REGISTER_PREFIX, if any.  */

#define REGISTER_PREFIX ""
#define REGISTER_NAMES					\
  { "r0", "r1",  "r2",  "r3", "r4", "r5", "r6", "r7",	\
    "r8", "r9", "r10", "r11", "ap", "fp", "sp", "pc", }

/* This is BSD, so it wants DBX format.  */

#define DBX_DEBUGGING_INFO 1

/* Do not break .stabs pseudos into continuations.  */

#define DBX_CONTIN_LENGTH 0

/* This is the char to use for continuation (in case we need to turn
   continuation back on).  */

#define DBX_CONTIN_CHAR '?'

/* Don't use the `xsfoo;' construct in DBX output; this system
   doesn't support it.  */

#define DBX_NO_XREFS

/* Output the .stabs for a C `static' variable in the data section.  */
#define DBX_STATIC_STAB_DATA_SECTION

/* VAX specific: which type character is used for type double?  */

#define ASM_DOUBLE_CHAR (TARGET_G_FLOAT ? 'g' : 'd')

/* This is how to output a command to make the user-level label named NAME
   defined for reference from other files.  */

/* Globalizing directive for a label.  */
#define GLOBAL_ASM_OP ".globl "

/* The prefix to add to user-visible assembler symbols.  */

#define USER_LABEL_PREFIX "_"

/* This is how to store into the string LABEL
   the symbol_ref name of an internal numbered label where
   PREFIX is the class of label and NUM is the number within the class.
   This is suitable for output with `assemble_name'.  */

#define ASM_GENERATE_INTERNAL_LABEL(LABEL,PREFIX,NUM)	\
  sprintf (LABEL, "*%s%ld", PREFIX, (long)(NUM))

/* This is how to output an insn to push a register on the stack.
   It need not be very fast code.  */

#define ASM_OUTPUT_REG_PUSH(FILE,REGNO)  \
  fprintf (FILE, "\tpushl %s\n", reg_names[REGNO])

/* This is how to output an insn to pop a register from the stack.
   It need not be very fast code.  */

#define ASM_OUTPUT_REG_POP(FILE,REGNO)					\
  fprintf (FILE, "\tmovl (%s)+,%s\n", reg_names[STACK_POINTER_REGNUM],	\
	   reg_names[REGNO])

/* This is how to output an element of a case-vector that is absolute.
   (The VAX does not use such vectors,
   but we must define this macro anyway.)  */

#define ASM_OUTPUT_ADDR_VEC_ELT(FILE, VALUE)		\
  do							\
    {							\
      char label[256];					\
      ASM_GENERATE_INTERNAL_LABEL (label, "L", (VALUE));\
      fprintf (FILE, "\t.long ");			\
      assemble_name (FILE, label);			\
      fprintf (FILE, "\n");				\
    }							\
  while (0)

/* This is how to output an element of a case-vector that is relative.  */

#define ASM_OUTPUT_ADDR_DIFF_ELT(FILE, BODY, VALUE, REL)	\
  do								\
    {								\
      char label[256];						\
      ASM_GENERATE_INTERNAL_LABEL (label, "L", (VALUE));	\
      fprintf (FILE, "\t.word ");				\
      assemble_name (FILE, label);				\
      ASM_GENERATE_INTERNAL_LABEL (label, "L", (REL));		\
      fprintf (FILE, "-");					\
      assemble_name (FILE, label);				\
      fprintf (FILE, "\n");					\
    }								\
  while (0)

/* This is how to output an assembler line
   that says to advance the location counter
   to a multiple of 2**LOG bytes.  */

#define ASM_OUTPUT_ALIGN(FILE,LOG)  \
  fprintf (FILE, "\t.align %d\n", (LOG))

/* This is how to output an assembler line
   that says to advance the location counter by SIZE bytes.  */

#define ASM_OUTPUT_SKIP(FILE,SIZE)  \
  fprintf (FILE, "\t.space %u\n", (int)(SIZE))

/* This says how to output an assembler line
   to define a global common symbol.  */

#define ASM_OUTPUT_COMMON(FILE, NAME, SIZE, ROUNDED)	\
  ( fputs (".comm ", (FILE)),				\
    assemble_name ((FILE), (NAME)),			\
    fprintf ((FILE), ",%u\n", (int)(ROUNDED)))

/* This says how to output an assembler line
   to define a local common symbol.  */

#define ASM_OUTPUT_LOCAL(FILE, NAME, SIZE, ROUNDED)	\
  ( fputs (".lcomm ", (FILE)),				\
    assemble_name ((FILE), (NAME)),			\
    fprintf ((FILE), ",%u\n", (int)(ROUNDED)))

/* Print an instruction operand X on file FILE.
   CODE is the code from the %-spec that requested printing this operand;
   if `%z3' was used to print operand 3, then CODE is 'z'.

VAX operand formatting codes:

 letter	   print
   c	direct branch condition
   C	reverse branch condition
   D	64-bit immediate operand
   B	the low 8 bits of the complement of a constant operand
   H	the low 16 bits of the complement of a constant operand
   M	a mask for the N highest bits of a word
   N	the complement of a constant integer operand
   P	constant operand plus 1
   R	32 - constant operand
   b	the low 8 bits of a negated constant operand
   h	the low 16 bits of a negated constant operand
   #	'd' or 'g' depending on whether dfloat or gfloat is used
   |	register prefix  */

/* The purpose of D is to get around a quirk or bug in VAX assembler
   whereby -1 in a 64-bit immediate operand means 0x00000000ffffffff,
   which is not a 64-bit minus one.  As a workaround, we output negative
   values in hex.  */
#if HOST_BITS_PER_WIDE_INT == 64
#  define NEG_HWI_PRINT_HEX16 HOST_WIDE_INT_PRINT_HEX
#else
#  define NEG_HWI_PRINT_HEX16 "0xffffffff%08lx"
#endif

#define PRINT_OPERAND_PUNCT_VALID_P(CODE)  \
  ((CODE) == '#' || (CODE) == '|')

#define PRINT_OPERAND(FILE, X, CODE)  \
  print_operand (FILE, X, CODE)

/* Print a memory operand whose address is X, on file FILE.
   This uses a function in output-vax.c.  */

#define PRINT_OPERAND_ADDRESS(FILE, ADDR)  \
  print_operand_address (FILE, ADDR)

/* This is a blatent lie.  However, it's good enough, since we don't
   actually have any code whatsoever for which this isn't overridden
   by the proper FDE definition.  */
#define INCOMING_RETURN_ADDR_RTX gen_rtx_REG (Pmode, PC_REGNUM)
<|MERGE_RESOLUTION|>--- conflicted
+++ resolved
@@ -1,10 +1,6 @@
 /* Definitions of target machine for GNU compiler.  VAX version.
    Copyright (C) 1987, 1988, 1991, 1993, 1994, 1995, 1996, 1997, 1998,
-<<<<<<< HEAD
-   1999, 2000, 2001, 2002, 2003, 2004, 2005, 2007, 2008, 2009
-=======
    1999, 2000, 2001, 2002, 2003, 2004, 2005, 2007, 2008, 2009, 2010, 2011
->>>>>>> 3082eeb7
    Free Software Foundation, Inc.
 
 This file is part of GCC.
@@ -226,20 +222,6 @@
 #define REG_CLASS_NAMES	\
   { "NO_REGS", "ALL_REGS" }
 
-/* The following macro defines cover classes for Integrated Register
-   Allocator.  Cover classes is a set of non-intersected register
-   classes covering all hard registers used for register allocation
-   purpose.  Any move between two registers of a cover class should be
-   cheaper than load or store of the registers.  The macro value is
-   array of register classes with LIM_REG_CLASSES used as the end
-   marker.  */
-#define IRA_COVER_CLASSES { ALL_REGS, LIM_REG_CLASSES }
-
-/* Return the maximum number of consecutive registers
-   needed to represent mode MODE in a register of class CLASS.  */
-#define CLASS_MAX_NREGS(CLASS, MODE)	\
-  ((GET_MODE_SIZE (MODE) + UNITS_PER_WORD - 1) / UNITS_PER_WORD)
-
 /* Define which registers fit in which classes.
    This is an initializer for a vector of HARD_REG_SET
    of length N_REG_CLASSES.  */
@@ -258,22 +240,6 @@
 #define INDEX_REG_CLASS ALL_REGS
 #define BASE_REG_CLASS ALL_REGS
 
-<<<<<<< HEAD
-/* Given an rtx X being reloaded into a reg required to be
-   in class CLASS, return the class of reg to actually use.
-   In general this is just CLASS; but on some machines
-   in some cases it is preferable to use a more restrictive class.  */
-
-#define PREFERRED_RELOAD_CLASS(X,CLASS)  (CLASS)
-
-/* Return the maximum number of consecutive registers
-   needed to represent mode MODE in a register of class CLASS.  */
-/* On the VAX, this is always the size of MODE in words,
-   since all registers are the same size.  */
-#define CLASS_MAX_NREGS(CLASS, MODE)	\
- ((GET_MODE_SIZE (MODE) + UNITS_PER_WORD - 1) / UNITS_PER_WORD)
-=======
->>>>>>> 3082eeb7
  
 /* Stack layout; function entry, exit and calling.  */
