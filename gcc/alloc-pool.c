--- conflicted
+++ resolved
@@ -1,10 +1,6 @@
 /* Functions to support a pool of allocatable objects.
    Copyright (C) 1987, 1997, 1998, 1999, 2000, 2001, 2003, 2004, 2005, 2006,
-<<<<<<< HEAD
-   2007, 2008  Free Software Foundation, Inc.
-=======
    2007, 2008, 2010  Free Software Foundation, Inc.
->>>>>>> 3082eeb7
    Contributed by Daniel Berlin <dan@cgsoftware.com>
 
 This file is part of GCC.
