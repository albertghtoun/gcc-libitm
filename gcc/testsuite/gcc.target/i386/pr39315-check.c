--- conflicted
+++ resolved
@@ -1,9 +1,5 @@
-<<<<<<< HEAD
-/* { dg-compile } */
-=======
 /* { dg-do compile } */
 
->>>>>>> 3bd7a983
 typedef float __m128 __attribute__ ((__vector_size__ (16)));
 __extension__ typedef __PTRDIFF_TYPE__ ptrdiff_t;
 
