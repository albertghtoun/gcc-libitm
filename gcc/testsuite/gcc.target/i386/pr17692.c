--- conflicted
+++ resolved
@@ -1,10 +1,6 @@
 /* { dg-do compile } */
 /* { dg-options "-O -mfpmath=sse -msse2" } */
-<<<<<<< HEAD
-/* { dg-require-effective-target sse2 } */
-=======
 
->>>>>>> b56a5220
 /* The fact that t1 and t2 are uninitialized is critical.  With them
    uninitialized, the register allocator is free to put them in the same
    hard register, which results in
