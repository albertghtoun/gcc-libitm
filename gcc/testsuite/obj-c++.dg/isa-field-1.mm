--- conflicted
+++ resolved
@@ -1,15 +1,8 @@
-/* Ensure there are no bizarre difficulties with accessing the 'isa' field of
-  objects.  This field is named differently between GNU and NeXT runtimes so
-  accessed via the CLASSPTRFIELD() macro defined in next-mapping.h */
+/* Ensure there are no bizarre difficulties with accessing the 'isa' field of objects.  */
 /* { dg-do compile } */
 
-<<<<<<< HEAD
-#include "../objc-obj-c++-shared/Object1.h"
-#include "../objc-obj-c++-shared/next-mapping.h"
-=======
 #include "../objc-obj-c++-shared/TestsuiteObject.h"
 #include "../objc-obj-c++-shared/runtime.h"
->>>>>>> 3082eeb7
 
 @interface TestsuiteObject (Test)
 - (Class) test1: (id)object;
@@ -22,14 +15,6 @@
 @implementation TestsuiteObject (Test)
 
 Class test1(id object) {
-<<<<<<< HEAD
-  Class cls = CLASSPTRFIELD(object);
-  return cls;
-}
-- (Class) test1: (id)object {
-  Class cls = CLASSPTRFIELD(object);
-  return cls;
-=======
 #ifdef __NEXT_RUNTIME__
     Class cls = object->isa;
 #else
@@ -44,7 +29,6 @@
     Class cls = object->class_pointer;
 #endif
     return cls;
->>>>>>> 3082eeb7
 }
 
 @end
@@ -52,14 +36,6 @@
 @implementation Derived
 
 Class test2(id object) {
-<<<<<<< HEAD
-  Class cls = CLASSPTRFIELD(object);
-  return cls;
-}
-- (Class) test2: (id)object {
-  Class cls = CLASSPTRFIELD(object);
-  return cls;
-=======
 #ifdef __NEXT_RUNTIME__
     Class cls = object->isa;
 #else
@@ -74,23 +50,15 @@
     Class cls = object->class_pointer;
 #endif
     return cls;
->>>>>>> 3082eeb7
 }
 
 @end
 
 Class test3(id object) {
-<<<<<<< HEAD
-  Class cls = CLASSPTRFIELD(object);
-  return cls;
-}
-#include "../objc-obj-c++-shared/Object1-implementation.h"
-=======
 #ifdef __NEXT_RUNTIME__
     Class cls = object->isa;
 #else
     Class cls = object->class_pointer;
 #endif
     return cls;
-}
->>>>>>> 3082eeb7
+}