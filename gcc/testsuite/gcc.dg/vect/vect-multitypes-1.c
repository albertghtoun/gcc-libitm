--- conflicted
+++ resolved
@@ -27,13 +27,13 @@
   for (i = 0; i < n; i++)
     {
       sa[i+7] = sb[i];
-      ia[i+3] = ib[i];
+      ia[i+3] = ib[i+1];
     }
 
   /* check results:  */
   for (i = 0; i < n; i++)
     {
-      if (sa[i+7] != sb[i] || ia[i+3] != ib[i])
+      if (sa[i+7] != sb[i] || ia[i+3] != ib[i+1])
 	abort ();
     }
 
@@ -44,7 +44,9 @@
    access for peeling, and therefore will examine the option of
    using a peeling factor = (V-3)%V = 1 for V=2,4. 
    This will not align the access 'sa[i+3]' (for which we need to
-   peel 5 iterations), so the loop can not be vectorized.  */
+   peel 5 iterations). However, 'ia[i+3]' also gets aligned if we peel 5
+   iterations, so the loop is vectorizable on all targets that support
+   unaligned loads.  */
 
 __attribute__ ((noinline)) int main2 (int n)
 {
@@ -55,13 +57,13 @@
   for (i = 0; i < n; i++)
     {
       ia[i+3] = ib[i];
-      sa[i+3] = sb[i];
+      sa[i+3] = sb[i+1];
     }
 
   /* check results:  */
   for (i = 0; i < n; i++)
     {
-      if (sa[i+3] != sb[i] || ia[i+3] != ib[i])
+      if (sa[i+3] != sb[i+1] || ia[i+3] != ib[i])
         abort ();
     }
 
@@ -78,18 +80,7 @@
   return 0;
 }
 
-<<<<<<< HEAD
-/* { dg-final { scan-tree-dump-times "vectorized 1 loops" 2 "vect" { xfail {! vect_hw_misalign} } } } */
-/* { dg-final { scan-tree-dump-times "vectorized 1 loops" 1 "vect" { xfail { vect_no_align || vect_hw_misalign } } } } */
-/* { dg-final { scan-tree-dump-times "Alignment of access forced using peeling" 2 "vect" { xfail {! vect_hw_misalign} } } } */
-/* { dg-final { scan-tree-dump-times "Alignment of access forced using peeling" 1 "vect" { xfail { vect_no_align || vect_hw_misalign } } } } */
-/* { dg-final { scan-tree-dump-times "Vectorizing an unaligned access" 4 "vect" { xfail *-*-* } } } */
-=======
-/* { dg-final { scan-tree-dump-times "vectorized 1 loops" 2 "vect" { xfail {! vect_hw_misalign}  } } } */
-/* { dg-final { scan-tree-dump-times "vectorized 1 loops" 1 "vect" { xfail { vect_no_align || vect_hw_misalign } } } } */
-/* { dg-final { scan-tree-dump-times "Alignment of access forced using peeling" 2 "vect" { xfail *-*-* } } } */
-/* { dg-final { scan-tree-dump-times "Alignment of access forced using peeling" 1 "vect" { xfail { vect_no_align || vect_hw_misalign }} } } */
-/* { dg-final { scan-tree-dump-times "Vectorizing an unaligned access" 4 "vect" { xfail {! vect_hw_misalign} } } } */
->>>>>>> e33a1692
-/* { dg-final { scan-tree-dump-times "Vectorizing an unaligned access" 2 "vect" { xfail { vect_no_align || vect_hw_misalign } } } } */
+/* { dg-final { scan-tree-dump-times "vectorized 1 loops" 2 "vect" { xfail { vect_no_align } } } } */
+/* { dg-final { scan-tree-dump-times "Alignment of access forced using peeling" 2 "vect" { xfail { vect_no_align } } } } */
+/* { dg-final { scan-tree-dump-times "Vectorizing an unaligned access" 4 "vect" { xfail { vect_no_align } } } } */
 /* { dg-final { cleanup-tree-dump "vect" } } */
