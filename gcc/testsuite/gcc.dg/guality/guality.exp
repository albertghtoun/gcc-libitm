--- conflicted
+++ resolved
@@ -50,11 +50,4 @@
     unsetenv GUALITY_GDB_NAME
 }
 
-<<<<<<< HEAD
-if [info exists guality_gdb_name] {
-    unsetenv GUALITY_GDB_NAME
-}
-
-=======
->>>>>>> 779871ac
 dg-finish