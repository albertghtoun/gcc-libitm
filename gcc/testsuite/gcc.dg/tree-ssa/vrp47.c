--- conflicted
+++ resolved
@@ -3,11 +3,7 @@
 /* Skip on S/390 and avr.  Lower values in BRANCH_COST lead to two conditional
    jumps when evaluating an && condition.  VRP is not able to optimize
    this.  */
-<<<<<<< HEAD
-/* { dg-do compile { target { ! "mips*-*-* s390*-*-*  avr-*-*" } } } */
-=======
 /* { dg-do compile { target { ! "mips*-*-* s390*-*-*  avr-*-* mn10300-*-*" } } } */
->>>>>>> b56a5220
 /* { dg-options "-O2 -fdump-tree-vrp -fdump-tree-dom" } */
 /* { dg-options "-O2 -fdump-tree-vrp -fdump-tree-dom -march=i586" { target { i?86-*-* && ilp32 } } } */
 
