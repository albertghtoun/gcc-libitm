/* { dg-do compile } */
/* { dg-options "-O2 -fdump-tree-lim1-details" } */
int x; int y;
struct { int x; int y; } global;
int foo() {
	int i;
	for ( i=0; i<10; i++)
		y += x*x;
	for ( i=0; i<10; i++)
		global.y += global.x*global.x;
}

/* { dg-final { scan-tree-dump-times "Executing store motion of global.y" 1 "lim1" } } */
/* XXX: We should also check for the load motion of global.x, but there is no easy way to do this.  */
<<<<<<< HEAD
/* { dg-final { cleanup-tree-dump "lim\[1-2\]" } } */
=======
/* { dg-final { cleanup-tree-dump "lim1" } } */
>>>>>>> 3082eeb7
<|MERGE_RESOLUTION|>--- conflicted
+++ resolved
@@ -12,8 +12,4 @@
 
 /* { dg-final { scan-tree-dump-times "Executing store motion of global.y" 1 "lim1" } } */
 /* XXX: We should also check for the load motion of global.x, but there is no easy way to do this.  */
-<<<<<<< HEAD
-/* { dg-final { cleanup-tree-dump "lim\[1-2\]" } } */
-=======
-/* { dg-final { cleanup-tree-dump "lim1" } } */
->>>>>>> 3082eeb7
+/* { dg-final { cleanup-tree-dump "lim1" } } */