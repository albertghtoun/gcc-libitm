/* { dg-do compile { target i?86-*-* x86_64-*-* } } */
/* { dg-require-effective-target ilp32 } */
/* { dg-require-effective-target sse2 } */
/* { dg-skip-if "" { i?86-*-* x86_64-*-* } { "-march=*" } { "-march=athlon" } } */
/* { dg-options "-O2 -fprefetch-loop-arrays -march=athlon -msse2 -mfpmath=sse --param simultaneous-prefetches=100 -fdump-tree-aprefetch-details -fdump-tree-optimized" } */

#define K 1000000
int a[K];

void test(int *p)
{
  unsigned i;

  /* Nontemporal store should not be used here (only write and read temporal
     prefetches).  */
  for (i = 0; i < K - 10000; i++)
    a[i + 10000] = a[i];

  /* Nontemporal store should not be used here (only write and read nontemporal
     prefetches).  */
  for (i = 0; i < K - 100000; i++)
    a[i + 100000] = a[i];

  /* Nontemporal store should be used neither for a nor for p, as we do not know
     whether they alias or not.  */
  for (i = 0; i < K; i++)
    {
      a[i] = 0;
      *p++ = 1;
    }

  /* Nontemporal store should not be used for a, as we do not know whether its
     value will be reused or not.  */
  for (i = 0; i < 1000; i++)
    a[i] = 0;
}

/* { dg-final { scan-tree-dump-times "Issued prefetch" 5 "aprefetch" } } */
<<<<<<< HEAD
/* { dg-final { scan-tree-dump-times "Issued nontemporal prefetch" 3 "aprefetch" } } */
/* { dg-final { scan-tree-dump-times "a nontemporal store" 2 "aprefetch" } } */

/* { dg-final { scan-tree-dump-times "builtin_prefetch" 8 "optimized" } } */
/* { dg-final { scan-tree-dump-times "=\\{nt\\}" 18 "optimized" } } */
/* { dg-final { scan-tree-dump-times "__builtin_ia32_mfence" 2 "optimized" } } */

/* { dg-final { scan-assembler-times "prefetchw" 5 } } */
/* { dg-final { scan-assembler-times "prefetcht" 1 } } */
/* { dg-final { scan-assembler-times "prefetchnta" 2 } } */
/* { dg-final { scan-assembler-times "movnti" 18 } } */
/* { dg-final { scan-assembler-times "mfence" 2 } } */
=======
/* { dg-final { scan-tree-dump-times "Issued nontemporal prefetch" 2 "aprefetch" } } */
/* { dg-final { scan-tree-dump-times "a nontemporal store" 0 "aprefetch" } } */

/* { dg-final { scan-tree-dump-times "builtin_prefetch" 7 "optimized" } } */

/* { dg-final { scan-assembler-times "prefetchw" 5 } } */
/* { dg-final { scan-assembler-times "prefetcht" 1 } } */
/* { dg-final { scan-assembler-times "prefetchnta" 1 } } */
>>>>>>> b56a5220

/* { dg-final { cleanup-tree-dump "aprefetch" } } */
/* { dg-final { cleanup-tree-dump "optimized" } } */<|MERGE_RESOLUTION|>--- conflicted
+++ resolved
@@ -36,20 +36,6 @@
 }
 
 /* { dg-final { scan-tree-dump-times "Issued prefetch" 5 "aprefetch" } } */
-<<<<<<< HEAD
-/* { dg-final { scan-tree-dump-times "Issued nontemporal prefetch" 3 "aprefetch" } } */
-/* { dg-final { scan-tree-dump-times "a nontemporal store" 2 "aprefetch" } } */
-
-/* { dg-final { scan-tree-dump-times "builtin_prefetch" 8 "optimized" } } */
-/* { dg-final { scan-tree-dump-times "=\\{nt\\}" 18 "optimized" } } */
-/* { dg-final { scan-tree-dump-times "__builtin_ia32_mfence" 2 "optimized" } } */
-
-/* { dg-final { scan-assembler-times "prefetchw" 5 } } */
-/* { dg-final { scan-assembler-times "prefetcht" 1 } } */
-/* { dg-final { scan-assembler-times "prefetchnta" 2 } } */
-/* { dg-final { scan-assembler-times "movnti" 18 } } */
-/* { dg-final { scan-assembler-times "mfence" 2 } } */
-=======
 /* { dg-final { scan-tree-dump-times "Issued nontemporal prefetch" 2 "aprefetch" } } */
 /* { dg-final { scan-tree-dump-times "a nontemporal store" 0 "aprefetch" } } */
 
@@ -58,7 +44,6 @@
 /* { dg-final { scan-assembler-times "prefetchw" 5 } } */
 /* { dg-final { scan-assembler-times "prefetcht" 1 } } */
 /* { dg-final { scan-assembler-times "prefetchnta" 1 } } */
->>>>>>> b56a5220
 
 /* { dg-final { cleanup-tree-dump "aprefetch" } } */
 /* { dg-final { cleanup-tree-dump "optimized" } } */