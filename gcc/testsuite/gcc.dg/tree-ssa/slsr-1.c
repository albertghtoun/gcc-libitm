--- conflicted
+++ resolved
@@ -14,15 +14,9 @@
     foo (*(p + 48 + n * 4));
 }
 
-<<<<<<< HEAD
-/* { dg-final { scan-tree-dump-times "\\+ 128|\\, 128>" 1 "optimized" } } */
-/* { dg-final { scan-tree-dump-times "\\+ 64|\\, 64>" 1 "optimized" } } */
-/* { dg-final { scan-tree-dump-times "\\+ 192|\\, 192>" 1 "optimized" } } */
-=======
 /* { dg-final { scan-tree-dump-times "\\+ 128|\\, 128>" 1 "optimized" { target { int32plus } } } } */
 /* { dg-final { scan-tree-dump-times "\\+ 64|\\, 64>" 1 "optimized" } } */
 /* { dg-final { scan-tree-dump-times "\\+ 32|\\, 32>" 1 "optimized" { target { int16 } } } } */
 /* { dg-final { scan-tree-dump-times "\\+ 192|\\, 192>" 1 "optimized" { target { int32 } } } } */
 /* { dg-final { scan-tree-dump-times "\\+ 96|\\, 96>" 1 "optimized" { target { int16 } } } } */
->>>>>>> 4d0aec87
 /* { dg-final { cleanup-tree-dump "optimized" } } */