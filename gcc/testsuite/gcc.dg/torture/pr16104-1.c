/* PR rtl-optimization/16104 */
/* { dg-do run { target i?86-*-* x86_64-*-* } } */
/* { dg-options "-msse2" } */
<<<<<<< HEAD
/* { dg-require-effective-target sse2 } */

#include "cpuid.h"
=======
/* { dg-require-effective-target sse2_runtime } */
>>>>>>> b56a5220

extern void abort (void);

typedef int V2SI __attribute__ ((vector_size (8)));
typedef unsigned int V2USI __attribute__ ((vector_size (8)));
typedef short V2HI __attribute__ ((vector_size (4)));
typedef unsigned int V2UHI __attribute__ ((vector_size (4)));

int
test1 (void)
{
  return (long long) (V2SI) 0LL;
}

int
test2 (V2SI x)
{
  return (long long) x;
}

V2SI
test3 (void)
{
  return (V2SI) (long long) (int) (V2HI) 0;
}

V2SI
test4 (V2HI x)
{
  return (V2SI) (long long) (int) x;
}

V2SI
test5 (V2USI x)
{
  return (V2SI) x;
}

void
__attribute__ ((noinline))
do_test (void)
{
  if (sizeof (short) != 2 || sizeof (int) != 4 || sizeof (long long) != 8)
    return;

  if (test1 () != 0)
    abort ();

  V2SI x = { 2, 2 };
  if (test2 (x) != 2)
    abort ();

  union { V2SI x; int y[2]; V2USI z; long long l; } u;
  u.x = test3 ();
  if (u.y[0] != 0 || u.y[1] != 0)
    abort ();

  V2HI y = { 4, 4 };
  union { V2SI x; long long y; } v;
  v.x = test4 (y);
  if (v.y != 0x40004)
    abort ();

  V2USI z = { 6, 6 };
  u.x = test5 (z);
  if (u.y[0] != 6 || u.y[1] != 6)
    abort ();
}

int
main (void)
{
  do_test ();
  return 0;
}<|MERGE_RESOLUTION|>--- conflicted
+++ resolved
@@ -1,13 +1,7 @@
 /* PR rtl-optimization/16104 */
 /* { dg-do run { target i?86-*-* x86_64-*-* } } */
 /* { dg-options "-msse2" } */
-<<<<<<< HEAD
-/* { dg-require-effective-target sse2 } */
-
-#include "cpuid.h"
-=======
 /* { dg-require-effective-target sse2_runtime } */
->>>>>>> b56a5220
 
 extern void abort (void);
 
