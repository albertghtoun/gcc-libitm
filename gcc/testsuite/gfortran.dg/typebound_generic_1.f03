--- conflicted
+++ resolved
@@ -29,12 +29,8 @@
     GENERIC :: gen3 => ! { dg-error "specific binding" }
     GENERIC :: gen4 => p1 x ! { dg-error "Junk after" }
     GENERIC :: gen5 => p_notthere ! { dg-error "Undefined specific binding" }
-<<<<<<< HEAD
-    GENERIC :: gen6 => gen1 ! { dg-error "must target a specific binding" }
-=======
     GENERIC :: gen6 => p1
     GENERIC :: gen7 => gen6 ! { dg-error "must target a specific binding" }
->>>>>>> 3082eeb7
 
     GENERIC :: gensubr => p2 ! { dg-error "mixed FUNCTION/SUBROUTINE" }
     GENERIC :: gensubr => subr
