/* Check if the '-freplace-objc-classes' option causes the
   __OBJC,__image_info section to be emitted.  This is only
   usable on MacOS X 10.3 and later. */
/* Contributed by Ziemowit Laski <zlaski@apple.com>.  */

/* { dg-do compile { target { *-*-darwin* } } } */
<<<<<<< HEAD
=======
/* { dg-skip-if "NeXT-only" { *-*-* } { "-fgnu-runtime" } { "" } } */
>>>>>>> b56a5220
/* { dg-options "-freplace-objc-classes" } */

#include "../objc-obj-c++-shared/Object1.h"
#include <objc/objc.h>

extern void abort(void);

#define CHECK_IF(expr) if(!(expr)) abort();

@interface Base: Object {
@public
  int a;
  float b;
  char c;
}
- init;
@end

@implementation Base
- init {
  [super init];
  a = 123;
  b = 1.23;
  c = 'c';
  return self;
}
@end

/* { dg-final { scan-assembler "\t.section __OBJC, __image_info.*\n\t.align.*\nL_OBJC_IMAGE_INFO.*:\n\t.long\t0\n\t.long\t1" } } */<|MERGE_RESOLUTION|>--- conflicted
+++ resolved
@@ -4,10 +4,7 @@
 /* Contributed by Ziemowit Laski <zlaski@apple.com>.  */
 
 /* { dg-do compile { target { *-*-darwin* } } } */
-<<<<<<< HEAD
-=======
 /* { dg-skip-if "NeXT-only" { *-*-* } { "-fgnu-runtime" } { "" } } */
->>>>>>> b56a5220
 /* { dg-options "-freplace-objc-classes" } */
 
 #include "../objc-obj-c++-shared/Object1.h"
