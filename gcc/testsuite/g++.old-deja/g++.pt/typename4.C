// { dg-do assemble  }
// { dg-options "-Wno-deprecated" }

template <class T>
struct A
{
  typedef T A_Type;
};


template <class U>
struct B : public A<U>
{
};


template <class U>
struct C : public B<U>
{
  A_Type Func(); // { dg-error "does not name a type" } implicit typename
};


template <class U>
C<U>::A_Type C<U>::Func() { // { dg-error "typename" } implicit typename
<<<<<<< HEAD
}			    // { dg-error "expected" }
=======
}
>>>>>>> 3082eeb7
<|MERGE_RESOLUTION|>--- conflicted
+++ resolved
@@ -23,8 +23,4 @@
 
 template <class U>
 C<U>::A_Type C<U>::Func() { // { dg-error "typename" } implicit typename
-<<<<<<< HEAD
-}			    // { dg-error "expected" }
-=======
-}
->>>>>>> 3082eeb7
+}