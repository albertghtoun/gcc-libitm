// { dg-do assemble  }

// Copyright (C) 1999 Free Software Foundation, Inc.
// Contributed by Nathan Sidwell 21 May 1999 <nathan@acm.org>

// Template deduction and type unification should not issue diagnostics when
// they're trying to see if it's possible.  Here deduction fails in some cases
// because you cant cv qualify a function type.

template<class T> void fn(){} // A

template<class T> void fn(T const *){} // B

// these next two specializations need to know if they're specializing A or B.
// They specialize A, because they can't instantiate B.

template<> void fn<int &>() {} // ok, specialize A

template<> void fn<void ()>() {} // ok, specialize A

// now make sure we moan when we really should
<<<<<<< HEAD
template<class T> void foo(T const *){} // { dg-message "candidate" }
=======
template<class T> void foo(T const *){} // { dg-message "note" }
>>>>>>> b56a5220

void f()
{
  foo<int &>(); // { dg-error "" } attempt to build int & const *
  // { dg-message "candidate" "candidate note" { target *-*-* } 26 }
  foo<void ()>(); // { dg-error "" } attempt to build void (const *)()
  // { dg-message "candidate" "candidate note" { target *-*-* } 28 }
}

typedef void (*Fptr)();

template<class T> void PV(Fptr const &, T const * const &);
template<class T1, class T2> void PV(T1 const * const &, T2 const * const &);

void baz()
{
  void *t;
  PV(&baz, t);
}<|MERGE_RESOLUTION|>--- conflicted
+++ resolved
@@ -19,11 +19,7 @@
 template<> void fn<void ()>() {} // ok, specialize A
 
 // now make sure we moan when we really should
-<<<<<<< HEAD
-template<class T> void foo(T const *){} // { dg-message "candidate" }
-=======
 template<class T> void foo(T const *){} // { dg-message "note" }
->>>>>>> b56a5220
 
 void f()
 {
