--- conflicted
+++ resolved
@@ -3,8 +3,4 @@
 void f ();
 void g1 (void (*) (...)); void h1 () { g1 (f); }// { dg-error "invalid conversion" }
 struct S { void g2 (void (*) (...)); void h2 () { g2 (f); } };// { dg-error "match" "match" } 
-<<<<<<< HEAD
-// { dg-message "candidate is" "note" { target *-*-* } 5 }
-=======
-// { dg-message "candidate|S::g2|no known conversion" "match candidate text" { target *-*-* } 5 }
->>>>>>> b56a5220
+// { dg-message "candidate|S::g2|no known conversion" "match candidate text" { target *-*-* } 5 }