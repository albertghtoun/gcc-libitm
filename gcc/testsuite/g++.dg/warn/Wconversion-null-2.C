--- conflicted
+++ resolved
@@ -54,23 +54,6 @@
   float z = NULL;		// { dg-warning "" } converting NULL to non-pointer type
   int a[2];
 
-<<<<<<< HEAD
-  i != NULL;			// { dg-warning "" } NULL used in arithmetic
-  NULL != z;			// { dg-warning "" } NULL used in arithmetic
-  k != NULL;			// No warning: decay conversion
-  NULL != a;			// Likewise.
-  -NULL;			// { dg-warning "" } converting NULL to non-pointer type
-  +NULL;			// { dg-warning "" } converting NULL to non-pointer type
-  ~NULL;			// { dg-warning "" } converting NULL to non-pointer type
-  a[NULL] = 3;			// { dg-warning "" } converting NULL to non-pointer-type
-  i = NULL;			// { dg-warning "" } converting NULL to non-pointer type
-  z = NULL;			// { dg-warning "" } converting NULL to non-pointer type
-  k (NULL);			// { dg-warning "" } converting NULL to int
-  g (NULL);			// { dg-warning "" } converting NULL to int
-  h < NULL > ();		// No warning: NULL bound to integer template parameter
-  l (NULL);			// No warning: NULL is used to implicitly instantiate the template
-  NULL && NULL;			// No warning: converting NULL to bool is OK
-=======
   i != NULL; // { dg-warning "" } NULL used in arithmetic
   NULL != z; // { dg-warning "" } NULL used in arithmetic
   k != NULL; // No warning: decay conversion
@@ -86,5 +69,4 @@
   h<NULL>(); // No warning: NULL bound to integer template parameter
   l(NULL);   // No warning: NULL is used to implicitly instantiate the template
   NULL && NULL; // No warning: converting NULL to bool is OK
->>>>>>> 4a265438
 }