--- conflicted
+++ resolved
@@ -1,9 +1,5 @@
 // { dg-options "-std=gnu++0x" }
-<<<<<<< HEAD
-template<typename..., typename> void foo(); // { dg-message "candidate" }
-=======
 template<typename..., typename> void foo(); // { dg-message "note" }
->>>>>>> b56a5220
 
 void bar()
 {
