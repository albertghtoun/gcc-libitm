--- conflicted
+++ resolved
@@ -1,9 +1,5 @@
 // PR c++/14401
 
 struct { struct { int& i ; } bar ; } foo ; // { dg-error "uninitialized" "uninit" }
-<<<<<<< HEAD
 // { dg-warning "anonymous" "anon" { target *-*-* } 3 }
-=======
-// { dg-warning "anonymous" "anon" { target *-*-* } 3 }
-// { dg-message "should be initialized" "ref-uninit" { target *-*-* } 3 }
->>>>>>> 779871ac
+// { dg-message "should be initialized" "ref-uninit" { target *-*-* } 3 }