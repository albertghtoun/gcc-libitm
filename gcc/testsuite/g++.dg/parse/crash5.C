--- conflicted
+++ resolved
@@ -1,11 +1,7 @@
 // { dg-options "-w" }
 
 class QString { // { dg-error "previous definition" }
-<<<<<<< HEAD
-  QString (const QString & a); // { dg-message "candidate is" }
-=======
   QString (const QString & a); // { dg-message "QString::QString|candidate expects" }
->>>>>>> 3082eeb7
 };
 
 class QString { }; // { dg-error "redefinition" }
