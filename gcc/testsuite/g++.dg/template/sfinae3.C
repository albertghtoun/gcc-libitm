--- conflicted
+++ resolved
@@ -14,8 +14,4 @@
   template<typename T> B(T, Y);
 };
 
-<<<<<<< HEAD
-B<int> b(0,0); // { dg-message "instantiated from here" }
-=======
-B<int> b(0,0); // { dg-message "required from here" }
->>>>>>> 3082eeb7
+B<int> b(0,0); // { dg-message "required from here" }