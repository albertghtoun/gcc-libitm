// Copyright (C) 2001 Free Software Foundation
// Contributed by Kriang Lerdsuwanakij <lerdsuwa@users.sourceforge.net>
// { dg-do compile }

template <class U> struct A
{
<<<<<<< HEAD
	template <class T> class B {}; // { dg-message "candidate is" }
=======
	template <class T> class B {}; // { dg-message "operator=|no known conversion" }
>>>>>>> 3082eeb7
};

template <template <class> class TT> void f()
{
	TT<int> y;
	y = 0; // { dg-error "no match" }
	// { dg-message "candidate" "candidate note" { target *-*-* } 13 }
}

template <class T> struct C
{
	void g() { f<A<T>::template B>(); } // { dg-message "required" }
};

int main()
{
	C<int> c;
	c.g(); // { dg-message "required" }
}<|MERGE_RESOLUTION|>--- conflicted
+++ resolved
@@ -4,11 +4,7 @@
 
 template <class U> struct A
 {
-<<<<<<< HEAD
-	template <class T> class B {}; // { dg-message "candidate is" }
-=======
 	template <class T> class B {}; // { dg-message "operator=|no known conversion" }
->>>>>>> 3082eeb7
 };
 
 template <template <class> class TT> void f()
