--- conflicted
+++ resolved
@@ -906,13 +906,6 @@
     case DEBUG_EXPR_DECL:
       gcc_assert (gimple_debug_bind_p (stmt));
       return;
-<<<<<<< HEAD
-
-    case MISALIGNED_INDIRECT_REF:
-      get_expr_operands (stmt, &TREE_OPERAND (expr, 1), flags);
-      /* fall through */
-=======
->>>>>>> 779871ac
 
     case MEM_REF:
       get_indirect_ref_operands (stmt, expr, flags, true);
