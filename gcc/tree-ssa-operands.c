/* SSA operands management for trees.
   Copyright (C) 2003, 2004, 2005, 2006, 2007, 2008, 2009, 2010
   Free Software Foundation, Inc.

This file is part of GCC.

GCC is free software; you can redistribute it and/or modify
it under the terms of the GNU General Public License as published by
the Free Software Foundation; either version 3, or (at your option)
any later version.

GCC is distributed in the hope that it will be useful,
but WITHOUT ANY WARRANTY; without even the implied warranty of
MERCHANTABILITY or FITNESS FOR A PARTICULAR PURPOSE.  See the
GNU General Public License for more details.

You should have received a copy of the GNU General Public License
along with GCC; see the file COPYING3.  If not see
<http://www.gnu.org/licenses/>.  */

#include "config.h"
#include "system.h"
#include "coretypes.h"
#include "tm.h"
#include "tree.h"
#include "flags.h"
#include "function.h"
#include "tree-pretty-print.h"
#include "gimple-pretty-print.h"
#include "tree-flow.h"
#include "tree-inline.h"
#include "tree-pass.h"
#include "ggc.h"
#include "timevar.h"
#include "langhooks.h"
#include "ipa-reference.h"

/* This file contains the code required to manage the operands cache of the
   SSA optimizer.  For every stmt, we maintain an operand cache in the stmt
   annotation.  This cache contains operands that will be of interest to
   optimizers and other passes wishing to manipulate the IL.

   The operand type are broken up into REAL and VIRTUAL operands.  The real
   operands are represented as pointers into the stmt's operand tree.  Thus
   any manipulation of the real operands will be reflected in the actual tree.
   Virtual operands are represented solely in the cache, although the base
   variable for the SSA_NAME may, or may not occur in the stmt's tree.
   Manipulation of the virtual operands will not be reflected in the stmt tree.

   The routines in this file are concerned with creating this operand cache
   from a stmt tree.

   The operand tree is the parsed by the various get_* routines which look
   through the stmt tree for the occurrence of operands which may be of
   interest, and calls are made to the append_* routines whenever one is
   found.  There are 4 of these routines, each representing one of the
   4 types of operands. Defs, Uses, Virtual Uses, and Virtual May Defs.

   The append_* routines check for duplication, and simply keep a list of
   unique objects for each operand type in the build_* extendable vectors.

   Once the stmt tree is completely parsed, the finalize_ssa_operands()
   routine is called, which proceeds to perform the finalization routine
   on each of the 4 operand vectors which have been built up.

   If the stmt had a previous operand cache, the finalization routines
   attempt to match up the new operands with the old ones.  If it's a perfect
   match, the old vector is simply reused.  If it isn't a perfect match, then
   a new vector is created and the new operands are placed there.  For
   virtual operands, if the previous cache had SSA_NAME version of a
   variable, and that same variable occurs in the same operands cache, then
   the new cache vector will also get the same SSA_NAME.

   i.e., if a stmt had a VUSE of 'a_5', and 'a' occurs in the new
   operand vector for VUSE, then the new vector will also be modified
   such that it contains 'a_5' rather than 'a'.  */

/* Structure storing statistics on how many call clobbers we have, and
   how many where avoided.  */

static struct
{
  /* Number of call-clobbered ops we attempt to add to calls in
     add_call_clobbered_mem_symbols.  */
  unsigned int clobbered_vars;

  /* Number of write-clobbers (VDEFs) avoided by using
     not_written information.  */
  unsigned int static_write_clobbers_avoided;

  /* Number of reads (VUSEs) avoided by using not_read information.  */
  unsigned int static_read_clobbers_avoided;

  /* Number of write-clobbers avoided because the variable can't escape to
     this call.  */
  unsigned int unescapable_clobbers_avoided;

  /* Number of read-only uses we attempt to add to calls in
     add_call_read_mem_symbols.  */
  unsigned int readonly_clobbers;

  /* Number of read-only uses we avoid using not_read information.  */
  unsigned int static_readonly_clobbers_avoided;
} clobber_stats;


/* Flags to describe operand properties in helpers.  */

/* By default, operands are loaded.  */
#define opf_use		0

/* Operand is the target of an assignment expression or a
   call-clobbered variable.  */
#define opf_def 	(1 << 0)

/* No virtual operands should be created in the expression.  This is used
   when traversing ADDR_EXPR nodes which have different semantics than
   other expressions.  Inside an ADDR_EXPR node, the only operands that we
   need to consider are indices into arrays.  For instance, &a.b[i] should
   generate a USE of 'i' but it should not generate a VUSE for 'a' nor a
   VUSE for 'b'.  */
#define opf_no_vops 	(1 << 1)

/* Operand is an implicit reference.  This is used to distinguish
   explicit assignments in the form of MODIFY_EXPR from
   clobbering sites like function calls or ASM_EXPRs.  */
#define opf_implicit	(1 << 2)

/* Operand is in a place where address-taken does not imply addressable.  */
#define opf_non_addressable (1 << 3)

/* Operand is in a place where opf_non_addressable does not apply.  */
#define opf_not_non_addressable (1 << 4)

/* Array for building all the def operands.  */
static VEC(tree,heap) *build_defs;

/* Array for building all the use operands.  */
static VEC(tree,heap) *build_uses;

/* The built VDEF operand.  */
static tree build_vdef;

/* The built VUSE operand.  */
static tree build_vuse;

/* Bitmap obstack for our datastructures that needs to survive across
   compilations of multiple functions.  */
static bitmap_obstack operands_bitmap_obstack;

static void get_expr_operands (gimple, tree *, int);

/* Number of functions with initialized ssa_operands.  */
static int n_initialized = 0;

/* Return the DECL_UID of the base variable of T.  */

static inline unsigned
get_name_decl (const_tree t)
{
  if (TREE_CODE (t) != SSA_NAME)
    return DECL_UID (t);
  else
    return DECL_UID (SSA_NAME_VAR (t));
}


/*  Return true if the SSA operands cache is active.  */

bool
ssa_operands_active (void)
{
  /* This function may be invoked from contexts where CFUN is NULL
     (IPA passes), return false for now.  FIXME: operands may be
     active in each individual function, maybe this function should
     take CFUN as a parameter.  */
  if (cfun == NULL)
    return false;

  return cfun->gimple_df && gimple_ssa_operands (cfun)->ops_active;
}


/* Create the VOP variable, an artificial global variable to act as a
   representative of all of the virtual operands FUD chain.  */

static void
create_vop_var (void)
{
  tree global_var;

  gcc_assert (cfun->gimple_df->vop == NULL_TREE);

  global_var = build_decl (BUILTINS_LOCATION, VAR_DECL,
			   get_identifier (".MEM"),
			   void_type_node);
  DECL_ARTIFICIAL (global_var) = 1;
  TREE_READONLY (global_var) = 0;
  DECL_EXTERNAL (global_var) = 1;
  TREE_STATIC (global_var) = 1;
  TREE_USED (global_var) = 1;
  DECL_CONTEXT (global_var) = NULL_TREE;
  TREE_THIS_VOLATILE (global_var) = 0;
  TREE_ADDRESSABLE (global_var) = 0;

  create_var_ann (global_var);
  add_referenced_var (global_var);
  cfun->gimple_df->vop = global_var;
}

/* These are the sizes of the operand memory buffer in bytes which gets
   allocated each time more operands space is required.  The final value is
   the amount that is allocated every time after that.
   In 1k we can fit 25 use operands (or 63 def operands) on a host with
   8 byte pointers, that would be 10 statements each with 1 def and 2
   uses.  */

#define OP_SIZE_INIT	0
#define OP_SIZE_1	(1024 - sizeof (void *))
#define OP_SIZE_2	(1024 * 4 - sizeof (void *))
#define OP_SIZE_3	(1024 * 16 - sizeof (void *))

/* Initialize the operand cache routines.  */

void
init_ssa_operands (void)
{
  if (!n_initialized++)
    {
      build_defs = VEC_alloc (tree, heap, 5);
      build_uses = VEC_alloc (tree, heap, 10);
      build_vuse = NULL_TREE;
      build_vdef = NULL_TREE;
      bitmap_obstack_initialize (&operands_bitmap_obstack);
    }

  gcc_assert (gimple_ssa_operands (cfun)->operand_memory == NULL);
  gimple_ssa_operands (cfun)->operand_memory_index
     = gimple_ssa_operands (cfun)->ssa_operand_mem_size;
  gimple_ssa_operands (cfun)->ops_active = true;
  memset (&clobber_stats, 0, sizeof (clobber_stats));
  gimple_ssa_operands (cfun)->ssa_operand_mem_size = OP_SIZE_INIT;
  create_vop_var ();
}


/* Dispose of anything required by the operand routines.  */

void
fini_ssa_operands (void)
{
  struct ssa_operand_memory_d *ptr;

  if (!--n_initialized)
    {
      VEC_free (tree, heap, build_defs);
      VEC_free (tree, heap, build_uses);
      build_vdef = NULL_TREE;
      build_vuse = NULL_TREE;
    }

  gimple_ssa_operands (cfun)->free_defs = NULL;
  gimple_ssa_operands (cfun)->free_uses = NULL;

  while ((ptr = gimple_ssa_operands (cfun)->operand_memory) != NULL)
    {
      gimple_ssa_operands (cfun)->operand_memory
	= gimple_ssa_operands (cfun)->operand_memory->next;
      ggc_free (ptr);
    }

  gimple_ssa_operands (cfun)->ops_active = false;

  if (!n_initialized)
    bitmap_obstack_release (&operands_bitmap_obstack);

  cfun->gimple_df->vop = NULL_TREE;

  if (dump_file && (dump_flags & TDF_STATS))
    {
      fprintf (dump_file, "Original clobbered vars:           %d\n",
	       clobber_stats.clobbered_vars);
      fprintf (dump_file, "Static write clobbers avoided:     %d\n",
	       clobber_stats.static_write_clobbers_avoided);
      fprintf (dump_file, "Static read clobbers avoided:      %d\n",
	       clobber_stats.static_read_clobbers_avoided);
      fprintf (dump_file, "Unescapable clobbers avoided:      %d\n",
	       clobber_stats.unescapable_clobbers_avoided);
      fprintf (dump_file, "Original read-only clobbers:       %d\n",
	       clobber_stats.readonly_clobbers);
      fprintf (dump_file, "Static read-only clobbers avoided: %d\n",
	       clobber_stats.static_readonly_clobbers_avoided);
    }
}


/* Return memory for an operand of size SIZE.  */

static inline void *
ssa_operand_alloc (unsigned size)
{
  char *ptr;

  gcc_assert (size == sizeof (struct use_optype_d)
	      || size == sizeof (struct def_optype_d));

  if (gimple_ssa_operands (cfun)->operand_memory_index + size
      >= gimple_ssa_operands (cfun)->ssa_operand_mem_size)
    {
      struct ssa_operand_memory_d *ptr;

      switch (gimple_ssa_operands (cfun)->ssa_operand_mem_size)
	{
	case OP_SIZE_INIT:
	  gimple_ssa_operands (cfun)->ssa_operand_mem_size = OP_SIZE_1;
	  break;
	case OP_SIZE_1:
	  gimple_ssa_operands (cfun)->ssa_operand_mem_size = OP_SIZE_2;
	  break;
	case OP_SIZE_2:
	case OP_SIZE_3:
	  gimple_ssa_operands (cfun)->ssa_operand_mem_size = OP_SIZE_3;
	  break;
	default:
	  gcc_unreachable ();
	}

<<<<<<< HEAD
      ptr = (struct ssa_operand_memory_d *)
	      ggc_alloc (sizeof (void *)
			 + gimple_ssa_operands (cfun)->ssa_operand_mem_size);
=======

      ptr = ggc_alloc_ssa_operand_memory_d (sizeof (void *)
                        + gimple_ssa_operands (cfun)->ssa_operand_mem_size);

>>>>>>> 3082eeb7
      ptr->next = gimple_ssa_operands (cfun)->operand_memory;
      gimple_ssa_operands (cfun)->operand_memory = ptr;
      gimple_ssa_operands (cfun)->operand_memory_index = 0;
    }

  ptr = &(gimple_ssa_operands (cfun)->operand_memory
	  ->mem[gimple_ssa_operands (cfun)->operand_memory_index]);
  gimple_ssa_operands (cfun)->operand_memory_index += size;
  return ptr;
}


/* Allocate a DEF operand.  */

static inline struct def_optype_d *
alloc_def (void)
{
  struct def_optype_d *ret;
  if (gimple_ssa_operands (cfun)->free_defs)
    {
      ret = gimple_ssa_operands (cfun)->free_defs;
      gimple_ssa_operands (cfun)->free_defs
	= gimple_ssa_operands (cfun)->free_defs->next;
    }
  else
    ret = (struct def_optype_d *)
	  ssa_operand_alloc (sizeof (struct def_optype_d));
  return ret;
}


/* Allocate a USE operand.  */

static inline struct use_optype_d *
alloc_use (void)
{
  struct use_optype_d *ret;
  if (gimple_ssa_operands (cfun)->free_uses)
    {
      ret = gimple_ssa_operands (cfun)->free_uses;
      gimple_ssa_operands (cfun)->free_uses
	= gimple_ssa_operands (cfun)->free_uses->next;
    }
  else
    ret = (struct use_optype_d *)
          ssa_operand_alloc (sizeof (struct use_optype_d));
  return ret;
}


/* Adds OP to the list of defs after LAST.  */

static inline def_optype_p
add_def_op (tree *op, def_optype_p last)
{
  def_optype_p new_def;

  new_def = alloc_def ();
  DEF_OP_PTR (new_def) = op;
  last->next = new_def;
  new_def->next = NULL;
  return new_def;
}


/* Adds OP to the list of uses of statement STMT after LAST.  */

static inline use_optype_p
add_use_op (gimple stmt, tree *op, use_optype_p last)
{
  use_optype_p new_use;

  new_use = alloc_use ();
  USE_OP_PTR (new_use)->use = op;
  link_imm_use_stmt (USE_OP_PTR (new_use), *op, stmt);
  last->next = new_use;
  new_use->next = NULL;
  return new_use;
}



/* Takes elements from build_defs and turns them into def operands of STMT.
   TODO -- Make build_defs VEC of tree *.  */

static inline void
finalize_ssa_defs (gimple stmt)
{
  unsigned new_i;
  struct def_optype_d new_list;
  def_optype_p old_ops, last;
  unsigned int num = VEC_length (tree, build_defs);

  /* There should only be a single real definition per assignment.  */
  gcc_assert ((stmt && gimple_code (stmt) != GIMPLE_ASSIGN) || num <= 1);

  /* Pre-pend the vdef we may have built.  */
  if (build_vdef != NULL_TREE)
    {
      tree oldvdef = gimple_vdef (stmt);
      if (oldvdef
	  && TREE_CODE (oldvdef) == SSA_NAME)
	oldvdef = SSA_NAME_VAR (oldvdef);
      if (oldvdef != build_vdef)
	gimple_set_vdef (stmt, build_vdef);
      VEC_safe_insert (tree, heap, build_defs, 0, (tree)gimple_vdef_ptr (stmt));
      ++num;
    }

  new_list.next = NULL;
  last = &new_list;

  old_ops = gimple_def_ops (stmt);

  new_i = 0;

  /* Clear and unlink a no longer necessary VDEF.  */
  if (build_vdef == NULL_TREE
      && gimple_vdef (stmt) != NULL_TREE)
    {
      if (TREE_CODE (gimple_vdef (stmt)) == SSA_NAME)
	{
	  unlink_stmt_vdef (stmt);
	  release_ssa_name (gimple_vdef (stmt));
	}
      gimple_set_vdef (stmt, NULL_TREE);
    }

  /* If we have a non-SSA_NAME VDEF, mark it for renaming.  */
  if (gimple_vdef (stmt)
      && TREE_CODE (gimple_vdef (stmt)) != SSA_NAME)
    mark_sym_for_renaming (gimple_vdef (stmt));

  /* Check for the common case of 1 def that hasn't changed.  */
  if (old_ops && old_ops->next == NULL && num == 1
      && (tree *) VEC_index (tree, build_defs, 0) == DEF_OP_PTR (old_ops))
    return;

  /* If there is anything in the old list, free it.  */
  if (old_ops)
    {
      old_ops->next = gimple_ssa_operands (cfun)->free_defs;
      gimple_ssa_operands (cfun)->free_defs = old_ops;
    }

  /* If there is anything remaining in the build_defs list, simply emit it.  */
  for ( ; new_i < num; new_i++)
    last = add_def_op ((tree *) VEC_index (tree, build_defs, new_i), last);

  /* Now set the stmt's operands.  */
  gimple_set_def_ops (stmt, new_list.next);
}


/* Takes elements from build_uses and turns them into use operands of STMT.
   TODO -- Make build_uses VEC of tree *.  */

static inline void
finalize_ssa_uses (gimple stmt)
{
  unsigned new_i;
  struct use_optype_d new_list;
  use_optype_p old_ops, ptr, last;

  /* Pre-pend the VUSE we may have built.  */
  if (build_vuse != NULL_TREE)
    {
      tree oldvuse = gimple_vuse (stmt);
      if (oldvuse
	  && TREE_CODE (oldvuse) == SSA_NAME)
	oldvuse = SSA_NAME_VAR (oldvuse);
      if (oldvuse != (build_vuse != NULL_TREE
		      ? build_vuse : build_vdef))
	gimple_set_vuse (stmt, NULL_TREE);
      VEC_safe_insert (tree, heap, build_uses, 0, (tree)gimple_vuse_ptr (stmt));
    }

  new_list.next = NULL;
  last = &new_list;

  old_ops = gimple_use_ops (stmt);

  /* Clear a no longer necessary VUSE.  */
  if (build_vuse == NULL_TREE
      && gimple_vuse (stmt) != NULL_TREE)
    gimple_set_vuse (stmt, NULL_TREE);

  /* If there is anything in the old list, free it.  */
  if (old_ops)
    {
      for (ptr = old_ops; ptr; ptr = ptr->next)
	delink_imm_use (USE_OP_PTR (ptr));
      old_ops->next = gimple_ssa_operands (cfun)->free_uses;
      gimple_ssa_operands (cfun)->free_uses = old_ops;
    }

  /* If we added a VUSE, make sure to set the operand if it is not already
     present and mark it for renaming.  */
  if (build_vuse != NULL_TREE
      && gimple_vuse (stmt) == NULL_TREE)
    {
      gimple_set_vuse (stmt, gimple_vop (cfun));
      mark_sym_for_renaming (gimple_vop (cfun));
    }

  /* Now create nodes for all the new nodes.  */
  for (new_i = 0; new_i < VEC_length (tree, build_uses); new_i++)
    last = add_use_op (stmt,
		       (tree *) VEC_index (tree, build_uses, new_i),
		       last);

  /* Now set the stmt's operands.  */
  gimple_set_use_ops (stmt, new_list.next);
}


/* Clear the in_list bits and empty the build array for VDEFs and
   VUSEs.  */

static inline void
cleanup_build_arrays (void)
{
  build_vdef = NULL_TREE;
  build_vuse = NULL_TREE;
  VEC_truncate (tree, build_defs, 0);
  VEC_truncate (tree, build_uses, 0);
}


/* Finalize all the build vectors, fill the new ones into INFO.  */

static inline void
finalize_ssa_stmt_operands (gimple stmt)
{
  finalize_ssa_defs (stmt);
  finalize_ssa_uses (stmt);
  cleanup_build_arrays ();
}


/* Start the process of building up operands vectors in INFO.  */

static inline void
start_ssa_stmt_operands (void)
{
  gcc_assert (VEC_length (tree, build_defs) == 0);
  gcc_assert (VEC_length (tree, build_uses) == 0);
  gcc_assert (build_vuse == NULL_TREE);
  gcc_assert (build_vdef == NULL_TREE);
}


/* Add DEF_P to the list of pointers to operands.  */

static inline void
append_def (tree *def_p)
{
  VEC_safe_push (tree, heap, build_defs, (tree) def_p);
}


/* Add USE_P to the list of pointers to operands.  */

static inline void
append_use (tree *use_p)
{
  VEC_safe_push (tree, heap, build_uses, (tree) use_p);
}


/* Add VAR to the set of variables that require a VDEF operator.  */

static inline void
append_vdef (tree var)
{
  if (!optimize)
    return;

  gcc_assert ((build_vdef == NULL_TREE
	       || build_vdef == var)
	      && (build_vuse == NULL_TREE
		  || build_vuse == var));

  build_vdef = var;
  build_vuse = var;
}


/* Add VAR to the set of variables that require a VUSE operator.  */

static inline void
append_vuse (tree var)
{
  if (!optimize)
    return;

  gcc_assert (build_vuse == NULL_TREE
	      || build_vuse == var);

  build_vuse = var;
}

/* Add virtual operands for STMT.  FLAGS is as in get_expr_operands.  */

static void
add_virtual_operand (gimple stmt ATTRIBUTE_UNUSED, int flags)
{
  /* Add virtual operands to the stmt, unless the caller has specifically
     requested not to do that (used when adding operands inside an
     ADDR_EXPR expression).  */
  if (flags & opf_no_vops)
    return;

  gcc_assert (!is_gimple_debug (stmt));

  if (flags & opf_def)
    append_vdef (gimple_vop (cfun));
  else
    append_vuse (gimple_vop (cfun));
}


/* Add *VAR_P to the appropriate operand array for statement STMT.
   FLAGS is as in get_expr_operands.  If *VAR_P is a GIMPLE register,
   it will be added to the statement's real operands, otherwise it is
   added to virtual operands.  */

static void
add_stmt_operand (tree *var_p, gimple stmt, int flags)
{
  tree var, sym;

  gcc_assert (SSA_VAR_P (*var_p));

  var = *var_p;
  sym = (TREE_CODE (var) == SSA_NAME ? SSA_NAME_VAR (var) : var);

  /* Mark statements with volatile operands.  */
  if (TREE_THIS_VOLATILE (sym))
    gimple_set_has_volatile_ops (stmt, true);

  if (is_gimple_reg (sym))
    {
      /* The variable is a GIMPLE register.  Add it to real operands.  */
      if (flags & opf_def)
	append_def (var_p);
      else
	append_use (var_p);
    }
  else
    add_virtual_operand (stmt, flags);
}

/* Mark the base address of REF as having its address taken.
   REF may be a single variable whose address has been taken or any
   other valid GIMPLE memory reference (structure reference, array,
   etc).  */

static void
mark_address_taken (tree ref)
{
  tree var;

  /* Note that it is *NOT OKAY* to use the target of a COMPONENT_REF
     as the only thing we take the address of.  If VAR is a structure,
     taking the address of a field means that the whole structure may
     be referenced using pointer arithmetic.  See PR 21407 and the
     ensuing mailing list discussion.  */
  var = get_base_address (ref);
<<<<<<< HEAD
  if (var && DECL_P (var))
    TREE_ADDRESSABLE (var) = 1;
}


/* A subroutine of get_expr_operands to handle INDIRECT_REF,
   ALIGN_INDIRECT_REF and MISALIGNED_INDIRECT_REF.
=======
  if (var)
    {
      if (DECL_P (var))
	TREE_ADDRESSABLE (var) = 1;
      else if (TREE_CODE (var) == MEM_REF
	       && TREE_CODE (TREE_OPERAND (var, 0)) == ADDR_EXPR
	       && DECL_P (TREE_OPERAND (TREE_OPERAND (var, 0), 0)))
	TREE_ADDRESSABLE (TREE_OPERAND (TREE_OPERAND (var, 0), 0)) = 1;
    }
}


/* A subroutine of get_expr_operands to handle MEM_REF.
>>>>>>> 3082eeb7

   STMT is the statement being processed, EXPR is the MEM_REF
      that got us here.

   FLAGS is as in get_expr_operands.

   RECURSE_ON_BASE should be set to true if we want to continue
      calling get_expr_operands on the base pointer, and false if
      something else will do it for us.  */

static void
get_indirect_ref_operands (gimple stmt, tree expr, int flags,
			   bool recurse_on_base)
{
  tree *pptr = &TREE_OPERAND (expr, 0);

  if (TREE_THIS_VOLATILE (expr))
    gimple_set_has_volatile_ops (stmt, true);

  /* Add the VOP.  */
  add_virtual_operand (stmt, flags);

  /* If requested, add a USE operand for the base pointer.  */
  if (recurse_on_base)
    get_expr_operands (stmt, pptr,
<<<<<<< HEAD
		       opf_use | (flags & opf_no_vops));
=======
		       opf_non_addressable | opf_use
		       | (flags & (opf_no_vops|opf_not_non_addressable)));
>>>>>>> 3082eeb7
}


/* A subroutine of get_expr_operands to handle TARGET_MEM_REF.  */

static void
get_tmr_operands (gimple stmt, tree expr, int flags)
{
  if (TREE_THIS_VOLATILE (expr))
    gimple_set_has_volatile_ops (stmt, true);

  /* First record the real operands.  */
  get_expr_operands (stmt, &TMR_BASE (expr), opf_use | (flags & opf_no_vops));
  get_expr_operands (stmt, &TMR_INDEX (expr), opf_use | (flags & opf_no_vops));
<<<<<<< HEAD

  if (TMR_SYMBOL (expr))
    mark_address_taken (TMR_SYMBOL (expr));
=======
  get_expr_operands (stmt, &TMR_INDEX2 (expr), opf_use | (flags & opf_no_vops));
>>>>>>> 3082eeb7

  add_virtual_operand (stmt, flags);
}


/* If STMT is a call that may clobber globals and other symbols that
   escape, add them to the VDEF/VUSE lists for it.  */

static void
maybe_add_call_vops (gimple stmt)
{
  int call_flags = gimple_call_flags (stmt);

  /* If aliases have been computed already, add VDEF or VUSE
     operands for all the symbols that have been found to be
     call-clobbered.  */
  if (!(call_flags & ECF_NOVOPS))
    {
      /* A 'pure' or a 'const' function never call-clobbers anything.
	 A 'noreturn' function might, but since we don't return anyway
	 there is no point in recording that.  */
      if (!(call_flags & (ECF_PURE | ECF_CONST | ECF_NORETURN)))
	add_virtual_operand (stmt, opf_def);
      else if (!(call_flags & ECF_CONST))
	add_virtual_operand (stmt, opf_use);
    }
}


/* Scan operands in the ASM_EXPR stmt referred to in INFO.  */

static void
get_asm_expr_operands (gimple stmt)
{
  size_t i, noutputs;
  const char **oconstraints;
  const char *constraint;
  bool allows_mem, allows_reg, is_inout;

  noutputs = gimple_asm_noutputs (stmt);
  oconstraints = (const char **) alloca ((noutputs) * sizeof (const char *));

  /* Gather all output operands.  */
  for (i = 0; i < gimple_asm_noutputs (stmt); i++)
    {
      tree link = gimple_asm_output_op (stmt, i);
      constraint = TREE_STRING_POINTER (TREE_VALUE (TREE_PURPOSE (link)));
      oconstraints[i] = constraint;
      parse_output_constraint (&constraint, i, 0, 0, &allows_mem,
	                       &allows_reg, &is_inout);

      /* This should have been split in gimplify_asm_expr.  */
      gcc_assert (!allows_reg || !is_inout);

      /* Memory operands are addressable.  Note that STMT needs the
	 address of this operand.  */
      if (!allows_reg && allows_mem)
	mark_address_taken (TREE_VALUE (link));

      get_expr_operands (stmt, &TREE_VALUE (link), opf_def | opf_not_non_addressable);
    }

  /* Gather all input operands.  */
  for (i = 0; i < gimple_asm_ninputs (stmt); i++)
    {
      tree link = gimple_asm_input_op (stmt, i);
      constraint = TREE_STRING_POINTER (TREE_VALUE (TREE_PURPOSE (link)));
      parse_input_constraint (&constraint, 0, 0, noutputs, 0, oconstraints,
	                      &allows_mem, &allows_reg);

      /* Memory operands are addressable.  Note that STMT needs the
	 address of this operand.  */
      if (!allows_reg && allows_mem)
	mark_address_taken (TREE_VALUE (link));

      get_expr_operands (stmt, &TREE_VALUE (link), opf_not_non_addressable);
    }

  /* Clobber all memory and addressable symbols for asm ("" : : : "memory");  */
<<<<<<< HEAD
  for (i = 0; i < gimple_asm_nclobbers (stmt); i++)
    {
      tree link = gimple_asm_clobber_op (stmt, i);
      if (strcmp (TREE_STRING_POINTER (TREE_VALUE (link)), "memory") == 0)
	{
	  add_virtual_operand (stmt, opf_def);
	  break;
	}
    }
=======
  if (gimple_asm_clobbers_memory_p (stmt))
    add_virtual_operand (stmt, opf_def);
>>>>>>> 3082eeb7
}


/* Recursively scan the expression pointed to by EXPR_P in statement
   STMT.  FLAGS is one of the OPF_* constants modifying how to
   interpret the operands found.  */

static void
get_expr_operands (gimple stmt, tree *expr_p, int flags)
{
  enum tree_code code;
  enum tree_code_class codeclass;
  tree expr = *expr_p;
  int uflags = opf_use;

  if (expr == NULL)
    return;

  if (is_gimple_debug (stmt))
    uflags |= (flags & opf_no_vops);

  code = TREE_CODE (expr);
  codeclass = TREE_CODE_CLASS (code);

  switch (code)
    {
    case ADDR_EXPR:
      /* Taking the address of a variable does not represent a
	 reference to it, but the fact that the statement takes its
	 address will be of interest to some passes (e.g. alias
	 resolution).  */
<<<<<<< HEAD
      if (!is_gimple_debug (stmt))
=======
      if ((!(flags & opf_non_addressable)
	   || (flags & opf_not_non_addressable))
	  && !is_gimple_debug (stmt))
>>>>>>> 3082eeb7
	mark_address_taken (TREE_OPERAND (expr, 0));

      /* If the address is invariant, there may be no interesting
	 variable references inside.  */
      if (is_gimple_min_invariant (expr))
	return;

      /* Otherwise, there may be variables referenced inside but there
	 should be no VUSEs created, since the referenced objects are
	 not really accessed.  The only operands that we should find
	 here are ARRAY_REF indices which will always be real operands
	 (GIMPLE does not allow non-registers as array indices).  */
      flags |= opf_no_vops;
      get_expr_operands (stmt, &TREE_OPERAND (expr, 0),
			 flags | opf_not_non_addressable);
      return;

    case SSA_NAME:
     add_stmt_operand (expr_p, stmt, flags);
     return;

    case VAR_DECL:
    case PARM_DECL:
    case RESULT_DECL:
      add_stmt_operand (expr_p, stmt, flags);
      return;

    case DEBUG_EXPR_DECL:
      gcc_assert (gimple_debug_bind_p (stmt));
      return;
<<<<<<< HEAD

    case MISALIGNED_INDIRECT_REF:
      get_expr_operands (stmt, &TREE_OPERAND (expr, 1), flags);
      /* fall through */

    case ALIGN_INDIRECT_REF:
    case INDIRECT_REF:
=======

    case MEM_REF:
>>>>>>> 3082eeb7
      get_indirect_ref_operands (stmt, expr, flags, true);
      return;

    case TARGET_MEM_REF:
      get_tmr_operands (stmt, expr, flags);
      return;

    case ARRAY_REF:
    case ARRAY_RANGE_REF:
    case COMPONENT_REF:
    case REALPART_EXPR:
    case IMAGPART_EXPR:
      {
	if (TREE_THIS_VOLATILE (expr))
	  gimple_set_has_volatile_ops (stmt, true);

	get_expr_operands (stmt, &TREE_OPERAND (expr, 0), flags);

	if (code == COMPONENT_REF)
	  {
	    if (TREE_THIS_VOLATILE (TREE_OPERAND (expr, 1)))
	      gimple_set_has_volatile_ops (stmt, true);
	    get_expr_operands (stmt, &TREE_OPERAND (expr, 2), uflags);
	  }
	else if (code == ARRAY_REF || code == ARRAY_RANGE_REF)
	  {
            get_expr_operands (stmt, &TREE_OPERAND (expr, 1), uflags);
            get_expr_operands (stmt, &TREE_OPERAND (expr, 2), uflags);
            get_expr_operands (stmt, &TREE_OPERAND (expr, 3), uflags);
	  }

	return;
      }

    case WITH_SIZE_EXPR:
      /* WITH_SIZE_EXPR is a pass-through reference to its first argument,
	 and an rvalue reference to its second argument.  */
      get_expr_operands (stmt, &TREE_OPERAND (expr, 1), uflags);
      get_expr_operands (stmt, &TREE_OPERAND (expr, 0), flags);
      return;

    case COND_EXPR:
    case VEC_COND_EXPR:
      get_expr_operands (stmt, &TREE_OPERAND (expr, 0), uflags);
      get_expr_operands (stmt, &TREE_OPERAND (expr, 1), uflags);
      get_expr_operands (stmt, &TREE_OPERAND (expr, 2), uflags);
      return;

    case CONSTRUCTOR:
      {
	/* General aggregate CONSTRUCTORs have been decomposed, but they
	   are still in use as the COMPLEX_EXPR equivalent for vectors.  */
	constructor_elt *ce;
	unsigned HOST_WIDE_INT idx;

	for (idx = 0;
	     VEC_iterate (constructor_elt, CONSTRUCTOR_ELTS (expr), idx, ce);
	     idx++)
	  get_expr_operands (stmt, &ce->value, uflags);

	return;
      }

    case BIT_FIELD_REF:
      if (TREE_THIS_VOLATILE (expr))
	gimple_set_has_volatile_ops (stmt, true);
      /* FALLTHRU */

<<<<<<< HEAD
    case TRUTH_NOT_EXPR:
=======
>>>>>>> 3082eeb7
    case VIEW_CONVERT_EXPR:
    do_unary:
      get_expr_operands (stmt, &TREE_OPERAND (expr, 0), flags);
      return;

    case COMPOUND_EXPR:
    case OBJ_TYPE_REF:
    case ASSERT_EXPR:
    do_binary:
      {
	get_expr_operands (stmt, &TREE_OPERAND (expr, 0), flags);
	get_expr_operands (stmt, &TREE_OPERAND (expr, 1), flags);
	return;
      }

    case DOT_PROD_EXPR:
    case REALIGN_LOAD_EXPR:
    case WIDEN_MULT_PLUS_EXPR:
    case WIDEN_MULT_MINUS_EXPR:
    case FMA_EXPR:
      {
	get_expr_operands (stmt, &TREE_OPERAND (expr, 0), flags);
	get_expr_operands (stmt, &TREE_OPERAND (expr, 1), flags);
	get_expr_operands (stmt, &TREE_OPERAND (expr, 2), flags);
	return;
      }

    case FUNCTION_DECL:
    case LABEL_DECL:
    case CONST_DECL:
    case CASE_LABEL_EXPR:
      /* Expressions that make no memory references.  */
      return;

    default:
      if (codeclass == tcc_unary)
	goto do_unary;
      if (codeclass == tcc_binary || codeclass == tcc_comparison)
	goto do_binary;
      if (codeclass == tcc_constant || codeclass == tcc_type)
	return;
    }

  /* If we get here, something has gone wrong.  */
#ifdef ENABLE_CHECKING
  fprintf (stderr, "unhandled expression in get_expr_operands():\n");
  debug_tree (expr);
  fputs ("\n", stderr);
#endif
  gcc_unreachable ();
}


/* Parse STMT looking for operands.  When finished, the various
   build_* operand vectors will have potential operands in them.  */

static void
parse_ssa_operands (gimple stmt)
{
  enum gimple_code code = gimple_code (stmt);

  if (code == GIMPLE_ASM)
    get_asm_expr_operands (stmt);
  else if (is_gimple_debug (stmt))
    {
      if (gimple_debug_bind_p (stmt)
	  && gimple_debug_bind_has_value_p (stmt))
	get_expr_operands (stmt, gimple_debug_bind_get_value_ptr (stmt),
			   opf_use | opf_no_vops);
    }
  else
    {
      size_t i, start = 0;

      if (code == GIMPLE_ASSIGN || code == GIMPLE_CALL)
	{
	  get_expr_operands (stmt, gimple_op_ptr (stmt, 0), opf_def);
	  start = 1;
	}

      for (i = start; i < gimple_num_ops (stmt); i++)
	get_expr_operands (stmt, gimple_op_ptr (stmt, i), opf_use);

      /* Add call-clobbered operands, if needed.  */
      if (code == GIMPLE_CALL)
	maybe_add_call_vops (stmt);
<<<<<<< HEAD
=======

      if (code == GIMPLE_RETURN)
	append_vuse (gimple_vop (cfun));
>>>>>>> 3082eeb7
    }
}


/* Create an operands cache for STMT.  */

static void
build_ssa_operands (gimple stmt)
{
  /* Initially assume that the statement has no volatile operands.  */
  gimple_set_has_volatile_ops (stmt, false);

  start_ssa_stmt_operands ();
  parse_ssa_operands (stmt);
  finalize_ssa_stmt_operands (stmt);
}


/* Releases the operands of STMT back to their freelists, and clears
   the stmt operand lists.  */

void
free_stmt_operands (gimple stmt)
{
  def_optype_p defs = gimple_def_ops (stmt), last_def;
  use_optype_p uses = gimple_use_ops (stmt), last_use;

  if (defs)
    {
      for (last_def = defs; last_def->next; last_def = last_def->next)
	continue;
      last_def->next = gimple_ssa_operands (cfun)->free_defs;
      gimple_ssa_operands (cfun)->free_defs = defs;
      gimple_set_def_ops (stmt, NULL);
    }

  if (uses)
    {
      for (last_use = uses; last_use->next; last_use = last_use->next)
	delink_imm_use (USE_OP_PTR (last_use));
      delink_imm_use (USE_OP_PTR (last_use));
      last_use->next = gimple_ssa_operands (cfun)->free_uses;
      gimple_ssa_operands (cfun)->free_uses = uses;
      gimple_set_use_ops (stmt, NULL);
    }

  if (gimple_has_mem_ops (stmt))
    {
      gimple_set_vuse (stmt, NULL_TREE);
      gimple_set_vdef (stmt, NULL_TREE);
    }
}


/* Get the operands of statement STMT.  */

void
update_stmt_operands (gimple stmt)
{
  /* If update_stmt_operands is called before SSA is initialized, do
     nothing.  */
  if (!ssa_operands_active ())
    return;

  timevar_push (TV_TREE_OPS);

  /* If the stmt is a noreturn call queue it to be processed by
     split_bbs_on_noreturn_calls during cfg cleanup.  */
  if (is_gimple_call (stmt)
      && gimple_call_noreturn_p (stmt))
    VEC_safe_push (gimple, gc, MODIFIED_NORETURN_CALLS (cfun), stmt);

  gcc_assert (gimple_modified_p (stmt));
  build_ssa_operands (stmt);
  gimple_set_modified (stmt, false);

  timevar_pop (TV_TREE_OPS);
}


/* Swap operands EXP0 and EXP1 in statement STMT.  No attempt is done
   to test the validity of the swap operation.  */

void
swap_tree_operands (gimple stmt, tree *exp0, tree *exp1)
{
  tree op0, op1;
  op0 = *exp0;
  op1 = *exp1;

  /* If the operand cache is active, attempt to preserve the relative
     positions of these two operands in their respective immediate use
     lists.  */
  if (ssa_operands_active () && op0 != op1)
    {
      use_optype_p use0, use1, ptr;
      use0 = use1 = NULL;

      /* Find the 2 operands in the cache, if they are there.  */
      for (ptr = gimple_use_ops (stmt); ptr; ptr = ptr->next)
	if (USE_OP_PTR (ptr)->use == exp0)
	  {
	    use0 = ptr;
	    break;
	  }

      for (ptr = gimple_use_ops (stmt); ptr; ptr = ptr->next)
	if (USE_OP_PTR (ptr)->use == exp1)
	  {
	    use1 = ptr;
	    break;
	  }

      /* If both uses don't have operand entries, there isn't much we can do
         at this point.  Presumably we don't need to worry about it.  */
      if (use0 && use1)
        {
	  tree *tmp = USE_OP_PTR (use1)->use;
	  USE_OP_PTR (use1)->use = USE_OP_PTR (use0)->use;
	  USE_OP_PTR (use0)->use = tmp;
	}
    }

  /* Now swap the data.  */
  *exp0 = op1;
  *exp1 = op0;
}


/* Scan the immediate_use list for VAR making sure its linked properly.
   Return TRUE if there is a problem and emit an error message to F.  */

DEBUG_FUNCTION bool
verify_imm_links (FILE *f, tree var)
{
  use_operand_p ptr, prev, list;
  int count;

  gcc_assert (TREE_CODE (var) == SSA_NAME);

  list = &(SSA_NAME_IMM_USE_NODE (var));
  gcc_assert (list->use == NULL);

  if (list->prev == NULL)
    {
      gcc_assert (list->next == NULL);
      return false;
    }

  prev = list;
  count = 0;
  for (ptr = list->next; ptr != list; )
    {
      if (prev != ptr->prev)
	goto error;

      if (ptr->use == NULL)
	goto error; /* 2 roots, or SAFE guard node.  */
      else if (*(ptr->use) != var)
	goto error;

      prev = ptr;
      ptr = ptr->next;

      /* Avoid infinite loops.  50,000,000 uses probably indicates a
	 problem.  */
      if (count++ > 50000000)
	goto error;
    }

  /* Verify list in the other direction.  */
  prev = list;
  for (ptr = list->prev; ptr != list; )
    {
      if (prev != ptr->next)
	goto error;
      prev = ptr;
      ptr = ptr->prev;
      if (count-- < 0)
	goto error;
    }

  if (count != 0)
    goto error;

  return false;

 error:
  if (ptr->loc.stmt && gimple_modified_p (ptr->loc.stmt))
    {
      fprintf (f, " STMT MODIFIED. - <%p> ", (void *)ptr->loc.stmt);
      print_gimple_stmt (f, ptr->loc.stmt, 0, TDF_SLIM);
    }
  fprintf (f, " IMM ERROR : (use_p : tree - %p:%p)", (void *)ptr,
	   (void *)ptr->use);
  print_generic_expr (f, USE_FROM_PTR (ptr), TDF_SLIM);
  fprintf(f, "\n");
  return true;
}


/* Dump all the immediate uses to FILE.  */

void
dump_immediate_uses_for (FILE *file, tree var)
{
  imm_use_iterator iter;
  use_operand_p use_p;

  gcc_assert (var && TREE_CODE (var) == SSA_NAME);

  print_generic_expr (file, var, TDF_SLIM);
  fprintf (file, " : -->");
  if (has_zero_uses (var))
    fprintf (file, " no uses.\n");
  else
    if (has_single_use (var))
      fprintf (file, " single use.\n");
    else
      fprintf (file, "%d uses.\n", num_imm_uses (var));

  FOR_EACH_IMM_USE_FAST (use_p, iter, var)
    {
      if (use_p->loc.stmt == NULL && use_p->use == NULL)
        fprintf (file, "***end of stmt iterator marker***\n");
      else
	if (!is_gimple_reg (USE_FROM_PTR (use_p)))
	  print_gimple_stmt (file, USE_STMT (use_p), 0, TDF_VOPS|TDF_MEMSYMS);
	else
	  print_gimple_stmt (file, USE_STMT (use_p), 0, TDF_SLIM);
    }
  fprintf(file, "\n");
}


/* Dump all the immediate uses to FILE.  */

void
dump_immediate_uses (FILE *file)
{
  tree var;
  unsigned int x;

  fprintf (file, "Immediate_uses: \n\n");
  for (x = 1; x < num_ssa_names; x++)
    {
      var = ssa_name(x);
      if (!var)
        continue;
      dump_immediate_uses_for (file, var);
    }
}


/* Dump def-use edges on stderr.  */

DEBUG_FUNCTION void
debug_immediate_uses (void)
{
  dump_immediate_uses (stderr);
}


/* Dump def-use edges on stderr.  */

DEBUG_FUNCTION void
debug_immediate_uses_for (tree var)
{
  dump_immediate_uses_for (stderr, var);
}


/* Unlink STMTs virtual definition from the IL by propagating its use.  */

void
unlink_stmt_vdef (gimple stmt)
{
  use_operand_p use_p;
  imm_use_iterator iter;
  gimple use_stmt;
  tree vdef = gimple_vdef (stmt);

  if (!vdef
      || TREE_CODE (vdef) != SSA_NAME)
    return;

  FOR_EACH_IMM_USE_STMT (use_stmt, iter, gimple_vdef (stmt))
    {
      FOR_EACH_IMM_USE_ON_STMT (use_p, iter)
	SET_USE (use_p, gimple_vuse (stmt));
    }

  if (SSA_NAME_OCCURS_IN_ABNORMAL_PHI (gimple_vdef (stmt)))
    SSA_NAME_OCCURS_IN_ABNORMAL_PHI (gimple_vuse (stmt)) = 1;
}
<|MERGE_RESOLUTION|>--- conflicted
+++ resolved
@@ -325,16 +325,10 @@
 	  gcc_unreachable ();
 	}
 
-<<<<<<< HEAD
-      ptr = (struct ssa_operand_memory_d *)
-	      ggc_alloc (sizeof (void *)
-			 + gimple_ssa_operands (cfun)->ssa_operand_mem_size);
-=======
 
       ptr = ggc_alloc_ssa_operand_memory_d (sizeof (void *)
                         + gimple_ssa_operands (cfun)->ssa_operand_mem_size);
 
->>>>>>> 3082eeb7
       ptr->next = gimple_ssa_operands (cfun)->operand_memory;
       gimple_ssa_operands (cfun)->operand_memory = ptr;
       gimple_ssa_operands (cfun)->operand_memory_index = 0;
@@ -704,15 +698,6 @@
      be referenced using pointer arithmetic.  See PR 21407 and the
      ensuing mailing list discussion.  */
   var = get_base_address (ref);
-<<<<<<< HEAD
-  if (var && DECL_P (var))
-    TREE_ADDRESSABLE (var) = 1;
-}
-
-
-/* A subroutine of get_expr_operands to handle INDIRECT_REF,
-   ALIGN_INDIRECT_REF and MISALIGNED_INDIRECT_REF.
-=======
   if (var)
     {
       if (DECL_P (var))
@@ -726,7 +711,6 @@
 
 
 /* A subroutine of get_expr_operands to handle MEM_REF.
->>>>>>> 3082eeb7
 
    STMT is the statement being processed, EXPR is the MEM_REF
       that got us here.
@@ -752,12 +736,8 @@
   /* If requested, add a USE operand for the base pointer.  */
   if (recurse_on_base)
     get_expr_operands (stmt, pptr,
-<<<<<<< HEAD
-		       opf_use | (flags & opf_no_vops));
-=======
 		       opf_non_addressable | opf_use
 		       | (flags & (opf_no_vops|opf_not_non_addressable)));
->>>>>>> 3082eeb7
 }
 
 
@@ -772,13 +752,7 @@
   /* First record the real operands.  */
   get_expr_operands (stmt, &TMR_BASE (expr), opf_use | (flags & opf_no_vops));
   get_expr_operands (stmt, &TMR_INDEX (expr), opf_use | (flags & opf_no_vops));
-<<<<<<< HEAD
-
-  if (TMR_SYMBOL (expr))
-    mark_address_taken (TMR_SYMBOL (expr));
-=======
   get_expr_operands (stmt, &TMR_INDEX2 (expr), opf_use | (flags & opf_no_vops));
->>>>>>> 3082eeb7
 
   add_virtual_operand (stmt, flags);
 }
@@ -858,20 +832,8 @@
     }
 
   /* Clobber all memory and addressable symbols for asm ("" : : : "memory");  */
-<<<<<<< HEAD
-  for (i = 0; i < gimple_asm_nclobbers (stmt); i++)
-    {
-      tree link = gimple_asm_clobber_op (stmt, i);
-      if (strcmp (TREE_STRING_POINTER (TREE_VALUE (link)), "memory") == 0)
-	{
-	  add_virtual_operand (stmt, opf_def);
-	  break;
-	}
-    }
-=======
   if (gimple_asm_clobbers_memory_p (stmt))
     add_virtual_operand (stmt, opf_def);
->>>>>>> 3082eeb7
 }
 
 
@@ -903,13 +865,9 @@
 	 reference to it, but the fact that the statement takes its
 	 address will be of interest to some passes (e.g. alias
 	 resolution).  */
-<<<<<<< HEAD
-      if (!is_gimple_debug (stmt))
-=======
       if ((!(flags & opf_non_addressable)
 	   || (flags & opf_not_non_addressable))
 	  && !is_gimple_debug (stmt))
->>>>>>> 3082eeb7
 	mark_address_taken (TREE_OPERAND (expr, 0));
 
       /* If the address is invariant, there may be no interesting
@@ -940,18 +898,8 @@
     case DEBUG_EXPR_DECL:
       gcc_assert (gimple_debug_bind_p (stmt));
       return;
-<<<<<<< HEAD
-
-    case MISALIGNED_INDIRECT_REF:
-      get_expr_operands (stmt, &TREE_OPERAND (expr, 1), flags);
-      /* fall through */
-
-    case ALIGN_INDIRECT_REF:
-    case INDIRECT_REF:
-=======
 
     case MEM_REF:
->>>>>>> 3082eeb7
       get_indirect_ref_operands (stmt, expr, flags, true);
       return;
 
@@ -1020,10 +968,6 @@
 	gimple_set_has_volatile_ops (stmt, true);
       /* FALLTHRU */
 
-<<<<<<< HEAD
-    case TRUTH_NOT_EXPR:
-=======
->>>>>>> 3082eeb7
     case VIEW_CONVERT_EXPR:
     do_unary:
       get_expr_operands (stmt, &TREE_OPERAND (expr, 0), flags);
@@ -1110,12 +1054,9 @@
       /* Add call-clobbered operands, if needed.  */
       if (code == GIMPLE_CALL)
 	maybe_add_call_vops (stmt);
-<<<<<<< HEAD
-=======
 
       if (code == GIMPLE_RETURN)
 	append_vuse (gimple_vop (cfun));
->>>>>>> 3082eeb7
     }
 }
 
