/* Vector API for GNU compiler.
<<<<<<< HEAD
   Copyright (C) 2004, 2005, 2006, 2007, 2008 Free Software Foundation, Inc.
=======
   Copyright (C) 2004, 2005, 2006, 2007, 2008, 2010
   Free Software Foundation, Inc.
>>>>>>> 3082eeb7
   Contributed by Nathan Sidwell <nathan@codesourcery.com>

This file is part of GCC.

GCC is free software; you can redistribute it and/or modify it under
the terms of the GNU General Public License as published by the Free
Software Foundation; either version 3, or (at your option) any later
version.

GCC is distributed in the hope that it will be useful, but WITHOUT ANY
WARRANTY; without even the implied warranty of MERCHANTABILITY or
FITNESS FOR A PARTICULAR PURPOSE.  See the GNU General Public License
for more details.

You should have received a copy of the GNU General Public License
along with GCC; see the file COPYING3.  If not see
<http://www.gnu.org/licenses/>.  */

/* This file is compiled twice: once for the generator programs
   once for the compiler.  */
#ifdef GENERATOR_FILE
#include "bconfig.h"
#else
#include "config.h"
#endif

#include "system.h"
#include "coretypes.h"
#include "ggc.h"
#include "vec.h"
#include "diagnostic-core.h"
#include "hashtab.h"

<<<<<<< HEAD
struct vec_prefix
{
  unsigned num;
  unsigned alloc;
  void *vec[1];
};


=======
>>>>>>> 3082eeb7
#ifdef GATHER_STATISTICS

/* Store information about each particular vector.  */
struct vec_descriptor
{
  const char *function;
  const char *file;
  int line;
  size_t allocated;
  size_t times;
  size_t peak;
};


/* Hashtable mapping vec addresses to descriptors.  */
static htab_t vec_desc_hash;

/* Hashtable helpers.  */
static hashval_t
hash_descriptor (const void *p)
{
  const struct vec_descriptor *const d =
    (const struct vec_descriptor *) p;
  return htab_hash_pointer (d->file) + d->line;
}
static int
eq_descriptor (const void *p1, const void *p2)
{
  const struct vec_descriptor *const d = (const struct vec_descriptor *) p1;
  const struct vec_descriptor *const l = (const struct vec_descriptor *) p2;
  return d->file == l->file && d->function == l->function && d->line == l->line;
}

/* Hashtable converting address of allocated field to loc descriptor.  */
static htab_t ptr_hash;
struct ptr_hash_entry
{
  void *ptr;
  struct vec_descriptor *loc;
  size_t allocated;
};

/* Hash table helpers functions.  */
static hashval_t
hash_ptr (const void *p)
{
  const struct ptr_hash_entry *const d = (const struct ptr_hash_entry *) p;

  return htab_hash_pointer (d->ptr);
}

static int
eq_ptr (const void *p1, const void *p2)
{
  const struct ptr_hash_entry *const p = (const struct ptr_hash_entry *) p1;

  return (p->ptr == p2);
}

/* Return descriptor for given call site, create new one if needed.  */
static struct vec_descriptor *
vec_descriptor (const char *name, int line, const char *function)
{
  struct vec_descriptor loc;
  struct vec_descriptor **slot;

  loc.file = name;
  loc.line = line;
  loc.function = function;
  if (!vec_desc_hash)
    vec_desc_hash = htab_create (10, hash_descriptor, eq_descriptor, NULL);

  slot = (struct vec_descriptor **) htab_find_slot (vec_desc_hash, &loc,
						    INSERT);
  if (*slot)
    return *slot;
  *slot = XCNEW (struct vec_descriptor);
  (*slot)->file = name;
  (*slot)->line = line;
  (*slot)->function = function;
  (*slot)->allocated = 0;
  (*slot)->peak = 0;
  return *slot;
}

/* Account the overhead.  */
static void
register_overhead (struct vec_prefix *ptr, size_t size,
		   const char *name, int line, const char *function)
{
  struct vec_descriptor *loc = vec_descriptor (name, line, function);
  struct ptr_hash_entry *p = XNEW (struct ptr_hash_entry);
  PTR *slot;

  p->ptr = ptr;
  p->loc = loc;
  p->allocated = size;
  if (!ptr_hash)
    ptr_hash = htab_create (10, hash_ptr, eq_ptr, NULL);
  slot = htab_find_slot_with_hash (ptr_hash, ptr, htab_hash_pointer (ptr), INSERT);
  gcc_assert (!*slot);
  *slot = p;

  loc->allocated += size;
  if (loc->peak < loc->allocated)
    loc->peak += loc->allocated;
  loc->times++;
}

/* Notice that the pointer has been freed.  */
static void
free_overhead (struct vec_prefix *ptr)
{
  PTR *slot = htab_find_slot_with_hash (ptr_hash, ptr, htab_hash_pointer (ptr),
					NO_INSERT);
  struct ptr_hash_entry *p = (struct ptr_hash_entry *) *slot;
  p->loc->allocated -= p->allocated;
  htab_clear_slot (ptr_hash, slot);
  free (p);
}

void
vec_heap_free (void *ptr)
{
  free_overhead ((struct vec_prefix *)ptr);
  free (ptr);
}
#endif

/* Calculate the new ALLOC value, making sure that RESERVE slots are
   free.  If EXACT grow exactly, otherwise grow exponentially.  */

static inline unsigned
calculate_allocation (const struct vec_prefix *pfx, int reserve, bool exact)
{
  unsigned alloc = 0;
  unsigned num = 0;

  gcc_assert (reserve >= 0);

  if (pfx)
    {
      alloc = pfx->alloc;
      num = pfx->num;
    }
  else if (!reserve)
    /* If there's no prefix, and we've not requested anything, then we
       will create a NULL vector.  */
    return 0;

  /* We must have run out of room.  */
  gcc_assert (alloc - num < (unsigned) reserve);

  if (exact)
    /* Exact size.  */
    alloc = num + reserve;
  else
    {
      /* Exponential growth. */
      if (!alloc)
	alloc = 4;
      else if (alloc < 16)
	/* Double when small.  */
	alloc = alloc * 2;
      else
	/* Grow slower when large.  */
	alloc = (alloc * 3 / 2);

      /* If this is still too small, set it to the right size. */
      if (alloc < num + reserve)
	alloc = num + reserve;
    }
  return alloc;
}

/* Ensure there are at least RESERVE free slots in VEC.  If EXACT grow
   exactly, else grow exponentially.  As a special case, if VEC is
   NULL and RESERVE is 0, no vector will be created.  The vector's
   trailing array is at VEC_OFFSET offset and consists of ELT_SIZE
   sized elements.  */

static void *
vec_gc_o_reserve_1 (void *vec, int reserve, size_t vec_offset, size_t elt_size,
		    bool exact MEM_STAT_DECL)
{
  struct vec_prefix *pfx = (struct vec_prefix *) vec;
  unsigned alloc = calculate_allocation (pfx, reserve, exact);

  if (!alloc)
    {
      if (pfx)
        ggc_free (pfx);
      return NULL;
    }

  vec = ggc_realloc_stat (vec, vec_offset + alloc * elt_size PASS_MEM_STAT);
  ((struct vec_prefix *)vec)->alloc = alloc;
  if (!pfx)
    ((struct vec_prefix *)vec)->num = 0;

  return vec;
}

/* Ensure there are at least RESERVE free slots in VEC, growing
   exponentially.  If RESERVE < 0 grow exactly, else grow
   exponentially.  As a special case, if VEC is NULL, and RESERVE is
   0, no vector will be created. */

void *
vec_gc_p_reserve (void *vec, int reserve MEM_STAT_DECL)
{
  return vec_gc_o_reserve_1 (vec, reserve,
			     sizeof (struct vec_prefix),
			     sizeof (void *), false
			     PASS_MEM_STAT);
}

/* Ensure there are at least RESERVE free slots in VEC, growing
   exactly.  If RESERVE < 0 grow exactly, else grow exponentially.  As
   a special case, if VEC is NULL, and RESERVE is 0, no vector will be
   created. */

void *
vec_gc_p_reserve_exact (void *vec, int reserve MEM_STAT_DECL)
{
  return vec_gc_o_reserve_1 (vec, reserve,
			     sizeof (struct vec_prefix),
			     sizeof (void *), true
			     PASS_MEM_STAT);
}

/* As for vec_gc_p_reserve, but for object vectors.  The vector's
   trailing array is at VEC_OFFSET offset and consists of ELT_SIZE
   sized elements.  */

void *
vec_gc_o_reserve (void *vec, int reserve, size_t vec_offset, size_t elt_size
		  MEM_STAT_DECL)
{
  return vec_gc_o_reserve_1 (vec, reserve, vec_offset, elt_size, false
			     PASS_MEM_STAT);
}

/* As for vec_gc_p_reserve_exact, but for object vectors.  The
   vector's trailing array is at VEC_OFFSET offset and consists of
   ELT_SIZE sized elements.  */

void *
vec_gc_o_reserve_exact (void *vec, int reserve, size_t vec_offset,
			size_t elt_size MEM_STAT_DECL)
{
  return vec_gc_o_reserve_1 (vec, reserve, vec_offset, elt_size, true
			     PASS_MEM_STAT);
}

/* As for vec_gc_o_reserve_1, but for heap allocated vectors.  */

static void *
vec_heap_o_reserve_1 (void *vec, int reserve, size_t vec_offset,
		      size_t elt_size, bool exact MEM_STAT_DECL)
{
  struct vec_prefix *pfx = (struct vec_prefix *) vec;
  unsigned alloc = calculate_allocation (pfx, reserve, exact);

  if (!alloc)
    {
      if (pfx)
        vec_heap_free (pfx);
      return NULL;
    }

#ifdef GATHER_STATISTICS
  if (vec)
    free_overhead (pfx);
#endif

  vec = xrealloc (vec, vec_offset + alloc * elt_size);
  ((struct vec_prefix *)vec)->alloc = alloc;
  if (!pfx)
    ((struct vec_prefix *)vec)->num = 0;
#ifdef GATHER_STATISTICS
  if (vec)
    register_overhead ((struct vec_prefix *)vec,
    		       vec_offset + alloc * elt_size PASS_MEM_STAT);
#endif

  return vec;
}

/* As for vec_gc_p_reserve, but for heap allocated vectors.  */

void *
vec_heap_p_reserve (void *vec, int reserve MEM_STAT_DECL)
{
  return vec_heap_o_reserve_1 (vec, reserve,
			       sizeof (struct vec_prefix),
			       sizeof (void *), false
			       PASS_MEM_STAT);
}

/* As for vec_gc_p_reserve_exact, but for heap allocated vectors.  */

void *
vec_heap_p_reserve_exact (void *vec, int reserve MEM_STAT_DECL)
{
  return vec_heap_o_reserve_1 (vec, reserve,
			       sizeof (struct vec_prefix),
			       sizeof (void *), true
			       PASS_MEM_STAT);
}

/* As for vec_gc_o_reserve, but for heap allocated vectors.  */

void *
vec_heap_o_reserve (void *vec, int reserve, size_t vec_offset, size_t elt_size
		    MEM_STAT_DECL)
{
  return vec_heap_o_reserve_1 (vec, reserve, vec_offset, elt_size, false
			       PASS_MEM_STAT);
}

/* As for vec_gc_o_reserve_exact, but for heap allocated vectors.  */

void *
vec_heap_o_reserve_exact (void *vec, int reserve, size_t vec_offset,
			  size_t elt_size MEM_STAT_DECL)
{
  return vec_heap_o_reserve_1 (vec, reserve, vec_offset, elt_size, true
			       PASS_MEM_STAT);
}

/* Stack vectors are a little different.  VEC_alloc turns into a call
   to vec_stack_p_reserve_exact1 and passes in space allocated via a
   call to alloca.  We record that pointer so that we know that we
   shouldn't free it.  If the vector is resized, we resize it on the
   heap.  We record the pointers in a vector and search it in LIFO
   order--i.e., we look for the newest stack vectors first.  We don't
   expect too many stack vectors at any one level, and searching from
   the end should normally be efficient even if they are used in a
   recursive function.  */

typedef void *void_p;
DEF_VEC_P(void_p);
DEF_VEC_ALLOC_P(void_p,heap);

static VEC(void_p,heap) *stack_vecs;

/* Allocate a vector which uses alloca for the initial allocation.
   SPACE is space allocated using alloca, ALLOC is the number of
   entries allocated.  */

void *
vec_stack_p_reserve_exact_1 (int alloc, void *space)
{
  struct vec_prefix *pfx = (struct vec_prefix *) space;

  VEC_safe_push (void_p, heap, stack_vecs, space);

  pfx->num = 0;
  pfx->alloc = alloc;

  return space;
}

/* Grow a vector allocated using alloca.  When this happens, we switch
   back to heap allocation.  We remove the vector from stack_vecs, if
   it is there, since we no longer need to avoid freeing it.  */

static void *
vec_stack_o_reserve_1 (void *vec, int reserve, size_t vec_offset,
		       size_t elt_size, bool exact MEM_STAT_DECL)
{
  bool found;
  unsigned int ix;
  void *newvec;

  found = false;
  for (ix = VEC_length (void_p, stack_vecs); ix > 0; --ix)
    {
      if (VEC_index (void_p, stack_vecs, ix - 1) == vec)
	{
	  VEC_unordered_remove (void_p, stack_vecs, ix - 1);
	  found = true;
	  break;
	}
    }

  if (!found)
    {
      /* VEC is already on the heap.  */
      return vec_heap_o_reserve_1 (vec, reserve, vec_offset, elt_size,
				   exact PASS_MEM_STAT);
    }

  /* Move VEC to the heap.  */
  reserve += ((struct vec_prefix *) vec)->num;
  newvec = vec_heap_o_reserve_1 (NULL, reserve, vec_offset, elt_size,
				 exact PASS_MEM_STAT);
  if (newvec && vec)
    {
      ((struct vec_prefix *) newvec)->num = ((struct vec_prefix *) vec)->num;
<<<<<<< HEAD
      memcpy (((struct vec_prefix *) newvec)->vec,
	      ((struct vec_prefix *) vec)->vec,
=======
      memcpy (((struct vec_prefix *) newvec)+1,
	      ((struct vec_prefix *) vec)+1,
>>>>>>> 3082eeb7
	      ((struct vec_prefix *) vec)->num * elt_size);
    }
  return newvec;
}

/* Grow a vector allocated on the stack.  */

void *
vec_stack_p_reserve (void *vec, int reserve MEM_STAT_DECL)
{
  return vec_stack_o_reserve_1 (vec, reserve,
<<<<<<< HEAD
				offsetof (struct vec_prefix, vec),
=======
				sizeof (struct vec_prefix),
>>>>>>> 3082eeb7
				sizeof (void *), false
				PASS_MEM_STAT);
}

/* Exact version of vec_stack_p_reserve.  */

void *
vec_stack_p_reserve_exact (void *vec, int reserve MEM_STAT_DECL)
{
  return vec_stack_o_reserve_1 (vec, reserve,
<<<<<<< HEAD
				offsetof (struct vec_prefix, vec),
=======
				sizeof (struct vec_prefix),
>>>>>>> 3082eeb7
				sizeof (void *), true
				PASS_MEM_STAT);
}

/* Like vec_stack_p_reserve, but for objects.  */

void *
vec_stack_o_reserve (void *vec, int reserve, size_t vec_offset,
		     size_t elt_size MEM_STAT_DECL)
{
  return vec_stack_o_reserve_1 (vec, reserve, vec_offset, elt_size, false
				PASS_MEM_STAT);
}

/* Like vec_stack_p_reserve_exact, but for objects.  */

void *
vec_stack_o_reserve_exact (void *vec, int reserve, size_t vec_offset,
			    size_t elt_size MEM_STAT_DECL)
{
  return vec_stack_o_reserve_1 (vec, reserve, vec_offset, elt_size, true
				PASS_MEM_STAT);
}

/* Free a vector allocated on the stack.  Don't actually free it if we
   find it in the hash table.  */

void
vec_stack_free (void *vec)
{
  unsigned int ix;

  for (ix = VEC_length (void_p, stack_vecs); ix > 0; --ix)
    {
      if (VEC_index (void_p, stack_vecs, ix - 1) == vec)
	{
	  VEC_unordered_remove (void_p, stack_vecs, ix - 1);
	  return;
	}
    }

  /* VEC was not on the list of vecs allocated on the stack, so it
     must be allocated on the heap.  */
  vec_heap_free (vec);
}

#if ENABLE_CHECKING
/* Issue a vector domain error, and then fall over.  */

void
vec_assert_fail (const char *op, const char *struct_name,
		 const char *file, unsigned int line, const char *function)
{
  internal_error ("vector %s %s domain error, in %s at %s:%u",
		  struct_name, op, function, trim_filename (file), line);
}
#endif

#ifdef GATHER_STATISTICS
/* Helper for qsort; sort descriptors by amount of memory consumed.  */
static int
cmp_statistic (const void *loc1, const void *loc2)
{
  const struct vec_descriptor *const l1 =
    *(const struct vec_descriptor *const *) loc1;
  const struct vec_descriptor *const l2 =
    *(const struct vec_descriptor *const *) loc2;
  long diff;
  diff = l1->allocated - l2->allocated;
  if (!diff)
    diff = l1->peak - l2->peak;
  if (!diff)
    diff = l1->times - l2->times;
  return diff > 0 ? 1 : diff < 0 ? -1 : 0;
}
/* Collect array of the descriptors from hashtable.  */
static struct vec_descriptor **loc_array;
static int
add_statistics (void **slot, void *b)
{
  int *n = (int *)b;
  loc_array[*n] = (struct vec_descriptor *) *slot;
  (*n)++;
  return 1;
}

/* Dump per-site memory statistics.  */
#endif
void
dump_vec_loc_statistics (void)
{
#ifdef GATHER_STATISTICS
  int nentries = 0;
  char s[4096];
  size_t allocated = 0;
  size_t times = 0;
  int i;

  loc_array = XCNEWVEC (struct vec_descriptor *, vec_desc_hash->n_elements);
  fprintf (stderr, "Heap vectors:\n");
  fprintf (stderr, "\n%-48s %10s       %10s       %10s\n",
	   "source location", "Leak", "Peak", "Times");
  fprintf (stderr, "-------------------------------------------------------\n");
  htab_traverse (vec_desc_hash, add_statistics, &nentries);
  qsort (loc_array, nentries, sizeof (*loc_array), cmp_statistic);
  for (i = 0; i < nentries; i++)
    {
      struct vec_descriptor *d = loc_array[i];
      allocated += d->allocated;
      times += d->times;
    }
  for (i = 0; i < nentries; i++)
    {
      struct vec_descriptor *d = loc_array[i];
      const char *s1 = d->file;
      const char *s2;
      while ((s2 = strstr (s1, "gcc/")))
	s1 = s2 + 4;
      sprintf (s, "%s:%i (%s)", s1, d->line, d->function);
      s[48] = 0;
      fprintf (stderr, "%-48s %10li:%4.1f%% %10li      %10li:%4.1f%% \n", s,
	       (long)d->allocated,
	       (d->allocated) * 100.0 / allocated,
	       (long)d->peak,
	       (long)d->times,
	       (d->times) * 100.0 / times);
    }
  fprintf (stderr, "%-48s %10ld                        %10ld\n",
	   "Total", (long)allocated, (long)times);
  fprintf (stderr, "\n%-48s %10s       %10s       %10s\n",
	   "source location", "Leak", "Peak", "Times");
  fprintf (stderr, "-------------------------------------------------------\n");
#endif
}<|MERGE_RESOLUTION|>--- conflicted
+++ resolved
@@ -1,10 +1,6 @@
 /* Vector API for GNU compiler.
-<<<<<<< HEAD
-   Copyright (C) 2004, 2005, 2006, 2007, 2008 Free Software Foundation, Inc.
-=======
    Copyright (C) 2004, 2005, 2006, 2007, 2008, 2010
    Free Software Foundation, Inc.
->>>>>>> 3082eeb7
    Contributed by Nathan Sidwell <nathan@codesourcery.com>
 
 This file is part of GCC.
@@ -38,17 +34,6 @@
 #include "diagnostic-core.h"
 #include "hashtab.h"
 
-<<<<<<< HEAD
-struct vec_prefix
-{
-  unsigned num;
-  unsigned alloc;
-  void *vec[1];
-};
-
-
-=======
->>>>>>> 3082eeb7
 #ifdef GATHER_STATISTICS
 
 /* Store information about each particular vector.  */
@@ -450,13 +435,8 @@
   if (newvec && vec)
     {
       ((struct vec_prefix *) newvec)->num = ((struct vec_prefix *) vec)->num;
-<<<<<<< HEAD
-      memcpy (((struct vec_prefix *) newvec)->vec,
-	      ((struct vec_prefix *) vec)->vec,
-=======
       memcpy (((struct vec_prefix *) newvec)+1,
 	      ((struct vec_prefix *) vec)+1,
->>>>>>> 3082eeb7
 	      ((struct vec_prefix *) vec)->num * elt_size);
     }
   return newvec;
@@ -468,11 +448,7 @@
 vec_stack_p_reserve (void *vec, int reserve MEM_STAT_DECL)
 {
   return vec_stack_o_reserve_1 (vec, reserve,
-<<<<<<< HEAD
-				offsetof (struct vec_prefix, vec),
-=======
 				sizeof (struct vec_prefix),
->>>>>>> 3082eeb7
 				sizeof (void *), false
 				PASS_MEM_STAT);
 }
@@ -483,11 +459,7 @@
 vec_stack_p_reserve_exact (void *vec, int reserve MEM_STAT_DECL)
 {
   return vec_stack_o_reserve_1 (vec, reserve,
-<<<<<<< HEAD
-				offsetof (struct vec_prefix, vec),
-=======
 				sizeof (struct vec_prefix),
->>>>>>> 3082eeb7
 				sizeof (void *), true
 				PASS_MEM_STAT);
 }
