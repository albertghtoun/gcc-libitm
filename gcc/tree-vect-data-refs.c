--- conflicted
+++ resolved
@@ -1387,10 +1387,6 @@
       SET_DR_MISALIGNMENT (dr, save_misalignment);
     }
 
-<<<<<<< HEAD
-  outside_cost += vect_get_known_peeling_cost (loop_vinfo, elem->npeel, &dummy,
-                         vect_get_single_scalar_iteration_cost (loop_vinfo));
-=======
   single_iter_cost = vect_get_single_scalar_iteration_cost (loop_vinfo);
   outside_cost += vect_get_known_peeling_cost (loop_vinfo, elem->npeel,
 					       &dummy, single_iter_cost,
@@ -1403,7 +1399,6 @@
      misaligned statements.  So discard the information found here.  */
   prologue_cost_vec.release ();
   epilogue_cost_vec.release ();
->>>>>>> bc75ee5f
 
   if (inside_cost < min->inside_cost
       || (inside_cost == min->inside_cost && outside_cost < min->outside_cost))
@@ -4836,14 +4831,11 @@
   if (TREE_ASM_WRITTEN (decl))
     return false;
 
-<<<<<<< HEAD
-=======
   /* Do not override the alignment as specified by the ABI when the used
      attribute is set.  */
   if (DECL_PRESERVE_P (decl))
     return false;
 
->>>>>>> bc75ee5f
   /* Do not override explicit alignment set by the user when an explicit
      section name is also used.  This is a common idiom used by many
      software projects.  */
