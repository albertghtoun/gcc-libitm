--- conflicted
+++ resolved
@@ -2125,14 +2125,8 @@
 c-family/c-opts.o : c-family/c-opts.c $(CONFIG_H) $(SYSTEM_H) coretypes.h \
         $(TREE_H) $(C_PRAGMA_H) $(FLAGS_H) toplev.h langhooks.h \
         $(DIAGNOSTIC_H) intl.h debug.h $(C_COMMON_H) $(C_TARGET_H) \
-<<<<<<< HEAD
         $(OPTS_H) $(OPTIONS_H) $(MKDEPS_H) incpath.h cppdefault.h \
 	strstrmap.h
-	$(COMPILER) -c $(ALL_COMPILERFLAGS) $(ALL_CPPFLAGS) \
-		$< $(OUTPUT_OPTION) @TARGET_SYSTEM_ROOT_DEFINE@
-=======
-        $(OPTS_H) $(OPTIONS_H) $(MKDEPS_H) incpath.h cppdefault.h
->>>>>>> f84c3f4a
 
 CFLAGS-c-family/c-pch.o += -DHOST_MACHINE=\"$(host)\" \
 	-DTARGET_MACHINE=\"$(target)\"
