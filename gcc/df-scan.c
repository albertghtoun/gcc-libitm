--- conflicted
+++ resolved
@@ -3142,46 +3142,6 @@
 	      break;
 	    case ZERO_EXTRACT:
 	      {
-<<<<<<< HEAD
-		if (CONST_INT_P (XEXP (dst, 1))
-		    && CONST_INT_P (XEXP (dst, 2)))
-		  {
-		    width = INTVAL (XEXP (dst, 1));
-		    offset = INTVAL (XEXP (dst, 2));
-		    mode = GET_MODE (dst);
-		    if (GET_CODE (XEXP (dst,0)) == MEM)
-		      {
-			/* Handle the case of zero_extract(mem(...)) in the set dest.
-			   This special case is allowed only if the mem is a single byte and 
-			   is useful to set a bitfield in memory.  */
-			df_uses_record (DF_REF_EXTRACT, collection_rec, &XEXP (XEXP (dst,0), 0),
-					DF_REF_REG_MEM_STORE, bb, insn_info,
-					DF_REF_ZERO_EXTRACT,
-					width, offset, mode);
-		      }
-		    else
-		      {
-			df_uses_record (DF_REF_EXTRACT, collection_rec, &XEXP (dst, 0), 
-					DF_REF_REG_USE, bb, insn_info, 
-					DF_REF_READ_WRITE | DF_REF_ZERO_EXTRACT, 
-					width, offset, mode);
-		      }
-		  }
-		else 
-		  {
-		    df_uses_record (cl, collection_rec, &XEXP (dst, 1), 
-				    DF_REF_REG_USE, bb, insn_info, flags, 
-				    width, offset, mode);
-		    df_uses_record (cl, collection_rec, &XEXP (dst, 2), 
-				    DF_REF_REG_USE, bb, insn_info, flags, 
-				    width, offset, mode);
-		    df_uses_record (cl, collection_rec, &XEXP (dst, 0), 
-				    DF_REF_REG_USE, bb, insn_info, 
-				    DF_REF_READ_WRITE | DF_REF_ZERO_EXTRACT, 
-				    width, offset, mode);
-		  }
-
-=======
 		df_uses_record (collection_rec, &XEXP (dst, 1),
 				DF_REF_REG_USE, bb, insn_info, flags);
 		df_uses_record (collection_rec, &XEXP (dst, 2),
@@ -3194,7 +3154,6 @@
                   df_uses_record (collection_rec, &XEXP (dst, 0),
                                   DF_REF_REG_USE, bb, insn_info,
                                   DF_REF_READ_WRITE | DF_REF_ZERO_EXTRACT);
->>>>>>> 779871ac
 	      }
 	      break;
 
