dnl Support macro file for intrinsic functions.
dnl Contains the generic sections of the array functions.
dnl This file is part of the GNU Fortran Runtime Library (libgfortran)
dnl Distributed under the GNU GPL with exception.  See COPYING for details.
dnl
dnl Pass the implementation for a single section as the parameter to
dnl {MASK_}ARRAY_FUNCTION.
dnl The variables base, delta, and len describe the input section.
dnl For masked section the mask is described by mbase and mdelta.
dnl These should not be modified. The result should be stored in *dest.
dnl The names count, extent, sstride, dstride, base, dest, rank, dim
dnl retarray, array, pdim and mstride should not be used.
dnl The variable n is declared as index_type and may be used.
dnl Other variable declarations may be placed at the start of the code,
dnl The types of the array parameter and the return value are
dnl atype_name and rtype_name respectively.
dnl Execution should be allowed to continue to the end of the block.
dnl You should not return or break from the inner loop of the implementation.
dnl Care should also be taken to avoid using the names defined in iparm.m4
define(START_ARRAY_FUNCTION,
`
extern void name`'rtype_qual`_'atype_code (rtype * const restrict, 
	atype * const restrict, const index_type * const restrict);
export_proto(name`'rtype_qual`_'atype_code);

void
name`'rtype_qual`_'atype_code (rtype * const restrict retarray, 
	atype * const restrict array, 
	const index_type * const restrict pdim)
{
  index_type count[GFC_MAX_DIMENSIONS];
  index_type extent[GFC_MAX_DIMENSIONS];
  index_type sstride[GFC_MAX_DIMENSIONS];
  index_type dstride[GFC_MAX_DIMENSIONS];
  const atype_name * restrict base;
  rtype_name * restrict dest;
  index_type rank;
  index_type n;
  index_type len;
  index_type delta;
  index_type dim;
  int continue_loop;

  /* Make dim zero based to avoid confusion.  */
  dim = (*pdim) - 1;
  rank = GFC_DESCRIPTOR_RANK (array) - 1;

  len = GFC_DESCRIPTOR_EXTENT(array,dim);
  if (len < 0)
    len = 0;
  delta = GFC_DESCRIPTOR_STRIDE(array,dim);

  for (n = 0; n < dim; n++)
    {
      sstride[n] = GFC_DESCRIPTOR_STRIDE(array,n);
      extent[n] = GFC_DESCRIPTOR_EXTENT(array,n);

      if (extent[n] < 0)
	extent[n] = 0;
    }
  for (n = dim; n < rank; n++)
    {
      sstride[n] = GFC_DESCRIPTOR_STRIDE(array, n + 1);
      extent[n] = GFC_DESCRIPTOR_EXTENT(array, n + 1);

      if (extent[n] < 0)
	extent[n] = 0;
    }

  if (retarray->data == NULL)
    {
      size_t alloc_size, str;

      for (n = 0; n < rank; n++)
	{
	  if (n == 0)
	    str = 1;
	  else
	    str = GFC_DESCRIPTOR_STRIDE(retarray,n-1) * extent[n-1];

	  GFC_DIMENSION_SET(retarray->dim[n], 0, extent[n] - 1, str);

	}

      retarray->offset = 0;
      retarray->dtype = (array->dtype & ~GFC_DTYPE_RANK_MASK) | rank;

      alloc_size = sizeof (rtype_name) * GFC_DESCRIPTOR_STRIDE(retarray,rank-1)
    		   * extent[rank-1];

      if (alloc_size == 0)
	{
	  /* Make sure we have a zero-sized array.  */
	  GFC_DIMENSION_SET(retarray->dim[0], 0, -1, 1);
	  return;

	}
      else
	retarray->data = internal_malloc_size (alloc_size);
    }
  else
    {
      if (rank != GFC_DESCRIPTOR_RANK (retarray))
	runtime_error ("rank of return array incorrect in"
		       " u_name intrinsic: is %ld, should be %ld",
		       (long int) (GFC_DESCRIPTOR_RANK (retarray)),
		       (long int) rank);

      if (unlikely (compile_options.bounds_check))
	bounds_ifunction_return ((array_t *) retarray, extent,
				 "return value", "u_name");
    }

  for (n = 0; n < rank; n++)
    {
      count[n] = 0;
      dstride[n] = GFC_DESCRIPTOR_STRIDE(retarray,n);
      if (extent[n] <= 0)
<<<<<<< HEAD
	len = 0;
=======
	return;
>>>>>>> 3082eeb7
    }

  base = array->data;
  dest = retarray->data;

  continue_loop = 1;
  while (continue_loop)
    {
      const atype_name * restrict src;
      rtype_name result;
      src = base;
      {
')dnl
define(START_ARRAY_BLOCK,
`	if (len <= 0)
	  *dest = '$1`;
	else
	  {
	    for (n = 0; n < len; n++, src += delta)
	      {
')dnl
define(FINISH_ARRAY_FUNCTION,
`	      }
<<<<<<< HEAD
=======
	    '$1`
>>>>>>> 3082eeb7
	    *dest = result;
	  }
      }
      /* Advance to the next element.  */
      count[0]++;
      base += sstride[0];
      dest += dstride[0];
      n = 0;
      while (count[n] == extent[n])
	{
	  /* When we get to the end of a dimension, reset it and increment
	     the next dimension.  */
	  count[n] = 0;
	  /* We could precalculate these products, but this is a less
	     frequently used path so probably not worth it.  */
	  base -= sstride[n] * extent[n];
	  dest -= dstride[n] * extent[n];
	  n++;
	  if (n == rank)
	    {
	      /* Break out of the look.  */
	      continue_loop = 0;
	      break;
	    }
	  else
	    {
	      count[n]++;
	      base += sstride[n];
	      dest += dstride[n];
	    }
	}
    }
}')dnl
define(START_MASKED_ARRAY_FUNCTION,
`
extern void `m'name`'rtype_qual`_'atype_code (rtype * const restrict, 
	atype * const restrict, const index_type * const restrict,
	gfc_array_l1 * const restrict);
export_proto(`m'name`'rtype_qual`_'atype_code);

void
`m'name`'rtype_qual`_'atype_code (rtype * const restrict retarray, 
	atype * const restrict array, 
	const index_type * const restrict pdim, 
	gfc_array_l1 * const restrict mask)
{
  index_type count[GFC_MAX_DIMENSIONS];
  index_type extent[GFC_MAX_DIMENSIONS];
  index_type sstride[GFC_MAX_DIMENSIONS];
  index_type dstride[GFC_MAX_DIMENSIONS];
  index_type mstride[GFC_MAX_DIMENSIONS];
  rtype_name * restrict dest;
  const atype_name * restrict base;
  const GFC_LOGICAL_1 * restrict mbase;
  int rank;
  int dim;
  index_type n;
  index_type len;
  index_type delta;
  index_type mdelta;
  int mask_kind;

  dim = (*pdim) - 1;
  rank = GFC_DESCRIPTOR_RANK (array) - 1;

  len = GFC_DESCRIPTOR_EXTENT(array,dim);
  if (len <= 0)
    return;

  mbase = mask->data;

  mask_kind = GFC_DESCRIPTOR_SIZE (mask);

  if (mask_kind == 1 || mask_kind == 2 || mask_kind == 4 || mask_kind == 8
#ifdef HAVE_GFC_LOGICAL_16
      || mask_kind == 16
#endif
      )
    mbase = GFOR_POINTER_TO_L1 (mbase, mask_kind);
  else
    runtime_error ("Funny sized logical array");

  delta = GFC_DESCRIPTOR_STRIDE(array,dim);
  mdelta = GFC_DESCRIPTOR_STRIDE_BYTES(mask,dim);

  for (n = 0; n < dim; n++)
    {
      sstride[n] = GFC_DESCRIPTOR_STRIDE(array,n);
      mstride[n] = GFC_DESCRIPTOR_STRIDE_BYTES(mask,n);
      extent[n] = GFC_DESCRIPTOR_EXTENT(array,n);

      if (extent[n] < 0)
	extent[n] = 0;

    }
  for (n = dim; n < rank; n++)
    {
      sstride[n] = GFC_DESCRIPTOR_STRIDE(array,n + 1);
      mstride[n] = GFC_DESCRIPTOR_STRIDE_BYTES(mask, n + 1);
      extent[n] = GFC_DESCRIPTOR_EXTENT(array, n + 1);

      if (extent[n] < 0)
	extent[n] = 0;
    }

  if (retarray->data == NULL)
    {
      size_t alloc_size, str;

      for (n = 0; n < rank; n++)
	{
	  if (n == 0)
	    str = 1;
	  else
	    str= GFC_DESCRIPTOR_STRIDE(retarray,n-1) * extent[n-1];

	  GFC_DIMENSION_SET(retarray->dim[n], 0, extent[n] - 1, str);

	}

      alloc_size = sizeof (rtype_name) * GFC_DESCRIPTOR_STRIDE(retarray,rank-1)
    		   * extent[rank-1];

      retarray->offset = 0;
      retarray->dtype = (array->dtype & ~GFC_DTYPE_RANK_MASK) | rank;

      if (alloc_size == 0)
	{
	  /* Make sure we have a zero-sized array.  */
	  GFC_DIMENSION_SET(retarray->dim[0], 0, -1, 1);
	  return;
	}
      else
	retarray->data = internal_malloc_size (alloc_size);

    }
  else
    {
      if (rank != GFC_DESCRIPTOR_RANK (retarray))
	runtime_error ("rank of return array incorrect in u_name intrinsic");

      if (unlikely (compile_options.bounds_check))
	{
	  bounds_ifunction_return ((array_t *) retarray, extent,
				   "return value", "u_name");
	  bounds_equal_extents ((array_t *) mask, (array_t *) array,
	  			"MASK argument", "u_name");
	}
    }

  for (n = 0; n < rank; n++)
    {
      count[n] = 0;
      dstride[n] = GFC_DESCRIPTOR_STRIDE(retarray,n);
      if (extent[n] <= 0)
	return;
    }

  dest = retarray->data;
  base = array->data;

  while (base)
    {
      const atype_name * restrict src;
      const GFC_LOGICAL_1 * restrict msrc;
      rtype_name result;
      src = base;
      msrc = mbase;
      {
')dnl
define(START_MASKED_ARRAY_BLOCK,
`	if (len <= 0)
	  *dest = '$1`;
	else
	  {
	    for (n = 0; n < len; n++, src += delta, msrc += mdelta)
	      {
')dnl
define(FINISH_MASKED_ARRAY_FUNCTION,
`	      }
	    *dest = result;
	  }
      }
      /* Advance to the next element.  */
      count[0]++;
      base += sstride[0];
      mbase += mstride[0];
      dest += dstride[0];
      n = 0;
      while (count[n] == extent[n])
	{
	  /* When we get to the end of a dimension, reset it and increment
	     the next dimension.  */
	  count[n] = 0;
	  /* We could precalculate these products, but this is a less
	     frequently used path so probably not worth it.  */
	  base -= sstride[n] * extent[n];
	  mbase -= mstride[n] * extent[n];
	  dest -= dstride[n] * extent[n];
	  n++;
	  if (n == rank)
	    {
	      /* Break out of the look.  */
	      base = NULL;
	      break;
	    }
	  else
	    {
	      count[n]++;
	      base += sstride[n];
	      mbase += mstride[n];
	      dest += dstride[n];
	    }
	}
    }
}')dnl
define(SCALAR_ARRAY_FUNCTION,
`
extern void `s'name`'rtype_qual`_'atype_code (rtype * const restrict, 
	atype * const restrict, const index_type * const restrict,
	GFC_LOGICAL_4 *);
export_proto(`s'name`'rtype_qual`_'atype_code);

void
`s'name`'rtype_qual`_'atype_code (rtype * const restrict retarray, 
	atype * const restrict array, 
	const index_type * const restrict pdim, 
	GFC_LOGICAL_4 * mask)
{
  index_type count[GFC_MAX_DIMENSIONS];
  index_type extent[GFC_MAX_DIMENSIONS];
  index_type dstride[GFC_MAX_DIMENSIONS];
  rtype_name * restrict dest;
  index_type rank;
  index_type n;
  index_type dim;


  if (*mask)
    {
      name`'rtype_qual`_'atype_code (retarray, array, pdim);
      return;
    }
  /* Make dim zero based to avoid confusion.  */
  dim = (*pdim) - 1;
  rank = GFC_DESCRIPTOR_RANK (array) - 1;

  for (n = 0; n < dim; n++)
    {
      extent[n] = GFC_DESCRIPTOR_EXTENT(array,n);

      if (extent[n] <= 0)
	extent[n] = 0;
    }

  for (n = dim; n < rank; n++)
    {
      extent[n] =
	GFC_DESCRIPTOR_EXTENT(array,n + 1);

      if (extent[n] <= 0)
	extent[n] = 0;
    }

  if (retarray->data == NULL)
    {
      size_t alloc_size, str;

      for (n = 0; n < rank; n++)
	{
	  if (n == 0)
	    str = 1;
	  else
	    str = GFC_DESCRIPTOR_STRIDE(retarray,n-1) * extent[n-1];

	  GFC_DIMENSION_SET(retarray->dim[n], 0, extent[n] - 1, str);

	}

      retarray->offset = 0;
      retarray->dtype = (array->dtype & ~GFC_DTYPE_RANK_MASK) | rank;

      alloc_size = sizeof (rtype_name) * GFC_DESCRIPTOR_STRIDE(retarray,rank-1)
    		   * extent[rank-1];

      if (alloc_size == 0)
	{
	  /* Make sure we have a zero-sized array.  */
	  GFC_DIMENSION_SET(retarray->dim[0], 0, -1, 1);
	  return;
	}
      else
	retarray->data = internal_malloc_size (alloc_size);
    }
  else
    {
      if (rank != GFC_DESCRIPTOR_RANK (retarray))
	runtime_error ("rank of return array incorrect in"
		       " u_name intrinsic: is %ld, should be %ld",
		       (long int) (GFC_DESCRIPTOR_RANK (retarray)),
		       (long int) rank);

      if (unlikely (compile_options.bounds_check))
	{
	  for (n=0; n < rank; n++)
	    {
	      index_type ret_extent;

	      ret_extent = GFC_DESCRIPTOR_EXTENT(retarray,n);
	      if (extent[n] != ret_extent)
		runtime_error ("Incorrect extent in return value of"
			       " u_name intrinsic in dimension %ld:"
			       " is %ld, should be %ld", (long int) n + 1,
			       (long int) ret_extent, (long int) extent[n]);
	    }
	}
    }

  for (n = 0; n < rank; n++)
    {
      count[n] = 0;
      dstride[n] = GFC_DESCRIPTOR_STRIDE(retarray,n);
    }

  dest = retarray->data;

  while(1)
    {
      *dest = '$1`;
      count[0]++;
      dest += dstride[0];
      n = 0;
      while (count[n] == extent[n])
	{
	  /* When we get to the end of a dimension, reset it and increment
	     the next dimension.  */
	  count[n] = 0;
	  /* We could precalculate these products, but this is a less
	     frequently used path so probably not worth it.  */
	  dest -= dstride[n] * extent[n];
	  n++;
	  if (n == rank)
	    return;
	  else
	    {
	      count[n]++;
	      dest += dstride[n];
	    }
      	}
    }
}')dnl
define(ARRAY_FUNCTION,
`START_ARRAY_FUNCTION
$2
START_ARRAY_BLOCK($1)
$3
FINISH_ARRAY_FUNCTION($4)')dnl
define(MASKED_ARRAY_FUNCTION,
`START_MASKED_ARRAY_FUNCTION
$2
START_MASKED_ARRAY_BLOCK($1)
$3
FINISH_MASKED_ARRAY_FUNCTION')dnl<|MERGE_RESOLUTION|>--- conflicted
+++ resolved
@@ -116,11 +116,7 @@
       count[n] = 0;
       dstride[n] = GFC_DESCRIPTOR_STRIDE(retarray,n);
       if (extent[n] <= 0)
-<<<<<<< HEAD
-	len = 0;
-=======
 	return;
->>>>>>> 3082eeb7
     }
 
   base = array->data;
@@ -144,10 +140,7 @@
 ')dnl
 define(FINISH_ARRAY_FUNCTION,
 `	      }
-<<<<<<< HEAD
-=======
 	    '$1`
->>>>>>> 3082eeb7
 	    *dest = result;
 	  }
       }
