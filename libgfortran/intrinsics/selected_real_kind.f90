<<<<<<< HEAD
!   Copyright 2003, 2004, 2009 Free Software Foundation, Inc.
!   Contributed by Kejia Zhao <kejia_zh@yahoo.com.cn>
!
!This file is part of the GNU Fortran 95 runtime library (libgfortran).
=======
!   Copyright 2003, 2004, 2009, 2010 Free Software Foundation, Inc.
!   Contributed by Kejia Zhao <kejia_zh@yahoo.com.cn>
!
!This file is part of the GNU Fortran runtime library (libgfortran).
>>>>>>> 3082eeb7
!
!Libgfortran is free software; you can redistribute it and/or
!modify it under the terms of the GNU General Public
!License as published by the Free Software Foundation; either
!version 3 of the License, or (at your option) any later version.
!
!Libgfortran is distributed in the hope that it will be useful,
!but WITHOUT ANY WARRANTY; without even the implied warranty of
!MERCHANTABILITY or FITNESS FOR A PARTICULAR PURPOSE.  See the
!GNU General Public License for more details.
!
!Under Section 7 of GPL version 3, you are granted additional
!permissions described in the GCC Runtime Library Exception, version
!3.1, as published by the Free Software Foundation.
!
!You should have received a copy of the GNU General Public License and
!a copy of the GCC Runtime Library Exception along with this program;
!see the files COPYING3 and COPYING.RUNTIME respectively.  If not, see
!<http://www.gnu.org/licenses/>.

function _gfortran_selected_real_kind2008 (p, r, rdx)
  implicit none
  integer, optional, intent (in) :: p, r, rdx
  integer :: _gfortran_selected_real_kind2008
  integer :: i, p2, r2, radix2
  logical :: found_p, found_r, found_radix
  ! Real kind_precision_range table
  type :: real_info
    integer :: kind
    integer :: precision
    integer :: range
    integer :: radix
  end type real_info

  include "selected_real_kind.inc"

  _gfortran_selected_real_kind2008 = 0
  p2 = 0
  r2 = 0
  radix2 = 0
  found_p = .false.
  found_r = .false.
  found_radix = .false.

  if (present (p)) p2 = p
  if (present (r)) r2 = r
  if (present (rdx)) radix2 = rdx

  ! Assumes each type has a greater precision and range than previous one.

  do i = 1, c
    if (p2 <= real_infos (i) % precision) found_p = .true.
    if (r2 <= real_infos (i) % range) found_r = .true.
    if (radix2 <= real_infos (i) % radix) found_radix = .true.

    if (p2 <= real_infos (i) % precision   &
        .and. r2 <= real_infos (i) % range &
        .and. radix2 <= real_infos (i) % radix) then
      _gfortran_selected_real_kind2008 = real_infos (i) % kind
      return
    end if
  end do

  if (found_radix .and. found_r .and. .not. found_p) then
    _gfortran_selected_real_kind2008 = -1
  elseif (found_radix .and. found_p .and. .not. found_r) then
    _gfortran_selected_real_kind2008 = -2
  elseif (found_radix .and. .not. found_p .and. .not. found_r) then
    _gfortran_selected_real_kind2008 = -3
  elseif (found_radix) then
    _gfortran_selected_real_kind2008 = -4
  else
    _gfortran_selected_real_kind2008 = -5
  end if
end function _gfortran_selected_real_kind2008

function _gfortran_selected_real_kind (p, r)
  implicit none
  integer, optional, intent (in) :: p, r
  integer :: _gfortran_selected_real_kind

  interface
    function _gfortran_selected_real_kind2008 (p, r, rdx)
      implicit none
      integer, optional, intent (in) :: p, r, rdx
      integer :: _gfortran_selected_real_kind2008
    end function _gfortran_selected_real_kind2008
  end interface

  _gfortran_selected_real_kind = _gfortran_selected_real_kind2008 (p, r)
end function<|MERGE_RESOLUTION|>--- conflicted
+++ resolved
@@ -1,14 +1,7 @@
-<<<<<<< HEAD
-!   Copyright 2003, 2004, 2009 Free Software Foundation, Inc.
-!   Contributed by Kejia Zhao <kejia_zh@yahoo.com.cn>
-!
-!This file is part of the GNU Fortran 95 runtime library (libgfortran).
-=======
 !   Copyright 2003, 2004, 2009, 2010 Free Software Foundation, Inc.
 !   Contributed by Kejia Zhao <kejia_zh@yahoo.com.cn>
 !
 !This file is part of the GNU Fortran runtime library (libgfortran).
->>>>>>> 3082eeb7
 !
 !Libgfortran is free software; you can redistribute it and/or
 !modify it under the terms of the GNU General Public
