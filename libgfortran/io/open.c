<<<<<<< HEAD
/* Copyright (C) 2002, 2003, 2004, 2005, 2007, 2008, 2009
=======
/* Copyright (C) 2002, 2003, 2004, 2005, 2007, 2008, 2009, 2010, 2011
>>>>>>> 3082eeb7
   Free Software Foundation, Inc.
   Contributed by Andy Vaught
   F2003 I/O support contributed by Jerry DeLisle

This file is part of the GNU Fortran runtime library (libgfortran).

Libgfortran is free software; you can redistribute it and/or modify
it under the terms of the GNU General Public License as published by
the Free Software Foundation; either version 3, or (at your option)
any later version.

Libgfortran is distributed in the hope that it will be useful,
but WITHOUT ANY WARRANTY; without even the implied warranty of
MERCHANTABILITY or FITNESS FOR A PARTICULAR PURPOSE.  See the
GNU General Public License for more details.

Under Section 7 of GPL version 3, you are granted additional
permissions described in the GCC Runtime Library Exception, version
3.1, as published by the Free Software Foundation.

You should have received a copy of the GNU General Public License and
a copy of the GCC Runtime Library Exception along with this program;
see the files COPYING3 and COPYING.RUNTIME respectively.  If not, see
<http://www.gnu.org/licenses/>.  */

#include "io.h"
#include "fbuf.h"
#include "unix.h"
#include <unistd.h>
#include <string.h>
#include <errno.h>
#include <stdlib.h>


static const st_option access_opt[] = {
  {"sequential", ACCESS_SEQUENTIAL},
  {"direct", ACCESS_DIRECT},
  {"append", ACCESS_APPEND},
  {"stream", ACCESS_STREAM},
  {NULL, 0}
};

static const st_option action_opt[] =
{
  { "read", ACTION_READ},
  { "write", ACTION_WRITE},
  { "readwrite", ACTION_READWRITE},
  { NULL, 0}
};

static const st_option blank_opt[] =
{
  { "null", BLANK_NULL},
  { "zero", BLANK_ZERO},
  { NULL, 0}
};

static const st_option delim_opt[] =
{
  { "none", DELIM_NONE},
  { "apostrophe", DELIM_APOSTROPHE},
  { "quote", DELIM_QUOTE},
  { NULL, 0}
};

static const st_option form_opt[] =
{
  { "formatted", FORM_FORMATTED},
  { "unformatted", FORM_UNFORMATTED},
  { NULL, 0}
};

static const st_option position_opt[] =
{
  { "asis", POSITION_ASIS},
  { "rewind", POSITION_REWIND},
  { "append", POSITION_APPEND},
  { NULL, 0}
};

static const st_option status_opt[] =
{
  { "unknown", STATUS_UNKNOWN},
  { "old", STATUS_OLD},
  { "new", STATUS_NEW},
  { "replace", STATUS_REPLACE},
  { "scratch", STATUS_SCRATCH},
  { NULL, 0}
};

static const st_option pad_opt[] =
{
  { "yes", PAD_YES},
  { "no", PAD_NO},
  { NULL, 0}
};

static const st_option decimal_opt[] =
{
  { "point", DECIMAL_POINT},
  { "comma", DECIMAL_COMMA},
  { NULL, 0}
};

static const st_option encoding_opt[] =
{
  { "utf-8", ENCODING_UTF8},
  { "default", ENCODING_DEFAULT},
  { NULL, 0}
};

static const st_option round_opt[] =
{
  { "up", ROUND_UP},
  { "down", ROUND_DOWN},
  { "zero", ROUND_ZERO},
  { "nearest", ROUND_NEAREST},
  { "compatible", ROUND_COMPATIBLE},
  { "processor_defined", ROUND_PROCDEFINED},
  { NULL, 0}
};

static const st_option sign_opt[] =
{
  { "plus", SIGN_PLUS},
  { "suppress", SIGN_SUPPRESS},
  { "processor_defined", SIGN_PROCDEFINED},
  { NULL, 0}
};

static const st_option convert_opt[] =
{
  { "native", GFC_CONVERT_NATIVE},
  { "swap", GFC_CONVERT_SWAP},
  { "big_endian", GFC_CONVERT_BIG},
  { "little_endian", GFC_CONVERT_LITTLE},
  { NULL, 0}
};

static const st_option async_opt[] =
{
  { "yes", ASYNC_YES},
  { "no", ASYNC_NO},
  { NULL, 0}
};

/* Given a unit, test to see if the file is positioned at the terminal
   point, and if so, change state from NO_ENDFILE flag to AT_ENDFILE.
   This prevents us from changing the state from AFTER_ENDFILE to
   AT_ENDFILE.  */

static void
test_endfile (gfc_unit * u)
{
  if (u->endfile == NO_ENDFILE && file_length (u->s) == stell (u->s))
    u->endfile = AT_ENDFILE;
}


/* Change the modes of a file, those that are allowed * to be
   changed.  */

static void
edit_modes (st_parameter_open *opp, gfc_unit * u, unit_flags * flags)
{
  /* Complain about attempts to change the unchangeable.  */

  if (flags->status != STATUS_UNSPECIFIED && flags->status != STATUS_OLD && 
      u->flags.status != flags->status)
    generate_error (&opp->common, LIBERROR_BAD_OPTION,
		    "Cannot change STATUS parameter in OPEN statement");

  if (flags->access != ACCESS_UNSPECIFIED && u->flags.access != flags->access)
    generate_error (&opp->common, LIBERROR_BAD_OPTION,
		    "Cannot change ACCESS parameter in OPEN statement");

  if (flags->form != FORM_UNSPECIFIED && u->flags.form != flags->form)
    generate_error (&opp->common, LIBERROR_BAD_OPTION,
		    "Cannot change FORM parameter in OPEN statement");

  if ((opp->common.flags & IOPARM_OPEN_HAS_RECL_IN)
      && opp->recl_in != u->recl)
    generate_error (&opp->common, LIBERROR_BAD_OPTION,
		    "Cannot change RECL parameter in OPEN statement");

  if (flags->action != ACTION_UNSPECIFIED && u->flags.action != flags->action)
    generate_error (&opp->common, LIBERROR_BAD_OPTION,
		    "Cannot change ACTION parameter in OPEN statement");

  /* Status must be OLD if present.  */

  if (flags->status != STATUS_UNSPECIFIED && flags->status != STATUS_OLD &&
      flags->status != STATUS_UNKNOWN)
    {
      if (flags->status == STATUS_SCRATCH)
	notify_std (&opp->common, GFC_STD_GNU,
		    "OPEN statement must have a STATUS of OLD or UNKNOWN");
      else
	generate_error (&opp->common, LIBERROR_BAD_OPTION,
		    "OPEN statement must have a STATUS of OLD or UNKNOWN");
    }

  if (u->flags.form == FORM_UNFORMATTED)
    {
      if (flags->delim != DELIM_UNSPECIFIED)
	generate_error (&opp->common, LIBERROR_OPTION_CONFLICT,
			"DELIM parameter conflicts with UNFORMATTED form in "
			"OPEN statement");

      if (flags->blank != BLANK_UNSPECIFIED)
	generate_error (&opp->common, LIBERROR_OPTION_CONFLICT,
			"BLANK parameter conflicts with UNFORMATTED form in "
			"OPEN statement");

      if (flags->pad != PAD_UNSPECIFIED)
	generate_error (&opp->common, LIBERROR_OPTION_CONFLICT,
			"PAD parameter conflicts with UNFORMATTED form in "
			"OPEN statement");

      if (flags->decimal != DECIMAL_UNSPECIFIED)
	generate_error (&opp->common, LIBERROR_OPTION_CONFLICT,
			"DECIMAL parameter conflicts with UNFORMATTED form in "
			"OPEN statement");

      if (flags->encoding != ENCODING_UNSPECIFIED)
	generate_error (&opp->common, LIBERROR_OPTION_CONFLICT,
			"ENCODING parameter conflicts with UNFORMATTED form in "
			"OPEN statement");

      if (flags->round != ROUND_UNSPECIFIED)
	generate_error (&opp->common, LIBERROR_OPTION_CONFLICT,
			"ROUND parameter conflicts with UNFORMATTED form in "
			"OPEN statement");

      if (flags->sign != SIGN_UNSPECIFIED)
	generate_error (&opp->common, LIBERROR_OPTION_CONFLICT,
			"SIGN parameter conflicts with UNFORMATTED form in "
			"OPEN statement");
    }

  if ((opp->common.flags & IOPARM_LIBRETURN_MASK) == IOPARM_LIBRETURN_OK)
    {
      /* Change the changeable:  */
      if (flags->blank != BLANK_UNSPECIFIED)
	u->flags.blank = flags->blank;
      if (flags->delim != DELIM_UNSPECIFIED)
	u->flags.delim = flags->delim;
      if (flags->pad != PAD_UNSPECIFIED)
	u->flags.pad = flags->pad;
      if (flags->decimal != DECIMAL_UNSPECIFIED)
	u->flags.decimal = flags->decimal;
      if (flags->encoding != ENCODING_UNSPECIFIED)
	u->flags.encoding = flags->encoding;
      if (flags->async != ASYNC_UNSPECIFIED)
	u->flags.async = flags->async;
      if (flags->round != ROUND_UNSPECIFIED)
	u->flags.round = flags->round;
      if (flags->sign != SIGN_UNSPECIFIED)
	u->flags.sign = flags->sign;
    }

  /* Reposition the file if necessary.  */

  switch (flags->position)
    {
    case POSITION_UNSPECIFIED:
    case POSITION_ASIS:
      break;

    case POSITION_REWIND:
      if (sseek (u->s, 0, SEEK_SET) != 0)
	goto seek_error;

      u->current_record = 0;
      u->last_record = 0;

      test_endfile (u);
      break;

    case POSITION_APPEND:
      if (sseek (u->s, 0, SEEK_END) < 0)
	goto seek_error;

      if (flags->access != ACCESS_STREAM)
	u->current_record = 0;

      u->endfile = AT_ENDFILE;	/* We are at the end.  */
      break;

    seek_error:
      generate_error (&opp->common, LIBERROR_OS, NULL);
      break;
    }

  unlock_unit (u);
}


/* Open an unused unit.  */

gfc_unit *
new_unit (st_parameter_open *opp, gfc_unit *u, unit_flags * flags)
{
  gfc_unit *u2;
  stream *s;
  char tmpname[5 /* fort. */ + 10 /* digits of unit number */ + 1 /* 0 */];

  /* Change unspecifieds to defaults.  Leave (flags->action ==
     ACTION_UNSPECIFIED) alone so open_external() can set it based on
     what type of open actually works.  */

  if (flags->access == ACCESS_UNSPECIFIED)
    flags->access = ACCESS_SEQUENTIAL;

  if (flags->form == FORM_UNSPECIFIED)
    flags->form = (flags->access == ACCESS_SEQUENTIAL)
      ? FORM_FORMATTED : FORM_UNFORMATTED;

  if (flags->async == ASYNC_UNSPECIFIED)
    flags->async = ASYNC_NO;

  if (flags->status == STATUS_UNSPECIFIED)
    flags->status = STATUS_UNKNOWN;

  /* Checks.  */

  if (flags->delim == DELIM_UNSPECIFIED)
    flags->delim = DELIM_NONE;
  else
    {
      if (flags->form == FORM_UNFORMATTED)
	{
	  generate_error (&opp->common, LIBERROR_OPTION_CONFLICT,
			  "DELIM parameter conflicts with UNFORMATTED form in "
			  "OPEN statement");
	  goto fail;
	}
    }

  if (flags->blank == BLANK_UNSPECIFIED)
    flags->blank = BLANK_NULL;
  else
    {
      if (flags->form == FORM_UNFORMATTED)
	{
	  generate_error (&opp->common, LIBERROR_OPTION_CONFLICT,
			  "BLANK parameter conflicts with UNFORMATTED form in "
			  "OPEN statement");
	  goto fail;
	}
    }

  if (flags->pad == PAD_UNSPECIFIED)
    flags->pad = PAD_YES;
  else
    {
      if (flags->form == FORM_UNFORMATTED)
	{
	  generate_error (&opp->common, LIBERROR_OPTION_CONFLICT,
			  "PAD parameter conflicts with UNFORMATTED form in "
			  "OPEN statement");
	  goto fail;
	}
    }

  if (flags->decimal == DECIMAL_UNSPECIFIED)
    flags->decimal = DECIMAL_POINT;
  else
    {
      if (flags->form == FORM_UNFORMATTED)
	{
	  generate_error (&opp->common, LIBERROR_OPTION_CONFLICT,
			  "DECIMAL parameter conflicts with UNFORMATTED form "
			  "in OPEN statement");
	  goto fail;
	}
    }

  if (flags->encoding == ENCODING_UNSPECIFIED)
    flags->encoding = ENCODING_DEFAULT;
  else
    {
      if (flags->form == FORM_UNFORMATTED)
	{
	  generate_error (&opp->common, LIBERROR_OPTION_CONFLICT,
			  "ENCODING parameter conflicts with UNFORMATTED form in "
			  "OPEN statement");
	  goto fail;
	}
    }

  /* NB: the value for ROUND when it's not specified by the user does not
         have to be PROCESSOR_DEFINED; the standard says that it is
	 processor dependent, and requires that it is one of the
	 possible value (see F2003, 9.4.5.13).  */
  if (flags->round == ROUND_UNSPECIFIED)
    flags->round = ROUND_PROCDEFINED;
  else
    {
      if (flags->form == FORM_UNFORMATTED)
	{
	  generate_error (&opp->common, LIBERROR_OPTION_CONFLICT,
			  "ROUND parameter conflicts with UNFORMATTED form in "
			  "OPEN statement");
	  goto fail;
	}
    }

  if (flags->sign == SIGN_UNSPECIFIED)
    flags->sign = SIGN_PROCDEFINED;
  else
    {
      if (flags->form == FORM_UNFORMATTED)
	{
	  generate_error (&opp->common, LIBERROR_OPTION_CONFLICT,
			  "SIGN parameter conflicts with UNFORMATTED form in "
			  "OPEN statement");
	  goto fail;
	}
    }

  if (flags->position != POSITION_ASIS && flags->access == ACCESS_DIRECT)
   {
     generate_error (&opp->common, LIBERROR_OPTION_CONFLICT,
                     "ACCESS parameter conflicts with SEQUENTIAL access in "
                     "OPEN statement");
     goto fail;
   }
  else
   if (flags->position == POSITION_UNSPECIFIED)
     flags->position = POSITION_ASIS;

  if (flags->access == ACCESS_DIRECT
      && (opp->common.flags & IOPARM_OPEN_HAS_RECL_IN) == 0)
    {
      generate_error (&opp->common, LIBERROR_MISSING_OPTION,
		      "Missing RECL parameter in OPEN statement");
      goto fail;
    }

  if ((opp->common.flags & IOPARM_OPEN_HAS_RECL_IN) && opp->recl_in <= 0)
    {
      generate_error (&opp->common, LIBERROR_BAD_OPTION,
		      "RECL parameter is non-positive in OPEN statement");
      goto fail;
    }

  switch (flags->status)
    {
    case STATUS_SCRATCH:
      if ((opp->common.flags & IOPARM_OPEN_HAS_FILE) == 0)
	{
	  opp->file = NULL;
	  break;
	}

      generate_error (&opp->common, LIBERROR_BAD_OPTION,
		      "FILE parameter must not be present in OPEN statement");
      goto fail;

    case STATUS_OLD:
    case STATUS_NEW:
    case STATUS_REPLACE:
    case STATUS_UNKNOWN:
      if ((opp->common.flags & IOPARM_OPEN_HAS_FILE))
	break;

      opp->file = tmpname;
      opp->file_len = snprintf(opp->file, sizeof (tmpname), "fort.%d", 
			       (int) opp->common.unit);
      break;

    default:
      internal_error (&opp->common, "new_unit(): Bad status");
    }

  /* Make sure the file isn't already open someplace else.
     Do not error if opening file preconnected to stdin, stdout, stderr.  */

  u2 = NULL;
  if ((opp->common.flags & IOPARM_OPEN_HAS_FILE) != 0)
    u2 = find_file (opp->file, opp->file_len);
  if (u2 != NULL
      && (options.stdin_unit < 0 || u2->unit_number != options.stdin_unit)
      && (options.stdout_unit < 0 || u2->unit_number != options.stdout_unit)
      && (options.stderr_unit < 0 || u2->unit_number != options.stderr_unit))
    {
      unlock_unit (u2);
      generate_error (&opp->common, LIBERROR_ALREADY_OPEN, NULL);
      goto cleanup;
    }

  if (u2 != NULL)
    unlock_unit (u2);

  /* Open file.  */

  s = open_external (opp, flags);
  if (s == NULL)
    {
      char *path, *msg;
      size_t msglen;
      path = (char *) gfc_alloca (opp->file_len + 1);
      msglen = opp->file_len + 51;
      msg = (char *) gfc_alloca (msglen);
      unpack_filename (path, opp->file, opp->file_len);

      switch (errno)
	{
	case ENOENT: 
	  snprintf (msg, msglen, "File '%s' does not exist", path);
	  break;

	case EEXIST:
	  snprintf (msg, msglen, "File '%s' already exists", path);
	  break;

	case EACCES:
	  snprintf (msg, msglen, 
		    "Permission denied trying to open file '%s'", path);
	  break;

	case EISDIR:
	  snprintf (msg, msglen, "'%s' is a directory", path);
	  break;

	default:
	  msg = NULL;
	}

      generate_error (&opp->common, LIBERROR_OS, msg);
      goto cleanup;
    }

  if (flags->status == STATUS_NEW || flags->status == STATUS_REPLACE)
    flags->status = STATUS_OLD;

  /* Create the unit structure.  */

  u->file = get_mem (opp->file_len);
  if (u->unit_number != opp->common.unit)
    internal_error (&opp->common, "Unit number changed");
  u->s = s;
  u->flags = *flags;
  u->read_bad = 0;
  u->endfile = NO_ENDFILE;
  u->last_record = 0;
  u->current_record = 0;
  u->mode = READING;
  u->maxrec = 0;
  u->bytes_left = 0;
  u->saved_pos = 0;

  if (flags->position == POSITION_APPEND)
    {
<<<<<<< HEAD
      if (sseek (u->s, 0, SEEK_END) < 0)
=======
      if (file_size (opp->file, opp->file_len) > 0 && sseek (u->s, 0, SEEK_END) < 0)
>>>>>>> 3082eeb7
	generate_error (&opp->common, LIBERROR_OS, NULL);
      u->endfile = AT_ENDFILE;
    }

  /* Unspecified recl ends up with a processor dependent value.  */

  if ((opp->common.flags & IOPARM_OPEN_HAS_RECL_IN))
    {
      u->flags.has_recl = 1;
      u->recl = opp->recl_in;
      u->recl_subrecord = u->recl;
      u->bytes_left = u->recl;
    }
  else
    {
      u->flags.has_recl = 0;
      u->recl = max_offset;
      if (compile_options.max_subrecord_length)
	{
	  u->recl_subrecord = compile_options.max_subrecord_length;
	}
      else
	{
	  switch (compile_options.record_marker)
	    {
	    case 0:
	      /* Fall through */
	    case sizeof (GFC_INTEGER_4):
	      u->recl_subrecord = GFC_MAX_SUBRECORD_LENGTH;
	      break;

	    case sizeof (GFC_INTEGER_8):
	      u->recl_subrecord = max_offset - 16;
	      break;

	    default:
	      runtime_error ("Illegal value for record marker");
	      break;
	    }
	}
    }

  /* If the file is direct access, calculate the maximum record number
     via a division now instead of letting the multiplication overflow
     later.  */

  if (flags->access == ACCESS_DIRECT)
    u->maxrec = max_offset / u->recl;
  
  if (flags->access == ACCESS_STREAM)
    {
      u->maxrec = max_offset;
      u->recl = 1;
      u->bytes_left = 1;
      u->strm_pos = stell (u->s) + 1;
    }

  memmove (u->file, opp->file, opp->file_len);
  u->file_len = opp->file_len;

  /* Curiously, the standard requires that the
     position specifier be ignored for new files so a newly connected
     file starts out at the initial point.  We still need to figure
     out if the file is at the end or not.  */

  test_endfile (u);

  if (flags->status == STATUS_SCRATCH && opp->file != NULL)
    free (opp->file);
    
  if (flags->form == FORM_FORMATTED)
    {
      if ((opp->common.flags & IOPARM_OPEN_HAS_RECL_IN))
        fbuf_init (u, u->recl);
      else
        fbuf_init (u, 0);
    }
  else
    u->fbuf = NULL;

    
    
  return u;

 cleanup:

  /* Free memory associated with a temporary filename.  */

  if (flags->status == STATUS_SCRATCH && opp->file != NULL)
    free (opp->file);

 fail:

  close_unit (u);
  return NULL;
}


/* Open a unit which is already open.  This involves changing the
   modes or closing what is there now and opening the new file.  */

static void
already_open (st_parameter_open *opp, gfc_unit * u, unit_flags * flags)
{
  if ((opp->common.flags & IOPARM_OPEN_HAS_FILE) == 0)
    {
      edit_modes (opp, u, flags);
      return;
    }

  /* If the file is connected to something else, close it and open a
     new unit.  */

  if (!compare_file_filename (u, opp->file, opp->file_len))
    {
#if !HAVE_UNLINK_OPEN_FILE
      char *path = NULL;
      if (u->file && u->flags.status == STATUS_SCRATCH)
	{
	  path = (char *) gfc_alloca (u->file_len + 1);
	  unpack_filename (path, u->file, u->file_len);
	}
#endif

      if (sclose (u->s) == -1)
	{
	  unlock_unit (u);
	  generate_error (&opp->common, LIBERROR_OS,
			  "Error closing file in OPEN statement");
	  return;
	}

      u->s = NULL;
      free (u->file);
      u->file = NULL;
      u->file_len = 0;

#if !HAVE_UNLINK_OPEN_FILE
      if (path != NULL)
	unlink (path);
#endif

      u = new_unit (opp, u, flags);
      if (u != NULL)
	unlock_unit (u);
      return;
    }

  edit_modes (opp, u, flags);
}


/* Open file.  */

extern void st_open (st_parameter_open *opp);
export_proto(st_open);

void
st_open (st_parameter_open *opp)
{
  unit_flags flags;
  gfc_unit *u = NULL;
  GFC_INTEGER_4 cf = opp->common.flags;
  unit_convert conv;
 
  library_start (&opp->common);

  /* Decode options.  */

  flags.access = !(cf & IOPARM_OPEN_HAS_ACCESS) ? ACCESS_UNSPECIFIED :
    find_option (&opp->common, opp->access, opp->access_len,
		 access_opt, "Bad ACCESS parameter in OPEN statement");

  flags.action = !(cf & IOPARM_OPEN_HAS_ACTION) ? ACTION_UNSPECIFIED :
    find_option (&opp->common, opp->action, opp->action_len,
		 action_opt, "Bad ACTION parameter in OPEN statement");

  flags.blank = !(cf & IOPARM_OPEN_HAS_BLANK) ? BLANK_UNSPECIFIED :
    find_option (&opp->common, opp->blank, opp->blank_len,
		 blank_opt, "Bad BLANK parameter in OPEN statement");

  flags.delim = !(cf & IOPARM_OPEN_HAS_DELIM) ? DELIM_UNSPECIFIED :
    find_option (&opp->common, opp->delim, opp->delim_len,
		 delim_opt, "Bad DELIM parameter in OPEN statement");

  flags.pad = !(cf & IOPARM_OPEN_HAS_PAD) ? PAD_UNSPECIFIED :
    find_option (&opp->common, opp->pad, opp->pad_len,
		 pad_opt, "Bad PAD parameter in OPEN statement");

  flags.decimal = !(cf & IOPARM_OPEN_HAS_DECIMAL) ? DECIMAL_UNSPECIFIED :
    find_option (&opp->common, opp->decimal, opp->decimal_len,
		 decimal_opt, "Bad DECIMAL parameter in OPEN statement");

  flags.encoding = !(cf & IOPARM_OPEN_HAS_ENCODING) ? ENCODING_UNSPECIFIED :
    find_option (&opp->common, opp->encoding, opp->encoding_len,
		 encoding_opt, "Bad ENCODING parameter in OPEN statement");

  flags.async = !(cf & IOPARM_OPEN_HAS_ASYNCHRONOUS) ? ASYNC_UNSPECIFIED :
    find_option (&opp->common, opp->asynchronous, opp->asynchronous_len,
		 async_opt, "Bad ASYNCHRONOUS parameter in OPEN statement");

  flags.round = !(cf & IOPARM_OPEN_HAS_ROUND) ? ROUND_UNSPECIFIED :
    find_option (&opp->common, opp->round, opp->round_len,
		 round_opt, "Bad ROUND parameter in OPEN statement");

  flags.sign = !(cf & IOPARM_OPEN_HAS_SIGN) ? SIGN_UNSPECIFIED :
    find_option (&opp->common, opp->sign, opp->sign_len,
		 sign_opt, "Bad SIGN parameter in OPEN statement");

  flags.form = !(cf & IOPARM_OPEN_HAS_FORM) ? FORM_UNSPECIFIED :
    find_option (&opp->common, opp->form, opp->form_len,
		 form_opt, "Bad FORM parameter in OPEN statement");

  flags.position = !(cf & IOPARM_OPEN_HAS_POSITION) ? POSITION_UNSPECIFIED :
    find_option (&opp->common, opp->position, opp->position_len,
		 position_opt, "Bad POSITION parameter in OPEN statement");

  flags.status = !(cf & IOPARM_OPEN_HAS_STATUS) ? STATUS_UNSPECIFIED :
    find_option (&opp->common, opp->status, opp->status_len,
		 status_opt, "Bad STATUS parameter in OPEN statement");

  /* First, we check wether the convert flag has been set via environment
     variable.  This overrides the convert tag in the open statement.  */

  conv = get_unformatted_convert (opp->common.unit);

  if (conv == GFC_CONVERT_NONE)
    {
      /* Nothing has been set by environment variable, check the convert tag.  */
      if (cf & IOPARM_OPEN_HAS_CONVERT)
	conv = find_option (&opp->common, opp->convert, opp->convert_len,
			    convert_opt,
			    "Bad CONVERT parameter in OPEN statement");
      else
	conv = compile_options.convert;
    }
  
  /* We use big_endian, which is 0 on little-endian machines
     and 1 on big-endian machines.  */
  switch (conv)
    {
    case GFC_CONVERT_NATIVE:
    case GFC_CONVERT_SWAP:
      break;
      
    case GFC_CONVERT_BIG:
      conv = big_endian ? GFC_CONVERT_NATIVE : GFC_CONVERT_SWAP;
      break;
      
    case GFC_CONVERT_LITTLE:
      conv = big_endian ? GFC_CONVERT_SWAP : GFC_CONVERT_NATIVE;
      break;
      
    default:
      internal_error (&opp->common, "Illegal value for CONVERT");
      break;
    }

  flags.convert = conv;

  if (!(opp->common.flags & IOPARM_OPEN_HAS_NEWUNIT) && opp->common.unit < 0)
    generate_error (&opp->common, LIBERROR_BAD_OPTION,
		    "Bad unit number in OPEN statement");

  if (flags.position != POSITION_UNSPECIFIED
      && flags.access == ACCESS_DIRECT)
    generate_error (&opp->common, LIBERROR_BAD_OPTION,
		    "Cannot use POSITION with direct access files");

  if (flags.access == ACCESS_APPEND)
    {
      if (flags.position != POSITION_UNSPECIFIED
	  && flags.position != POSITION_APPEND)
	generate_error (&opp->common, LIBERROR_BAD_OPTION,
			"Conflicting ACCESS and POSITION flags in"
			" OPEN statement");

      notify_std (&opp->common, GFC_STD_GNU,
		  "Extension: APPEND as a value for ACCESS in OPEN statement");
      flags.access = ACCESS_SEQUENTIAL;
      flags.position = POSITION_APPEND;
    }

  if (flags.position == POSITION_UNSPECIFIED)
    flags.position = POSITION_ASIS;

  if ((opp->common.flags & IOPARM_LIBRETURN_MASK) == IOPARM_LIBRETURN_OK)
    {
      if ((opp->common.flags & IOPARM_OPEN_HAS_NEWUNIT))
	{
	  *opp->newunit = get_unique_unit_number(opp);
	  opp->common.unit = *opp->newunit;
	}

      u = find_or_create_unit (opp->common.unit);
      if (u->s == NULL)
	{
	  u = new_unit (opp, u, &flags);
	  if (u != NULL)
	    unlock_unit (u);
	}
      else
	already_open (opp, u, &flags);
    }

  library_end ();
}<|MERGE_RESOLUTION|>--- conflicted
+++ resolved
@@ -1,8 +1,4 @@
-<<<<<<< HEAD
-/* Copyright (C) 2002, 2003, 2004, 2005, 2007, 2008, 2009
-=======
 /* Copyright (C) 2002, 2003, 2004, 2005, 2007, 2008, 2009, 2010, 2011
->>>>>>> 3082eeb7
    Free Software Foundation, Inc.
    Contributed by Andy Vaught
    F2003 I/O support contributed by Jerry DeLisle
@@ -558,11 +554,7 @@
 
   if (flags->position == POSITION_APPEND)
     {
-<<<<<<< HEAD
-      if (sseek (u->s, 0, SEEK_END) < 0)
-=======
       if (file_size (opp->file, opp->file_len) > 0 && sseek (u->s, 0, SEEK_END) < 0)
->>>>>>> 3082eeb7
 	generate_error (&opp->common, LIBERROR_OS, NULL);
       u->endfile = AT_ENDFILE;
     }
