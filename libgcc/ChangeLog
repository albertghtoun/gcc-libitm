<<<<<<< HEAD
=======
2012-10-21  Hans-Peter Nilsson  <hp@bitrange.com>

	* config/mmix/crti.S: Mark program and data addresses using PRELD.
	Remove typo'd and unnecessary alignment-LOC for .data.  Remove
	no-longer-needed LDBU insns.

2012-10-18  Sebastian Huber <sebastian.huber@embedded-brains.de>

	* config.host
	(arm*-*-eabi* | arm*-*-symbianelf* | arm*-*-rtemseabi*): Rename
	"arm*-*-rtemseabi*" to "arm*-*-rtems*".

2012-10-17  Matthew Gretton-Dann  <matthew.gretton-dann@arm.com>

	* config/arm/lib1funcs.S (__ARM_ARCH__): Define for ARMv8-A.

2012-10-15  Matthias Klose  <doko@ubuntu.com>

	* config.host: Match arm*-*-linux-* for ARM Linux/GNU.

2012-10-15  Pavel Chupin  <pavel.v.chupin@intel.com>

	* configure: Regenerate.
	* configure.ac: Replace code with GCC_AC_THREAD_HEADER use.

2012-10-10  Uros Bizjak  <ubizjak@gmail.com>

	* config/i386/sfp-exceptions.c (__sfp_handle_exceptions): Emit SSE
	instructions for 64bit targets only.

2012-10-10  Uros Bizjak  <ubizjak@gmail.com>

	* config/i386/sfp-machine.h (FP_RND_NEAREST, FP_RND_ZERO, FP_RND_PINF,
	FP_RND_MINF, FP_RND_MASK, FP_INIT_ROUNDMODE, _FP_DECL_EX): Move to ...
	* config/i386/32/sfp-machine.h: ... here.
	* config/i386/64/sfp-machine.h (FP_RND_NEAREST, FP_RND_ZERO,
	FP_RND_PINF, FP_RND_MINF, FP_RND_MASK, FP_INIT_ROUNDMODE, _FP_DECL_EX):
	New defines.

2012-10-07  Matthias Klose  <doko@ubuntu.com>

	* config/arm/unwind-arm.h (__gnu_unwind_24bit): Mark parameters
	as unused.
	(_Unwind_decode_typeinfo_ptr): Mark base as unused.

>>>>>>> 747e4b8f
2012-10-06  Mark Kettenis  <kettenis@openbsd.org>

	* config.host (*-*-openbsd*): Add t-eh-dw2-dip to tmake_file.
	* unwind-dw2-fde-dip.c: Don't include <elf.h> on OpenBSD.
	(USE_PT_GNU_EH_FRAME): Define for OpenBSD.
	(ElfW): Likewise.
<<<<<<< HEAD
				
2012-09-20  Release Manager

	* GCC 4.7.2 released.

2012-09-05  Georg-Johann Lay  <avr@gjlay.de>

	Backport from 2012-09-05 mainline r190697.
	
	PR target/54461
	* config.host (tmake_file,host=avr-*-*): Add avr/t-avrlibc if
	configured --with-avrlibc.
=======

2012-10-05  Jonathan Wakely  <jwakely.gcc@gmail.com>

	PR other/53889
	* config/i386/gthr-win32.h (__gthread_recursive_mutex_destroy):
	Fix parameter names.

2012-10-04  Oleg Endo  <olegendo@gcc.gnu.org>

	PR target/33135
	* config/sh/t-sh (HOST_LIBGCC2_CFLAGS): Delete.
	* config/sh/t-netbsd (HOST_LIBGCC2_CFLAGS): Delete.
	* config/sh/t-linux (HOST_LIBGCC2_CFLAGS): Remove mieee option.

2012-10-03  Oleg Endo  <olegendo@gcc.gnu.org>

	PR target/50457
	* config/sh/linux-atomic.S: Delete.
	* config/sh/linux-atomic.c: New.
	* config/sh/t-linux (LIB2ADD): Replace linux-atomic.S with
	linux-atomic.c.  Add cflags to disable warnings.

2012-10-02  Jonathan Wakely  <jwakely.gcc@gmail.com>

	PR other/53889
	* gthr.h (__gthread_recursive_mutex_destroy): Document new required
	function.
	* gthr-posix.h (__gthread_recursive_mutex_destroy): Define.
	* gthr-single.h (__gthread_recursive_mutex_destroy): Likewise.
	* config/gthr-rtems.h (__gthread_recursive_mutex_destroy): Likewise.
	* config/gthr-vxworks.h (__gthread_recursive_mutex_destroy): Likewise.
	* config/i386/gthr-win32.c (__gthread_win32_recursive_mutex_destroy):
	Likewise.
	* config/i386/gthr-win32.h (__gthread_recursive_mutex_destroy):
	Likewise.
	* config/mips/gthr-mipssde.h (__gthread_recursive_mutex_destroy):
	Likewise.
	* config/pa/gthr-dce.h (__gthread_recursive_mutex_destroy): Likewise.
	* config/s390/gthr-tpf.h (__gthread_recursive_mutex_destroy): Likewise.

2012-09-19  Mark Kettenis  <kettenis@openbsd.org>

	* config.host (hppa-*-openbsd*): New target.
	* config/pa/t-openbsd: New file.

2012-09-15  Georg-Johann Lay  <avr@gjlay.de>

	PR target/54222
	* config/avr/lib1funcs-fixed.S (__ssneg_2, __ssabs_2, __ssneg_4,
	__ssabs_4, __clr_8, __ssneg_8, __ssabs_8,
	__usadd_8, __ussub_8, __ssadd_8, __sssub_8): New functions.
	(__divsa3): Use __negsi2 to negate r_quoL.
	* config/avr/lib1funcs.S (FALIAS): New macro.
	(__divmodsi4): Break out and use __divmodsi4_neg1 as...
	(__negsi2): ...this new function.
	* config/avr/t-avr (LIB1ASMFUNCS): Add _negsi2, _clr_8,
	_ssneg_2, _ssneg_4, _ssneg_8, _ssabs_2, _ssabs_4,
	_ssabs_8, _ssadd_8, _sssub_8, _usadd_8, _ussub_8.
	(LIB2FUNCS_EXCLUDE): Fix typo for _add _sub.
	Add: _ssadd*, _sssub*, _ssneg*, _ssabs* for signed fixed modes.
	Add: _usadd*, _ussub*, _usneg* for unsigned fixed modes.

2012-09-10  Oleg Endo  <olegendo@gcc.gnu.org>

	PR target/54089
	* config/sh/lib1funcs.S (ashlsi3): Reimplement as ashlsi3_r0.
	(lshrsi3): Reimplement as lshrsi3_r0.

2012-09-10  Andreas Schwab  <schwab@linux-m68k.org>

	PR target/46191
	* config/t-slibgcc-libgcc (SHLIB_MAKE_SOLINK): Use -lgcc instead
	of libgcc.a.

2012-09-07  Teresa Johnson  <tejohnson@google.com>

	PR gcov-profile/54487
	* libgcc/libgcov.c (gcov_exit): Avoid warning on histogram
	differences.

2012-09-05  Georg-Johann Lay  <avr@gjlay.de>

	PR target/54461
	* config.host (tmake_file,host=avr-*-*): Add avr/t-avrlibc if
	not configured --with-avrlibc=no.
>>>>>>> 747e4b8f
	* config/avr/t-avrlibc: New file.
	* Makefile.in (FPBIT_FUNCS): filter-out LIB2FUNCS_EXCLUDE.
	(DPBIT_FUNCS): Ditto.
	(TPBIT_FUNCS): Ditto.

<<<<<<< HEAD
=======
2012-09-04  Teresa Johnson  <tejohnson@google.com>

	* libgcov.c (struct gcov_summary_buffer): New structure.
	(gcov_histogram_insert): New function.
	(gcov_compute_histogram): Ditto.
	(gcov_exit): Invoke gcov_compute_histogram, and perform merging of
	histograms during summary merging.

2012-09-01  Mark Kettenis  <kettenis@openbsd.org>

	* config.host (x86_64-*-openbsd*): New target.
	
2012-08-29  Chung-Lin Tang  <cltang@codesourcery.com>

	* config/mips/crtfastmath.c (set_fast_math): Add 'nomips16'
	attribute.

2012-08-24  Georg-Johann Lay  <avr@gjlay.de>

	PR target/54222
	* config/avr/t-avr (conv_X): Rename to func_X.

2012-08-24  Georg-Johann Lay  <avr@gjlay.de>

	PR target/54222
	* config/avr/lib1funcs-fixed.S: New file.
	* config/avr/lib1funcs.S: Include it.  Undefine some divmodsi
	after they are used.
	(neg2, neg4): New macros.
	(__mulqihi3,__umulqihi3,__mulhi3): Rewrite non-MUL variants.
	(__mulhisi3,__umulhisi3,__mulsi3): Rewrite non-MUL variants.
	(__umulhisi3): Speed up MUL variant if there is enough flash.
	* config/avr/avr-lib.h (TA, UTA): Adjust according to gcc's
	avr-modes.def.
	* config/avr/t-avr (LIB1ASMFUNCS): Add: _fractqqsf, _fractuqqsf,
	_fracthqsf, _fractuhqsf, _fracthasf, _fractuhasf, _fractsasf,
	_fractusasf, _fractsfqq, _fractsfuqq, _fractsfhq, _fractsfuhq,
	_fractsfha, _fractsfsa, _mulqq3, _muluqq3, _mulhq3, _muluhq3,
	_mulha3, _muluha3, _mulsa3, _mulusa3, _divqq3, _udivuqq3, _divhq3,
	_udivuhq3, _divha3, _udivuha3, _divsa3, _udivusa3.
	(LIB2FUNCS_EXCLUDE): Add supported functions.

2012-08-22  Georg-Johann Lay  <avr@gjlay.de>

	* Makefile.in (fixed-funcs,fixed-conv-funcs): filter-out
	LIB2FUNCS_EXCLUDE before adding them to libgcc-objects,
	libgcc-s-objects.
	* fixed-obj.mk: Only expand dependency if $o is not in
	LIB2FUNCS_EXCLUDE.

2012-08-22  H.J. Lu  <hongjiu.lu@intel.com>

	* config/i386/t-linux (HOST_LIBGCC2_CFLAGS): New.

2012-08-22  Joseph Myers  <joseph@codesourcery.com>

	* Makefile.in (vis_hide, gen-hide-list): Do not make definitions
	depend on --enable-shared.
	($(lib1asmfuncs-o)): Use %.vis files independent of
	--enable-shared.
	* static-object.mk ($(base)$(objext), $(base).vis)
	($(base)_s$(objext)): Use same rules for visibility handling as in
	shared-object.mk.

>>>>>>> 747e4b8f
2012-08-21  Ian Lance Taylor  <iant@google.com>

	* config/i386/morestack.S (__morestack_non_split): Increase amount
	of space allocated for non-split code stack.

<<<<<<< HEAD
2012-08-16  David Edelsohn  <dje.gcc@gmail.com>

	Backported from mainline
	2012-08-16  David Edelsohn  <dje.gcc@gmail.com>
=======
2012-08-19  Joseph Myers  <joseph@codesourcery.com>

	* crtstuff.c (USE_PT_GNU_EH_FRAME): Define for systems using glibc
	even if inhibit_libc.

2012-08-17  Julian Brown  <julian@codesourcery.com>

	* Makefile.in (LIB2_DIVMOD_EXCEPTION_FLAGS): Default to
	-fexceptions -fnon-call-exceptions if not defined.
	($(lib2-divmod-o), $(lib2-divmod-s-o)): Use above.
	* config/arm/t-bpabi (LIB2_DIVMOD_EXCEPTION_FLAGS): Define.

2012-08-17  Andreas Schwab  <schwab@linux-m68k.org>

	* config/m68k/linux-atomic.c (__sync_lock_test_and_set_1): Fix
	type.

2012-08-16  David Edelsohn  <dje.gcc@gmail.com>
>>>>>>> 747e4b8f

	* config.host (*-*-aix*): Move rs6000/t-ibm-ldouble after
	rs6000/t-slibgcc-aix.

<<<<<<< HEAD
2012-06-14  Release Manager

	* GCC 4.7.1 released.
=======
2012-08-15  Segher Boessenkool  <segher@kernel.crashing.org>

	* longlong.h: (powerpc): Delete _ARCH_PWR and _ARCH_COM handling.

2012-08-15  Segher Boessenkool  <segher@kernel.crashing.org>

	* longlong.h: (whole file, powerpc): Adjust to single assembler syntax.

2012-08-03  H.J. Lu  <hongjiu.lu@intel.com>

	PR driver/54171
	* Makefile.in (version): Replace top_srcdir with srcdir.

2012-08-03  Jonathan Yong  <jon_y@users.sourceforge.net>

	* Makefile.in (version): set to BASE-VER file from gcc directory.

2012-08-01  Nick Clifton  <nickc@redhat.com>

	* config/m32c/lib2funcs.c (__clrsbhi2): New function.
	Implements __clrsb for an HImode argument.

2012-07-31  Nick Clifton  <nickc@redhat.com>

	* config/stormy16/lib2funcs.c (__clrsbhi2): New function.
	Implements __clrsb for an HImode argument.
	* config/stormy16/clrsbhi2.c: New file:
	* config/stormy16/t-stormy16 (LIB2ADD): Add clrsbhi2.c.

2012-07-22  Steven Bosscher  <steven@gcc.gnu.org>

	* libgcov.c (__gcov_ior_profiler): Benign comment fix.

2012-07-19  Tristan Gingold  <gingold@adacore.com>
	    Richard Henderson  <rth@redhat.com>

	* unwind-seh.c: New file.
	* unwind-generic.h: Include windows.h for SEH.
	(_Unwind_Exception): Use 6 private fields for SEH.
	(_GCC_specific_handler): Declare.
	* unwind-c.c (__gcc_personality_seh0): New function.
	Adjust for SEH.
	* config/i386/libgcc-cygming.ver: New file.
	* config/i386/t-seh-eh: New file.
	* config.host (x86_64-*-mingw*): Default to seh.

2012-07-14  Steven Bosscher  <steven@gcc.gnu.org>

	* config/t-darwin (crt3.0): Remove work-around for fixed PR26840.

2012-06-17  Uros Bizjak  <ubizjak@gmail.com>

	* config/i386/sfp-machine.h (FP_HANDLE_EXCEPTIONS): Use
	__builtin_expect when checking for exceptions.
	* config/ia64/sfp-machine.h (FP_HANDLE_EXCEPTIONS): Ditto.

2012-06-13  Uros Bizjak  <ubizjak@gmail.com>

	* config/ia64/sfp-machine.h (__sfp_handle_exceptions): New
	function declaration.
	(FP_HANDLE_EXCEPTIONS): Use __sfp_handle_exceptions.
	(FP_RND_MASK): New.
	* config/ia64/sfp-exceptions.c: New.
	* config/ia64/t-softfp (LIB2ADD): Add sfp-exceptions.c.

2012-06-13  Uros Bizjak  <ubizjak@gmail.com>

	* config/i386/32/sfp-machine.h (_FP_NANSIGN_S, _FP_NANSIGN_D,
	_FP_NANSIGN_E, _FP_NANSIGN_Q): Move ...
	* config/i386/64/sfp-machine: ... (delete here) ...
	* config/i386/sfp-machine.h: ... to here.
	(FP_EX_MASK): Remove.
	(FP_RND_MASK): New.
	(FP_INIT_ROUNDMODE): Declare asm as volatile.

2012-06-11  Sriraman Tallam  <tmsriram@google.com>

	* config/i386/libgcc-bsd.ver: Version symbol __cpu_indicator_init.
	* config/i386/libgcc-sol2.ver: Ditto.
	* config/i386/libgcc-glibc.ver: Ditto.

2012-06-11  Roland McGrath  <mcgrathr@google.com>

	* gthr-posix.h [neither FreeBSD nor Solaris] (__gthread_active_p):
	If __GLIBC__ is defined, refer to __pthread_key_create instead of
	pthread_cancel.

2012-06-09  Uros Bizjak  <ubizjak@gmail.com>

	* config/i386/32/sfp-machine.h (__gcc_CMPtype, CMPtype,
	_FP_KEEPNANFRACP, _FP_CHOOSENAN, FP_EX_INVALID, FP_EX_DENORM,
	FP_EX_DIVZERO, FP_EX_OVERFLOW, FP_EX_UNDERFLOW, FP_EX_INEXACT,
	FP_HANDLE_EXCEPTIONS, FP_RND_NEAREST, FP_RND_ZERO, FP_RND_PINF,
	FP_RND_MINF, _FP_DEXL_EX, FP_INIT_ROUNDMODE, FP_ROUNDMODE,
	__LITTLE_ENDIAN, __BIG_ENDIAN, strong_alias): Move ...
	* config/i386/64/sfp-machine: ... (delete here) ...
	* config/i386/sfp-machine.h: ... to here.
	(FP_EX_MASK): New.
	(__sfp_handle_exceptions): New function declaration.
	(FP_HANDLE_EXCEPTIONS): Use __sfp_handle_exceptions.
	* config/i386/sfp-exceptions.c: New.
	* config/i386/t-softfp: New.
	* config.host (i[34567]86-*-* and x86_64-*-* soft-fp targets): Add
	i386/t-softfp to tmake_file.

2012-06-03  David S. Miller  <davem@davemloft.net>

	* longlong.h [SPARC] (sub_ddmmss): Fix thinko in previous 64-bit
	change.

2012-05-31  David S. Miller  <davem@davemloft.net>

	* longlong.h [SPARC] (umul_ppmm, udiv_qrnnd): Use hardware integer
	multiply and divide instructions on 32-bit when V9.
	(add_ssaaaa, sub_ddmmss): Convert to branchless code on 64-bit.

2012-05-29  Joseph Myers  <joseph@codesourcery.com>

	* config/arm/ieee754-df.S: Fix typos.
	* config/arm/ieee754-sf.S: Fix typos.
	* config/c6x/libunwind.S: Fix typos.
	* config/epiphany/udivsi3-float.c: Fix typos.
	* config/microblaze/muldi3_hard.S: Fix typos.
	* config/picochip/adddi3.S: Fix typos.
	* config/picochip/ashlsi3.S: Fix typos.
	* config/picochip/ashrsi3.S: Fix typos.
	* config/picochip/clzsi2.S: Fix typos.
	* config/picochip/cmpsi2.S: Fix typos.
	* config/picochip/divmod15.S: Fix typos.
	* config/picochip/divmodhi4.S: Fix typos.
	* config/picochip/divmodsi4.S: Fix typos.
	* config/picochip/longjmp.S: Fix typos.
	* config/picochip/lshrsi3.S: Fix typos.
	* config/picochip/parityhi2.S: Fix typos.
	* config/picochip/popcounthi2.S: Fix typos.
	* config/picochip/setjmp.S: Fix typos.
	* config/picochip/subdi3.S: Fix typos.
	* config/picochip/ucmpsi2.S: Fix typos.
	* config/picochip/udivmodhi4.S: Fix typos.
	* config/picochip/udivmodsi4.S: Fix typos.
	* config/spu/divv2df3.c: Fix typos.
	* config/spu/mfc_multi_tag_release.c: Fix typos.
	* config/spu/mfc_tag_release.c: Fix typos.
	* configure.ac: Fix typos.
	* configure: Regenerate.
>>>>>>> 747e4b8f

2012-05-25  Ian Lance Taylor  <iant@google.com>

	* config/i386/morestack.S (__morestack_non_split): Check whether
	caller is varargs and needs %bp to hold the stack frame on return.

<<<<<<< HEAD
=======
2012-05-25  Olivier Hainque  <hainque@adacore.com>

	* config/rs6000/vxworks/tramp.S (trampoline_setup): Use a longcall
	sequence in the non pic case on VxWorks.

>>>>>>> 747e4b8f
2012-05-24  Olivier Hainque  <hainque@adacore.com>

	* Makefile.in: Move dependency on install-unwind_h from
	"install-leaf" to "install".

<<<<<<< HEAD
=======
2012-05-24  Olivier Hainque  <hainque@adacore.com>

	* Makefile.in (clean): Remove libgcc_tm.stamp as well.
	Use a separate command for stamp removals.

>>>>>>> 747e4b8f
2012-05-21  Andrew Pinski  <apinski@cavium.com>

	PR bootstrap/53183
	* configure.ac: Define the default includes to being none.
	* configure: Regenerate.

2012-05-16  Olivier Hainque  <hainque@adacore.com>

	* Makefile.in (install-unwind_h): Rename into ...
	(install-unwind_h-forbuild): New target.
	(all): Use it instead of the former install-unwind_h.
	(install-unwind_h): Reinstate, copy to user install destination
	for include files, not to the internal gcc object directory one.
	(install-leaf): Depend on it.

<<<<<<< HEAD
2012-04-30  Andreas Tobler  <andreast@fgznet.ch>

	Backport from mainline
	2012-03-21  Andreas Tobler  <andreast@fgznet.ch>

	* config.host: Add bits to support powerpc64-*-freebsd*.
	* config/rs6000/freebsd-unwind.h: New file.
	* config/rs6000/t-freebsd64: New file.
=======
2012-05-15  Olivier Hainque  <hainque@adacore.com>

	* config/rs6000/aix-unwind.h (*_REGNO): New, set of useful
	register numbers. LR_REGNO replaces R_LR.
	(ucontext_for): New, helper for ...
	(ppc_aix_fallback_frame_state): New, implementation for aix 5.2
	and 5.3 of ...
	(MD_FALLBACK_FRAME_STATE_FOR): Define for 32bit configurations.

2012-05-10  Rainer Orth  <ro@CeBiTec.Uni-Bielefeld.DE>

	* config.host (i[34567]86-*-linux*, x86_64-*-linux*)
	(i[34567]86-*-kfreebsd*-gnu, x86_64-*-kfreebsd*-gnu)
	(i[34567]86-*-knetbsd*-gnu, i[34567]86-*-gnu*): Move
	i386/t-cpuinfo ...
	(i[34567]86-*-*, x86_64-*-*): ... here.

	* config/i386/libgcc-bsd.ver (GCC_4.8.0): New version.
	* config/i386/libgcc-sol2.ver (GCC_4.8.0): New version.

	* config/i386/i386-cpuinfo.c: Rename to ...
	* config/i386/cpuinfo.c: ... this.
	* config/i386/t-cpuinfo (LIB2ADD): Reflect this.

	* configure.ac (AC_CONFIG_HEADER): Call for auto-target.h.
	(libgcc_cv_init_priority): New test.
	* configure: Regenerate.
	* config.in: New file.
	* Makefile.in (clean): Rename config.h to auto-target.h.
	(config.h): Likewise.
	(stamp-h): Likewise.

	* config/i386/cpuinfo.c (auto-target.h): Include.
	(CONSTRUCTOR_PRIORITY): Define.
	(__cpu_indicator_init): Use it.

2012-05-09  H.J. Lu  <hongjiu.lu@intel.com>

	* longlong.h: Use a URL instead of an FSF postal address.
	Replace spaces with tab.

2012-05-08  Teresa Johnson  <tejohnson@google.com>

	* libgcov.c (gcov_clear, __gcov_reset): New functions.
	(__gcov_dump): Ditto.
	(gcov_dump_complete): New global variable.
	(gcov_exit): Export hidden to enable use in L_gcov_dump.
	(__gcov_flush): Outline functionality now in gcov_clear.
	* Makefile.in (L_gcov_reset, L_gcov_dump): Define.
>>>>>>> 747e4b8f

2012-04-28  Aurelien Jarno  <aurelien@aurel32.net>

	* config.host (mips64*-*-linux*, mipsisa64*-*-linux*): Remove.
	(mips*-*-linux*): Include mips/t-tpbit when long double is
	16 bytes long.

<<<<<<< HEAD
2012-04-20  Thomas Schwinge  <thomas@codesourcery.com>

	struct siginfo vs. siginfo_t

	Backport from trunk:

	2012-04-20  Thomas Schwinge  <thomas@codesourcery.com>
=======
2012-04-25  Sriraman Tallam  <tmsriram@google.com>

	* config/i386/i386-cpuinfo.c (FEATURE_AVX2): New enum value.
	(get_available_features): New argument. Check for AVX2.
	(__cpu_indicator_init): Modify call to get_available_features.

2012-04-25  Alan Modra  <amodra@gmail.com>

	* config/rs6000/crtsavevr.S: New file.
	* config/rs6000/crtrestvr.S: New file.
	* config/rs6000/t-savresfgpr: Build the above.
	* config/rs6000/t-netbsd: Likewise.

2012-04-24  Sriraman Tallam  <tmsriram@google.com>

	* libgcc/config/i386/i386-cpuinfo.c: Set __cpu_vendor always.

2012-04-24  Sriraman Tallam  <tmsriram@google.com>

	* libgcc/config/i386/i386-cpuinfo.c: New file.
	* libgcc/config/i386/t-cpuinfo: New file.
	* libgcc/config.host: Include t-cpuinfo.
	* libgcc/config/i386/libgcc-glibc.ver: Version symbol __cpu_model.

2012-04-24  Chao-ying Fu  <fu@mips.com>

	* unwind-dw2-fde-dip.c: Define USE_PT_GNU_EH_FRAME for BIONIC.

2012-04-20  Thomas Schwinge  <thomas@codesourcery.com>

	struct siginfo vs. siginfo_t
>>>>>>> 747e4b8f

	* config/alpha/linux-unwind.h (alpha_fallback_frame_state): Use
	siginfo_t instead of struct siginfo.
	* config/bfin/linux-unwind.h (bfin_fallback_frame_state): Likewise.
	* config/i386/linux-unwind.h (x86_fallback_frame_state): Likewise.
	* config/ia64/linux-unwind.h (ia64_fallback_frame_state)
	(ia64_handle_unwabi): Likewise.
	* config/mips/linux-unwind.h (mips_fallback_frame_state): Likewise.
	* config/pa/linux-unwind.h (pa32_fallback_frame_state): Likewise.
	* config/sh/linux-unwind.h (shmedia_fallback_frame_state)
	(sh_fallback_frame_state): Likewise.
	* config/tilepro/linux-unwind.h (tile_fallback_frame_state): Likewise.
	* config/xtensa/linux-unwind.h (xtensa_fallback_frame_state): Likewise.

<<<<<<< HEAD
2012-04-06  Walter Lee  <walt@tilera.com>

	Backport from mainline
	2012-03-07  Walter Lee  <walt@tilera.com>
=======
2012-04-02  H.J. Lu  <hongjiu.lu@intel.com>

	* config/i386/linux-unwind.h (RT_SIGRETURN_SYSCALL): Update x32
	system call number.

2012-03-31  Eric Botcazou  <ebotcazou@adacore.com>

	* config/ia64/unwind-ia64.c (uw_install_context): Manually save LC
	if it hasn't been previously saved.

2012-03-29  H.J. Lu  <hongjiu.lu@intel.com>

	* config/i386/linux-unwind.h (x86_64_fallback_frame_state): Define
	only for glibc.

2012-03-28  Georg-Johann Lay  <avr@gjlay.de>

	PR target/52737
	* config/avr/lib1funcs.S: Use __AVR_HAVE_SPH__ for SP_H checks
	instead of __AVR_HAVE_8BIT_SP__.

2012-03-26  Tristan Gingold  <gingold@adacore.com>

	* config/ia64/unwind-ia64.h: Declare unw_word and unw_sword.
	(unw_table_entry): Use unw_word instead of unsigned long.
	(_Unwind_FindTableEntry): Likewise.
	* config/ia64/fde-glibc.c (_Unwind_FindTableEntry): Likewise.
	* config/ia64/fde-vms.c (vms_unwtable_entry): Likewise.
	(_Unwind_FindTableEntry): Likewise.
	* config/ia64/unwind-ia64.c (unw_reg_info, unw_reg_state)
	(unw_labeled_state, unw_state_record, unw_stack, _Uwind_Context)
	(set_reg, alloc_spill_area, finish_prologue, ia64_rse_slot_num)
	(ia64_rse_is_rnat_slot, ia64_rse_rnat_addr, ia64_rse_num_regs)
	(ia64_rse_skip_regs, ia64_copy_rbs, unw_access_gr)
	(uw_frame_state_for, uw_update_reg_address, uw_update_context)
	(uw_init_context_1, uw_install_context): Likewise.
	(unw_word): Move to unwind-ia64.h

2012-03-26  Tristan Gingold  <gingold@adacore.com>

	* config/vms/vms-ucrt0.c: Update copyright years.
	Add a sanity check.
	(___gcc_main_flags): Declare.
	(__main): Check flags to remap argv and exit code.
	* config.host (*-*-*vms*): Adjust extra_parts.
	* config/vms/t-vms (vcrt0.o, pcrt0.o): Remove.
	(crt0.o): Add.

2012-03-22  Richard Earnshaw  <rearnsha@arm.com>

	* arm/lib1funcs.asm (ctzsi2): New function.
	* arm/t-elf (LIB1ASMFUNCS): Add _ctzsi2.
	* arm/t-linux (LIB1ASMFUNCS): Likewise.
	* arm/t-strongarm-elf (LIB1ASMFUNCS): Likewise.
	* arm/t-symbian (LIB1ASMFUNCS): Likewise.
	* arm/t-vxworks (LIB1ASMFUNCS): Likewise.
	* arm/t-wince-pe (LIB1ASMFUNCS): Likewise.

2012-03-21  Andreas Tobler  <andreast@fgznet.ch>

	* config.host: Add bits to support powerpc64-*-freebsd*.
	* config/rs6000/freebsd-unwind.h: New file.
	* config/rs6000/t-freebsd64: New file.

2012-03-20  Richard Guenther  <rguenther@suse.de>

	PR gcov-profile/52627
	* libgcov.c (init_mx): Fix mutex name.

2012-03-16  Tristan Gingold  <gingold@adacore.com>

	* config/ia64/vms-unwind.h: Remove ulong (and replace
	it by unw_reg where used).  Define unw_reg with __int64.

2012-03-14  Rainer Orth  <ro@CeBiTec.Uni-Bielefeld.DE>

	* config/i386/sol2-unwind.h (x86_fallback_frame_state): Remove
	Solaris 8 handling.
	* config/sparc/sol2-unwind.h (sparc64_is_sighandler): Remove
	Solaris 8 handling.
	(sparc_is_sighandler): Likewise.

2012-03-13  H.J. Lu  <hongjiu.lu@intel.com>

	* unwind-dw2.c (_Unwind_SetGRValue): Assert DWARF register size
	<= saved reg size.

2012-03-13  Rainer Orth  <ro@CeBiTec.Uni-Bielefeld.DE>

	* config/arm/crtn.S: Fix typo.

2012-03-13  Richard Guenther  <rguenther@suse.de>

	* libgcov.c: Remove stdio.h include and NULL un-define.

2012-03-13  Richard Guenther  <rguenther@suse.de>

	PR target/52569
	* unwind-dw2-fde.c: Make avoid-include-gthr.h hacks work again.

2012-03-13  Richard Guenther  <rguenther@suse.de>

	* gthr-single.h (__GTHREAD_MUTEX_INIT_FUNCTION): Fix definition.

2012-03-13  Richard Guenther  <rguenther@suse.de>

	* gthr-posix.h: Remove duplicate __GTHREAD_MUTEX_INIT_FUNCTION
	and __gthread_mutex_init_function definitions.

2012-03-12  Rainer Orth  <ro@CeBiTec.Uni-Bielefeld.DE>

	* config.host (mips*-*-openbsd*): Remove.

2012-03-12  Rainer Orth  <ro@CeBiTec.Uni-Bielefeld.DE>

	* config.host: Remove alpha*-dec-osf5.1* handling.
	* config/alpha/gthr-posix.c: Remove.
	* config/alpha/libgcc-osf5.ver: Remove.
	* config/alpha/osf5-unwind.h: Remove.
	* config/alpha/t-osf-pthread: Remove.
	* config/alpha/t-slibgcc-osf: Remove.
	* config/t-crtfm (crtfastmath.o): Remove -frandom-seed.
	* gthr-posix.h [!_REENTRANT && __osf__] (_REENTRANT): Don't define.
	[__osf__ && _PTHREAD_USE_MANGLED_NAMES_]: Remove.
	* mkmap-flat.awk: Remove osf_export handling.

2012-03-12  Richard Guenther  <rguenther@suse.de>

	* gthr.h (__GTHREAD_MUTEX_INIT_FUNCTION): Adjust specification.
	* gthr-posix.h (__GTHREAD_MUTEX_INIT_FUNCTION): Define.
	(__gthread_mutex_init_function): New function.
	* gthr-single.h (__GTHREAD_MUTEX_INIT_FUNCTION): Define.

	PR gcov/49484
	* libgcov.c: Include gthr.h.
	(__gcov_flush_mx): New global variable.
	(init_mx, init_mx_once): New functions.
	(__gcov_flush): Protect self with a mutex.
	(__gcov_fork): Re-initialize mutex after forking.
	* unwind-dw2-fde.c: Change condition under which to use
	__GTHREAD_MUTEX_INIT_FUNCTION.

2012-03-12  Tristan Gingold  <gingold@adacore.com>

	* config/alpha/t-vms: Define HOST_LIBGCC2_CFLAGS.
	* config/ia64/t-vms: Likewise.

2012-03-11  Michael Hope  <michael.hope@linaro.org>

	* longlong.h [ARM] (add_ssaaaa, sub_ddmmss, umul_ppmm): Enable
	for Thumb-2.

2012-03-07  Walter Lee  <walt@tilera.com>
>>>>>>> 747e4b8f

	* config/tilepro/atomic.c: Rename "atomic_" prefix to
	"arch_atomic_".
	(atomic_xor): Rename and move definition to
	config/tilepro/atomic.h.
	(atomic_nand): Ditto.
	* config/tilepro/atomic.h: Rename "atomic_" prefix to
	"arch_atomic_".
	(arch_atomic_xor): Move from config/tilepro/atomic.c.
	(arch_atomic_nand): Ditto.

2012-04-02  H.J. Lu  <hongjiu.lu@intel.com>

	Backported from mainline
	2012-04-02  H.J. Lu  <hongjiu.lu@intel.com>

	* config/i386/linux-unwind.h (RT_SIGRETURN_SYSCALL): Update x32
	system call number.

2012-03-31  Eric Botcazou  <ebotcazou@adacore.com>

	* config/ia64/unwind-ia64.c (uw_install_context): Manually save LC
	if it hasn't been previously saved.

2012-03-28  Georg-Johann Lay  <avr@gjlay.de>

	Backport from 2012-03-28 mainline r185907.

	PR target/52737
	* config/avr/lib1funcs.S: Use __AVR_HAVE_SPH__ for SP_H checks
	instead of __AVR_HAVE_8BIT_SP__.

2012-03-22  Georg-Johann Lay  <avr@gjlay.de>

	Backport from 2012-03-07 mainline r185033.

	PR target/52507
	* config/avr/lib1funcs.S (__movmemx_hi): Fix loop label in RAM-part.

	Backport from 2012-03-07 mainline r185031.

	PR target/52505
	* config/avr/lib1funcs.S (__xload_1): Don't read unintentionally
	from RAM.

	Backport from 2012-03-07 mainline r185030.

	PR target/52461
	PR target/52508
	* config/avr/lib1funcs.S (__do_copy_data): Clear RAMPZ after usage
	if RAMPZ affects reading from RAM.
	(__tablejump_elpm__): Ditto.
	(.xload): Ditto.
	(__movmemx_hi): Ditto.
	(__do_global_ctors): Right condition for RAMPZ usage is "have ELPM".
	(__do_global_dtors): Ditto.
	(__xload_1, __xload_2, __xload_3, __xload_4): Ditto.
	(__movmemx_hi): Ditto.

2012-03-22  Release Manager

	* GCC 4.7.0 released.

2012-03-01  Kai Tietz  <ktietz@redhat.com>

	* soft-fp: Imported from glibc upstream.

2012-02-28  Kai Tietz  <ktietz@redhat.com>

	* config/i386/sfp-machine.h (_FP_STRUCT_LAYOUT): Define it
	for mingw-targets as attribute gcc_struct.

2012-02-28  Ian Lance Taylor  <iant@google.com>

	* generic-morestack.c (__splitstack_releasecontext): Correct call
	to __morestack_release_segments.

2012-02-27  Samuel Thibault  <samuel.thibault@ens-lyon.org>

	PR target/52390
	* generic-morestack.c (__generic_morestack_set_initial_sp): Test
	for __linux__ when removing signals from __morestack_fullmask.

2012-02-23  Georg-Johann Lay  <avr@gjlay.de>

	PR target/52261
	* config/avr/lib1funcs.S (__AVR__XMEGA__): Fix tippo to __AVR_XMEGA__.

2012-02-23  Ulrich Weigand  <Ulrich.Weigand@de.ibm.com>

	* config/ia64/crtbegin.S: Use HAVE_INITFINI_ARRAY_SUPPORT
	instead of HAVE_INITFINI_ARRAY.
	* config/ia64/crtend.S: Likewise.

2012-02-20  Kai Tietz  <ktietz@redhat.com>

	PR libstdc++/52300
	* gthr.h (GTHREAD_USE_WEAK): Define as zero for mingw.

	* config.host (i686-*-mingw*): Set md_unwind_header only for dw2-mode
	to w32-unwind.h header.

2012-02-19  Richard Sandiford  <rdsandiford@googlemail.com>

	* config.host (mips64*-*-linux*, mipsisa64*-*-linux*)
	(mips*-*-linux*): Remove t-slibgcc-libgcc.
	* config/mips/t-mips16 (LIB1ASMFUNCS): Remove __mips16_rdhwr.
	* config/mips/mips16.S (__mips16_rdhwr): Delete.

2012-02-19  Richard Sandiford  <rdsandiford@googlemail.com>

	* config/mips/mips16.S (CALL_STUB_RET): Add CFI information.

2012-02-15  Iain Sandoe  <iains@gcc.gnu.org>

	PR libitm/52220
	* config/darwin-crt-tm.c: Correct typo.

2012-02-15  Iain Sandoe  <iains@gcc.gnu.org>
	    Patrick Marlier  <patrick.marlier@gmail.com>

	PR libitm/52220
	* config/darwin-crt-tm.c: Generate dummy functions.

2012-02-15  Iain Sandoe  <iains@gcc.gnu.org>
	    Patrick Marlier  <patrick.marlier@gmail.com>

	PR libitm/52042
	* config/darwin-crt-tm.c (getTMCloneTable): New function.
	(__doTMRegistrations): Call it.
	(__doTMdeRegistrations): Likewise.

2012-01-15  Georg-Johann Lay  <avr@gjlay.de>
	    Anatoly Sokolov <aesok@post.ru>
	    Eric Weddington <eric.weddington@atmel.com>

	PR target/52261
	* config/avr/lib1funcs.S (__prologue_saves__): Handle AVR_XMEGA
	(__epilogue_restores__): Ditto.

2012-02-15  Eric Botcazou  <ebotcazou@adacore.com>

	PR target/51921
	PR target/52205
	* config/sparc/sol2-unwind.h (sparc64_is_sighandler): Add support for
	Solaris 11 and slightly reformat.
	(sparc_is_sighandler): Likewise.

2012-02-14  Walter Lee  <walt@tilera.com>

	* config.host: Handle tilegx and tilepro.
	* config/tilegx/sfp-machine.h: New file.
	* config/tilegx/sfp-machine32.h: New file.
	* config/tilegx/sfp-machine64.h: New file.
	* config/tilegx/t-crtstuff: New file.
	* config/tilegx/t-softfp: New file.
	* config/tilegx/t-tilegx: New file.
	* config/tilepro/atomic.c: New file.
	* config/tilepro/atomic.h: New file.
	* config/tilepro/linux-unwind.h: New file.
	* config/tilepro/sfp-machine.h: New file.
	* config/tilepro/softdivide.c: New file.
	* config/tilepro/softmpy.S: New file.
	* config/tilepro/t-crtstuff: New file.
	* config/tilepro/t-tilepro: New file.

2012-02-07  Jonathan Wakely  <jwakely.gcc@gmail.com>

	PR libstdc++/51296
	PR libstdc++/51906
	* gthr-posix.h: Allow static initializer macros to be disabled.
	(__gthrw_pthread_cond_init): Define weak reference unconditionally.

2012-02-05  Chung-Lin Tang  <cltang@codesourcery.com>

	* config.host (mips64*-*-linux*, mipsisa64*-*-linux*, mips*-*-linux*):
	Add t-slibgcc-libgcc to tmake_file.
	* config/mips/libgcc-mips16.ver: Revert previous patch.
	* config/mips/mips16.S (__mips16_rdhwr): Hide.

2012-02-02  Sumanth G <sumanth.gundapaneni@kpitcummins.com>
	    Jayant R Sonar <jayant.sonar@kpitcummins.com>

	* config.host: Add National Semiconductor CR16 target (cr16-*-*).
	* config/cr16/crti.S: New file.
	* config/cr16/crtlibid.S: New file.
	* config/cr16/crtn.S: New file.
	* config/cr16/lib1funcs.S: New file.
	* config/cr16/t-cr16: New file.
	* config/cr16/t-crtlibid: New file.
	* config/cr16/unwind-dw2.h: New file.
	* config/cr16/unwind-cr16.c: New file.
	* config/cr16/divmodhi3.c: New file.

2012-01-25  Alan Modra  <amodra@gmail.com>

	* config/rs6000/t-linux64: Delete.  Move..
	* config/rs6000/t-ppc64-fp: ..softfp_wrap defines to here..
	* config/rs6000/t-linux: ..and libgcc flags to here.

2012-01-22  Douglas B Rupp  <rupp@gnat.com>

	* config.host (i[34567]86-*-interix3*):
	Change triplet to i[34567]86-*-interix[3-9]*.
	* configure: Regenerate.

2012-01-15  Chung-Lin Tang  <cltang@codesourcery.com>
	    Richard Sandiford  <rdsandiford@googlemail.com>

	* config/mips/libgcc-mips16.ver (__mips16_rdhwr): Add.
	* config/mips/mips16.S (__mips16_rdhwr): New function.
	* config/mips/t-mips16 (LIB1ASMFUNCS): Add _m16rdhwr.

2012-01-11  Nathan Sidwell  <nathan@acm.org>

	* libgcov.c (__gcov_init): Ignore objects with no functions.

2012-01-10  Georg-Johann Lay  <avr@gjlay.de>

	PR target/49868
	Extend __pgmx semantics to linearize memory.
	* config/avr/t-avr (LIB1ASMFUNCS): Add _xload_1, _movmemx.
	* config/avr/lib1funcs.S (__xload_1): New function.
	(__movmemx_qi, __movmemx_hi): New functions.
	(__xload_2, __xload_3, __xload_4): Rewrite to fit new __pgmx
	semantics.

2012-01-09  Eric Botcazou  <ebotcazou@adacore.com>

	* config/sparc/sol2-unwind.h (sparc64_is_sighandler): Check that the
	purported sigacthandler address isn't null before dereferencing it.
	(sparc_is_sighandler): Likewise.

2012-01-09  Eric Botcazou  <ebotcazou@adacore.com>

	PR ada/41929
	* config/sparc/sol2-unwind.h (sparc64_is_sighandler): Remove SAVPC and
	add CFA.  Revert back to old code for Solaris 8+ multi-threaded.
	(sparc_is_sighandler): Likewise.
	(MD_FALLBACK_FRAME_STATE_FOR): Adjust call to IS_SIGHANDLER.

2012-01-06  Tristan Gingold  <gingold@adacore.com>

	* config/ia64/t-ia64 (LIB1ASMFUNCS): Move backward
	compatibility thunks...
	(CUSTOM_CRTSTUFF, crtbegin.o, crtend.o)
	(crtbeginS.o, crtendS.o): ... and these to ...
	* config/ia64/t-ia64-elf: ... this new file.
	* config.host (ia64*-*-elf*, ia64*-*-freebsd*, ia64*-*-linux*)
	(ia64*-*-hpux*): Add ia64/t-ia64-elf in tmake_file.

2012-01-04  Andreas Krebbel  <Andreas.Krebbel@de.ibm.com>

	* configure: Regenerate.
	* config/s390/t-crtstuff: Remove -fPIC.

2012-01-02  Jonathan Wakely  <jwakely.gcc@gmail.com>

	PR bootstrap/51006
	* enable-execute-stack-mprotect.c (getpagesize): Do not define
	for NetBSD.

2012-01-02  Georg-Johann Lay  <avr@gjlay.de>

	PR target/51345
	* config/avr/lib1funcs.S: Remove FIXME comments.
	(SPEED_DIV): Depend on __AVR_HAVE_8BIT_SP__.

2012-01-02  Georg-Johann Lay  <avr@gjlay.de>

	Implement light-weight DImode support.
	* config/avr/t-avr (LIB1ASMFUNCS): Add _adddi3, _adddi3_s8,
	_subdi3, _cmpdi2, _cmpdi2_s8, _rotldi3.
	* config/avr/lib1funcs.S (__adddi3, __adddi3_s8, __subdi3,
	__cmpdi2, __cmpdi2_s8, __rotldi3): New functions.

2011-12-30  Nathan Sidwell  <nathan@acm.org>

	* libgcov.c (gcov_crc32): Remove global var.
	(free_fn_data): New function.
	(buffer_fn_data): Pass in filename, more robust error recovery.
	(crc32_unsigned): New function.
	(gcov_exit): More robust detection of new program. More robust
	error recovery.
	(__gcov_init): Do not update program's crc here.

2011-12-21  Tristan Gingold  <gingold@adacore.com>

	* config/ia64/fde-vms.c (UNW_IVMS_MODE): Define.

2011-12-21  Ian Lance Taylor  <iant@google.com>

	* config/i386/morestack.S: Simplify CFI opcodes throughout.

2011-12-20  Ian Lance Taylor  <iant@google.com>

	* config/i386/morestack.S (__morestack_non_split): If there is
	enough stack space already, don't split.  Ask for more stack space
	than we required.

2011-12-20  Sergio Durigan Junior  <sergiodj@redhat.com>

	* unwind-arm-common.inc: Include `tconfig.h', `tsystem.h' and
	`sys/sdt.h'.
	(_Unwind_DebugHook): New function.
	(uw_restore_core_regs): New define.
	(unwind_phase2): Use uw_restore_core_regs instead of
	restore_core_regs.
	(unwind_phase2_forced): Likewise.
	(__gnu_Unwind_Resume): Likewise.

2011-12-20  Uros Bizjak  <ubizjak@gmail.com>

	* config/alpha/linux-unwind.h: Update copyright years.
	(MD_FROB_UPDATE_CONTEXT): New define.
	(alpha_frob_update_context): New function.

2011-12-17  Richard Sandiford  <rdsandiford@googlemail.com>

	* config.host (mips*-sde-elf*, mipsisa64sr71k-*-elf*): Add to
	tmake_file rather replacing it.

2011-12-15  Iain Sandoe  <iains@gcc.gnu.org>

	* config/rs6000/darwin-world.S (toplevel): Make it clear that this
	function is not used for PPC64.
	(save_world): Amend comments.  Update the VRsave mask to reflect the
	saved regs.
	(rest_world): Update comments, do not  clobber r10, do not use r8.
	(eh_rest_world_r10): Amend comments, do not use r8.
	(rest_world_eh_r7r8): Rename as local Lrest_world_eh_r7, since r8 is
	no longer used, move restore of CR and target address to the end of
	the routine.

2011-12-14  H.J. Lu  <hongjiu.lu@intel.com>

	* generic-morestack.c (__generic_morestack_set_initial_sp): Check
	__GLIBC__ instead of __linux__ when using __SIGRTMIN.

2011-12-14  Georg-Johann Lay  <avr@gjlay.de>

	PR target/49313
	* config/avr/t-avr (LIB1ASMSRC): Add _mulpsi3, _mulsqipsi3.
	* config/avr/lib1funcs.S (__mulpsi3, __mulsqipsi3): New functions.

2011-12-11  Eric Botcazou  <ebotcazou@adacore.com>

	* config/sparc/sol2-unwind.h: Use #ifdef directive consistently.

2011-12-09  Georg-Johann Lay  <avr@gjlay.de>

	PR target/49313
	* config/avr/t-avr (LIB1ASMFUNCS): Add _muldi3.
	* config/avr/lib1funcs.S (__muldi3): New function.

2011-12-06  Andrew Pinski  <apinski@cavium.com>

	* crtstuff.c (__do_global_dtors_aux_fini_array_entry): Align to the
	size of func_ptr.
	(__frame_dummy_init_array_entry): Likewise.

2011-12-06  Georg-Johann Lay  <avr@gjlay.de>

	Forward-port from gcc-4_6-branch r181936 2011-12-02.

	PR target/51345
	PR target/51002
	* config/avr/lib1funcs.S (__prologue_saves__,
	__epilogue_restores__, __divdi3_moddi3): Enclose parts using
	__SP_H__ in !defined (__AVR_HAVE_8BIT_SP__).  Add FIXME comments.

2011-12-04  Iain Sandoe  <iains@gcc.gnu.org>

	* config/rs6000/t-darwin64 (LIB2ADD): Add fp and gp save routines.

2011-11-30  John David Anglin  <dave.anglin@nrc-cnrc.gc.ca>

	PR other/51272
	* config/pa/stublib.c (_ITM_registerTMCloneTable): New stub.
	(_ITM_deregisterTMCloneTable): Likewise.
	(__register_frame_info): Fix unused warning.
	(__deregister_frame_info, __cxa_finalize, _Jv_RegisterClasses,
	pthread_default_stacksize_np): Likewise.
	* config/pa/t-stublib (LIBGCCSTUB_OBJS): Add new objects and rules.

2011-11-29  DJ Delorie  <dj@redhat.com>

	* config.host (rl78-*-elf): New case.
	* config/rl78: New directory for the Renesas RL78.

2011-11-29  Bernd Schmidt  <bernds@codesourcery.com>

	* config.host (tic6x-*-uclinux): Append to extra_parts.  Fix
	formatting.

2011-11-28  Rainer Orth  <ro@CeBiTec.Uni-Bielefeld.DE>

	PR other/51022
	* config/rs6000/t-savresfgpr: New file.
	* config/rs6000/t-ppccomm (LIB2ADD_ST): Remove all but
	$(srcdir)/config/rs6000/eabi.S.
	* config/rs6000/t-ppccomm-ldbl: Remove.
	* config.host (powerpc-*-freebsd*): Add rs6000/t-savresfgpr to
	tmake_file.
	(powerpc-*-eabispe*): Likewise.
	(powerpc-*-eabi*): Likewise.
	(powerpc-*-linux*, powerpc64-*-linux*): Likewise.
	(powerpc-wrs-vxworks, powerpc-wrs-vxworksae): Add rs6000/t-ppccomm
	to tmake_file, remove rs6000/t-ppccomm-ldbl.
	(powerpc-*-eabisimaltivec*): Remove rs6000/t-ppccomm-ldbl from
	tmake_file.
	(powerpc-*-eabisim*): Likewise.
	(powerpc-*-elf*): Likewise.
	(powerpc-*-eabialtivec*): Likewise.
	(powerpc-xilinx-eabi*): Likewise.
	(powerpc-*-rtems*): Likewise.
	(powerpcle-*-elf*): Likewise.
	(powerpcle-*-eabisim*): Likewise.
	(powerpcle-*-eabi*): Likewise.

2011-11-27  Ian Lance Taylor  <iant@google.com>

	* generic-morestack.c (__splitstack_find): Check for NULL old
	stack value.
	(__splitstack_resetcontext): New function.
	(__splitstack_releasecontext): New function.
	* libgcc-std.ver.in: Add new functions to GCC_4.7.0.

2011-11-27  Iain Sandoe  <iains@gcc.gnu.org>

	* config/darwin-crt-tm.c: Correct comments, use correct licence.

2011-11-27  Iain Sandoe  <iains@gcc.gnu.org>

	* config/darwin-crt-tm.c: Remove dummy _ITM_ functions.

2011-11-26  Richard Henderson  <rth@redhat.com>

	* config/m68k/linux-atomic.c: New file.
	* config/m68k/t-linux: New file.
	* config.host (m68k-uclinux, m68k-linux): Use it.

2011-11-26  Richard Henderson  <rth@redhat.com>

	* crtstuff.c (__TMC_LIST__): Mark used not unused.
	(__TMC_END__): Only declare if hidden is available; in the definition,
	if hidden is unavailable add a null record.
	(deregister_tm_clones, register_tm_clones): New.
	(__do_global_dtors_aux, frame_dummy): Use them.
	(__do_global_dtors, __do_global_ctors_1): Likewise.

2011-11-22  Iain Sandoe  <iains@gcc.gnu.org>

	* config/darwin-crt-tm.c: New file.
	* config.host (darwin): Build crttms.o crttme.o to provide
	startup and shutdown for tm clones.
	* config/t-darwin (crttms.o): New build rule.
	(crttme.o): Likewise.

2011-11-21  Hans-Peter Nilsson  <hp@axis.com>

	* Makefile.in ($(srcdir)/emutls.c): Explain why it's in LIB2ADDEH
	et al.

2011-11-21  Richard Henderson  <rth@redhat.com>

	* crtstuff.c (USE_TM_CLONE_REGISTRY): Default to 1 on ELF.
	(__TMC_LIST__, __TMC_END__): New.
	(__do_global_dtors_aux): Call _ITM_deregisterTMCloneTable.
	(__do_global_dtors): Likewise.
	(frame_dummy): Call _ITM_registerTMCloneTable.
	(__do_global_ctors_1): Likewise.

2011-11-21  Rainer Orth  <ro@CeBiTec.Uni-Bielefeld.DE>

	* config.host (iq2000*-*-elf*): Add iq2000/t-iq2000 to tmake_file.
	(powerpc-*-netbsd*): Add rs6000/t-netbsd to tmake_file.
	(powerpc-wrs-vxworks, powerpc-wrs-vxworksae): Add to tmake_file.
	(powerpc-*-lynxos*): Add rs6000/t-lynx to tmake_file.
	* config/i386/t-darwin64: Remove.
	* config/sh/t-netbsd (LIB2ADD): Remove.

2011-11-21  Georg-Johann Lay  <avr@gjlay.de>

	PR target/49313
	* config/avr/t-avr (LIB2FUNCS_EXCLUDE): Add _moddi3, _umoddi3.
	(LIB1ASMFUNCS): Add _divdi3, _udivdi3, _udivmod64, _negdi2.
	* config/avr/lib1funcs.S (wmov): New assembler macro.
	(__umoddi3, __udivdi3, __udivdi3_umoddi3): New functions.
	(__moddi3, __divdi3, __divdi3_moddi3): New functions.
	(__udivmod64): New function.
	(__negdi2): New function.

2011-11-21  Gerald Pfeifer  <gerald@pfeifer.com>

	* config.host (*-*-freebsd[12], *-*-freebsd[12].*,
	*-*-freebsd*aout*): Remove.

2011-11-20  Hans-Peter Nilsson  <hp@axis.com>

	* static-object.mk (c_flags-$o): Save c_flags.
	($(base)$(objext)): Use it.

2011-11-18  Steve Ellcey  <sje@cup.hp.com>

	* Makefile.in (c_flags): Set to -fno-exceptions to build libunwind.

2011-11-18  Georg-Johann Lay  <avr@gjlay.de>

	PR target/49868
	* config/avr/t-avr (LIB1ASMFUNCS): Add _xload_2 _xload_3 _xload_4.
	* config/avr/lib1funcs.S (__xload_2, __xload_3, __xload_4):
	New functions.

2011-11-16  Matthew Gretton-Dann  <matthew.gretton-dann@arm.com>

	* config/arm/lib1funcs.asm (udivsi3): Add support for divide
	functions.
	(aeabi_uidivmod): Likewise.
	(umodsi3): Likewise.
	(divsi3): Likewise.
	(aeabi_idivmod): Likewise.
	(modsi3): Likewise.

2011-11-16  Tristan Gingold  <gingold@adacore.com>

	* config/alpha/qrnnd.S: Use specific pseudos for VMS.

2011-11-15  Georg-Johann Lay  <avr@gjlay.de>

	PR target/49868
	* config/avr/t-avr (LIB1ASMFUNCS): Add _load_3,  _load_4.
	* config/avr/lib1funcs.S (__load_3, __load_4, __xload_2): New functions.

2011-11-13  John David Anglin  <dave.anglin@nrc-cnrc.gc.ca>

	* config.host (hppa*64*-*-hpux11*): Remove pa/t-stublib64 from
	tmake_file list.
	* config/pa/t-stublib: Merge rules from config/pa/t-stublib64.
	* config/pa/t-stublib64: Delete.

2011-11-12  Richard Henderson  <rth@redhat.com>

	* config/rs6000/linux-unwind.h (frob_update_context): Properly
	cast the pointer argument to _Unwind_SetGRPtr.

2011-11-11  Rainer Orth  <ro@CeBiTec.Uni-Bielefeld.DE>

	* config/spu/t-elf (LIB2ADD): Use LIB2FUNCS_EXCLUDE instead.

2011-11-09  Ian Lance Taylor  <iant@google.com>

	* generic-morestack.c: Include <string.h>.
	(uintptr_type): Define.
	(struct initial_sp): Add dont_block_signals field.  Reduce size of
	extra array by 1.
	(allocate_segment): Set prev field to NULL.  Don't set
	__morestack_current_segment or __morestack_segments.
	(__generic_morestack): Update current->prev and *pp after calling
	allocate_segment.
	(__morestack_block_signals): Don't do anything if
	dont_block_signals is set.
	(__morestack_unblock_signals): Likewise.
	(__generic_findstack): Check for initial_sp == NULL.  Add casts to
	uintptr_type.
	(__splitstack_block_signals): New function.
	(enum __splitstack_content_offsets): Define.
	(__splitstack_getcontext, __splitstack_setcontext): New functions.
	(__splitstack_makecontext): New function.
	(__splitstack_block_signals_context): New function.
	(__splitstack_find_context): New function.
	* config/i386/morestack.S (__morestack_get_guard): New function.
	(__morestack_set_guard, __morestack_make_guard): New functions.
	* libgcc-std.ver.in: Add new functions to GCC_4.7.0.

2011-11-09  Rainer Orth  <ro@CeBiTec.Uni-Bielefeld.DE>

	* config.host (i[34567]86-*-cygwin*): Move i386/t-mingw-pthread ...
	(i[34567]86-*-mingw*): ... here.
	(x86_64-*-mingw*): ... here.

2011-11-08  Rainer Orth  <ro@CeBiTec.Uni-Bielefeld.DE>

	* config/c6x/t-elf (LIB2ADD): Add instead of assigning.

2011-11-07  Nathan Sidwell  <nathan@acm.org>

	* libgcov.c (struct gcov_fn_buffer): New struct.
	(buffer_fn_data): New helper.
	(gcov_exit): Rework for new gcov data structures.

2011-11-07  Georg-Johann Lay  <avr@gjlay.de>

	PR target/49313
	* config/avr/lib1funcs.S (__divmodhi4, __divmodsi4): Tweak speed.

2011-11-07  Rainer Orth  <ro@CeBiTec.Uni-Bielefeld.DE>

	* config.host (tmake_file): Correct comment.
	(bfin*-elf*): Remove bfin/t-elf from tmake_file, add
	t-libgcc-pic.
	(bfin*-uclinux*): Likewise.
	(bfin*-linux-uclibc*): Likewise.
	(xstormy16-*-elf): Add stormy16/t-stormy16 to tmake_file.

	* config/arm/t-elf (HOST_LIBGCC2_CFLAGS): Append instead of
	assigning.
	* config/arm/t-strongarm-elf (HOST_LIBGCC2_CFLAGS): Likewise.
	* config/avr/t-avr (HOST_LIBGCC2_CFLAGS): Likewise.
	* config/c6x/t-elf (HOST_LIBGCC2_CFLAGS): Likewise.
	* config/h8300/t-h8300 (HOST_LIBGCC2_CFLAGS): Likewise.
	* config/lm32/t-elf (HOST_LIBGCC2_CFLAGS): Likewise.
	* config/m32r/t-m32r (HOST_LIBGCC2_CFLAGS): Likewise.
	* config/mcore/t-mcore (HOST_LIBGCC2_CFLAGS): Likewise.
	* config/mips/t-elf (HOST_LIBGCC2_CFLAGS): Likewise.
	* config/mmix/t-mmix (HOST_LIBGCC2_CFLAGS): Likewise.
	* config/pdp11/t-pdp11 (HOST_LIBGCC2_CFLAGS): Likewise.
	* config/picochip/t-picochip (HOST_LIBGCC2_CFLAGS): Likewise.
	* config/stormy16/t-stormy16 (HOST_LIBGCC2_CFLAGS): Likewise.
	* config/t-openbsd-thread (HOST_LIBGCC2_CFLAGS): Likewise.

	* config/bfin/t-elf: Remove.
	* config/t-vxworks (HOST_LIBGCC2_CFLAGS): Remove.

2011-11-07  Rainer Orth  <ro@CeBiTec.Uni-Bielefeld.DE>

	* config.host (*-*-rtems*): Add t-rtems to tmake_file.
	(i[34567]86-*-rtems*): Remove t-rtems from tmake_file.
	(lm32-*-elf*, lm32-*-rtems*): Split into ...
	(lm32-*-elf*): ... this.
	(lm32-*-rtems*): ... and this.
	Add to tmake_file.
	(m32r-*-rtems*): Add to tmake_file.
	(moxie-*-rtems*): Likewise.
	(sparc-*-rtems*): Likewise.
	Remove t-rtems from tmake_file.
	(sparc64-*-rtems*): Likewise.
	* config/t-rtems (HOST_LIBGCC2_CFLAGS): Use LIBGCC2_INCLUDES
	instead.

2011-11-07  Rainer Orth  <ro@CeBiTec.Uni-Bielefeld.DE>

	PR bootstrap/50982
	* config/gthr-posix.h: Move ...
	* gthr-posix.h: ... here.
	* config/gthr-lynx.h: Reflect this.
	* config/gthr-vxworks.h: Likewise.
	* config/rs6000/gthr-aix.h: Likewise.
	* configure.ac (target_thread_file): Likewise.
	* configure: Regenerate.

2011-11-06  Sebastian Huber  <sebastian.huber@embedded-brains.de>

	* config.host (arm*-*-rtemseabi*): New target.

2011-11-06  John David Anglin  <dave.anglin@nrc-cnrc.gc.ca>

	PR other/50991
	* Makefile.in: Make EXTRA_PARTS depend on libgcc_tm.h instead of
	extra-parts.

2011-11-05  Joern Rennecke  <joern.rennecke@embecosm.com>

	* config.host (epiphany-*-elf*): New configuration.
	* config/epiphany: New Directory.

2011-11-05  Ralf Corsépius  <ralf.corsepius@rtems.org>

	* config.host (avr-*-rtems*): Add config/avr/t-rtems.
	* config/avr/t-rtems: New.
	Filter out _exit from LIB1ASMFUNCS.

2011-11-04  David S. Miller  <davem@davemloft.net>

	* configure.ac: Test for 64-bit addresses on !x86 using __LP64__.
	* configure: Rebuild.

2011-11-04  Andreas Krebbel  <Andreas.Krebbel@de.ibm.com>

	* config/s390/t-crtstuff: Add -fPIC to CRTSTUFF_T_CFLAGS_S
	variable.

2011-11-04  Georg-Johann Lay  <avr@gjlay.de>

	PR target/50931
	* config/t-avr (LIB1ASMFUNCS): Add _divmodpsi4, _udivmodpsi4.
	* config/lib1funcs.S (__udivmodpsi4, __divmodpsi4): New functions.

2011-11-04  Joel Sherrill  <joel.sherrill@oarcorp.com>

	PR target/50989
	* config.host (sparc-*-rtems*): Add sparc/t-softmul.

2011-11-04  Rainer Orth  <ro@CeBiTec.Uni-Bielefeld.DE>

	* config/c6x/t-elf (LIB2ADDEH): Set.
	* config/c6x/t-c6x-elf: Remove.

2011-11-04  Rainer Orth  <ro@CeBiTec.Uni-Bielefeld.DE>

	* config/i386/sol2-ci.S: Rename to ...
	* config/i386/crti.S: ... this.
	* config/i386/sol2-cn.S: Rename to ...
	* config/i386/crtn.S: ... this.
	* config/sparc/sol2-ci.S: Rename to ...
	* config/sparc/crti.S: ... this.
	* config/sparc/sol2-cn.S: Rename to ...
	* config/sparc/crtn.S: ... this.
	* config/t-sol2 (CUSTOM_CRTIN): Remove.
	(crti.o, crtn.o): Remove.

2011-11-04  Tristan Gingold  <gingold@adacore.com>

	* config/ia64/fde-vms.c: Do not include md-unwind-support.h

2011-11-04  Kaz Kojima  <kkojima@gcc.gnu.org>

	* config/sh/t-sh: Use $(gcc_compile) instead of $(compile).

2011-11-03  Hans-Peter Nilsson  <hp@axis.com>

	* config.host (crisv32-*-none, cris-*-none): Remove.
	(crisv32-*-elf): Append to tmake_file, don't just set it.
	(cris-*-elf): Add missing t-fdpbit to tmake_file.

2011-11-03  Rainer Orth  <ro@CeBiTec.Uni-Bielefeld.DE>

	* config/rs6000/t-ppccomm (ecrti$(objext)): Use $<.
	(ecrtn$(objext)): Likewise.
	(ncrti$(objext)): Likewise.
	(ncrtn$(objext)): Likewise.

2011-11-03  Andreas Schwab  <schwab@redhat.com>

	* config/ia64/t-ia64 (crtbeginS.o): Fix whitespace damage.

2011-11-02  David S. Miller  <davem@davemloft.net>

	* configure.ac: Set host_address on sparc too.
	* configure: Regenerate.
	* config.host: Add sparc/t-linux64 and sparc/t-softmul conditionally
	based upon host_address.
	* config/sparc/t-linux64: Set CRTSTUFF_T_CFLAGS unconditionally.

2011-11-02  Jason Merrill  <jason@redhat.com>

	* config/rs6000/t-ppccomm: Add missing \.

2011-11-02  Rainer Orth  <ro@CeBiTec.Uni-Bielefeld.DE>

	* gthr-single.h, gthr.h: New files.
	* config/gthr-lynx.h, config/gthr-posix.h., config/gthr-rtems.h,
	config/gthr-vxworks.h, config/i386/gthr-win32.h,
	config/mips/gthr-mipssde.h, config/pa/gthr-dce.h,
	config/rs6000/gthr-aix.h, config/s390/gthr-tpf.h: New files.
	* config/i386/gthr-win32.c: Include "gthr-win32.h".
	* configure.ac (thread_header): New variable.
	Set it depending on target_thread_file.
	(gthr-default.h): Link from $thread_header.
	* configure: Regenerate.
	* Makefile.in (LIBGCC2_CFLAGS): Remove $(GTHREAD_FLAGS).

2011-11-02  Rainer Orth  <ro@CeBiTec.Uni-Bielefeld.DE>

	* configure.ac (tm_file_): New variable.
	Determine from tm_file.
	(tm_file, tm_defines): Substitute.
	* configure: Regenerate.
	* mkheader.sh: New file.
	* Makefile.in (clean): Remove libgcc_tm.h.
	($(objects)): Depend on libgcc_tm.h.
	(libgcc_tm_defines, libgcc_tm_file): New variables.
	(libgcc_tm.h, libgcc_tm.stamp): New targets.
	($(libgcc-objects), $(libgcc-s-objects), $(libgcc-eh-objects))
	($(libgcov-objects), $(libunwind-objects), $(libunwind-s-objects))
	($(extra-parts)): Depend on libgcc_tm.h.
	* config.host (tm_defines, tm_file): New variable.
	(arm*-*-linux*): Set tm_file for arm*-*-linux-*eabi.
	(arm*-*-uclinux*): Set tm_file for arm*-*-uclinux*eabi.
	(arm*-*-eabi*, arm*-*-symbianelf*): Set tm_file.
	(avr-*-rtems*): Likewise.
	(avr-*-*): Likewise.
	(frv-*-elf): Likewise.
	(frv-*-*linux*): Likewise.
	(h8300-*-rtems*): Likewise.
	(h8300-*-elf*): Likewise.
	(i[34567]86-*-darwin*): Likewise.
	(x86_64-*-darwin*): Likewise.
	(rx-*-elf): Likewise.
	(tic6x-*-uclinux): Likewise.
	(tic6x-*-elf): Likewise.
	(i[34567]86-*-linux*, x86_64-*-linux*): Likewise.
	* config/alpha/gthr-posix.c: Include libgcc_tm.h.
	* config/i386/cygming-crtbegin.c: Likewise.
	* config/i386/cygming-crtend.c: Likewise.
	* config/ia64/fde-vms.c: Likewise.
	* config/ia64/unwind-ia64.c: Likewise.
	* config/libbid/bid_gcc_intrinsics.h: Likewise.
	* config/rs6000/darwin-fallback.c: Likewise.
	* config/stormy16/lib2funcs.c: Likewise.
	* config/xtensa/unwind-dw2-xtensa.c: Likewise.
	* crtstuff.c: Likewise.
	* dfp-bit.h: Likewise.
	* emutls.c: Likewise.
	* fixed-bit.c: Likewise.
	* fp-bit.c: Likewise.
	* generic-morestack-thread.c: Likewise.
	* generic-morestack.c: Likewise.
	* libgcc2.c: Likewise.
	* libgcov.c: Likewise.
	* unwind-dw2-fde-dip.c: Likewise.
	* unwind-dw2-fde.c: Likewise.
	* unwind-dw2.c: Likewise.
	* unwind-sjlj.c: Likewise.

2011-11-02  Rainer Orth  <ro@CeBiTec.Uni-Bielefeld.DE>

	* configure.ac: Include ../config/picflag.m4.
	(GCC_PICFLAG): Call it.
	Substitute.
	* configure: Regenerate.
	* Makefile.in (gcc_srcdir): Remove.
	(LIBGCC2_DEBUG_CFLAGS, LIBGCC2_CFLAGS, LIBGCC2_INCLUDES)
	(HOST_LIBGCC2_CFLAGS, PICFLAG, LIB2FUNCS_ST, LIB2FUNCS_EXCLUDE)
	(LIB2_DIVMOD_FUNCS, LIB2ADD, LIB2ADD_ST): Set.
	($(lib2funcs-o), $(lib2funcs-s-o), $(lib2-divmod-o))
	($(lib2-divmod-s-o)): Use $(srcdir) to refer to libgcc2.c.
	Use $<.
	Remove comment.
	* libgcc2.c, libgcc2.h, gbl-ctors.h, longlong.h: New files.
	* siditi-object.mk ($o$(objext), $(o)_s$(objext)): Use $(srcdir)
	to refer to libgcc2.c.
	Use $<.
	* config/darwin-64.c: New file.
	* config/darwin-crt3.c: Remove comment.
	* config/divmod.c, config/floatunsidf.c, config/floatunsisf.c,
	config/floatunsitf.c, config/floatunsixf.c, config/udivmod.c,
	config/udivmodsi4.c: New files.
	* config/memcmp.c, config/memcpy.c, config/memmove.c,
	config/memset.c: New files.
	* config/t-crtstuff-pic (CRTSTUFF_T_CFLAGS_S): Use $(PICFLAG).
	* config/t-darwin (HOST_LIBGCC2_CFLAGS): Set.
	* config/t-freebsd-thread, config/t-libgcc-pic: New files.
	* config/t-libunwind (HOST_LIBGCC2_CFLAGS): Set.
	* config/t-openbsd-thread: New file.
	* config/t-sol2 (HOST_LIBGCC2_CFLAGS): Remove.
	* config/t-vxworks, config/vxlib-tls.c, config/vxlib.c: New files.
	* config/alpha/gthr-posix.c, config/alpha/qrnnd.S: New files.
	* config/alpha/t-alpha (LIB2ADD): Use $(srcdir) to refer to
	qrnnd.S.
	Adapt filename.
	* config/alpha/t-osf-pthread (LIB2ADD): Use $(srcdir)/config/alpha
	to refer to gthr-posix.c.
	* config/alpha/t-vms (LIB2ADD): Set.
	* config/alpha/vms-gcc_shell_handler.c: New file.
	* config/arm/bpabi.c, config/arm/fp16.c,
	config/arm/linux-atomic.c, config/arm/linux-atomic-64bit.c,
	config/arm/unaligned-funcs.c: New files.
	* config/arm/t-bpabi (LIB2ADD, LIB2ADD_ST): Set.
	* config/arm/t-elf (HOST_LIBGCC2_CFLAGS): Set.
	* config/arm/t-linux: Likewise.
	* config/arm/t-linux-eabi (LIB2ADD_ST): Add.
	* config/arm/t-netbsd: New file.
	* config/arm/t-strongarm-elf (HOST_LIBGCC2_CFLAGS): Set.
	* config/arm/t-symbian (LIB2ADD_ST): Set.
	* config/avr/t-avr (LIB2FUNCS_EXCLUDE, HOST_LIBGCC2_CFLAGS): Set.
	* config/bfin/t-crtstuff (CRTSTUFF_T_CFLAGS): Use $(PICFLAG).
	* config/bfin/t-elf: New file.
	* config/c6x/eqd.c, config/c6x/eqf.c, config/c6x/ged.c,
	config/c6x/gef.c, config/c6x/gtd.c, config/c6x/gtf.c,
	config/c6x/led.c, config/c6x/lef.c, config/c6x/ltd.c,
	config/c6x/ltf.c: New files.
	* config/c6x/t-elf (LIB2FUNCS_EXCLUDE, LIB2ADD)
	(HOST_LIBGCC2_CFLAGS): Set.
	* config/c6x/t-uclinux (HOST_LIBGCC2_CFLAGS): Set.
	(CRTSTUFF_T_CFLAGS): Use $(PICFLAG).
	* config/cris/arit.c, config/cris/mulsi3.S, config/cris/t-cris:
	New files.
	* config/cris/t-elfmulti (LIB2ADD_ST): Set.
	* config/cris/t-linux (HOST_LIBGCC2_CFLAGS): Remove.
	* config/frv/cmovd.c, config/frv/cmovh.c, config/frv/cmovw.c,
	config/frv/modi.c, config/frv/uitod.c, config/frv/uitof.c,
	config/frv/ulltod.c, config/frv/ulltof.c, config/frv/umodi.c: New
	files.
	* config/frv/t-frv (LIB2ADD): Set.
	* config/frv/t-linux (CRTSTUFF_T_CFLAGS): Use $(PICFLAG).
	* config/h8300/clzhi2.c, config/h8300/ctzhi2.c,
	config/h8300/fixunssfsi.c, config/h8300/parityhi2.c,
	config/h8300/popcounthi2.c: New files.
	* config/h8300/t-h8300 (LIB2ADD, HOST_LIBGCC2_CFLAGS): Set.
	* config/i386/gthr-win32.c: New file.
	* config/i386/t-cygming (LIBGCC2_INCLUDES): Set.
	* config/i386/t-cygwin: Likewise.
	* config/i386/t-darwin, config/i386/t-darwin64,
	config/i386/t-gthr-win32, config/i386/t-interix: New files.
	* config/i386/t-nto (HOST_LIBGCC2_CFLAGS): Set.
	(CRTSTUFF_T_CFLAGS): Use $(PICFLAG).
	* config/i386/t-sol2 (CRTSTUFF_T_CFLAGS): Use $(PICFLAG).
	* config/ia64/quadlib.c: New file.
	* config/ia64/t-hpux (LIB2ADD): Set.
	* config/ia64/t-ia64: Add comment.
	* config/iq2000/lib2funcs.c, config/iq2000/t-iq2000: New files.
	* config/lm32/t-uclinux (CRTSTUFF_T_CFLAGS): Use $(PICFLAG).
	(HOST_LIBGCC2_CFLAGS): Append, remove -fPIC.
	* config/m32c/lib2funcs.c, config/m32c/trapv.c: New files.
	* config/m32c/t-m32c (LIB2ADD): Set.
	* config/m32r/t-linux (HOST_LIBGCC2_CFLAGS): Set.
	* config/m32r/t-m32r: Likewise.
	* config/m68k/fpgnulib.c: New file.
	* config/m68k/t-floatlib (LIB2ADD): Set.
	(xfgnulib.c): New target.
	* config/mcore/t-mcore (HOST_LIBGCC2_CFLAGS): Set.
	* config/mep/lib2funcs.c, config/mep/tramp.c: New files.
	* config/mep/t-mep (LIB2ADD): Set.
	* config/microblaze/divsi3.asm: Rename to divsi3.S.
	* config/microblaze/moddi3.asm: Rename to moddi3.S.
	* config/microblaze/modsi3.asm: Rename to modsi3.S.
	* config/microblaze/muldi3_hard.asm: Rename to hard.S.
	* config/microblaze/mulsi3.asm: Rename to mulsi3.S.
	* config/microblaze/stack_overflow_exit.asm: Rename to exit.S.
	* config/microblaze/udivsi3.asm: Rename to udivsi3.S.
	* config/microblaze/umodsi3.asm: Rename to umodsi3.S.
	* config/microblaze/t-microblaze (LIB2ADD): Reflect this.
	* config/mips/t-elf, config/mips/t-vr, config/mips/vr4120-div.S:
	New files.
	* config/mips/t-mips (LIB2_SIDITI_CONV_FUNCS): Set.
	* config/mmix/t-mmix (HOST_LIBGCC2_CFLAGS): Set.
	* config/pa/fptr.c, config/pa/lib2funcs.S,
	config/pa/linux-atomic.c, config/pa/quadlib.c: New files.
	* config/pa/t-linux (HOST_LIBGCC2_CFLAGS): Set.
	(LIB2ADD, LIB2ADD_ST): Set.
	* config/pa/t-hpux, config/pa/t-hpux10, config/pa/t-pa64: New files.
	* config/pa/t-linux (HOST_LIBGCC2_CFLAGS, LIB2ADD, LIB2ADD_ST):
	Set.
	* config/pa/t-linux64 (LIB2ADD_ST, HOST_LIBGCC2_CFLAGS): Set.
	* config/pdp11/t-pdp11: New file.
	* config/picochip/libgccExtras/adddi3.S,
	config/picochip/libgccExtras/ashlsi3.S,
	config/picochip/libgccExtras/ashrsi3.S,
	config/picochip/libgccExtras/clzsi2.S,
	config/picochip/libgccExtras/cmpsi2.S,
	config/picochip/libgccExtras/divmod15.S,
	config/picochip/libgccExtras/divmodhi4.S,
	config/picochip/libgccExtras/divmodsi4.S,
	config/picochip/libgccExtras/lshrsi3.S,
	config/picochip/libgccExtras/parityhi2.S,
	config/picochip/libgccExtras/popcounthi2.S,
	config/picochip/libgccExtras/subdi3.S,
	config/picochip/libgccExtras/ucmpsi2.S,
	config/picochip/libgccExtras/udivmodhi4.S,
	config/picochip/libgccExtras/udivmodsi4.S: New files.
	* config/picochip/t-picochip (LIB2ADD, HOST_LIBGCC2_CFLAGS)
	(LIBGCC2_DEBUG_CFLAGS, RANLIB_FOR_TARGET): Set.
	* config/rs6000/crtresfpr.S, config/rs6000/crtresgpr.S,
	config/rs6000/crtresxfpr.S, config/rs6000/crtresxgpr.S,
	config/rs6000/crtsavfpr.S, config/rs6000/crtsavgpr.S)
	config/rs6000/darwin-asm.h, config/rs6000/darwin-fpsave.S,
	config/rs6000/darwin-gpsave.S, 	config/rs6000/darwin-tramp.S,
	config/rs6000/darwin-vecsave.S, config/rs6000/darwin-world.S: New
	files.
	* config/rs6000/t-darwin (LIB2ADD, LIB2ADD_ST)
	(HOST_LIBGCC2_CFLAGS): Set.
	* config/rs6000/t-darwin64: New file.
	* config/rs6000/t-linux64 (HOST_LIBGCC2_CFLAGS): Set.
	* config/rs6000/t-lynx, config/rs6000/t-netbsd: New files.
	* config/rs6000/t-ppccomm (LIB2ADD): Add
	$(srcdir)/config/rs6000/tramp.S.
	(LIB2ADD_ST): Use $(srcdir)/config/rs6000 to refer to sources.
	Add  $(srcdir)/config/rs6000/eabi.S.
	(crtsavfpr.S, crtresfpr.S, crtsavgpr.S, crtresgpr.S, crtresxfpr.S)
	(crtresxgpr.S, e500crtres32gpr.S, e500crtres64gpr.S)
	(e500crtres64gprctr.S, e500crtrest32gpr.S, e500crtrest64gpr.S)
	(e500crtresx32gpr.S, e500crtresx64gpr.S, e500crtsav32gpr.S)
	(e500crtsav64gpr.S, e500crtsav64gprctr.S, e500crtsavg32gpr.S)
	(e500crtsavg64gpr.S, e500crtsavg64gprctr.S): Remove.
	* config/rs6000/tramp.S: New file.
	* config/s390/t-tpf: Remove.
	* config/sh/linux-atomic.S: New file.
	* config/sh/t-linux (LIB2ADD): Set.
	(HOST_LIBGCC2_CFLAGS): Append, remove -fpic.
	* config/sh/t-netbsd (LIB2ADD, HOST_LIBGCC2_CFLAGS): Set.
	* config/sh/t-sh (unwind-dw2-Os-4-200.o): Use $(srcdir) to refer
	to unwind-dw2.c.
	(HOST_LIBGCC2_CFLAGS): Set.
	* config/sparc/t-sol2 (CRTSTUFF_T_CFLAGS): Use $(PICFLAG).
	* config/spu/divmodti4.c, config/spu/divv2df3.c,
	config/spu/float_disf.c, config/spu/float_unsdidf.c,
	config/spu/float_unsdisf.c, config/spu/float_unssidf.c,
	config/spu/mfc_multi_tag_release.c,
	config/spu/mfc_multi_tag_reserve.c, config/spu/mfc_tag_release.c,
	config/spu/mfc_tag_reserve.c, config/spu/mfc_tag_table.c,
	config/spu/multi3.c: New files.
	* config/spu/t-elf (LIB2ADD, LIB2ADD_ST, LIB2_SIDITI_CONV_FUNCS)
	(HOST_LIBGCC2_CFLAGS): Set.
	* config/stormy16/ashlsi3.c, config/stormy16/ashrsi3.c,
	config/stormy16/clzhi2.c, config/stormy16/cmpsi2.c,
	config/stormy16/ctzhi2.c, config/stormy16/divsi3.c,
	config/stormy16/ffshi2.c, config/stormy16/lib2.c,
	config/stormy16/lshrsi3.c, config/stormy16/modsi3.c,
	config/stormy16/parityhi2.c, config/stormy16/popcounthi2.c,
	config/stormy16/t-stormy16, config/stormy16/ucmpsi2.c,
	config/stormy16/udivmodsi4.c, config/stormy16/udivsi3.c,
	config/stormy16/umodsi3.c: New files.
	* config/xtensa/lib2funcs.S: New file.
	* config/xtensa/t-elf (HOST_LIBGCC2_CFLAGS): Set.
	* config/xtensa/t-xtensa (LIB2ADD): Set.
	* config.host (*-*-darwin*): Add t-libgcc-pic to tmake_file.
	(*-*-freebsd*): Add t-freebsd, t-libgcc-pic to tmake_file.
	Add t-freebsd-thread to tmake_file for posix threads.
	(*-*-linux*, frv-*-*linux*, *-*-kfreebsd*-gnu, *-*-knetbsd*-gnu)
	(*-*-gnu*, *-*-kopensolaris*-gnu): Add t-libgcc-pic to tmake_file.
	(*-*-lynxos*): Likewise.
	(*-*-netbsd*): Likewise.
	(*-*-openbsd*): Likewise.
	Add t-openbsd-thread to tmake_file for posix threads.
	(*-*-solaris2*): Add t-libgcc-pic to tmake_file.
	(*-*-vxworks*): Set tmake_file.
	(alpha*-*-linux*): Add alpha/t-alpha, alpha/t-ieee to tmake_file.
	(alpha*-*-freebsd*): Likewise.
	(alpha*-*-netbsd*): Likewise.
	(alpha*-*-openbsd*): Likewise.
	(alpha*-dec-osf5.1*): Remove qrnnd.o, gthr-posix.o from extra_parts.
	(alpha64-dec-*vms*): Add alpha/t-alpha, alpha/t-ieee to tmake_file.
	(alpha*-dec-*vms*): Likewise.
	(arm*-*-netbsdelf*): Add arm/t-netbsd to tmake_file.
	(bfin*-elf*): Add bfin/t-elf to tmake_file.
	(bfin*-uclinux*): Likewise.
	(bfin*-linux-uclibc*): Likewise.
	(crisv32-*-elf): Add cris/t-cris to tmake_file.
	(crisv32-*-none): Likewise.
	(cris-*-elf): Likewise.
	(cris-*-none): Likewise.
	(cris-*-linux*, crisv32-*-linux*): Likewise.
	(hppa[12]*-*-hpux10*): Add pa/t-hpux pa/t-hpux10, t-libgcc-pic to
	tmake_file.
	(hppa*64*-*-hpux11*): Add pa/t-hpux, pa/t-pa64, t-libgcc-pic to
	tmake_file.
	(hppa[12]*-*-hpux11*): Add pa/t-hpux, t-libgcc-pic to tmake_file.
	(i[34567]86-*-elf*): Add t-libgcc-pic to tmake_file.
	(x86_64-*-elf*): Likewise.
	(i[34567]86-*-nto-qnx*): Likewise.
	(i[34567]86-*-mingw*): Add i386/t-gthr-win32 to tmake_file for
	win32 threads.
	(x86_64-*-mingw*): Likewise.
	(i[34567]86-*-interix3*): Add i386/t-interix to tmake_file.
	(lm32-*-uclinux*): Add t-libgcc-pic to tmake_file.
	(mipsisa32-*-elf*, mipsisa32el-*-elf*, mipsisa32r2-*-elf*)
	(mipsisa32r2el-*-elf*, mipsisa64-*-elf*, mipsisa64el-*-elf*)
	(mipsisa64r2-*-elf*, mipsisa64r2el-*-elf*): Add mips/t-elf to
	tmake_file.
	(mipsisa64sr71k-*-elf*): Likewise.
	(mipsisa64sb1-*-elf*, mipsisa64sb1el-*-elf*): Likewise.
	(mips-*-elf*, mipsel-*-elf*): Likewise.
	(mips64-*-elf*, mips64el-*-elf*): Likewise.
	(mips64orion-*-elf*, mips64orionel-*-elf*): Likewise.
	(mips*-*-rtems*): Likewise.
	(mips64vr-*-elf*, mips64vrel-*-elf*): Add mips/t-elf, mips/t-vr
	to tmake_file.
	(pdp11-*-*): Add pdp11/t-pdp11 to tmake_file.
	(powerpc64-*-darwin*): Add rs6000/t-darwin64 to tmake_file.
	(s390x-ibm-tpf*): Add t-libgcc-pic to tmake_file.
	(spu-*-elf*): Likewise.
	(tic6x-*-uclinux): Add t-libgcc-pic to tmake_file.

2011-11-02  Rainer Orth  <ro@CeBiTec.Uni-Bielefeld.DE>

	* Makefile.in ($(lib1asmfuncs-o), $(lib1asmfuncs-s-o)): Use
	$(srcdir) to refer to $(LIB1ASMSRC).
	Use $<.
	* config/arm/bpabi-v6m.S, config/arm/bpabi.S,
	config/arm/ieee754-df.S, config/arm/ieee754-sf.S,
	config/arm/lib1funcs.S: New files.
	* config/arm/libunwind.S [!__symbian__]: Use lib1funcs.S.
	* config/arm/t-arm: New file.
	* config/arm/t-bpabi (LIB1ASMFUNCS): Set.
	* config/arm/t-elf, config/arm/t-linux, config/arm/t-linux-eabi,
	config/arm/t-strongarm-elf: New files.
	* config/arm/t-symbian (LIB1ASMFUNCS): Set.
	* config/arm/t-vxworks, config/arm/t-wince-pe: New files.
	* config/avr/lib1funcs.S: New file.
	* config/avr/t-avr (LIB1ASMSRC, LIB1ASMFUNCS): Set.
	* config/bfin/lib1funcs.S, config/bfin/t-bfin: New files.
	* config/c6x/lib1funcs.S: New file.
	* config/c6x/t-elf (LIB1ASMSRC, LIB1ASMFUNCS): Set.
	* config/fr30/lib1funcs.S, config/fr30/t-fr30: New files.
	* config/frv/lib1funcs.S: New file.
	* config/frv/t-frv (LIB1ASMSRC, LIB1ASMFUNCS): Set.
	* config/h8300/lib1funcs.S, config/h8300/t-h8300: New files.
	* config/i386/cygwin.S, config/i386/t-chkstk: New files.
	* config/ia64/__divxf3.asm: Rename to ...
	* config/ia64/__divxf3.S: ... this.
	Adapt lib1funcs.asm filename.
	* config/ia64/_fixtfdi.asm: Rename to ...
	* config/ia64/_fixtfdi.S: ... this.
	Adapt lib1funcs.asm filename.
	* config/ia64/_fixunstfdi.asm: Rename to ...
	* config/ia64/_fixunstfdi.S: ... this.
	Adapt lib1funcs.asm filename.
	* config/ia64/_floatditf.asm: Rename to ...
	* config/ia64/_floatditf.S: ... this.
	Adapt lib1funcs.asm filename.
	* config/ia64/lib1funcs.S: New file.
	* config/ia64/t-hpux (LIB1ASMFUNCS): Set.
	* config/ia64/t-ia64 (LIB1ASMSRC, LIB1ASMFUNCS): Set.
	* config/ia64/t-softfp-compat (libgcc1-tf-compats): Adapt suffix.
	* config/m32c/lib1funcs.S, config/m32c/t-m32c: New files.
	* config/m68k/lb1sf68.S, config/m68k/t-floatlib: New files.
	* config/mcore/lib1funcs.S, config/mcore/t-mcore: New files.
	* config/mep/lib1funcs.S: New file.
	* config/mep/t-mep (LIB1ASMSRC, LIB1ASMFUNCS): Set.
	* config/mips/mips16.S: New file.
	* config/mips/t-mips16 (LIB1ASMSRC, LIB1ASMFUNCS): Set.
	* config/pa/milli64.S: New file.
	* config/pa/t-linux, config/pa/t-linux64: New files.
	* config/picochip/lib1funcs.S: New file.
	* config/picochip/t-picochip (LIB1ASMSRC, LIB1ASMFUNCS): Set.
	* config/sh/lib1funcs.S, config/sh/lib1funcs.h: New files.
	* config/sh/t-linux (LIB1ASMFUNCS_CACHE): Set.
	* config/sh/t-netbsd: New file.
	* config/sh/t-sh (LIB1ASMSRC, LIB1ASMFUNCS, LIB1ASMFUNCS_CACHE): Set.
	Use $(srcdir) to refer to lib1funcs.S, adapt filename.
	* config/sh/t-sh64: New file.
	* config/sparc/lb1spc.S: New file.
	* config/sparc/t-softmul (LIB1ASMSRC): Adapt sparc/lb1spc.asm
	filename.
	* config/v850/lib1funcs.S, config/v850/t-v850: New files.
	* config/vax/lib1funcs.S, config/vax/t-linux: New files.
	* config/xtensa/ieee754-df.S, config/xtensa/ieee754-sf.S,
	config/xtensa/lib1funcs.S: New files.
	* config/xtensa/t-xtensa (LIB1ASMSRC, LIB1ASMFUNCS): Set.
	* config.host (arm-wrs-vxworks): Add arm/t-arm, arm/t-vxworks to
	tmake_file.
	(arm*-*-freebsd*): Add arm/t-arm, arm/t-strongarm-elf to tmake_file.
	(arm*-*-netbsdelf*): Add arm/t-arm to tmake_file.
	(arm*-*-linux*): Likewise.
	Add arm/t-elf, arm/t-bpabi, arm/t-linux-eabi to tmake_file for
	arm*-*-linux-*eabi, add arm/t-linux otherwise.
	(arm*-*-uclinux*): Add arm/t-arm, arm/t-elf to tmake_file.
	(arm*-*-ecos-elf): Likewise.
	(arm*-*-eabi*, arm*-*-symbianelf*): Likewise.
	(arm*-*-rtems*): Likewise.
	(arm*-*-elf): Likewise.
	(arm*-wince-pe*): Add arm/t-arm, arm/t-wince-pe to tmake_file.
	(avr-*-rtems*): Add to tmake_file, add avr/t-avr.
	(bfin*-elf*): Add bfin/t-bfin to tmake_file.
	(bfin*-uclinux*): Likewise.
	(bfin*-linux-uclibc*): Likewise.
	(bfin*-rtems*): Likewise.
	(bfin*-*): Likewise.
	(fido-*-elf): Merge into m68k-*-elf*.
	(fr30-*-elf)): Add fr30/t-fr30 to tmake_file.
	(frv-*-*linux*): Add frv/t-frv to tmake_file.
	(h8300-*-rtems*): Add h8300/t-h8300 to tmake_file.
	(h8300-*-elf*): Likewise.
	(hppa*64*-*-linux*): Add pa/t-linux, pa/t-linux64 to tmake_file.
	(hppa*-*-linux*): Add pa/t-linux to tmake_file.
	(i[34567]86-*-cygwin*): Add i386/t-chkstk to tmake_file.
	(i[34567]86-*-mingw*): Likewise.
	(x86_64-*-mingw*): Likewise.
	(i[34567]86-*-interix3*): Likewise.
	(ia64*-*-hpux*): Add ia64/t-ia64, ia64/t-hpux to tmake_file.
	(ia64-hp-*vms*): Add ia64/t-ia64 to tmake_file.
	(m68k-*-elf*): Also handle fido-*-elf.
	Add m68k/t-floatlib to tmake_file.
	(m68k-*-uclinux*): Add m68k/t-floatlib to tmake_file.
	(m68k-*-linux*): Likewise.
	(m68k-*-rtems*): Likewise.
	(mcore-*-elf): Add mcore/t-mcore to tmake_file.
	(sh-*-elf*, sh[12346l]*-*-elf*): Add sh/t-sh64 to tmake_file for
	sh64*-*-*.
	(sh-*-linux*, sh[2346lbe]*-*-linux*): Add sh/t-sh to tmake_file.
	Add sh/t-sh64 to tmake_file for sh64*-*-linux*.
	(sh-*-netbsdelf*, shl*-*-netbsdelf*, sh5-*-netbsd*)
	(sh5l*-*-netbsd*, sh64-*-netbsd*, sh64l*-*-netbsd*): Add sh/t-sh,
	sh/t-netbsd to tmake_file.
	Add sh/t-sh64 to tmake_file for sh5*-*-netbsd*, sh64*-netbsd*.
	(sh-*-rtems*): Add sh/t-sh to tmake_file.
	(sh-wrs-vxworks): Likewise.
	(sparc-*-linux*): Add sparc/t-softmul to tmake_file except for
	*-leon[3-9]*.
	(v850*-*-*): Add v850/t-v850 to tmake_file.
	(vax-*-linux*): Add vax/t-linux to tmake_file.
	(m32c-*-elf*, m32c-*-rtems*): Add m32c/t-m32c to tmake_file.

2011-11-02  Rainer Orth  <ro@CeBiTec.Uni-Bielefeld.DE>

	* crtstuff.c: New file.
	* Makefile.in (CRTSTUFF_CFLAGS): Define.
	(CRTSTUFF_T_CFLAGS): Define.
	(extra-parts, INSTALL_PARTS): Remove conditional assignments.
	(crtbegin$(objext), crtend$(objext), crtbeginS$(objext))
	(crtendS$(objext), crtbeginT.o): Use $(srcdir) to refer to
	crtstuff.c.
	Use $<.
	(crtbeginT.o): Use $(objext).
	[!CUSTOM_CRTIN] (crti$(objext), crtn$(objext)): New rules.
	(libgcc-extra-parts): Don't compare EXTRA_PARTS, GCC_EXTRA_PARTS.
	(gcc-extra-parts): Remove.
	* config.host (*-*-freebsd*): Add t-crtstuff-pic to tmake_file.
	Set extra_parts.
	(*-*-linux*, frv-*-*linux*, *-*-kfreebsd*-gnu, *-*-knetbsd*-gnu,
	*-*-gnu*): Also handle *-*-kopensolaris*-gnu.
	Add t-crtstuff-pic to tmake_file.
	(*-*-lynxos*): New case.
	Set tmake_file, extra_parts.
	(*-*-netbsd*): Add t-crtstuff-pic to tmake_file.
	Set extra_parts for *-*-netbsd*1.[7-9]*, *-*-netbsd[2-9]*,
	*-*-netbsdelf[2-9]*.
	(*-*-openbsd*): Add t-crtstuff-pic to tmake_file.
	(*-*-rtems*): Set extra_parts.
	(*-*-solaris2*): Remove t-crtin from tmake_file for Solaris < 10.
	(*-*-uclinux*): New case.
	Set extra_parts.
	(*-*-vms*): New case.
	Set tmake_file, extra_parts.
	(*-*-elf): Set extra_parts.
	(alpha*-*-freebsd*): Add crtbeginT.o to extra_parts.
	(alpha64-dec-*vms*): Append to tmake_file, remove vms/t-vms,
	vms/t-vms64.
	Set extra_parts.
	(alpha*-dec-*vms*): Append to tmake_file, remove vms/t-vms.
	Set extra_parts.
	(arm*-*-freebsd*): Add t-crtin to tmake_file.
	Add crtbegin.o, crtend.o, crti.o, crtn.o to extra_parts.
	(arm-wrs-vxworks): Append to tmake_file.
	Set extra_parts.
	(arm*-*-uclinux*): Set extra_parts.
	(arm*-*-ecos-elf): Likewise.
	(arm*-*-eabi*, arm*-*-symbianelf*): Set extra_parts for
	arm*-*-eabi*.
	(arm*-*-rtems*): Set extra_parts.
	(arm*-*-elf): Likewise.
	(avr-*-rtems*): Clear extra_parts.
	(bfin*-elf*): Add bfin/t-crtlibid, bfin/t-crtstuff to extra_parts.
	Set extra_parts.
	(bfin*-uclinux*): Likewise.
	(bfin*-linux-uclibc*): Add bfin/t-crtstuff to tmake_file.
	(bfin*-rtems*): Append to tmake_file.
	Set extra_parts.
	(bfin*-*): Likewise.
	(crisv32-*-elf, crisv32-*-none, cris-*-elf, cris-*-none): Split into ...
	(crisv32-*-elf): ... this.
	(crisv32-*-none): ... this.
	(cris-*-elf, cris-*-none): New cases.
	Add cris/t-elfmulti to tmake_file.
	(fr30-*-elf): Append to tmake_file.
	Set extra_parts.
	(frv-*-elf): Append to tmake_file, add frv/t-frv.
	Set extra_parts.
	(h8300-*-rtems*): Append to tmake_file.
	Set extra_parts.
	(h8300-*-elf*): Likewise.
	(hppa*64*-*-hpux11*): Add pa/t-stublib, pa/t-stublib64 to tmake_file.
	Set extra_parts.
	(hppa[12]*-*-hpux11*): Add pa/t-stublib to tmake_file.
	Set extra_parts.
	(i[34567]86-*-elf*): Add i386/t-crtstuff, t-crtstuff-pic to tmake_file.
	(x86_64-*-elf*): Likewise.
	(i[34567]86-*-freebsd*): Add i386/t-crtstuff to tmake_file.
	(x86_64-*-freebsd*): Likewise.
	(x86_64-*-netbsd*): Likewise.
	(i[34567]86-*-linux*): Likewise.
	(i[34567]86-*-kfreebsd*-gnu, i[34567]86-*-knetbsd*-gnu)
	(i[34567]86-*-gnu*, i[34567]86-*-kopensolaris*-gnu): Likewise.
	(x86_64-*-linux*): Likewise.
	(x86_64-*-kfreebsd*-gnu, x86_64-*-knetbsd*-gnu): Likewise.
	(i[34567]86-*-lynxos*): Add t-crtstuff-pic, i386/t-crtstuff to
	tmake_file.
	Set extra_parts.
	(i[34567]86-*-nto-qnx*): Set tmake_file, extra_parts.
	(i[34567]86-*-rtems*): Append to tmake_file, remove t-crtin.
	Append to extra_parts, remove crtbegin.o, crtend.o.
	(ia64*-*-elf*): Append to extra_parts, remove crtbegin.o, crtend.o.
	(ia64*-*-freebsd*): Append to extra_parts, remove crtbegin.o,
	crtend.o, crtbeginS.o, crtendS.o.
	(ia64*-*-linux*): Comment extra_parts.
	(ia64-hp-*vms*): Append to tmake_file, remove vms/t-vms, vms/t-vms64.
	Set extra_parts.
	(iq2000*-*-elf*): Clear extra_parts.
	(lm32-*-elf*, lm32-*-rtems*): Add t-crtin to tmake_file.
	(lm32-*-uclinux*): Add to extra_parts, remove crtbegin.o, crtend.o
	(m32r-*-elf*, m32r-*-rtems*): Split off ...
	(m32r-*-rtems*): ... this.
	Add m32r/t-m32r to tmake_file.
	(m68k-*-elf*): Add t-crtin to tmake_file.
	(m68k-*-rtems*): Add crti.o, crtn.o to extra_parts.
	(mcore-*-elf): Likewise.
	(microblaze*-*-*): Set extra_parts.
	(mips*-sde-elf*): New case.
	Set tmake_file, extra_parts.
	(mipsisa32-*-elf*, mipsisa32el-*-elf*, mipsisa32r2-*-elf*)
	(mipsisa32r2el-*-elf*, mipsisa64-*-elf*, mipsisa64el-*-elf*)
	(mipsisa64r2-*-elf*, mipsisa64r2el-*-elf*): Add mips/t-crtstuff to
	tmake_file.
	Set extra_parts.
	(mipsisa64sr71k-*-elf*): Likewise.
	(mipsisa64sb1-*-elf*, mipsisa64sb1el-*-elf*): Likewise.
	(mips-*-elf*, mipsel-*-elf*): Likewise.
	(mips64-*-elf*, mips64el-*-elf*): Likewise.
	(mips64vr-*-elf*, mips64vrel-*-elf*): Likewise.
	(mips64orion-*-elf*,  mips64orionel-*-elf*): Likewise.
	(mips*-*-rtems*): Likewise.
	(mipstx39-*-elf*, mipstx39el-*-elf*): Likewise.
	(moxie-*-*): Split into ...
	(moxie-*-elf, moxie-*-uclinux*): ... this.
	Add to extra_parts, remove crtbegin.o, crtend.o.
	(moxie-*-rtems*): New case.
	Set tmake_file.
	Clear extra_parts.
	(powerpc-*-freebsd*): Add rs6000/t-crtstuff to tmake_file.
	Set extra_parts.
	(powerpc-*-netbsd*): Add rs6000/t-netbsd to tmake_file.
	(powerpc-*-eabispe*): Add rs6000/t-crtstuff, t-crtstuff-pic to
	tmake_file.
	Set extra_parts.
	(powerpc-*-eabisimaltivec*): Add to tmake_file, add rs6000/t-ppccomm,
	rs6000/t-crtstuff, t-crtstuff-pic to tmake_file.
	Set extra_parts.
	(powerpc-*-eabisim*): Likewise.
	(powerpc-*-elf*): Likewise.
	(powerpc-*-eabialtivec*): Likewise.
	(powerpc-xilinx-eabi*): Likewise.
	(powerpc-*-eabi*): Likewise.
	(powerpc-*-rtems*): Likewise.
	(powerpc-*-linux*, powerpc64-*-linux*): Add rs6000/t-crtstuff to
	tmake_file.
	Set extra_parts.
	(powerpc-*-lynxos*): Add to tmake_file.
	(powerpcle-*-elf*): Add to tmake_file, add rs6000/t-ppccomm,
	rs6000/t-crtstuff, t-crtstuff-pic.
	Set extra_parts.
	(powerpcle-*-eabisim*): Likewise.
	(powerpcle-*-eabi*): Likewise.
	(rx-*-elf): Remove extra_parts.
	(s390x-ibm-tpf*): Set extra_parts.
	(score-*-elf): Set extra_parts.
	(sh-*-elf*, sh[12346l]*-*-elf*, sh-*-linux*)
	(sh[2346lbe]*-*-linux*, sh-*-netbsdelf*, shl*-*-netbsdelf*)
	(sh5-*-netbsd*, sh5l*-*-netbsd*, sh64-*-netbsd*)
	(sh64l*-*-netbsd*): Split into ...
	(sh-*-elf*, sh[12346l]*-*-elf*): ... this.
	Add t-crtstuff-pic to tmake_file.
	Set extra_parts.
	(sh-*-rtems*): Add to tmake_file, add t-crtstuff-pic.
	Set extra_parts.
	(sh-wrs-vxworks): Add to tmake_file, add t-crtstuff-pic.
	(sparc-*-elf*): Remove t-crtin from tmake_file.
	Add to extra_parts, remove crtbegin.o, crtend.o.
	(sparc-*-linux*): Add sparc/t-linux64 to tmake_file.
	(sparc64-*-linux*): Likewise.
	(sparc-*-rtems*): Remove sparc/t-elf from tmake_file.
	Add to extra_parts, remove crtbegin.o, crtend.o.
	(sparc64-*-elf*): Remove t-crtin from tmake_file.
	Add to extra_parts, remove crtbegin.o, crtend.o.
	(sparc64-*-rtems*): Remove t-crtin from tmake_file.
	Add to extra_parts, remove crtbegin.o, crtend.o.
	(sparc64-*-freebsd*, ultrasparc-*-freebsd*): Add to extra_parts.
	(sparc64-*-linux*): Add sparc/t-linux64 to tmake_file.
	(spu-*-elf*): Add to tmake_file, add spu/t-elf.
	Set extra_parts.
	(tic6x-*-uclinux): Add c6x/t-uxlinux, t-crtstuff-pic to tmake_file.
	Set extra_parts.
	(tic6x-*-*): Change to ...
	(tic6x-*-elf): ... this.
	Set extra_parts.
	(xtensa*-*-elf*): Add to tmake_file, add xtensa/t-elf.
	Set extra_parts.
	(am33_2.0-*-linux*): Add comment.
	(mep*-*-*): Add mep/t-mep to tmake_file.
	Set extra_parts.
	* config/alpha/t-vms: New file.
	* config/alpha/vms-dwarf2.S, config/alpha/vms-dwarf2eh.S: New files.
	* config/arm/crti.S, config/arm/crtn.S: New files.
	* config/bfin/crti.S, config/bfin/crtn.S: New files.
	* config/bfin/crtlibid.S: New file.
	* config/bfin/t-crtlibid, config/bfin/t-crtstuff: New files.
	* config/c6x/crti.S, config/c6x/crtn.S: New files.
	* config/c6x/t-elf (CUSTOM_CRTIN): Set.
	(crti.o, crtin.o): New rules.
	(CRTSTUFF_T_CFLAGS, CRTSTUFF_T_CFLAGS_S): Set.
	* config/c6x/t-uclinux: New file.
	* config/cris/t-elfmulti: New file.
	* config/cris/t-linux (CRTSTUFF_T_CFLAGS_S): Set.
	* config/fr30/crti.S, config/fr30/crtn.S: New files.
	* config/frv/frvbegin.c, config/frv/frvend.c: New files.
	* config/frv/t-frv: New file.
	* config/frv/t-linux (CRTSTUFF_T_CFLAGS): Set.
	* config/h8300/crti.S, config/h8300/crtn.S: New files.
	* config/i386/cygming-crtbegin.c, config/i386/cygming-crtend.c:
	New files.
	* config/i386/t-cygming (crtbegin.o, crtend.o): Use $(srcdir) to
	refer to cygming-crtbegin.c, cygming-crtend.c.
	Use $<.
	* config/i386/t-nto: New file.
	* config/ia64/crtbegin.S, config/ia64/crtend.S: New files.
	* config/ia64/crti.S, config/ia64/crtn.S: New files.
	* config/ia64/t-ia64 (crtbegin.o, crtend.o, crtbeginS.o,
	crtendS.o): Use $(srcdir) to refer to crtbegin.S, crtend.S.
	Use .S extension.
	Use $<.
	* config/ia64/t-vms (CRTSTUFF_T_CFLAGS, CRTSTUFF_T_CFLAGS_S): Set.
	(crtinitS.o): New rule.
	* config/ia64/vms-crtinit.S: New file.
	* config/lm32/t-elf ($(T)crti.o, $(T)crtn.o): Remove.
	* config/m32r/initfini.c: New file.
	* config/m32r/t-linux, config/m32r/t-m32r: New files.
	* config/m68k/crti.S, config/m68k/crtn.S: New files.
	* config/mcore/crti.S, config/mcore/crtn.S: New files.
	* config/mep/t-mep: New file.
	* config/microblaze/crti.S, config/microblaze/crtn.S: New files.
	* config/microblaze/t-microblaze (MULTILIB_OPTIONS): Remove.
	* config/mips/crti.S, config/mips/crtn.S: New files.
	* config/mips/t-crtstuff: New file.
	* config/mmix/crti.S, config/mmix/crtn.S: New files.
	* config/mmix/t-mmix (CRTSTUFF_T_CFLAGS): Set.
	(CUSTOM_CRTIN): Set.
	($(T)crti.o, $(T)crtn.o): Remove $(T),
	dependencies.
	Use $(srcdir) to refer to crti.S, crtn.S.
	Use .S extension, $<.
	* config/moxie/crti.asm: Rename to ...
	* config/moxie/crti.S: ... this.
	* config/moxie/crtn.asm: Rename to ...
	* config/moxie/crtn.S: ... this.
	* config/moxie/t-moxie: Remove.
	* config/pa/stublib.c: New file.
	* config/pa/t-stublib, config/pa/t-stublib64: New files.
	* config/rs6000/eabi-ci.S, config/rs6000/eabi-cn.S: New files.
	* config/rs6000/sol-ci.S, config/rs6000/sol-cn.S: New files.
	* config/rs6000/t-crtstuff: New file.
	* config/rs6000/t-ppccomm (EXTRA_PARTS): Remove.
	(ecrti.S, ecrtn.S, ncrti.S, ncrtn.S): Remove.
	(ecrti$(objext)): Depend on $(srcdir)/config/rs6000/eabi-ci.S.
	Make output file explicit.
	(ecrtn$(objext)): Depend on $(srcdir)/config/rs6000/eabi-cn.S.
	Make output file explicit.
	(ncrti$(objext): Depend on $(srcdir)/config/rs6000/sol-ci.S.
	Make output file explicit.
	(ncrtn$(objext)): Depend on $(srcdir)/config/rs6000/sol-cn.S.
	Make output file explicit.
	* config/score/crti.S, config/score/crtn.S: New files.
	* config/sh/crt1.S, config/sh/crti.S, config/sh/crtn.S: New files.
	* config/sh/lib1funcs-4-300.S, config/sh/lib1funcs-Os-4-200.S: New
	files.
	* config/sh/t-sh, config/sh/t-superh: New files.
	* config/sparc/t-linux64: New file.
	* config/spu/cache.S, config/spu/cachemgr.c: New files.
	* config/spu/t-elf (CRTSTUFF_T_CFLAGS): Set.
	(cachemgr.o, cachemgr_nonatomic.o, libgcc_%.a, cache8k.o)
	(cache16k.o, cache32k.o, cache64k.o, cache128k.o): New rules.
	* config/t-crtin: Remove.
	* config/t-crtstuff-pic: New file.
	* config/t-sol2 (CUSTOM_CRTIN): Set.
	(crti.o, crtn.o): New rules.
	* config/vms/t-vms: New file.
	* config/vms/vms-ucrt0.c: New file.
	* config/xtensa/t-elf: New file.

2011-11-02  Rainer Orth  <ro@CeBiTec.Uni-Bielefeld.DE>

	* Makefile.in (SHLIB_NM_FLAGS): Set.
	* mkmap-flat.awk, mkmap-symver.awk: New files.
	* configure.ac (libgcc_cv_lib_sjlj_exceptions): Check for SjLj
	exceptions.
	* configure: Regenerate.
	* config/libgcc-glibc.ver: New file.
	* config/libgcc-libsystem.ver: New file.
	* config/t-libunwind (SHLIB_LC): Set.
	* config/t-linux: New file.
	* config/t-slibgcc (INSTALL_SHLIB): New.
	(SHLIB_INSTALL): Use it.
	* config/t-slibgcc-darwin (SHLIB_MKMAP): Use $(srcdir) to refer
	to mkmap-symver.awk.
	(SHLIB_MAPFILES): Don't append, adapt pathname.
	(SHLIB_VERPFX): Set.
	* config/t-slibgcc-elf-ver (SHLIB_MKMAP): Use $(srcdir) to refer
	to mkmap-symver.awk.
	* config/t-slibgcc-gld-nover, config/t-slibgcc-hpux,
	config/t-slibgcc-libgcc, config/t-slibgcc-vms: New files.
	* config/alpha/libgcc-alpha-ldbl.ver, config/alpha/t-linux: New files.
	* config/alpha/t-slibgcc-osf (SHLIB_MKMAP): Use $(srcdir) to refer
	to mkmap-flat.awk.
	* config/arm/t-bpabi (SHLIB_MAPFILES): Set.
	* config/bfin/libgcc-glibc.ver, config/bfin/t-linux: New files.
	* config/c6x/libgcc-eabi.ver, config/c6x/t-elf: New files.
	* config/cris/libgcc-glibc.ver, config/cris/t-linux: New files.
	* config/frv/libgcc-frv.ver, config/frv/t-linux: New files.
	* config/i386/libgcc-darwin.10.4.ver,
	config/i386/libgcc-darwin.10.5.ver, config/i386/libgcc-glibc.ver:
	New files.
	* config/i386/t-darwin: Remove.
	* config/i386/t-darwin64: Likewise.
	* config/i386/t-dw2-eh, config/i386/t-sjlj-eh: New files.
	* config/i386/t-slibgcc-cygming, config/i386/t-cygwin,
	config/i386/t-dlldir, config/i386/t-dlldir-x: New files.
	* config/i386/t-linux: New file.
	* config/i386/t-mingw32: New file.
	* config/ia64/libgcc-glibc.ver, config/ia64/libgcc-ia64.ver: New files.
	* config/ia64/t-glibc: Rename to ...
	* config/ia64/t-linux: ... this.
	(SHLIB_MAPFILES): Set.
	* config/ia64/t-glibc-libunwind: Rename to ...
	* config/ia64/t-linux-libunwind: ... this.
	* config/ia64/t-ia64 (SHLIB_MAPFILES): Set.
	* config/ia64/t-slibgcc-hpux: New file.
	* config/m32r/libgcc-glibc.ver, config/m32r/t-linux: New files.
	* config/m68k/t-slibgcc-elf-ver: New file.
	* config/mips/t-mips16 (SHLIB_MAPFILES): Set.
	* config/mips/t-slibgcc-irix (SHLIB_MKMAP): Use $(srcdir) to refer
	to mkmap-flat.awk.
	* config/pa/t-slibgcc-hpux: New file.
	* config/pa/t-slibgcc-dwarf-ver, config/pa/t-slibgcc-sjsj-ver: New
	files.
	* config/rs6000/libgcc-darwin.10.4.ver,
	config/rs6000/libgcc-darwin.10.5.ver: New files.
	* config/rs6000/libgcc-ppc-glibc.ver: Rename to
	config/rs6000/libgcc-glibc.ver.
	* config/rs6000/libgcc-ppc64.ver: Rename to
	config/rs6000/libgcc-ibm-ldouble.ver.
	* config/rs6000/t-darwin (SHLIB_VERPFX): Remove.
	* config/rs6000/t-ibm-ldouble (SHLIB_MAPFILES): Adapt filename.
	* config/rs6000/t-ldbl128: Rename to ...
	* config/rs6000/t-linux: ... this.
	(SHLIB_MAPFILES): Adapt filename.
	* config/rs6000/t-slibgcc-aix: New file.
	* config/sh/libgcc-excl.ver, config/sh/libgcc-glibc.ver: New files.
	* config/sh/t-linux (SHLIB_MAPFILES): Use $(srcdir) to refer to
	libgcc-excl.ver, libgcc-glibc.ver.
	(SHLIB_LINK, SHLIB_INSTALL): Remove.
	* config/sparc/libgcc-glibc.ver: New file.
	* config/sparc/t-linux: New file.
	* config/xtensa/libgcc-glibc.ver, config/xtensa/t-linux: New files.
	* config.host (*-*-freebsd*): Add t-slibgcc, t-slibgcc-gld,
	t-slibgcc-elf-ver to tmake_file.
	Add t-slibgcc-nolc-override to tmake_file for posix threads on
	*-*-freebsd[34].
	(*-*-linux*, frv-*-*linux*, *-*-kfreebsd*-gnu, *-*-knetbsd*-gnu,
	*-*-gnu*, *-*-kopensolaris*-gnu): Add t-slibgcc, t-slibgcc-gld,
	t-slibgcc-elf-ver, t-linux to tmake_file.
	(*-*-netbsd*): Add t-slibgcc, t-slibgcc-gld, t-slibgcc-elf-ver to
	tmake_file.
	(alpha*-*-linux*): Add alpha/t-linux to tmake_file.
	(alpha64-dec-*vms*): Add t-slibgcc-vms to tmake_file.
	(alpha*-dec-*vms*): Likewise.
	(arm*-*-freebsd*): Append to tmake_file.
	(arm*-*-netbsdelf*): Add t-slibgcc-gld-nover to tmake_file.
	(arm*-*-linux*): Add t-slibgcc-libgcc to tmake_file for
	arm*-*-linux-*eabi.
	(arm*-*-eabi*, arm*-*-symbianelf*): Add t-slibgcc-nolc-override to
	tmake_file for arm*-*-symbianelf*.
	(bfin*-linux-uclibc*): Append to tmake_file, add bfin/t-linux.
	(cris-*-linux*, crisv32-*-linux*): Append to tmake_file, add
	cris/t-linux.
	(frv-*-*linux*): Append to tmake_file, add frv/t-linux.
	(hppa*-*-linux*): Add t-slibgcc-libgcc, pa/t-slibgcc-sjlj-ver,
	pa/t-slibgcc-dwarf-ver to tmake_file.
	(hppa[12]*-*-hpux10*): Add t-slibgcc, pa/t-slibgcc-sjlj-ver,
	pa/t-slibgcc-dwarf-ver, t-slibgcc-hpux, pa/t-slibgcc-hpux to tmake_file.
	(hppa*64*-*-hpux11*): Likewise.
	(hppa[12]*-*-hpux11*): Likewise.
	(x86_64-*-darwin*): Don't override tmake_file, but only keep
	i386/t-crtpc, i386/t-crtfm.
	(i[34567]86-*-cygwin*): Set tmake_eh_file, tmake_dlldir_file.
	Prepend $tmake_eh_file, $tmake_dlldir_file, i386/t-slibgcc-cygming
	to tmake_file.
	Add i386/t-cygwin to tmake_file.
	Prepent i386/t-mingw-pthread to tmake_file for posix threads.
	(i[34567]86-*-mingw*): Set tmake_eh_file, tmake_dlldir_file.
	Prepend $tmake_eh_file, $tmake_dlldir_file, i386/t-slibgcc-cygming
	to tmake_file.
	Add i386/t-mingw32 to tmake_file.
	(x86_64-*-mingw*): Likewise.
	(ia64*-*-freebsd*): Append to tmake_file.
	(ia64*-*-linux*): Append to tmake_file.
	Replace ia64/t-glibc by ia64/t-linux.
	Replace ia64/t-glibc-libunwind by ia64/t-linux-libunwind if using
	system libunwind.
	(ia64*-*-hpux*): Add t-slibgcc, ia64/t-slibgcc-hpux,
	t-slibgcc-hpux to tmake_file.
	(ia64-hp-*vms*): Add t-slibgcc-vms to tmake_file.
	(m32r-*-linux*): Append to tmake_file, add m32r/t-linux.
	(m32rle-*-linux*): Likewise.
	(m68k-*-linux*)): Add m68k/t-slibgcc-elf-ver to tmake_file unless
	sjlj exceptions.
	(microblaze*-linux*): New case.
	Append to tmake_file, add t-slibgcc-nolc-override.
	(powerpc-*-freebsd*): Add t-slibgcc-libgcc to tmake_file.
	(powerpc-*-linux*, powerpc64-*-linux*): Likewise.
	Replace rs6000/t-ldbl128 by rs6000/t-linux in tmake_file.
	(rs6000-ibm-aix4.[3456789]*, powerpc-ibm-aix4.[3456789]*): Add
	rs6000/t-slibgcc-aix to tmake_file.
	(rs6000-ibm-aix5.1.*, powerpc-ibm-aix5.1.*): Likewise.
	(rs6000-ibm-aix[56789].*, powerpc-ibm-aix[56789].*): Likewise.
	(sh-*-elf*, sh[12346l]*-*-elf*, sh-*-linux*)
	(sh[2346lbe]*-*-linux*, sh-*-netbsdelf*, shl*-*-netbsdelf*)
	(sh5-*-netbsd*, sh5l*-*-netbsd*, sh64-*-netbsd*)
	(sh64l*-*-netbsd*): Add t-slibgcc-libgcc to tmake_file for
	sh*-*-linux*.
	(sparc-*-linux*): Append to tmake_file for *-leon*.
	Add sparc/t-linux to tmake_file for non-Leon targets.
	(sparc64-*-linux*): Add sparc/t-linux to tmake_file.
	(tic6x-*-uclinux): New case.
	Add t-slibgcc, t-slibgcc-gld, t-slibgcc-elf-ver to tmake_file.
	(tic6x-*-*): Add c6x/t-elf to tmake_file.
	(xtensa*-*-linux*): Append to tmake_file, add xtensa/t-linux.
	(am33_2.0-*-linux*): Append to tmake_file.
	(i[34567]86-*-linux*, x86_64-*-linux*, i[34567]86-*-kfreebsd*-gnu)
	(i[34567]86-*-knetbsd*-gnu, i[34567]86-*-gnu*): Also handle
	x86_64-*-kfreebsd*-gnu.
	Add i386/t-linux to tmake_file.

2011-10-28  Ian Lance Taylor  <iant@google.com>

	* config/i386/morestack.S: Correct CFI information to do proper
	returns throughout function.  In 32-bit mode, save %ebx so that it
	is restored on unwind.

2011-10-25  Bernd Schmidt  <bernds@codesourcery.com>

	* config/c6x/pr-support.c (__gnu_unwind_24bit): Correct logic for the
	case where B3 isn't the return register.

	* config/c6x/pr-support.c (pop_compact_frame, pop_frame): Correct
	logic for doubleword pops.

2011-10-25  Andreas Tobler  <andreast@fgznet.ch>

	* config/rs6000/t-freebsd: Add wildcard.

2011-10-21  Paul Brook  <paul@codesourcery.com>

	* unwind-arm-common.inc: Handle ID3/4 unwinding data.

2011-10-16  Uros Bizjak  <ubizjak@gmail.com>
	    Eric Botcazou  <ebotcazou@adacore.com>

	PR target/50737
	* config/alpha/linux-unwind.h (alpha_fallback_frame_state): Set
	fs->signal_frame to 1.

2011-10-07  Ian Lance Taylor  <iant@google.com>

	* generic-morestack-thread.c: #include <errno.h>.

2011-10-07  Ian Lance Taylor  <iant@google.com>

	PR target/46093
	* generic-morestack.c (__generic_morestack): Make sure the segment
	is large enough for both the stack frame and the copied
	parameters.

2011-10-06  Rainer Orth  <ro@CeBiTec.Uni-Bielefeld.DE>

	PR bootstrap/49804
	* config.host: Add crtbegin.o, crtbeginS.o, crtend.o, crtendS.o to
	extra_parts.

2011-09-28  Nick Clifton  <nickc@redhat.com>

	* config/rx/rx-lib.h: Always restrict doubles to the SF type when
	64-bit doubles are not enabled.
	* config/rx/rx-abi.h: Fix extraneous renaming of the floatsisf
	and floatunsisf functions.

2011-09-13  Paul Brook  <paul@codesourcery.com>

	* config.host (tic6x-*-*): Add c6x/t-c6x-elf.  Set unwind_header.
	* unwind-c.c (PERSONALITY_FUNCTION): Use UNWIND_POINTER_REG.
	* unwind-arm-common.inc: New file.
	* config/arm/unwind-arm.c: Use unwind-arm-common.inc.
	* config/arm/unwind-arm.h: Use unwind-arm-common.h.
	(_GLIBCXX_OVERRIDE_TTYPE_ENCODING): Define.
	* config/c6x/libunwind.S: New file.
	* config/c6x/pr-support.c: New file.
	* config/c6x/unwind-c6x.c: New file.
	* config/c6x/unwind-c6x.h: New file.
	* config/c6x/t-c6x-elf: New file.

2011-08-23  Uros Bizjak  <ubizjak@gmail.com>

	* config/i386/64/sfp-machine.h (ASM_INVALID): New define.
	(ASM_DIVZERO): Ditto.
	(FP_HANLDE_EXCEPTIONS): Use ASM_INVALID and ASM_DIVZERO.

2011-08-18  Richard Sandiford  <richard.sandiford@linaro.org>

	* config/arm/bpabi-lib.h (RENAME_LIBRARY_SET): Delete.

2011-08-17  Richard Sandiford  <richard.sandiford@linaro.org>

	PR target/50090
	* config/arm/bpabi-lib.h (RENAME_LIBRARY): Use a C-level alias
	instead of an assembly one.

2011-08-12  Paolo Bonzini  <bonzini@gnu.org>

	PR bootstrap/50047
	* Makefile.in (install-unwind_h): Create
	$(gcc_objdir)/include/unwind.h atomically.

2011-08-11  Rainer Orth  <ro@CeBiTec.Uni-Bielefeld.DE>

	* Makefile.in (install-unwind_h): Remove destination file first.

2011-08-09  Rainer Orth  <ro@CeBiTec.Uni-Bielefeld.DE>

	* sync.c: New file.
	* config/mips/t-mips16: New file.
	* config.host (mips64*-*-linux*): Add mips/t-mips16 to tmake_file.
	(mips*-*-linux*): Likewise.
	(mips*-sde-elf*): Likewise.
	(mipsisa32-*-elf*): Join with mipsisa32r2-*-elf*,
	mipsisa64-*-elf*, mipsisa64r2-*-elf*.
	Add mips/t-mips16 to tmake_file.
	(mipsisa64sb1-*-elf*): Add mips/t-mips16 to tmake_file.
	(mips-*-elf*): Likewise.
	(mips64-*-elf*): Likewise.
	(mips64orion-*-elf*): Likewise.
	(mips*-*-rtems*): Likewise.
	(mipstx39-*-elf*): Likewise.
	* Makefile.in: Use SYNC instead of LIBGCC_SYNC.
	($(libgcc-sync-size-funcs-o)): Use SYNC_CFLAGS instead of
	LIBGCC_SYNC_CFLAGS.
	Use $(srcdir) to refer to sync.c.
	Use $<.
	($(libgcc-sync-funcs-o)): Likewise.
	($(libgcc-sync-size-funcs-s-o)): Likewise.
	($(libgcc-sync-funcs-s-o)): Likewise.

2011-08-09  Andreas Schwab  <schwab@linux-m68k.org>

	* config.host (ia64*-*-linux*): Move ia64/t-glibc after
	t-libunwind.

2011-08-08  H.J. Lu  <hongjiu.lu@intel.com>

	PR other/48007
	* config/i386/value-unwind.h: New.

2011-08-06  Richard Sandiford  <rdsandiford@googlemail.com>

	* config.host (*-*-darwin*, *-*-freebsd*, *-*-linux*, frv-*-*linux*)
	(*-*-kfreebsd*-gnu, *-*-knetbsd*-gnu, *-*-gnu*, *-*-kopensolaris*-gnu):
	Add to tmake_file rather than overriding it.

2011-08-05  Rainer Orth  <ro@CeBiTec.Uni-Bielefeld.DE>

	* config/t-softfp: Remove.
	* soft-fp: Moved from ../gcc/config.
	* soft-fp/README: Remove t-softfp reference.
	* soft-fp/t-softfp: Move to config/t-softfp.
	(softfp_machine_header): Remove.
	(softfp_file_list): Remove config subdir.
	(soft-fp-objects): New variable.
	($(soft-fp-objects)): Set INTERNAL_CFLAGS.
	(LIB2FUNCS_EXTRA): Add to LIB2ADD instead.
	(SFP_MACHINE, $(SFP_MACHINE)): Remove.
	* config/t-softfp-excl: New file.
	* config/t-softfp-sfdf: New file.
	* config/t-softfp-tf: New file.
	* config/no-sfp-machine.h: New file.
	* config/arm/sfp-machine.h: New file.
	* config/arm/t-softfp: New file.
	* config/c6x/sfp-machine.h: New file.
	* config/i386/32/t-fprules-softfp: Rename to ...
	* config/i386/32/t-softfp: ... this.
	(tifunctions, LIB2ADD): Remove.
	(softfp_int_modes): Override.
	* config/i386/64/t-softfp-compat (tf-functions): Remove config
	subdir.
	* config/i386/64/eqtf2.c: Likewise.
	* config/i386/64/getf2.c: Likewise.
	* config/i386/64/letf2.c: Likewise.
	* config/ia64/sft-machine.h: New file.
	* config/ia64/t-fprules-softfp: Rename to ...
	* config/ia64/t-softfp: ... this.
	* config/lm32/sfp-machine.h: New file.
	* config/moxie/t-moxie-softfp: Remove.
	* config/rs6000/ibm-ldouble-format: New file.
	* config/rs6000/ibm-ldouble.c: New file.
	* config/rs6000/libgcc-ppc-glibc.ver: New file
	* config/rs6000/libgcc-ppc64.ver: New file
	* config/rs6000/sfp-machine.h: New file.
	* config/rs6000/t-freebsd: New file.
	* config/rs6000/t-ibm-ldouble: New file.
	* config/rs6000/t-ldbl128: Use $(srcdir) to refer to
	libgcc-ppc-glibc.ver.
	* config/rs6000/t-linux64: New file.
	* config/rs6000/t-ppccomm (LIB2ADD): Add
	$(srcdir)/config/rs6000/ibm-ldouble.c.
	* config/rs6000/t-ppccomm-ldbl: New file.
	* config/score/sfp-machine.h: New file.
	* config.host (sfp_machine_header): Explain.
	(arm*-*-linux*): Add t-softfp-sfdf, t-softfp-excl, arm/t-softfp,
	t-softfp to tmake_file.
	(arm*-*-uclinux*): Likewise.
	(arm*-*-ecos-elf): Likewise.
	(arm*-*-eabi*, arm*-*-symbianelf*): Likewise.
	(arm*-*-rtems*): Likewise.
	(arm*-*-elf): Likewise.
	(ia64*-*-linux*): Replace ia64/t-fprules-softfp by ia64/t-softfp
	in tmake_file.
	Add t-softfp-tf, t-softfp-excl, t-softfp to tmake_file.
	(lm32-*-elf*, lm32-*-rtems*): Add t-softfp-sfdf, t-softfp to tmake_file.
	(lm32-*-uclinux*): Likewise.
	(moxie-*-*): Replace moxie/t-moxie-softfp by t-softfp-sfdf,
	t-softfp-excl, t-softfp.
	(powerpc-*-darwin*): Add rs6000/t-ibm-ldouble to tmake_file.
	(powerpc64-*-darwin*): Likewise.
	(powerpc-*-freebsd*): Add t-softfp-sfdf, t-softfp-excl, t-softfp
	to tmake_file.
	(powerpc-*-eabisimaltivec*): Add rs6000/t-ppccomm-ldbl to
	tmake_file.
	(powerpc-*-eabisim*): Likewise.
	(powerpc-*-elf*): Likewise.
	(powerpc-*-eabialtivec*): Likewise.
	(powerpc-xilinx-eabi*): Likewise.
	(powerpc-*-rtems*): Likewise.
	(powerpc-*-linux*, powerpc64-*-linux*): Add t-softfp-sfdf,
	t-softfp-excl, t-softfp to tmake_file.
	(powerpc-wrs-vxworks, powerpc-wrs-vxworksae): Add
	rs6000/t-ppccomm-ldbl to tmake_file.
	(powerpcle-*-elf*): Likewise.
	(powerpcle-*-eabisim*): Likewise.
	(powerpcle-*-eabi*): Likewise.
	(rs6000-ibm-aix4.[3456789]*, powerpc-ibm-aix4.[3456789]*): Add
	rs6000/t-ibm-ldouble to tmake_file.
	(rs6000-ibm-aix5.1.*, powerpc-ibm-aix5.1.*): Likewise.
	(rs6000-ibm-aix[56789].*, powerpc-ibm-aix[56789].*): Likewise.
	(score-*-elf): Add t-softfp-sfdf, t-softfp-excl, t-softfp to tmake_file.
	(tic6x-*-*): Likewise.
	(i[34567]86-*-darwin*, x86_64-*-darwin*,
	i[34567]86-*-kfreebsd*-gnu, x86_64-*-kfreebsd*-gnu,
	i[34567]86-*-linux*, x86_64-*-linux*, i[34567]86-*-gnu*,
	i[34567]86-*-solaris2*, x86_64-*-solaris2.1[0-9]*,
	i[34567]86-*-cygwin*, i[34567]86-*-mingw*, x86_64-*-mingw*,
	i[34567]86-*-freebsd*, x86_64-*-freebsd*): Add t-softfp-tf,
	t-softfp to tmake_file.
	* configure.ac (sfp_machine_header): Provide default if unset.
	Substitute.
	Link sfp-machine.h to config/$sfp_machine_header.
	* configure: Regenerate.

2011-08-05  Rainer Orth  <ro@CeBiTec.Uni-Bielefeld.DE>

	* Makefile.in (double_type_size, long_double_type_size): Set.
	Remove $(fpbit-in-libgcc) support.
	(FPBIT_FUNCS, DPBIT_FUNCS, TPBIT_FUNCS): New variables.
	(fpbit-src): New variable.
	($(fpbit-o), $(fpbit-s-o)): Use $(fpbit-src) instead of $(FPBIT).
	Compile with -DFLOAT $(FPBIT_CFLAGS).
	Use $<.
	($(dpbit-o), $(dpbit-s-o)): Use $(fpbit-src) instead of $(DPBIT).
	Compile with $(FPBIT_CFLAGS).
	Use $<.
	($(tpbit-o), $(tpbit-s-o): Use $(fpbit-src) instead of $(TPBIT).
	Compile with -DFLOAT $(TPBIT_CFLAGS).
	Use $<.
	* configure.ac (double_type_size, long_double_type_size):
	Determine and substitute.
	* configure: Regenerate.
	* fp-bit.c, fp-bit.h: New files.
	* config/avr/avr-lib.h, config/h8300/h8300-lib.h: New files.
	* config/mips/t-irix6 (TPBIT, $(gcc_objdir)/tp-bit.c): Remove.
	* config/mips/t-mips: New file.
	* config/mips/t-sdemtk: New file.
	* config/rs6000/ppc64-fp.c: New file.
	* config/rs6000/t-darwin (LIB2ADD): Add
	$(srcdir)/config/rs6000/ppc64-fp.c.
	* config/rs6000/t-ppc64-fp: New file.
	* config/rx/rx-lib.h: New file.
	* config/rx/t-rx (FPBIT): Set to true.
	($(gcc_objdir)/fp-bit.c): Remove.
	(DPBIT): Set to true only with -m64bit-doubles.
	($(gcc_objdir)/dp-bit.c): Remove.
	* config/sparc/t-softfp: Remove.
	* config/spu/t-elf: New file.
	* config/t-fdpbit, config/t-fpbit: New files.
	* config.host (m32c*-*-*): Add t-fdpbit to tmake_file.
	(mips*-*-*): Likewise.
	(arm-wrs-vxworks): Likewise.
	(arm*-*-freebsd*): Likewise.
	(avr-*-rtems*): Add t-fpbit to tmake_file.
	(avr-*-*): Likewise.
	(bfin*-elf*): Add t-fdpbit to tmake_file.
	(bfin*-uclinux*): Likewise.
	(bfin*-linux-uclibc*): Likewise.
	(bfin*-rtems*): New case.
	Add t-fdpbit to tmake_file.
	(bfin*-*): Add t-fdpbit to tmake_file.
	(crisv32-*-elf): Likewise.
	(cris-*-linux*): Likewise.
	(fr30-*-elf): Likewise.
	(frv-*-elf, frv-*-*linux*): Likewise.
	(h8300-*-rtems*, h8300-*-elf*): Add t-fpbit to tmake_file.
	(iq2000*-*-elf*): Add t-fdpbit to tmake_file.
	(m32r-*-elf*): Likewise.
	(m32rle-*-elf*): Likewise.
	(m32r-*-linux*): Likewise.
	(m32rle-*-linux*): Likewise.
	(mcore-*-elf): Add t-fdpbit to tmake_file.
	(microblaze*-*-*): Likewise.
	(mips-sgi-irix6.5*): Add t-tpbit to tmake_file.
	(mips*-*-netbsd*): Add mips/t-mips to tmake_file.
	(mips64*-*-linux*): Also handle mipsisa64*-*-linux*.
	Fix typo.
	Add mips/t-tpbit to tmake-file.
	(mips*-*-linux*): Fix typo.
	(mips*-sde-elf*): New case
	Add mips/t-sdemtk unless using newlib.
	(mipsisa64sr71k-*-elf*): Add t-fdpbit to tmake_file.
	(mipsisa64sb1-*-elf*): Add mips/t-mips to tmake_file.
	(mn10300-*-*): Likewise.
	(pdp11-*-*): Likewise.
	(picochip-*-*): Add t-fpbit to tmake_file.
	(powerpc-*-eabisimaltivec*): Likewise.
	(powerpc-*-eabisim*): Likewise.
	(powerpc-*-elf*): Likewise.
	(powerpc-*-eabialtivec*): Likewise.
	(powerpc-xilinx-eabi*): New case.
	Add t-fdpbit to tmake_file.
	(powerpc-*-eabi*):  Add t-fdpbit to tmake_file.
	(powerpc-*-rtems*): Likewise.
	(powerpc-*-linux*, powerpc64-*-linux*): Add rs6000/t-ppc64-fp to
	tmake_file.
	(powerpc-wrs-vxworks, powerpc-wrs-vxworksae): Add t-fdpbit to
	tmake_file.
	(powerpc-*-lynxos*): Likewise.
	(powerpcle-*-elf*): Likewise.
	(powerpcle-*-eabisim*): Likewise.
	(powerpcle-*-eabi*): Likewise.
	(rs6000-ibm-aix4.[3456789]*, powerpc-ibm-aix4.[3456789]*): Add
	t-fdpbit, rs6000/t-ppc64-fp to tmake_file.
	(rs6000-ibm-aix5.1.*, powerpc-ibm-aix5.1.*): Likewise.
	(rs6000-ibm-aix[56789].*, powerpc-ibm-aix[56789].*): Likewise.
	(rx-*-elf): Add t-fdpbit to tmake_file.
	(sh-*-elf*, sh[12346l]*-*-elf*, sh-*-linux*)
	(sh[2346lbe]*-*-linux*, sh-*-netbsdelf*, shl*-*-netbsdelf*)
	(sh5-*-netbsd*, sh5l*-*-netbsd*, sh64-*-netbsd*)
	(sh64l*-*-netbsd*): Add t-fdpbit to tmake_file except on
	sh*-*-netbsd*.
	(sh-*-rtems*): Add t-fdpbit to tmake_file.
	(sh-wrs-vxworks): Likewise.
	(sparc-*-elf*): Replace sparc/t-softfp by t-fdpbit in tmake_file.
	(sparc-*-linux*): Add t-fdpbit to tmake_file for *-leon*.
	(sparc-*-rtems*, sparc64-*-rtems*): Split off ...
	(sparc64-*-rtems*): ... new case.
	(sparc-*-rtems*): Add t-fdpbit to tmake_file.
	(spu-*-elf*): Likewise.
	Add spu/t-elf to tmake_file.
	(v850*-*-*): Add t-fdpbit to tmake_file.
	(xstormy16-*-elf): Likewise.
	(am33_2.0-*-linux*): Add t-fdpbit to tmake_file.
	(mep*-*-*): Likewise.

2011-08-05  Rainer Orth  <ro@CeBiTec.Uni-Bielefeld.DE>

	* Makefile.in (LIB2ADDEH, LIB2ADDEHSTATIC, LIB2ADDEHSHARED): New
	variables.
	(LIBUNWIND, SHLIBUNWIND_LINK, SHLIBUNWIND_INSTALL): New variables.
	(LIB2ADDEH, LIB2ADDEHSTATIC, LIB2ADDEHSHARED): Add $(srcdir)/emutls.c.
	(install-unwind_h): New target.
	(all): Depend on it.
	* config.host (unwind_header): New variable.
	(*-*-freebsd*): Set tmake_file to t-eh-dw2-dip.
	(*-*-linux*, frv-*-*linux*, *-*-kfreebsd*-gnu, *-*-knetbsd*-gnu,
	*-*-gnu*): Likewise, also for *-*-kopensolaris*-gnu.
	(*-*-solaris2*): Add t-eh-dw2-dip to tmake_file.
	(arm*-*-linux*): Add arm/t-bpabi for arm*-*-linux-*eabi.
	Set unwind_header.
	(arm*-*-uclinux*): Add arm/t-bpabi for arm*-*-uclinux*eabi.
	Set unwind_header.
	(arm*-*-eabi*, arm*-*-symbianelf*): Add arm/t-bpabi for
	arm*-*-eabi*.
	Add arm/t-symbian to tmake_file for arm*-*-symbianelf*.
	Set unwind_header.
	(ia64*-*-elf*): Add ia64/t-eh-ia64 to tmake_file.
	(ia64*-*-freebsd*): Likewise.
	(ia64*-*-linux*): Add ia64/t-glibc, ia64/t-eh-ia64, t-libunwind to
	tmake_file.
	Add t-libunwind-elf, ia64/t-glibc-libunwind unless
	$with_system_libunwind.
	(ia64*-*-hpux*): Set tmake_file.
	(ia64-hp-*vms*): Add ia64/t-eh-ia64 to tmake_file.
	(picochip-*-*): Set tmake_file.
	(rs6000-ibm-aix4.[3456789]*, powerpc-ibm-aix4.[3456789]*): Set
	md_unwind_header.
	(rs6000-ibm-aix5.1.*, powerpc-ibm-aix5.1.*): Likewise.
	(rs6000-ibm-aix[56789].*, powerpc-ibm-aix[56789].*): Likewise.
	(s390x-ibm-tpf*): Add t-eh-dw2-dip to tmake_file.
	(xtensa*-*-elf*): Set tmake_file.
	(xtensa*-*-linux*): Likewise.
	* configure.ac: Include ../config/unwind_ipinfo.m4.
	Call GCC_CHECK_UNWIND_GETIPINFO.
	Link unwind.h to $unwind_header.
	* configure: Regenerate.
	* emutls.c, unwind-c.c, unwind-compat.c, unwind-compat.h,
	unwind-dw2-fde-compat.c, unwind-dw2-fde-dip.c, unwind-dw2-fde.c,
	unwind-dw2-fde.h, unwind-dw2.c, unwind-dw2.h, unwind-generic.h,
	unwind-pe.h, unwind-sjlj.c, unwind.inc: New files.
	* config/unwind-dw2-fde-darwin.c: New file.
	* config/arm/libunwind.S, config/arm/pr-support.c,
	config/arm/t-bpabi, config/arm/t-symbian, config/arm/unwind-arm.c,
	config/arm/unwind-arm.h,: New files.
	* config/ia64/fde-glibc.c, config/ia64/fde-vms.c,
	config/ia64/t-eh-ia64, config/ia64/t-glibc,
	config/ia64/t-glibc-libunwind, config/ia64/t-hpux,
	config/ia64/t-vms, config/ia64/unwind-ia64.c,
	config/ia64/unwind-ia64.h: New files.
	* config/picochip/t-picochip: New file.
	* config/rs6000/aix-unwind.h, config/rs6000/darwin-fallback.c: New
	files.
	* config/rs6000/t-darwin (LIB2ADDEH): Set.
	* config/s390/t-tpf (LIB2ADDEH): Remove.
	* config/t-darwin (LIB2ADDEH): Set.
	* config/t-eh-dw2-dip: New file.
	* config/t-libunwind, config/t-libunwind-elf: New files.
	* config/t-sol2 (LIB2ADDEH): Remove.
	* config/xtensa/t-xtensa: New file.

2011-08-02  H.J. Lu  <hongjiu.lu@intel.com>

	* config/i386/linux-unwind.h (RT_SIGRETURN_SYSCALL): New.
	(x86_64_fallback_frame_state): Use RT_SIGRETURN_SYSCALL and
	long long to check rt_sigreturn syscall.

2011-08-02  Alan Modra  <amodra@gmail.com>

	* config/rs6000/linux-unwind.h (frob_update_context <__powerpc64__>):
	Restore for indirect call bcrtl from correct stack slot, and only
	if cfa+40 isn't valid.

2011-08-01  Julian Brown  <julian@codesourcery.com>

	* config.host (arm*-*-linux*, arm*-*-uclinux*, arm*-*-eabi*)
	(arm*-*-symbianelf*): Add t-fixedpoint-gnu-prefix makefile fragment.
	* config/arm/bpabi-lib.h (LIBGCC2_FIXEDBIT_GNU_PREFIX): Define.

2011-08-01  Julian Brown  <julian@codesourcery.com>

	* Makefile.in (LIBGCC_VER_FIXEDPOINT_GNU_PREFIX): New.
	(libgcc-std.ver.in): Use above.
	* fixed-bit.h (LIBGCC2_FIXEDBIT_GNU_PREFIX): Define, if
	LIBGCC2_GNU_PREFIX is defined.  Use instead of LIBGCC2_GNU_PREFIX
	throughout file.
	* config/t-fixedpoint-gnu-prefix: New file.
	* config/t-gnu-prefix (LIBGCC_VER_FIXEDPOINT_GNU_PREFIX): Set.
	* libgcc-std.ver.in (fixed-point routines): Use __FIXPTPFX__
	instead of __PFX__.

2011-07-28  H.J. Lu  <hongjiu.lu@intel.com>

	* config/i386/morestack.S (X86_64_SAVE_NEW_STACK_BOUNDARY): New.
	Use X86_64_SAVE_NEW_STACK_BOUNDARY to save the new stack boundary
	for x86-64.  Properly check __x86_64__ and __LP64__.

2010-07-28  H.J. Lu  <hongjiu.lu@intel.com>

	* config/i386/64/sfp-machine.h (_FP_W_TYPE): Always use _WIN64
	version.
	(_FP_WS_TYPE): Likewise.
	(_FP_I_TYPE): Likewise.

2011-07-28  Alan Modra  <amodra@gmail.com>

	* config/rs6000/linux-unwind.h (frob_update_context <__powerpc64__>):
	Leave r2 REG_UNSAVED if stopped on the instruction that saves r2
	in a plt call stub.  Do restore r2 if stopped on bctrl.

2011-07-18  Rainer Orth  <ro@CeBiTec.Uni-Bielefeld.DE>

	* config.host (i[3456x]86-*-netware*): Remove.
	* config/i386/netware-crt0.c, config/i386/t-nwld,
	config/i386/t-slibgcc-nwld: Remove.

2011-07-15  Bernd Schmidt  <bernds@codesourcery.com>

	* config.host: Handle tic6x-*-*.
	* config/c6x/c6x-abi.h: New file.

2011-07-13  Rainer Orth  <ro@CeBiTec.Uni-Bielefeld.DE>

	* config/i386/crtprec.c: New file.
	* config/i386/t-crtpc: Use $(srcdir) to refer to crtprec.c.
	* config.host (i[34567]86-*-darwin*): Add i386/t-crtpc to tmake_file.
	Add crtprec32.o, crtprec64.o, crtprec80.o to extra_parts.
	(x86_64-*-darwin*): Likewise.
	(i[34567]86-*-solaris2*: Likewise.

2011-07-13  Rainer Orth  <ro@CeBiTec.Uni-Bielefeld.DE>

	* config/alpha/crtfastmath.c: New file.
	* config/i386/crtfastmath.c: New file.
	* config/ia64/crtfastmath.c: New file.
	* config/mips/crtfastmath.c: New file.
	* config/sparc/crtfastmath.c: New file.

	* config/t-crtfm (crtfastmath.o): Use $(srcdir) to refer to
	crtfastmath.c.
	Add -frandom-seed=gcc-crtfastmath.
	* config/alpha/t-crtfm: Remove.
	* config/i386/t-crtfm: Use $(srcdir) to refer to crtfastmath.c.
	* config/ia64/t-ia64 (crtfastmath.o): Remove.

	* config.host (alpha*-*-linux*): Replace alpha/t-crtfm by t-crtfm.
	(alpha*-dec-osf5.1*): Likewise.
	(alpha*-*-freebsd*): Add t-crtfm to tmake_file.
	Add crtfastmath.o to extra_parts.
	(i[34567]86-*-darwin*): Add i386/t-crtfm to tmake_file.
	Add crtfastmath.o to extra_parts.
	(x86_64-*-darwin*): Likewise.
	(x86_64-*-mingw*): Likewise.
	(ia64*-*-elf*): Add t-crtfm to tmake_file.
	(ia64*-*-freebsd*): Likewise.
	(ia64*-*-linux*): Likewise.
	(sparc64-*-freebsd*): Add t-crtfm to tmake_file.
	Add crtfastmath.o to extra_parts.

2011-07-13  Rainer Orth  <ro@CeBiTec.Uni-Bielefeld.DE>

	* config/darwin-crt3.o: New file.
	* config/rs6000/darwin-crt2.c: New file.
	* config/t-darwin: New file.
	* config/rs6000/t-darwin (DARWIN_EXTRA_CRT_BUILD_CFLAGS): New variable.
	(crt2.o): New rule.
	* config.host (*-*-darwin*): Add crt3.o to extra_parts.
	(powerpc-*-darwin*): Add crt2.o to extra_parts.
	(powerpc64-*-darwin*): Likewise.

2011-07-13  Rainer Orth  <ro@CeBiTec.Uni-Bielefeld.DE>

	* config/i386/netware-crt0.c: New file.
	* config/i386/t-nwld: Rename to ...
	* config/i386/t-slibgcc-nwld: ... this.
	* config/i386/t-nwld: New file.
	* config.host (i[3456x]86-*-netware*): Add i386/t-slibgcc-nwld to
	tmake_file.
	Add crt0.o, libgcc.def, libc.def, libcpre.def, posixpre.def to
	extra_parts.

2011-07-11  Rainer Orth  <ro@CeBiTec.Uni-Bielefeld.DE>

	* configure.ac (i?86-*-solaris2*): Use libgcc copy of
	i386/t-crtstuff.
	* configure: Regenerate.

2011-07-11  Rainer Orth  <ro@CeBiTec.Uni-Bielefeld.DE>

	* dfp-bit.c, dfp-bit.h: New files.
	* Makefile.in (D32PBIT_FUNCS, D64PBIT_FUNCS, D128PBIT_FUNCS): New
	variables.
	($(d32pbit-o)): Use $(srcdir) to refer to dfp-bit.c
	($(d64pbit-o)): Likewise.
	($(d128pbit-o)): Likewise.
	* config/t-dfprules: New file.
	* config.host (i[34567]86-*-linux*): Add t-dfprules to tmake_file.
	(i[34567]86-*-kfreebsd*-gnu, i[34567]86-*-knetbsd*-gnu,
	i[34567]86-*-gnu*, i[34567]86-*-kopensolaris*-gnu): Likewise.
	(x86_64-*-linux*): Likewise.
	(x86_64-*-kfreebsd*-gnu, x86_64-*-knetbsd*-gnu): Likewise.
	(i[34567]86-*-cygwin*): Likewise.
	(i[34567]86-*-mingw*,  x86_64-*-mingw*): Likewise.
	(powerpc-*-linux*, powerpc64-*-linux*): Likewise.

2011-07-08  Rainer Orth  <ro@CeBiTec.Uni-Bielefeld.DE>

	* Makfile.in (LIBGCOV): New variable.
	($(libgcov-objects)): Use $(srcdir) to refer to libgcov.c.
	* libgcov.c: New file.

2011-07-08  Rainer Orth  <ro@CeBiTec.Uni-Bielefeld.DE>

	* fixed-bit.c, fixed-bit.h: New files.
	* fixed-obj.mk ($o$(objext), $(o)_s$(objext)): Use $(srcdir) to
	refer to fixed-bit.c.

2011-07-07  Joseph Myers  <joseph@codesourcery.com>

	* config.host (*local*): Remove.

2011-07-07  Rainer Orth  <ro@CeBiTec.Uni-Bielefeld.DE>

	PR target/39150
	* config.host (*-*-solaris2*): Handle x86_64-*-solaris2.1[0-9]*
	like i?86-*-solaris2.1[0-9]*.
	(i[34567]86-*-solaris2*): Also handle x86_64-*-solaris2.1[0-9]*.
	* configure.ac (i?86-*-solaris2*): Likewise.
	* configure: Regenerate.

2011-07-06  Thomas Schwinge  <thomas@schwinge.name>

	* config.host (i[34567]86-*-kfreebsd*-gnu, i[34567]86-*-knetbsd*-gnu)
	(i[34567]86-*-gnu*, i[34567]86-*-kopensolaris*-gnu): Remove
	md_unwind_header by splitting out of...
	(i[34567]86-*-linux*): ... this.
	* config.host (x86_64-*-kfreebsd*-gnu, x86_64-*-knetbsd*-gnu):
	Remove md_unwind_header by splitting out of...
	(x86_64-*-linux*): ... this.

2011-07-04  Georg-Johann Lay  <avr@gjlay.de>

	* config/avr/t-avr (intfuncs16): Add _clrsbXX2.

2011-06-28  Nick Clifton  <nickc@redhat.com>

	* config.host: Recognize all V850 variants.

2011-06-22  Uros Bizjak  <ubizjak@gmail.com>

	* enable-execute-stack-empty.c (__enable_execute_stack): Add prototype.

2011-06-21  Rainer Orth  <ro@CeBiTec.Uni-Bielefeld.DE>

	* shared-object.mk (c_flags-$o): Save c_flags.
	($(base)$(objext)): Use it.
	($(base)_s$(objext)): Likewise.

2011-06-21  Bernd Schmidt  <bernds@codesourcery.com>

	* Makefile.in (lib2funcs): Add _clrsbsi2 and _clrsbdi2.
	* libgcc-std.ver.in (GCC_4.7.0): New section.

2011-06-16  Georg-Johann Lay  <avr@gjlay.de>

	PR target/49313
	PR target/29524
	* config/avr/t-avr: Fix line endings.
	(intfuncs16): Remove _ffsXX2,  _clzXX2, _ctzXX2, _popcountXX2,
	_parityXX2.

2011-06-14  Olivier Hainque  <hainque@adacore.com>
	    Rainer Orth  <ro@CeBiTec.Uni-Bielefeld.DE>

	* config/mips/irix6-unwind.h: New file.
	* config.host (mips-sgi-irix6.5*): Set md_unwind_header.

2011-06-10  Eric Botcazou  <ebotcazou@adacore.com>

	* config/sparc/linux-unwind.h (STACK_BIAS): Define.
	(sparc64_fallback_frame_state): Use it.
	(sparc64_frob_update_context): Further adjust context.
	* config/sparc/sol2-unwind.h (sparc64_frob_update_context): Likewise.
	* config/sparc/sol2-ci.S: Add TARGET_FLAT handling.
	* config/sparc/sol2-cn.S: Likewise.

2011-06-09  Rainer Orth  <ro@CeBiTec.Uni-Bielefeld.DE>

	* enable-execute-stack-empty.c: New file.
	* enable-execute-stack-mprotect.c: New file.
	* config/i386/enable-execute-stack-mingw32.c: New file.
	* config.host (enable_execute_stack): New variable.
	Select appropriate variants.
	* configure.ac: Link enable-execute-stack.c to
	$enable_execute_stack.
	* configure: Regenerate.
	* Makefile.in (LIB2ADD): Add enable-execute-stack.c.
	(lib2funcs): Remove _enable_execute_stack.

2011-06-09  David S. Miller  <davem@davemloft.net>
	    Rainer Orth  <ro@CeBiTec.Uni-Bielefeld.DE>

	* config.host (sparc-*-linux*): Correct md_unwind_header
	filename.
	(s390x-ibm-tpf*): Fix typo.

2011-06-06  Rainer Orth  <ro@CeBiTec.Uni-Bielefeld.DE>

	* config.host (mips-sgi-irix6.5*): Add t-crtfm to tmake_file.
	Add crtfastmath.o to extra_parts.
	(mips64*-*-linux*, mips*-*-linux*): Use t-crtfm instead of
	mips/t-crtfm.
	* config/mips/t-crtfm: Remove.

2011-06-04  John David Anglin  <dave.anglin@nrc-cnrc.gc.ca>

	* config.host (hppa*-*-linux*): Correct md_unwind_header name.

2011-06-04  Kaz Kojima  <kkojima@gcc.gnu.org>

	* config.host (sh*-*-linux*): Fix typo.

2011-06-03  Rainer Orth  <ro@CeBiTec.Uni-Bielefeld.DE>

	* config/alpha/linux-unwind.h: Move from ../gcc/config/alpha.
	* config/alpha/osf5-unwind.h: Move from ../gcc/config/alpha.
	* config/alpha/vms-unwind.h: Move from ../gcc/config/alpha.
	* config/bfin/linux-unwind.h: Move from ../gcc/config/bfin.
	* config/i386/linux-unwind.h: Move from ../gcc/config/i386.
	* config/i386/sol2-unwind.h: Move from ../gcc/config/i386.
	* config/i386/w32-unwind.h: Move from ../gcc/config/i386.
	Wrap in !__MINGW64__.
	* config/ia64/linux-unwind.h: Move from ../gcc/config/ia64.
	* config/ia64/vms-unwind.h: Move from ../gcc/config/ia64.
	* config/m68k/linux-unwind.h: Move from ../gcc/config/m68k.
	* config/mips/linux-unwind.h: Move from ../gcc/config/mips.
	* config/pa/hpux-unwind.h: Move from ../gcc/config/pa.
	* config/pa/linux-unwind.h: Move from ../gcc/config/pa.
	* config/rs6000/darwin-unwind.h: Move from ../gcc/config/rs6000.
	Wrap in !__LP64__.
	* config/rs6000/linux-unwind.h: Move from ../gcc/config/rs6000.
	* config/s390/linux-unwind.h: Move from ../gcc/config/s390.
	* config/s390/tpf-unwind.h: Move from ../gcc/config/s390.
	* config/sh/linux-unwind.h: Move from ../gcc/config/sh.
	* config/sparc/linux-unwind.h: Move from ../gcc/config/sparc.
	* config/sparc/sol2-unwind.h: Move from ../gcc/config/sparc.
	* config/xtensa/linux-unwind.h: Move from ../gcc/config/xtensa.
	* config/no-unwind.h: New file.
	* config.host (md_unwind_header): Document.
	Define.
	(alpha*-*-linux*, alpha*-dec-osf5.1*, alpha64-dec-*vms*,
	alpha*-dec-*vms*, bfin*-uclinux*, bfin*-linux-uclibc*,
	hppa*-*-linux*, hppa[12]*-*-hpux10*, hppa*64*-*-hpux11*,
	hppa[12]*-*-hpux11*): Set md_unwind_header.
	(i[34567]86-*-linux*): Handle i[34567]86-*-kopensolaris*-gnu.
	Set md_unwind_header.
	(x86_64-*-linux*, i[34567]86-*-solaris2*): Set md_unwind_header.
	(i[34567]86-*-cygwin*): Split from i[34567]86-*-mingw*.
	(i[34567]86-*-mingw*, ia64*-*-linux*, ia64-hp-*vms*,
	m68k-*-uclinux*, m68k-*-linux*, mips64*-*-linux*, mips*-*-linux*,
	powerpc-*-darwin*, powerpc-*-linux*, s390-*-linux*,
	s390x-*-linux*,  s390x-ibm-tpf*, sh*-*-linux*, sparc-*-linux*,
	sparc*-*-solaris2*, sparc64-*-linux*, xtensa*-*-linux*): Set
	md_unwind_header.
	* configure.ac: Link md-unwind-support.h to $md_unwind_header.
	* configure: Regenerate.

2011-06-03  Rainer Orth  <ro@CeBiTec.Uni-Bielefeld.DE>

	* config.host (mips-sgi-irix[56]*): Restrict to mips-sgi-irix6.5*.
	Set tmake_file, extra_parts.
	* config/mips/irix-crti.S: Move from ../gcc/config/mips/irix-crti.asm.
	Remove O32 support.
	* config/mips/irix-crtn.S: Move from ../gcc/config/mips/irix-crtn.asm.
	Remove O32 support.
	* config/mips/t-irix6: New file.
	* config/mips/t-slibgcc-irix: New file.

2011-06-03  Rainer Orth  <ro@CeBiTec.Uni-Bielefeld.DE>

	* config/s390/t-tpf (LIB2ADDEHDEP): Remove.
	* config/t-sol2 (LIB2ADDEH): Use gcc_srcdir, add emutls.c.

2011-06-03  Rainer Orth  <ro@CeBiTec.Uni-Bielefeld.DE>

	* configure.ac (target_thread_file): Determine thread model.
	* configure: Regenerate.
	* config.host (alpha*-dec-osf5.1*): Set tmake_file, extra_parts.
	* config/alpha/t-alpha: New file.
	* config/alpha/t-crtfm: Use $<.
	* config/alpha/t-ieee: New file.
	* config/alpha/t-osf-pthread: New file.
	* config/alpha/t-slibgcc-osf: New file.
	* config/alpha/libgcc-osf5.ver: New file.

2011-06-01  Rainer Orth  <ro@CeBiTec.Uni-Bielefeld.DE>

	* config.host (i[34567]86-*-solaris2*): Add i386/t-crtfm to
	tmake_file.
	Add crtfastmath.o to extra_parts.

2011-06-01  Rainer Orth  <ro@CeBiTec.Uni-Bielefeld.DE>

	* config/gmon-sol2.c: Reindent.
	Cleanup comments.
	Remove, correct casts.
	Use STDERR_FILENO, NULL.
	(BASEADDRESS): Remove.
	(minbrk): Remove.
	(errno, sbrk): Remove declarations.
	(monstartup) [hp300]: Remove.
	(mcount): Remove.

2011-06-01  Rainer Orth  <ro@CeBiTec.Uni-Bielefeld.DE>

	* Makefile.in (cpu_type): Define.
	* config.host (i[34567]86-*-rtems*): Handle it.
	(i[34567]86-*-solaris2*): Move body ...
	(*-*-solaris2*): ... here.
	New case, generalize.
	(sparc-*-elf*): Handle it.
	(sparc-*-linux*, sparc64-*-linux*): Replace sparc/t-crtfm by t-crtfm.
	(sparc-*-rtems*, sparc64-*-rtems*); Handle it.
	(sparc64-*-solaris2*, sparcv9-*-solaris2*, sparc-*-solaris2*):
	Fold into ...
	(sparc*-*-solaris2*): ... this.
	New case.
	(sparc64-*-elf*): Handle it.
	* config/gmon-sol2.c: Move from ../gcc/config/sparc.
	Merge ../gcc/config/i386/gmon-sol2.c.
	* config/i386/sol2-c1.S: Move from ../gcc/config/i386/sol2-c1.asm.
	Use C comments.
	Merge ../gcc/config/i386/sol2-gc1.asm.
	* config/i386/sol2-ci.S: Move from ../gcc/config/i386/sol2-ci.asm.
	Use C comments.
	* config/i386/sol2-cn.S: Move from ../gcc/config/i386/sol2-cn.asm.
	Use C comments.
	* config/i386/t-crtfm (crtfastmath.o): Use $<.
	* config/i386/t-crtstuff: New file.
	* config/i386/t-softfp: New file.
	* config/i386/t-sol2 ($(T)gmon.o, $(T)gcrt1.o, $(T)crt1.o),
	$(T)crti.o, $(T)crtn.o): Remove.
	(gcrt1.o): New rule.
	(TARGET_LIBGCC2_CFLAGS): Remove.
	* config/sparc/sol2-c1.S: Move from ../gcc/config/sparc/sol2-c1.asm.
	* config/sparc/sol2-ci.S: Move from ../gcc/config/sparc/sol2-ci.asm.
	* config/sparc/sol2-cn.S: Move from ../gcc/config/sparc/sol2-cn.asm.
	* config/sparc/t-sol2: New file.
	* config/sparc/t-crtfm: Move to ...
	* config/t-crtfm: ... this.
	Use $(cpu_type), $<.
	* config/t-crtin: New file.
	* config/sparc/t-softfp: New file.
	* config/sparc/t-softmul: New file.
	* config/t-rtems: New file.
	* config/t-slibgcc: New file.
	* config/t-slibgcc-elf-ver: New file.
	* config/t-slibgcc-gld: New file.
	* config/t-slibgcc-sld: New file.
	* config/t-sol2: New file.
	* configure.ac: Include ../config/lib-ld.m4.
	Call AC_LIB_PROG_LD_GNU.
	Substitute cpu_type.
	* configure: Regenerate.

2011-05-27  Bernd Schmidt  <bernds@codesourcery.com>

	PR bootstrap/49173
	* config/t-slibgcc-darwin (SHLIB_MAPFILES): Look for
	libgcc-std.ver in the build directory.
	* config/s390/t-linux (SHLIB_MAPFILES): Likewise.
	* config/sh/t-linux (SHLIB_MAPFILES): Likewise.

2011-05-25  Bernd Schmidt  <bernds@codesourcery.com>

	* libgcc-std.ver.in: New file.
	* Makefile.in (LIBGCC_VER_GNU_PREFIX, LIBGCC_VER_SYMBOLS_PREFIX): New
	variables.
	(libgcc-std.ver): New rule.
	* config/t-gnu-prefix: New file.

2011-05-23  Rainer Orth  <ro@CeBiTec.Uni-Bielefeld.DE>

	* config/s390/t-tpf (LIB2ADDEH): Remove $(gcc_srcdir)/gthr-gnat.c.

2011-05-10  Joseph Myers  <joseph@codesourcery.com>

	* config/i386/darwin-lib.h: New file.

2011-05-10  Joseph Myers  <joseph@codesourcery.com>

	* config/arm/symbian-lib.h: New.

2011-05-04  Chris Demetriou  <cgd@google.com>

	* config/i386/morestack.S (__i686.get_pc_thunk.bx): Rename to...
	(__x86.get_pc_thunk.bx): ...this.
	(__morestack): Adjust for rename, remove undef of __i686.

2011-05-03  Chris Demetriou  <cgd@google.com>

	* config/i386/morestack.S (__i686.get_pc_thunk.bx): New.

2011-03-22  Joseph Myers  <joseph@codesourcery.com>

	* config.host (alpha*-*-gnu*, arc-*-elf*, arm*-*-netbsd*,
	arm-*-pe*, crx-*-elf, i[34567]86-*-netbsd*, i[34567]86-*-pe,
	m68hc11-*-*|m6811-*-*, m68hc12-*-*|m6812-*-*, mcore-*-pe*,
	powerpc64-*-gnu*, powerpc-*-gnu-gnualtivec*, powerpc-*-gnu*,
	sh-*-symbianelf* | sh[12346l]*-*-symbianelf*, vax-*-netbsd*):
	Remove cases.

2011-03-14  Andreas Tobler  <andreast@fgznet.ch>

	* config.host (cpu_type): Add FreeBSD PowerPC specific parts.
	Adjust copyright year.

2011-03-07  Ian Lance Taylor  <iant@google.com>

	* generic-morestack.c (__splitstack_find): Adjust returned stack
	pointer to include all registers pushed by __morestack.

2011-01-26  Dave Korn  <dave.korn.cygwin@gmail.com>

	PR target/40125
	* configure.ac: Call ACX_NONCANONICAL_TARGET.
	(toolexecdir): Calculate and AC_SUBST.
	(toolexeclibdir): Likewise.
	* Makefile.in (target_noncanonical): Import.
	(toolexecdir): Likewise.
	(toolexeclibdir): Likewise.
	* configure: Regenerate.

2010-12-13  Nathan Froyd  <froydnj@codesourcery.com>

	PR target/46040
	* config/arm/bpabi.h: Rename to...
	* config/arm/bpabi-lib.h: ...this.

2010-12-10  Rainer Orth  <ro@CeBiTec.Uni-Bielefeld.DE>

	* configure.ac: Use i386/t-crtstuff on i?86-*-solaris2* if
	appropriate.
	* configure: Regenerate.

2010-11-24  Nathan Froyd  <froydnj@codesourcery.com>

	* config/libbid/bid_conf.h (BID_BIG_ENDIAN): Define in terms of
	__FLOAT_WORD_ORDER__.
	* config/libbid/bid_gcc_intrinsics.h (LIBGCC2_FLOAT_WORDS_BIG_ENDIAN):
	Delete.

2010-11-20  Ralf Wildenhues  <Ralf.Wildenhues@gmx.de>

	PR other/46202
	* Makefile.in (install-strip): New phony target.

2010-11-07  Ian Lance Taylor  <iant@google.com>

	PR target/46089
	* config/i386/morestack.S (__morestack_large_model): New
	function.

2010-10-23  Nathan Froyd  <froydnj@codesourcery.com>

	* config/libbid/bid_gcc_intrinsics.h (LIBGCC2_WORDS_BIG_ENDIAN):
	Delete.
	(LIBGCC2_FLOAT_WORDS_BIG_ENDIAN): Test __BYTE_ORDER__.

2010-10-14  Nathan Froyd  <froydnj@codesourcery.com>

	* config/arm/bpabi.h: New file.
	* config/frv/frv-abi.h: New file.

2010-10-01  Ian Lance Taylor  <iant@google.com>

	* config/t-stack(LIB2ADD_ST): Set instead of LIB2ADD.
	* config/i386/t-stack-i386 (LIB2ADD_ST): Likewise.

2010-10-01  H.J. Lu  <hongjiu.lu@intel.com>

	PR target/45858
	* config.host: Add the missing `$'.

2010-09-30  Michael Eager  <eager@eagercon.com>

	* config.host: Add microblaze*-*-*.
	* config/microblaze/{divsi3.asm,divsi3_table.c,moddi3.asm,modsi3.asm,
	muldi3_hard.asm,mulsi3.asm,stack_overflow_exit.asm,t-microblaze,
	udivsi3.asm,umodsi3.asm}:  New.

2010-09-28  Ian Lance Taylor  <iant@google.com>

	* configure.ac: Adjust CFI test to test assembler directly rather
	than checking gcc preprocessor macro.
	* configure: Rebuild.

2010-09-27  Ian Lance Taylor  <iant@google.com>

	* configure.ac: Test whether assembler supports CFI directives.
	* config.host: Only add t-stack and i386/t-stack-i386 to
	tmake_file if libgcc_cv_cfi is "yes".
	* configure: Rebuild.

2010-09-27  Ian Lance Taylor  <iant@google.com>

	* generic-morestack.h: New file.
	* generic-morestack.c: New file.
	* generic-morestack-thread.c: New file.
	* config/i386/morestack.S: New file.
	* config/t-stack: New file.
	* config/i386/t-stack-i386: New file.
	* config.host (i[34567]86-*-linux* and friends): Add t-stack and
	i386/t-stack-i386 to tmake_file.

2010-09-21  Iain Sandoe  <iains@gcc.gnu.org>

	* Makefile.in (libgcc-extra-parts):  Check for static archives and
	invoke ranlib after installing them.
	(gcc-extra-parts): Likewise.
	(install-leaf): Likewise.

2010-09-14  H.J. Lu  <hongjiu.lu@intel.com>

	* configure: Regenerated.

2010-09-10  Kai Tietz  <kai.tietz@onevision.com>

	* configure: Regenerated.

2010-09-09  Gerald Pfeifer  <gerald@pfeifer.com>
	    Andrew Pinski  <pinskia@gmail.com>

	PR target/40959
	* config.host (ia64*-*-freebsd*): Set extra_parts.  Set tmake_file.

2010-09-06  H.J. Lu  <hongjiu.lu@intel.com>

	PR target/45524
	* configure: Regenerated.

2010-09-06  Andreas Schwab  <schwab@redhat.com>

	* configure: Regenerate.

2010-09-03  Uros Bizjak  <ubizjak@gmail.com>

	* config/i386/t-sol2 (__copysigntf3, __fabstf3): Disable for
	64bit targets.
	(__fixtfti, __fixunstfti, __floattitf, __floatuntitf): Enable only
	for 64bit targets.

2010-09-03  Uros Bizjak  <ubizjak@gmail.com>
	    Iain Sandoe  <iains@gcc.gnu.org>

	PR target/45476
	* Makefile.in (sifuncs, difuncs, tifuncs): Filter out
	LIB2FUNCS_EXCLUDE functions.

2010-09-03  Andreas Krebbel  <Andreas.Krebbel@de.ibm.com>

	* configure.ac: Use the GCC_AC_ENABLE_DECIMAL_FLOAT macro.
	Include dfp.m4.
	* configure: Regenerate.

2010-09-01  Uros Bizjak  <ubizjak@gmail.com>

	* config.host (i[34567]86-*-freebsd*, x86_64-*-freebsd*): Add
	i386/t-freebsd to tmake_file.
	* config/i386/t-freebsd: New file.
	* config/i386/libgcc-bsd.ver: New file.

2010-07-23  Nathan Froyd  <froydnj@codesourcery.com>

	* config.host (powerpc*-eabispe*): Set tmake_file.
	(powerpc*-eabi*): Likewise.
	* config/rs6000/t-ppccomm (EXTRA_PARTS): Add crtbegin, crtend,
	crtbeginS, crtendS, crtbeginT.

2010-06-12  Kazu Hirata  <kazu@codesourcery.com>

	* config.host (mips64*-*-linux*, mips*-*-linux*): Add mips/t-crtfm
	to tmake_file.  Add crtfastmath.o to extra_parts.
	* config/mips/t-crtfm: New.

2010-05-19  Joel Sherrill <joel.sherrill@oarcorp.com>

	* config.host (sparc64-*-rtems*): New target.

2010-05-19  Rainer Orth  <ro@CeBiTec.Uni-Bielefeld.DE>

	* config/i386/32/sfp-machine.h (FP_HANDLE_EXCEPTIONS): Support Sun
	assembler syntax.

2010-04-15  Thomas Schwinge  <tschwinge@gnu.org>

	* config.host <i[34567]86-*-gnu*>: Handle softfp as for Linux.

2010-04-12  Rainer Orth  <ro@CeBiTec.Uni-Bielefeld.DE>

	* config.host (alpha*-dec-osf[45]*): Removed alpha*-dec-osf4*,
	alpha-dec-osf5.0* support.

2010-04-01  Ralf Corsépius <ralf.corsepius@rtems.org>

	* config.host: Add lm32-*-rtems*.

2010-03-31  Rainer Orth  <ro@CeBiTec.Uni-Bielefeld.DE>
	    Uros Bizjak <ubizjak@gmail.com>

	PR target/39048
	* config.host (i[34567]86-*-solaris2): Handle 32-bit Solaris 2/x86
	like other remaining 32-bit x86 OSes.
	* config/i386/32/sfp-machine.h (FP_HANDLE_EXCEPTIONS): Support Sun
	assembler syntax.
	* config/i386/libgcc-sol2.ver: New file.
	* config/i386/t-sol2 (SHLIB_MAPFILES): Add it.

2010-03-30  Jack Howarth <howarth@bromo.med.uc.edu>

	PR c/43553
	* Makefile.in (INTERNAL_CFLAGS): Add @set_use_emutls@.
	* configure.ac: Use GCC_CHECK_EMUTLS to see if emulated TLS
	is used and substitute set_use_emutls.
	* configure: Regenerated.

2010-03-30  Tarik Graba  <tarik.graba@telecom-paristech.fr>

	* config/lm32/t-lm32: Remove misplaced MULTILIB_OPTIONS.

2010-03-22  Rainer Orth  <ro@CeBiTec.Uni-Bielefeld.DE>

	PR target/38085
	* config/i386/t-sol2 ($(T)gmon.o): Use CFLAGS instead of
	MULTILIB_CFLAGS.
	($(T)gcrt1.o): Likewise.
	($(T)crt1.o): Likewise.
	($(T)crti.o): Likewise.
	($(T)crtn.o): Likewise.

2010-03-01  Ralf Wildenhues  <Ralf.Wildenhues@gmx.de>

	PR other/42980
	* Makefile.in (install): Use $(MAKE) string in rule, for
	parallel make.

2010-02-22  Hans-Peter Nilsson  <hp@bitrange.com>

	Migrate from broken pre-libgcc legacy support to libgcc-centric rules.
	* config/mmix/t-mmix: New file.
	* config.host <mmix-knuth-mmixware> (extra_parts, tmake_file): Set.

2010-02-02  Jack Howarth  <howarth@bromo.med.uc.edu>

	PR java/41991
	* config/t-slibgcc-darwin: Add libgcc-libsystem.ver to
	SHLIB_MAPFILES.

2010-01-04  Anthony Green  <green@moxielogic.com>

	* config/moxie/crti.asm, config/moxie/crtn.asm,
	config/moxie/t-moxie-softfp, config/moxie/sfp-machine.h,
	config/moxie/t-moxie: New files.
	* config.host: Add t-moxie-softfp reference.

2009-11-18  Iain Sandoe <iain.sandoe@sandoe-acoustics.co.uk>

	PR other/39888
	* config/t-slibgcc-darwin: Fix embedded rpaths for
	--enable-version-specific-runtime-libs, build extension stub
	libs exposing features available from current libgcc_s.

2009-11-11  Jon Beniston <jon@beniston.com>

	* config.host: Add lm32 targets.
	* config/lm32: New directory.
	* config/lm32/libgcc_lm32.h: New file.
	* config/lm32/_mulsi3.c: New file.
	* config/lm32/_udivmodsi4.c: New file.
	* config/lm32/_divsi3.c: New file.
	* config/lm32/_modsi3.c: New file.
	* config/lm32/_udivsi3.c: New file.
	* config/lm32/_umodsi3.c: New file.
	* config/lm32/_lshrsi3.S: New file.
	* config/lm32/_ashrsi3.S: New file.
	* config/lm32/_ashlsi3.S: New file.
	* config/lm32/crti.S: New file.
	* config/lm32/crtn.S: New file.
	* config/lm32/t-lm32: New file.
	* config/lm32/t-elf: New file.
	* config/lm32/t-uclinux: New file.

2009-10-26  Nick Clifton  <nickc@redhat.com>

	* config.host: Add support for RX target.
	* config/rx: New directory.
	* config/rx/rx-abi-functions.c: New file. Supplementary
	functions for libgcc to support the RX ABI.
	* config/rx/rx-abi.h: New file.  Supplementary header file for
	libgcc RX ABI functions.
	* config/rx/t-rx: New file: Makefile fragment for building
	libgcc for the RX.

2009-10-09  Uros Bizjak  <ubizjak@gmail.com>

	* config/i386/32/sfp-machine.h (__FP_FRAC_SUB_4): Change operand
	constraint of y0 to "g".

2009-10-07  Andreas Krebbel  <Andreas.Krebbel@de.ibm.com>

	* config.host: Include the s390 makefile fragments.
	* config/s390/32/_fixdfdi.c: New file.
	* config/s390/32/_fixsfdi.c: New file.
	* config/s390/32/_fixtfdi.c: New file.
	* config/s390/32/_fixunsdfdi.c: New file.
	* config/s390/32/_fixunssfdi.c: New file.
	* config/s390/32/_fixunstfdi.c: New file.
	* config/s390/32/t-floattodi: New file.
	* config/s390/libgcc-glibc.ver: New file.
	* config/s390/t-crtstuff: New file.
	* config/s390/t-linux: New file.
	* config/s390/t-tpf: New file.

2009-08-24  Ralf Wildenhues  <Ralf.Wildenhues@gmx.de>

	* configure.ac (AC_PREREQ): Bump to 2.64.

2009-08-22  Kaz Kojima  <kkojima@gcc.gnu.org>

	* config/sh/t-linux (HOST_LIBGCC2_CFLAGS): Add -mieee.

2009-08-22  Ralf Wildenhues  <Ralf.Wildenhues@gmx.de>

	* configure: Regenerate.

2009-08-09  Douglas B Rupp  <rupp@gnat.com>

	* config.host (ia64-hp-*vms*): New target.
	(alpha64-dec-*vms*,alpha*-dec-*vms*): Fix for config/vms and unify
	with ia64-hp-*vms*.

2009-07-30  Ralf Wildenhues  <Ralf.Wildenhues@gmx.de>

	* configure.ac: Add snippet for maintainer-mode.
	* configure: Regenerate.
	* Makefile.in (AUTOCONF, configure_deps): New variables.
	($(srcdir)/configure)): New rule, active only with maintainer
	mode turned on.

2009-06-23  DJ Delorie  <dj@redhat.com>

	Add MeP port.
	* config.host: Add mep support.

2009-06-22  Kai Tietz  <kai.tietz@onevision.com>

	* config.host: Add i386/${host_address}/t-fprules-softfp and
	t-softfp to tmake_file for i[34567]86-*-mingw*, x86_64-*-mingw*.

	* config/i386/64/_divtc3.c: Disable usage of .symver assembly symbol
	for mingw targets.
	* config/i386/64/_multc3.c: Likewise.
	* config/i386/64/_powitf2.c: Likewise.
	* config/i386/64/eqtf2.c: Likewise.
	* config/i386/64/getf2.c: Likewise.
	* config/i386/64/letf2.c: Likewise.
	* config/i386/64/letf2.c: Likewise.
	* config/i386/64/sfp-machine.h (_FP_W_TYPE): Define as
	unsigned long long for x64 mingw targets.
	(_FP_WS_TYPE): Define as signed long long for x64 mingw target.
	(_FP_I_TYPE): Define as long long for x64 mingw target.

2009-06-10  Maciej W. Rozycki  <macro@linux-mips.org>

	* config.host (vax-*-linux*): New.

2009-05-31  Anthony Green  <green@moxielogic.com>

	* config.host: Add moxie support.
	* config/moxie/t-moxie: New file.

2009-05-29  David Billinghurst <billingd@gcc.gnu.org>

	* config.host: Add i386/${host_address}/t-fprules-softfp and
	t-softfp to tmake_file for i[34567]86-*-cygwin*.

2009-04-17  Aurelien Jarno  <aurelien@aurel32.net>

	* config.host: Add i386/${host_address}/t-fprules-softfp to
	tmake_file for i[34567]86-*-kfreebsd*-gnu, x86_64-*-kfreebsd*-gnu*.

2009-04-09  Nick Clifton  <nickc@redhat.com>

	* config/ia64/tf-signs.c: Change copyright header to refer to
	version 3 of the GNU General Public License with version 3.1
	of the GCC Runtime Library Exception and to point readers at
	the COPYING3 and COPYING3.RUNTIME files and the FSF's license
	web page.
	* config/i386/32/tf-signs.c: Likewise.
	* config/libbid/_addsub_dd.c: Likewise.
	* config/libbid/_addsub_sd.c: Likewise.
	* config/libbid/_addsub_td.c: Likewise.
	* config/libbid/_dd_to_df.c: Likewise.
	* config/libbid/_dd_to_di.c: Likewise.
	* config/libbid/_dd_to_sd.c: Likewise.
	* config/libbid/_dd_to_sf.c: Likewise.
	* config/libbid/_dd_to_si.c: Likewise.
	* config/libbid/_dd_to_td.c: Likewise.
	* config/libbid/_dd_to_tf.c: Likewise.
	* config/libbid/_dd_to_udi.c: Likewise.
	* config/libbid/_dd_to_usi.c: Likewise.
	* config/libbid/_dd_to_xf.c: Likewise.
	* config/libbid/_df_to_dd.c: Likewise.
	* config/libbid/_df_to_sd.c: Likewise.
	* config/libbid/_df_to_td.c: Likewise.
	* config/libbid/_di_to_dd.c: Likewise.
	* config/libbid/_di_to_sd.c: Likewise.
	* config/libbid/_di_to_td.c: Likewise.
	* config/libbid/_div_dd.c: Likewise.
	* config/libbid/_div_sd.c: Likewise.
	* config/libbid/_div_td.c: Likewise.
	* config/libbid/_eq_dd.c: Likewise.
	* config/libbid/_eq_sd.c: Likewise.
	* config/libbid/_eq_td.c: Likewise.
	* config/libbid/_ge_dd.c: Likewise.
	* config/libbid/_ge_sd.c: Likewise.
	* config/libbid/_ge_td.c: Likewise.
	* config/libbid/_gt_dd.c: Likewise.
	* config/libbid/_gt_sd.c: Likewise.
	* config/libbid/_gt_td.c: Likewise.
	* config/libbid/_isinfd128.c: Likewise.
	* config/libbid/_isinfd32.c: Likewise.
	* config/libbid/_isinfd64.c: Likewise.
	* config/libbid/_le_dd.c: Likewise.
	* config/libbid/_le_sd.c: Likewise.
	* config/libbid/_le_td.c: Likewise.
	* config/libbid/_lt_dd.c: Likewise.
	* config/libbid/_lt_sd.c: Likewise.
	* config/libbid/_lt_td.c: Likewise.
	* config/libbid/_mul_dd.c: Likewise.
	* config/libbid/_mul_sd.c: Likewise.
	* config/libbid/_mul_td.c: Likewise.
	* config/libbid/_ne_dd.c: Likewise.
	* config/libbid/_ne_sd.c: Likewise.
	* config/libbid/_ne_td.c: Likewise.
	* config/libbid/_sd_to_dd.c: Likewise.
	* config/libbid/_sd_to_df.c: Likewise.
	* config/libbid/_sd_to_di.c: Likewise.
	* config/libbid/_sd_to_sf.c: Likewise.
	* config/libbid/_sd_to_si.c: Likewise.
	* config/libbid/_sd_to_td.c: Likewise.
	* config/libbid/_sd_to_tf.c: Likewise.
	* config/libbid/_sd_to_udi.c: Likewise.
	* config/libbid/_sd_to_usi.c: Likewise.
	* config/libbid/_sd_to_xf.c: Likewise.
	* config/libbid/_sf_to_dd.c: Likewise.
	* config/libbid/_sf_to_sd.c: Likewise.
	* config/libbid/_sf_to_td.c: Likewise.
	* config/libbid/_si_to_dd.c: Likewise.
	* config/libbid/_si_to_sd.c: Likewise.
	* config/libbid/_si_to_td.c: Likewise.
	* config/libbid/_td_to_dd.c: Likewise.
	* config/libbid/_td_to_df.c: Likewise.
	* config/libbid/_td_to_di.c: Likewise.
	* config/libbid/_td_to_sd.c: Likewise.
	* config/libbid/_td_to_sf.c: Likewise.
	* config/libbid/_td_to_si.c: Likewise.
	* config/libbid/_td_to_tf.c: Likewise.
	* config/libbid/_td_to_udi.c: Likewise.
	* config/libbid/_td_to_usi.c: Likewise.
	* config/libbid/_td_to_xf.c: Likewise.
	* config/libbid/_tf_to_dd.c: Likewise.
	* config/libbid/_tf_to_sd.c: Likewise.
	* config/libbid/_tf_to_td.c: Likewise.
	* config/libbid/_udi_to_dd.c: Likewise.
	* config/libbid/_udi_to_sd.c: Likewise.
	* config/libbid/_udi_to_td.c: Likewise.
	* config/libbid/_unord_dd.c: Likewise.
	* config/libbid/_unord_sd.c: Likewise.
	* config/libbid/_unord_td.c: Likewise.
	* config/libbid/_usi_to_dd.c: Likewise.
	* config/libbid/_usi_to_sd.c: Likewise.
	* config/libbid/_usi_to_td.c: Likewise.
	* config/libbid/_xf_to_dd.c: Likewise.
	* config/libbid/_xf_to_sd.c: Likewise.
	* config/libbid/_xf_to_td.c: Likewise.
	* config/libbid/bid128.c: Likewise.
	* config/libbid/bid128_2_str.h: Likewise.
	* config/libbid/bid128_2_str_macros.h: Likewise.
	* config/libbid/bid128_2_str_tables.c: Likewise.
	* config/libbid/bid128_add.c: Likewise.
	* config/libbid/bid128_compare.c: Likewise.
	* config/libbid/bid128_div.c: Likewise.
	* config/libbid/bid128_fma.c: Likewise.
	* config/libbid/bid128_logb.c: Likewise.
	* config/libbid/bid128_minmax.c: Likewise.
	* config/libbid/bid128_mul.c: Likewise.
	* config/libbid/bid128_next.c: Likewise.
	* config/libbid/bid128_noncomp.c: Likewise.
	* config/libbid/bid128_quantize.c: Likewise.
	* config/libbid/bid128_rem.c: Likewise.
	* config/libbid/bid128_round_integral.c: Likewise.
	* config/libbid/bid128_scalb.c: Likewise.
	* config/libbid/bid128_sqrt.c: Likewise.
	* config/libbid/bid128_string.c: Likewise.
	* config/libbid/bid128_to_int16.c: Likewise.
	* config/libbid/bid128_to_int32.c: Likewise.
	* config/libbid/bid128_to_int64.c: Likewise.
	* config/libbid/bid128_to_int8.c: Likewise.
	* config/libbid/bid128_to_uint16.c: Likewise.
	* config/libbid/bid128_to_uint32.c: Likewise.
	* config/libbid/bid128_to_uint64.c: Likewise.
	* config/libbid/bid128_to_uint8.c: Likewise.
	* config/libbid/bid32_to_bid128.c: Likewise.
	* config/libbid/bid32_to_bid64.c: Likewise.
	* config/libbid/bid64_add.c: Likewise.
	* config/libbid/bid64_compare.c: Likewise.
	* config/libbid/bid64_div.c: Likewise.
	* config/libbid/bid64_fma.c: Likewise.
	* config/libbid/bid64_logb.c: Likewise.
	* config/libbid/bid64_minmax.c: Likewise.
	* config/libbid/bid64_mul.c: Likewise.
	* config/libbid/bid64_next.c: Likewise.
	* config/libbid/bid64_noncomp.c: Likewise.
	* config/libbid/bid64_quantize.c: Likewise.
	* config/libbid/bid64_rem.c: Likewise.
	* config/libbid/bid64_round_integral.c: Likewise.
	* config/libbid/bid64_scalb.c: Likewise.
	* config/libbid/bid64_sqrt.c: Likewise.
	* config/libbid/bid64_string.c: Likewise.
	* config/libbid/bid64_to_bid128.c: Likewise.
	* config/libbid/bid64_to_int16.c: Likewise.
	* config/libbid/bid64_to_int32.c: Likewise.
	* config/libbid/bid64_to_int64.c: Likewise.
	* config/libbid/bid64_to_int8.c: Likewise.
	* config/libbid/bid64_to_uint16.c: Likewise.
	* config/libbid/bid64_to_uint32.c: Likewise.
	* config/libbid/bid64_to_uint64.c: Likewise.
	* config/libbid/bid64_to_uint8.c: Likewise.
	* config/libbid/bid_b2d.h: Likewise.
	* config/libbid/bid_binarydecimal.c: Likewise.
	* config/libbid/bid_conf.h: Likewise.
	* config/libbid/bid_convert_data.c: Likewise.
	* config/libbid/bid_decimal_data.c: Likewise.
	* config/libbid/bid_decimal_globals.c: Likewise.
	* config/libbid/bid_div_macros.h: Likewise.
	* config/libbid/bid_dpd.c: Likewise.
	* config/libbid/bid_flag_operations.c: Likewise.
	* config/libbid/bid_from_int.c: Likewise.
	* config/libbid/bid_functions.h: Likewise.
	* config/libbid/bid_gcc_intrinsics.h: Likewise.
	* config/libbid/bid_inline_add.h: Likewise.
	* config/libbid/bid_internal.h: Likewise.
	* config/libbid/bid_round.c: Likewise.
	* config/libbid/bid_sqrt_macros.h: Likewise.

2009-04-09  Jakub Jelinek  <jakub@redhat.com>

	* Makefile.in: Change copyright header to refer to version
	3 of the GNU General Public License and to point readers at the
	COPYING3 file and the FSF's license web page.
	* config.host: Likewise.

2009-04-07  Alan Modra  <amodra@bigpond.net.au>

	* config.host: Reorder and merge to match config.gcc change.

2009-04-03  Alan Modra  <amodra@bigpond.net.au>

	* config.host (powerpc-*-linux*altivec*, powerpc-*-linux*spe): Delete.

2009-03-28  Joseph Myers  <joseph@codesourcery.com>

	* config.host (arm-*-coff*, armel-*-coff*, arm-semi-aof,
	armel-semi-aof, h8300-*-*, i[34567]86-*-aout*, i[34567]86-*-coff*,
	m68k-*-aout*, m68k-*-coff*, pdp11-*-bsd, rs6000-ibm-aix4.[12]*,
	powerpc-ibm-aix4.[12]*, sh-*-*): Remove.

2009-02-12  Uros Bizjak  <ubizjak@gmail.com>

	* config.host (ia64*-*-linux*): Add t-softfp to tmake_file.
	* config/ia64/tf-signs.c (__copysigntf3, __fabstf2): Prototype.

2009-02-12  H.J. Lu  <hongjiu.lu@intel.com>

	* config.host (ia64*-*-linux*): Add ia64/t-fprules-softfp and
	ia64/t-softfp-compat to tmake_file.

	* Makefile.in (gen-hide-list): Ignore .*_compat and .*@.*.

	* config/ia64/__divxf3.asm: New.
	* config/ia64/_fixtfdi.asm: Likewise.
	* config/ia64/_fixunstfdi.asm: Likewise.
	* config/ia64/_floatditf.asm: Likewise.
	* config/ia64/t-fprules-softfp: Likewise.
	* config/ia64/t-softfp-compat: Likewise.
	* config/ia64/tf-signs.c: Likewise.

2009-01-18  Ben Elliston  <bje@au.ibm.com>

	* config/i386/32/tf-signs.c (__copysigntf3, __fabstf2): Prototype.

2009-01-16  Ben Elliston  <bje@au.ibm.com>

	* config.host (i[34567]86-*-linux*, x86_64-*-linux*): Add t-softfp
	to tmake_file.

2009-01-13  Ben Elliston  <bje@au.ibm.com>

	* config/t-softfp: New file.
	* config.host (powerpc64-*-linux*, powerpc64-*-gnu*): Add t-softfp.
	(powerpc-*-linux*spe*, powerpc-*-linux*): Likewise.

2009-01-05  Joel Sherrill <joel.sherrill@oarcorp.com>

	* config.host: Add m32r*-*-rtems*.

2008-12-01  Joel Sherrill <joel.sherrill@oarcorp.com>

	* config.host: Add m32c*-*-rtems*.

2008-11-20  Rainer Orth  <ro@TechFak.Uni-Bielefeld.DE>

	PR bootstrap/33100
	* configure.ac (i?86-*-solaris2.1[0-9]*): Only include
	i386/t-crtstuff if linker supports ZERO terminator unwind entries.
	* configure: Regenerate.
	* config.host (i[34567]86-*-solaris2*): Move i386/t-sol2 in
	tmake_file here from gcc/config.gcc.
	Move extra_parts here from gcc/config.gcc.
	* config/i386/t-sol2: Move here from gcc/config/i386.
	Use gcc_srcdir instead of srcdir.

2008-11-18  Adam Nemet  <anemet@caviumnetworks.com>

	* config.host (mipsisa64r2-*-elf* | mipsisa64r2el-*-elf*): New
	case.

2008-11-09  Thomas Schwinge  <tschwinge@gnu.org>

	* config.host <t-tls>: Also enable for GNU/kFreeBSD and GNU/kNetBSD.

2008-10-08  Thomas Schwinge  <tschwinge@gnu.org>

	* config.host: Fold `*-*-gnu*' cases into the Linux ones.

2008-09-03  Hari Sandanagobalane  <hariharan@picochip.com>

	Add picoChip port.
	* config.host: Add picochip-*-*.

2008-08-06  Bob Wilson  <bob.wilson@acm.org>

	* config.host: Match more processor names for Xtensa.

2008-07-08  H.J. Lu  <hongjiu.lu@intel.com>

	* config/i386/64/t-softfp-compat: Update comments.

2008-07-07  H.J. Lu  <hongjiu.lu@intel.com>

	* config/i386/64/_divtc3-compat.c: Moved to ...
	* config/i386/64/_divtc3.c: Here.

	* config/i386/64/_multc3-compat.c: Moved to ...
	* config/i386/64/_multc3.c: Here.

	* config/i386/64/_powitf2-compat.c: Moved to ...
	* config/i386/64/_powitf2.c: Here.

	* config/i386/64/t-softfp-compat (libgcc2-tf-compats): Add
	.c suffix instead of -compat.c.

2008-07-05  Uros Bizjak  <ubizjak@gmail.com>

	* config/i386/32/sfp-machine.h (_FP_MUL_MEAT_S): Remove.
	(_FP_MUL_MEAT_D): Ditto.
	(_FP_DIV_MEAT_S): Ditto.
	(_FP_DIV_MEAT_D): Ditto.

2008-07-03  Richard Sandiford  <rdsandiford@googlemail.com>

	* Makefile.in: Add support for __sync_* libgcc functions.

2008-07-03  H.J. Lu  <hongjiu.lu@intel.com>

	* shared-object.mk ($(base)_s$(objext)): Remove -DSHARED.

2008-07-02  H.J. Lu  <hongjiu.lu@intel.com>

	PR boostrap/36702
	* config.host: Only include 32bit t-fprules-softfp for Darwin/x86
	and Linux/x86.  Include 64bit t-softfp-compat for Linux/x86.

	* config/i386/64/t-fprules-softfp: Moved to ...
	* config/i386/64/t-softfp-compat: This.  New.

2008-07-02  Uros Bizjak  <ubizjak@gmail.com>

	* config/i386/32/sfp-machine.h (FP_HANDLE_EXCEPTIONS) [FP_EX_INVALID]:
	Initialize f with 0.0.

2008-07-02  H.J. Lu  <hongjiu.lu@intel.com>

	PR target/36669
	* shared-object.mk ($(base)_s$(objext)): Add -DSHARED.

	* config/i386/64/_divtc3-compat.c: New.
	* config/i386/64/_multc3-compat.c: Likewise.
	* config/i386/64/_powitf2-compat.c: Likewise.
	* config/i386/64/eqtf2.c: Likewise.
	* config/i386/64/getf2.c: Likewise.
	* config/i386/64/letf2.c: Likewise.
	* config/i386/64/t-fprules-softfp: Likewise.

2008-07-02  H.J. Lu  <hongjiu.lu@intel.com>

	* config.host: Add i386/${host_address}/t-fprules-softfp to
	tmake_file for i[34567]86-*-darwin*, x86_64-*-darwin*,
	i[34567]86-*-linux*, x86_64-*-linux*.

	* configure.ac: Set host_address to 64 or 32 for x86.
	* configure: Regenerated.

	* Makefile.in (config.status): Also depend on
	$(srcdir)/config.host.

	* config/i386/32/t-fprules-softfp: New.
	* config/i386/32/tf-signs.c: Likewise.

	* config/i386/64/sfp-machine.h: New. Moved from gcc.

2008-07-02  H.J. Lu  <hongjiu.lu@intel.com>
	    Uros Bizjak  <ubizjak@gmail.com>

	* config/i386/32/sfp-machine.h: New.

2008-06-26  Nathan Froyd  <froydnj@codesourcery.com>

	* config/rs6000/t-ppccomm: Remove rules that conflict with
	auto-generated rules.

2008-06-17  Ralf Wildenhues  <Ralf.Wildenhues@gmx.de>

	* configure.ac: sinclude override.m4.
	* configure: Regenerate.

2008-06-11  Bernhard Fischer  <aldot@gcc.gnu.org>

	* configure: Regenerate.

2008-06-10  Joseph Myers  <joseph@codesourcery.com>

	* Makefile.in (DECNUMINC): Remove
	-I$(MULTIBUILDTOP)../../libdecnumber.
	* gstdint.h: New.

2008-06-07  Joseph Myers  <joseph@codesourcery.com>

	* config.host (strongarm*-*-*, ep9312*-*-*, xscale-*-*,
	parisc*-*-*, m680[012]0-*-*, *-*-linux*libc1*, *-*-linux*aout*,
	alpha*-*-unicosmk*, strongarm*-*-freebsd*, ep9312-*-elf,
	arm*-*-kaos*, cris-*-aout, parisc*64*-*-linux*, parisc*-*-linux*,
	hppa1.1-*-pro*, hppa1.1-*-osf*, hppa1.1-*-bsd*,
	i[34567]86-sequent-ptx4*, i[34567]86-sequent-sysv4*,
	i[34567]86-*-beoself*, i[34567]86-*-beos*, i[34567]86-*-sco3.2v5*,
	i[34567]86-*-sysv5*, i[34567]86-*-sysv4*, i[34567]86-*-uwin*,
	i[34567]86-*-kaos*, m68020-*-elf*, m68010-*-netbsdelf*,
	mips-wrs-windiss, mt-*-elf, powerpc-*-beos*, powerpc-*-chorusos*,
	powerpc-wrs-windiss*, powerpcle-*-sysv*, powerpc-*-kaos*,
	powerpcle-*-kaos*, sh*-*-kaos*, sparc-*-sysv4*, strongarm-*-elf*,
	strongarm-*-pe, strongarm-*-kaos*, vax-*-bsd*, vax-*-sysv*,
	vax-*-ultrix*, xscale-*-elf, xscale-*-coff): Remove.

2008-05-25  Arthur Loiret  <arthur.loiret@u-psud.fr>

	* config.host (sh2[lbe]*-*-linux*): Allow target.

2008-04-30  Nathan Froyd  <froydnj@codesourcery.com>

	* config/rs6000/t-ppccomm: Add build rules for new files.
	(LIB2ADD_ST): New variable.

2008-04-07  Andy Hutchinson  <hutchinsonandy@aim.com>

	PR target/34210
	PR target/35508
	* config.host (avr-*-*): Add avr cpu_type and avr tmake_file.
	* config/t-avr: New file. Build 16bit libgcc functions.

2008-03-02  Jakub Jelinek  <jakub@redhat.com>

	PR target/35401
	* config/t-slibgcc-darwin: Make install-leaf dependent on
	install-darwin-libgcc-stubs instead of install.

2008-01-25  Joseph Myers  <joseph@codesourcery.com>

	* config.host (tic4x-*-*, c4x-*-rtems*, tic4x-*-rtems*, c4x-*,
	tic4x-*, h8300-*-rtemscoff*, ns32k-*-netbsdelf*, ns32k-*-netbsd*,
	sh-*-rtemscoff*): Remove cases.

2007-12-27  Richard Sandiford  <rsandifo@nildram.co.uk>

	* Makefile.in (all): Use install-leaf rather than install.
	(install): Split most of the rule into...
	(install-leaf): ...this new one.

2007-12-19  Etsushi Kato  <ek.kato@gmail.com>
	    Paolo Bonzini  <bonzini@gnu.org>

	PR target/30572
	* Makefile.in: Use @shlib_slibdir@ substitution to get
	correct install name on darwin.
	* config/t-slibgcc-darwin: Use @shlib_slibdir@ for -install_name.

2007-12-15  Hans-Peter Nilsson  <hp@axis.com>

	* config.host (crisv32-*-elf, crisv32-*-none): New, same as
	cris-*-elf and cris-*-none.
	(crisv32-*-linux*): Similar, as cris-*-linux*.

2007-11-20  Rask Ingemann Lambertsen  <rask@sygehus.dk>

	* config.host (ia64*-*-elf*): Build ia64 specific libgcc parts.

2007-10-27  H.J. Lu  <hongjiu.lu@intel.com>

	PR regression/33926
	* configure.ac: Replace have_cc_tls with gcc_cv_have_cc_tls.
	* configure: Regenerated.

2007-09-27  H.J. Lu  <hongjiu.lu@intel.com>

	* Makefile.in (dfp-filenames): Replace decimal_globals,
	decimal_data, binarydecimal and convert_data with
	bid_decimal_globals, bid_decimal_data, bid_binarydecimal
	and bid_convert_data, respectively.

2007-09-17  Chao-ying Fu  <fu@mips.com>
	    Nigel Stephens  <nigel@mips.com>

	* fixed-obj.mk: New file to support fine-grain fixed-point functions.
	* Makefile.in (fixed_point): Define.
	Check if fixed_point is yes to build support functions.
	* configure.ac: Check for fixed_point support.
	* configure: Regenerated.
	* gen-fixed.sh: New file to generate lists of fixed-point labels,
	funcs, modes, from, to.

2007-09-11  Janis Johnson  <janis187@us.ibm.com

	* Makefile.in (dfp-filenames): Add bid128_noncomp.

2007-09-10  Janis Johnson  <janis187@us.ibm.com>

	* Makefile.in (dfp-filenames): Remove decUtility, add
	decDouble, decPacked, decQuad, decSingle.

2007-08-27  Hans Kester  <hans.kester@ellips.nl>

	* config.host : Add x86_64-elf target.

2007-07-06  H.J. Lu  <hongjiu.lu@intel.com>

	* configure.ac (set_have_cc_tls): Add a missing =.
	* configure: Regenerated.

2007-07-06  H.J. Lu  <hongjiu.lu@intel.com>

	* config.host (tmake_file): Add t-tls for i[34567]86-*-linux*
	and x86_64-*-linux*.

	* config/t-tls: New file.

	* Makefile.in (INTERNAL_CFLAGS): Add @set_have_cc_tls@.

	* configure.ac: Include ../config/enable.m4 and
	../config/tls.m4.  Use GCC_CHECK_CC_TLS to check if assembler
	supports TLS and substitute set_have_cc_tls.
	* configure: Regenerated.

2007-07-04  H.J. Lu  <hongjiu.lu@intel.com>

	* Makefile.in: Use libbid for DFP when BID is enabled.

2007-06-14  Danny Smith  <dannysmith@users.sourceforge.net>

	* config.host(*-cygwin* |*-mingw* ): Add crtbegin.o, crtend.o to
	extra_parts. Add config/i386/t-cygming to tmake_file.
	* config/i386/t-cygming: New file with rules for crtbegin.o, crtend.o.

2007-05-29  Zuxy Meng  <zuxy.meng@gmail.com>
	    Danny Smith  <dannysmith@users.sourceforge.net>

	PR target/29498
	* config.host (i[34567]86-*-cygwin* | i[34567]86-*-mingw*) Add
	crtfastmath.o to extra_parts.  Add i386/t-crtfm to tmake_file.
	* config/i386/t-crtfm: Compile crtfastmath.o with
	-minline-all-stringops.

2007-05-10  Richard Sandiford  <richard@codesourcery.com>

	* config.host (sparc-wrs-vxworks): New target.

2007-04-14  Kazu Hirata  <kazu@codesourcery.com>

	* config.host: Recognize fido.

2007-04-04  Janis Johnson  <janis187@us.ibm.com>

	* configure: Check host, not target, for decimal float support.

2007-04-03  Uros Bizjak  <ubizjak@gmail.com>

	* config/i386/t-crtpc: New file.
	* config.host (i[34567]86-*-linux*): Add i386/t-crtpc to tm-file.
	(x86_64-*-linux*): Ditto.

2007-02-30  Kai Tietz  <kai.tietz@onevision.com>

	* config.host (x86_64-*-mingw*): New target.

2007-03-23  Michael Meissner  <michael.meissner@amd.com>
	    H.J. Lu  <hongjiu.lu@intel.com>

	* Makefile.in (enable_decimal_float): New.
	(DECNUMINC): Add
	-I$(srcdir)/../libdecnumber/$(enable_decimal_float).
	(dec-objects): Move decimal32, decimal64 and decimal128 to ...
	(decbits-filenames): This.
	(decbits-objects): New.
	(libgcc-objects): Add $(decbits-objects).

	* configure.ac: Support * --enable-decimal-float={no,yes,bid,dpd}.
	Substitute enable_decimal_float.
	* configure: Regenerated.

2007-03-19  Hans-Peter Nilsson  <hp@axis.com>

	* config.host (cris-*-elf | cris-*-none): Set extra_parts.

2007-03-12  Brooks Moses  <brooks.moses@codesourcery.com>

	* Makefile.in (install-info): New dummy target.

2007-03-05  Bernd Schmidt  <bernd.schmidt@analog.com>

	* config.host (bfin*-linux-uclibc*): Set extra_parts.

2007-03-01  Brooks Moses  <brooks.moses@codesourcery.com>

	* Makefile.in: Add install-html and install-pdf dummy
	targets.

2007-02-05  Roger Sayle  <roger@eyesopen.com>
	    Daniel Jacobowitz  <dan@codesourcery.com>

	* Makefile.in <LIBUNWIND>: Make libgcc_s.so depend on libunwind.so.
	(libgcc_s.so): Append -B./ to CFLAGS for $(SHLIB_LINK).
	(libunwind.so): Likewise for $(SHLIBUNWIND_LINK).

2007-01-29  Janis Johnson  <janis187@us.ibm.com>

	* Makefile.in (dec-filenames): Add decExcept.

2007-01-28  Daniel Jacobowitz  <dan@codesourcery.com>

	PR bootstrap/30469
	* Makefile.in (CFLAGS): Forcibly remove -fprofile-generate and
	-fprofile-use.

2007-01-25  Daniel Jacobowitz  <dan@codesourcery.com>

	* configure.ac: Add --enable-version-specific-runtime-libs.
	Correct $slibdir default.
	* configure: Regenerated.

2007-01-23  Joseph Myers  <joseph@codesourcery.com>

	* config/rs6000/t-ldbl128: Always use -mlong-double-128.

2007-01-21  Andrew Pinski  <pinskia@gmail.com>

	PR target/30519
	* config.host (alpha*-*-linux*): Set extra_parts.

2007-01-09  Kaz Kojima  <kkojima@gcc.gnu.org>

	* config/sh/t-linux: New.
	* config.host (sh*-*-linux*): Set tmake_file.

2007-01-05  Daniel Jacobowitz  <dan@codesourcery.com>

	* Makefile.in (install): Handle multilibs.

2007-01-04  Brooks Moses  <brooks.moses@codesourcery.com>

	* Makefile.in: Added .PHONY entry for documentation targets.

2007-01-04  Brooks Moses  <brooks.moses@codesourcery.com>

	* Makefile.in: Add empty info, html, dvi, pdf targets.

2007-01-04  Mike Stump  <mrs@apple.com>

	* Makefile.in (MAKEINFO): Remove.
	(PERL): Likewise.

2007-01-04  Paolo Bonzini  <bonzini@gnu.org>

	* configure.ac: Add GCC_TOPLEV_SUBDIRS.
	* configure: Regenerate.
	* Makefile.in (host_subdir): Substitute it.
	(gcc_objdir): Use it.

2007-01-04  Daniel Jacobowitz  <dan@codesourcery.com>

	* config.host (ia64*-*-linux*): Set tmake_file.

2007-01-04  Daniel Jacobowitz  <dan@codesourcery.com>

	* Makefile.in (version): Define.

2007-01-03  Daniel Jacobowitz  <dan@codesourcery.com>
	    Paolo Bonzini  <bonzini@gnu.org>

	* Makefile.in, config/i386/t-darwin, config/i386/t-darwin64,
	config/i386/t-nwld, config/rs6000/t-darwin, config/rs6000/t-ldbl128,
	config/i386/t-crtfm, config/alpha/t-crtfm, config/ia64/t-ia64,
	config/sparc/t-crtfm, config/t-slibgcc-darwin,
	config/rs6000/t-ppccomm, config.host, configure.ac, empty.mk,
	shared-object.mk, siditi-object.mk, static-object.mk: New files.
	* configure: Generated.<|MERGE_RESOLUTION|>--- conflicted
+++ resolved
@@ -1,5 +1,3 @@
-<<<<<<< HEAD
-=======
 2012-10-21  Hans-Peter Nilsson  <hp@bitrange.com>
 
 	* config/mmix/crti.S: Mark program and data addresses using PRELD.
@@ -45,27 +43,12 @@
 	as unused.
 	(_Unwind_decode_typeinfo_ptr): Mark base as unused.
 
->>>>>>> 747e4b8f
 2012-10-06  Mark Kettenis  <kettenis@openbsd.org>
 
 	* config.host (*-*-openbsd*): Add t-eh-dw2-dip to tmake_file.
 	* unwind-dw2-fde-dip.c: Don't include <elf.h> on OpenBSD.
 	(USE_PT_GNU_EH_FRAME): Define for OpenBSD.
 	(ElfW): Likewise.
-<<<<<<< HEAD
-				
-2012-09-20  Release Manager
-
-	* GCC 4.7.2 released.
-
-2012-09-05  Georg-Johann Lay  <avr@gjlay.de>
-
-	Backport from 2012-09-05 mainline r190697.
-	
-	PR target/54461
-	* config.host (tmake_file,host=avr-*-*): Add avr/t-avrlibc if
-	configured --with-avrlibc.
-=======
 
 2012-10-05  Jonathan Wakely  <jwakely.gcc@gmail.com>
 
@@ -151,14 +134,11 @@
 	PR target/54461
 	* config.host (tmake_file,host=avr-*-*): Add avr/t-avrlibc if
 	not configured --with-avrlibc=no.
->>>>>>> 747e4b8f
 	* config/avr/t-avrlibc: New file.
 	* Makefile.in (FPBIT_FUNCS): filter-out LIB2FUNCS_EXCLUDE.
 	(DPBIT_FUNCS): Ditto.
 	(TPBIT_FUNCS): Ditto.
 
-<<<<<<< HEAD
-=======
 2012-09-04  Teresa Johnson  <tejohnson@google.com>
 
 	* libgcov.c (struct gcov_summary_buffer): New structure.
@@ -223,18 +203,11 @@
 	($(base)_s$(objext)): Use same rules for visibility handling as in
 	shared-object.mk.
 
->>>>>>> 747e4b8f
 2012-08-21  Ian Lance Taylor  <iant@google.com>
 
 	* config/i386/morestack.S (__morestack_non_split): Increase amount
 	of space allocated for non-split code stack.
 
-<<<<<<< HEAD
-2012-08-16  David Edelsohn  <dje.gcc@gmail.com>
-
-	Backported from mainline
-	2012-08-16  David Edelsohn  <dje.gcc@gmail.com>
-=======
 2012-08-19  Joseph Myers  <joseph@codesourcery.com>
 
 	* crtstuff.c (USE_PT_GNU_EH_FRAME): Define for systems using glibc
@@ -253,16 +226,10 @@
 	type.
 
 2012-08-16  David Edelsohn  <dje.gcc@gmail.com>
->>>>>>> 747e4b8f
 
 	* config.host (*-*-aix*): Move rs6000/t-ibm-ldouble after
 	rs6000/t-slibgcc-aix.
 
-<<<<<<< HEAD
-2012-06-14  Release Manager
-
-	* GCC 4.7.1 released.
-=======
 2012-08-15  Segher Boessenkool  <segher@kernel.crashing.org>
 
 	* longlong.h: (powerpc): Delete _ARCH_PWR and _ARCH_COM handling.
@@ -408,34 +375,27 @@
 	* config/spu/mfc_tag_release.c: Fix typos.
 	* configure.ac: Fix typos.
 	* configure: Regenerate.
->>>>>>> 747e4b8f
 
 2012-05-25  Ian Lance Taylor  <iant@google.com>
 
 	* config/i386/morestack.S (__morestack_non_split): Check whether
 	caller is varargs and needs %bp to hold the stack frame on return.
 
-<<<<<<< HEAD
-=======
 2012-05-25  Olivier Hainque  <hainque@adacore.com>
 
 	* config/rs6000/vxworks/tramp.S (trampoline_setup): Use a longcall
 	sequence in the non pic case on VxWorks.
 
->>>>>>> 747e4b8f
 2012-05-24  Olivier Hainque  <hainque@adacore.com>
 
 	* Makefile.in: Move dependency on install-unwind_h from
 	"install-leaf" to "install".
 
-<<<<<<< HEAD
-=======
 2012-05-24  Olivier Hainque  <hainque@adacore.com>
 
 	* Makefile.in (clean): Remove libgcc_tm.stamp as well.
 	Use a separate command for stamp removals.
 
->>>>>>> 747e4b8f
 2012-05-21  Andrew Pinski  <apinski@cavium.com>
 
 	PR bootstrap/53183
@@ -451,16 +411,6 @@
 	for include files, not to the internal gcc object directory one.
 	(install-leaf): Depend on it.
 
-<<<<<<< HEAD
-2012-04-30  Andreas Tobler  <andreast@fgznet.ch>
-
-	Backport from mainline
-	2012-03-21  Andreas Tobler  <andreast@fgznet.ch>
-
-	* config.host: Add bits to support powerpc64-*-freebsd*.
-	* config/rs6000/freebsd-unwind.h: New file.
-	* config/rs6000/t-freebsd64: New file.
-=======
 2012-05-15  Olivier Hainque  <hainque@adacore.com>
 
 	* config/rs6000/aix-unwind.h (*_REGNO): New, set of useful
@@ -510,7 +460,6 @@
 	(gcov_exit): Export hidden to enable use in L_gcov_dump.
 	(__gcov_flush): Outline functionality now in gcov_clear.
 	* Makefile.in (L_gcov_reset, L_gcov_dump): Define.
->>>>>>> 747e4b8f
 
 2012-04-28  Aurelien Jarno  <aurelien@aurel32.net>
 
@@ -518,15 +467,6 @@
 	(mips*-*-linux*): Include mips/t-tpbit when long double is
 	16 bytes long.
 
-<<<<<<< HEAD
-2012-04-20  Thomas Schwinge  <thomas@codesourcery.com>
-
-	struct siginfo vs. siginfo_t
-
-	Backport from trunk:
-
-	2012-04-20  Thomas Schwinge  <thomas@codesourcery.com>
-=======
 2012-04-25  Sriraman Tallam  <tmsriram@google.com>
 
 	* config/i386/i386-cpuinfo.c (FEATURE_AVX2): New enum value.
@@ -558,7 +498,6 @@
 2012-04-20  Thomas Schwinge  <thomas@codesourcery.com>
 
 	struct siginfo vs. siginfo_t
->>>>>>> 747e4b8f
 
 	* config/alpha/linux-unwind.h (alpha_fallback_frame_state): Use
 	siginfo_t instead of struct siginfo.
@@ -573,12 +512,6 @@
 	* config/tilepro/linux-unwind.h (tile_fallback_frame_state): Likewise.
 	* config/xtensa/linux-unwind.h (xtensa_fallback_frame_state): Likewise.
 
-<<<<<<< HEAD
-2012-04-06  Walter Lee  <walt@tilera.com>
-
-	Backport from mainline
-	2012-03-07  Walter Lee  <walt@tilera.com>
-=======
 2012-04-02  H.J. Lu  <hongjiu.lu@intel.com>
 
 	* config/i386/linux-unwind.h (RT_SIGRETURN_SYSCALL): Update x32
@@ -732,7 +665,6 @@
 	for Thumb-2.
 
 2012-03-07  Walter Lee  <walt@tilera.com>
->>>>>>> 747e4b8f
 
 	* config/tilepro/atomic.c: Rename "atomic_" prefix to
 	"arch_atomic_".
@@ -744,41 +676,18 @@
 	(arch_atomic_xor): Move from config/tilepro/atomic.c.
 	(arch_atomic_nand): Ditto.
 
-2012-04-02  H.J. Lu  <hongjiu.lu@intel.com>
-
-	Backported from mainline
-	2012-04-02  H.J. Lu  <hongjiu.lu@intel.com>
-
-	* config/i386/linux-unwind.h (RT_SIGRETURN_SYSCALL): Update x32
-	system call number.
-
-2012-03-31  Eric Botcazou  <ebotcazou@adacore.com>
-
-	* config/ia64/unwind-ia64.c (uw_install_context): Manually save LC
-	if it hasn't been previously saved.
-
-2012-03-28  Georg-Johann Lay  <avr@gjlay.de>
-
-	Backport from 2012-03-28 mainline r185907.
-
-	PR target/52737
-	* config/avr/lib1funcs.S: Use __AVR_HAVE_SPH__ for SP_H checks
-	instead of __AVR_HAVE_8BIT_SP__.
-
-2012-03-22  Georg-Johann Lay  <avr@gjlay.de>
-
-	Backport from 2012-03-07 mainline r185033.
+2012-03-07  Georg-Johann Lay  <avr@gjlay.de>
 
 	PR target/52507
 	* config/avr/lib1funcs.S (__movmemx_hi): Fix loop label in RAM-part.
 
-	Backport from 2012-03-07 mainline r185031.
+2012-03-07  Georg-Johann Lay  <avr@gjlay.de>
 
 	PR target/52505
 	* config/avr/lib1funcs.S (__xload_1): Don't read unintentionally
 	from RAM.
 
-	Backport from 2012-03-07 mainline r185030.
+2012-03-07  Georg-Johann Lay  <avr@gjlay.de>
 
 	PR target/52461
 	PR target/52508
@@ -792,9 +701,10 @@
 	(__xload_1, __xload_2, __xload_3, __xload_4): Ditto.
 	(__movmemx_hi): Ditto.
 
-2012-03-22  Release Manager
-
-	* GCC 4.7.0 released.
+2012-03-05  Richard Henderson  <rth@redhat.com>
+
+	* longlong.h [ARM] (umul_ppmm): Use umull for arm3m and later.
+	[ARM] (count_trailing_zeros): Use the builtin.
 
 2012-03-01  Kai Tietz  <ktietz@redhat.com>
 
