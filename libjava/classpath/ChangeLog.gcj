<<<<<<< HEAD
=======
2011-01-03  Jakub Jelinek  <jakub@redhat.com>

	* gnu/java/rmi/registry/RegistryImpl.java (version): Update
	copyright notice dates.
	* tools/gnu/classpath/tools/orbd/Main.java (run): Likewise.

2010-06-21  Jan Kratochvil  <jan.kratochvil@redhat.com>

	* doc/Makefile.am (POD2MAN): Provide --date from ChangeLog.
	* doc/Makefile.in: Regenerate.

>>>>>>> b56a5220
2010-04-07  Jakub Jelinek  <jakub@redhat.com>

	* native/jni/midi-alsa/gnu_javax_sound_midi_alsa_AlsaPortDevice.c
	(Java_gnu_javax_sound_midi_alsa_AlsaPortDevice_run_1receiver_1thread_1):
	Avoid set but not used warning.

2010-01-09  Jakub Jelinek  <jakub@redhat.com>

	* gnu/java/rmi/registry/RegistryImpl.java (version): Update
	copyright notice dates.
	* tools/gnu/classpath/tools/orbd/Main.java (run): Likewise.

2009-07-01  Jakub Jelinek  <jakub@redhat.com>

	* gnu/javax/swing/text/html/parser/HTML_401F.java (defineElements):
	Split this huge method into...
	(defineElements1, defineElements2, defineElements3, defineElements4,
	defineElements5, defineElements6): ... these smaller methods.

2009-06-16  Matthias Klose  <doko@ubuntu.com>

	* tools/gnu/classpath/tools/gjdoc/Main.java (getGjdocVersion): Use
	gnu.classpath.Configuration.CLASSPATH_VERSION as version number.
	* tools/gnu/classpath/tools/doclets/htmldoclet/HtmlDoclet.java
	(getDocletVersion): Likewise.
	* tools/classes/gnu/classpath/tools/gjdoc/Main*.class: Regenerate.
	* tools/classes/gnu/classpath/tools/doclets/htmldoclet/HtmlDoclet*.class:
 	Regenerate.

2009-03-16  Matthias Klose  <doko@ubuntu.com>

	* configure.ac: Detect xulrunner-1.9.
	* configure: Regenerate.

2009-02-03  Jakub Jelinek  <jakub@redhat.com>

	* gnu/java/rmi/registry/RegistryImpl.java (version): Update
	copyright notice dates.
	* tools/gnu/classpath/tools/orbd/Main.java (run): Likewise.

2008-12-18  Ralf Wildenhues  <Ralf.Wildenhues@gmx.de>

	* configure: Regenerate.

2008-11-12  Jakub Jelinek  <jakub@redhat.com>

	PR libgcj/33764
	* configure.ac (INSTALL_BINARIES): New AM_CONDITIONAL.
	* tools/Makefile.am: If not INSTALL_BINARIES, use noinst_PROGRAMS
	instead of bin_PROGRAMS for binaries.
	* configure: Regenerated.
	* tools/Makefile.in: Regenerated.

2008-11-10  Andrew Haley  <aph@redhat.com>

	* native/jni/gtk-peer/gnu_java_awt_peer_gtk_CairoGraphics2D.c 
	(Java_gnu_java_awt_peer_gtk_CairoGraphics2D_cairoDrawGlyphVector): 
	Remove bogus gdk_threads_leave ();

2008-10-23  Jakub Jelinek  <jakub@redhat.com>

	PR java/37893
	* tools/Makefile.am (tools.zip): Generate *.lst files always, not
	just in JAVA_MAINTAINER_MODE.
	* tools/Makefile.in: Regenerated.

2008-10-21  Matthias Klose  <doko@ubuntu.com>

	* classpath/tools/gnu/classpath/tools/gjdoc/expr/Java*: Move from ...
	* classpath/tools/generated/gnu/classpath/tools/gjdoc/expr/ ... here.
	* Update .class files.
	
2008-10-21  Andrew John Hughes  <gnu_andrew@member.fsf.org>

	* tools/Makefile.am:
	Always generate parser in the srcdir.

2008-10-21  Matthias Klose  <doko@ubuntu.com>

	* doc/Makefile.am (MAINTAINERCLEANFILES): Add gjdoc.1.
	* doc/Makefile.in: Regenerate.

2008-10-20  Matthias Klose  <doko@ubuntu.com>

	* configure.ac: Fix path name in check for generated gjdoc parser files.
	* configure: Regenerate.

2008-10-20  Matthias Klose  <doko@ubuntu.com>

	* configure.ac: Don't check for working java, if not configured
        with --enable-java-maintainer-mode.
	* configure: Regenerate.

2008-10-19  Matthias Klose  <doko@ubuntu.com>

	* m4/ac_prog_java.m4: Revert previous change.
	* m4/ac_prog_javac.m4: Apply it here.
	* configure: Regenerate.

2008-10-19  Matthias Klose  <doko@ubuntu.com>

	* m4/ac_prog_javac.m4: Don't check for working javac, if not configured
	with --enable-java-maintainer-mode.
	* configure: Regenerate.
	* Makefile.in, */Makefile.in: Regenerate.

2008-09-30  Matthias Klose  <doko@ubuntu.com>

	* m4/ac_prog_antlr.m4: Check for cantlr binary as well.

2008-09-29  Matthias Klose  <doko@ubuntu.com>

	* m4/ac_prog_antlr.m4: Check for antlr binary as well.

2008-09-28  Matthias Klose  <doko@ubuntu.com>

	* PR libgcj/37636. Revert:
	2008-02-20  Matthias Klose  <doko@ubuntu.com>

	* tools/Makefile.am ($(TOOLS_ZIP)): Revert part of previous change,
	Do copy resource files in JAVA_MAINTAINER_MODE only.
	* tools/Makefile.in: Regenerate.

2008-09-14  Matthias Klose  <doko@ubuntu.com>

	* m4/ac_prog_javac_works.m4, m4/ac_prog_javac.m4, m4/acinclude.m4:
	Revert local changes.
	* m4/ac_prog_antlr.m4: Check for an runantlr binary.
	* tools/Makefile.am, lib/Makefile.am: Revert local changes (JCOMPILER).
	* tools/Makefile.am: Remove USE_JAVAC_FLAGS, pass ANTLR_JAR in
	GLIBJ_CLASSPATH.

2008-09-14  Matthias Klose  <doko@ubuntu.com>

	Revert:
	Daniel Frampton  <zyridium at zyridium.net>

	* AUTHORS: Added.
	* java/lang/InheritableThreadLocal.java,
	* java/lang/Thread.java,
	* java/lang/ThreadLocal.java:
	Modified to use java.lang.ThreadLocalMap.
	* java/lang/ThreadLocalMap.java:
	New cheaper ThreadLocal-specific WeakHashMap.

2008-08-15  Matthias Klose  <doko@ubuntu.com>

	* m4/acinclude.m4 (CLASSPATH_JAVAC_MEM_CHECK): Remove unknown
	args for javac.

2008-08-17  Mark Wielaard  <mark@klomp.org>

	* gnu/java/awt/peer/gtk/CairoGraphics2D.java: Always loadLibrary
	gtk-peer.
	* gnu/java/awt/peer/gtk/GdkFontPeer.java: Likewise.
	* gnu/java/awt/peer/gtk/GdkPixbufDecoder.java: Likewise.
	* gnu/java/awt/peer/gtk/GdkGraphicsEnvironment.java: Likewise.
	* gnu/java/awt/peer/gtk/GtkToolkit.java: Likewise.
	* gnu/java/awt/peer/gtk/GdkScreenGraphicsDevice.java: Likewise.
	* gnu/java/awt/peer/gtk/*.class: Rebuilt.

2008-06-28  Matthias Klose  <doko@ubuntu.com>

	* m4/ac_prog_javac.m4: Disable check for JAVAC, when
	not configured with --enable-java-maintainer-mode.
	* aclocal.m4, configure: Regenerate.
	* native/jni/gstreamer-peer/Makefile.am: Do not link with
	libclasspathnative.
	* native/jni/gstreamer-peer/Makefile.in: Regenerate.
	* tools/Makefile.am, lib/Makefile.am: Use JAVAC for setting
	JCOMPILER, drop flags not understood by gcj.

2008-06-24  Tom Tromey  <tromey@redhat.com>

	PR libgcj/32198:
	* tools/gnu/classpath/tools/rmic/SourceGiopRmicCompiler.java
	(compile): Reverse isAssignableFrom test.
	* tools/gnu/classpath/tools/rmic/SourceGiopRmicCompiler.class:
	Rebuilt.

2008-04-18  Paolo Bonzini  <bonzini@gnu.org>

	PR bootstrap/35457
	* aclocal.m4: Regenerate.
	* configure: Regenerate.

2008-04-18  Ralf Wildenhues  <Ralf.Wildenhues@gmx.de>

	* lib/gen-classlist.sh.in: Avoid grepping each omission, by
	building an awk script with a hash for literal files, and
	awk regular expressions for the rest.
	* configure.ac: Call AC_PROG_AWK.
	* configure: Regenerate.

	* m4/gcc_attribute.m4 (GCC_ATTRIBUTE): Fix cache variable name.
	* tools/Makefile.am (gappletviewer, gjarsigner, gkeytool, gjar)
	(gnative2ascii, gserialver, gjavah, grmiregistry, gtnameserv)
	(gorbd, grmid, grmic) [!CREATE_WRAPPERS]: Add stub dependencies
	for these scripts, to trick automake into hiding the respective
	rules for the programs below the CREATE_WRAPPERS conditional.
	* aclocal.m4: Regenerate.
	* configure: Likewise.
	* Makefile.in: Likewise.
	* native/jni/Makefile.in: Likewise.
	* native/jni/classpath/Makefile.in: Likewise.
	* native/jni/gstreamer-peer/Makefile.in: Likewise.
	* native/jni/midi-dssi/Makefile.in: Likewise.
	* native/jni/gconf-peer/Makefile.in: Likewise.
	* native/jni/java-io/Makefile.in: Likewise.
	* native/jni/native-lib/Makefile.in: Likewise.
	* native/jni/java-util/Makefile.in: Likewise.
	* native/jni/java-lang/Makefile.in: Likewise.
	* native/jni/midi-alsa/Makefile.in: Likewise.
	* native/jni/java-nio/Makefile.in: Likewise.
	* native/jni/java-net/Makefile.in: Likewise.
	* native/jni/xmlj/Makefile.in: Likewise.
	* native/jni/qt-peer/Makefile.in: Likewise.
	* native/jni/gtk-peer/Makefile.in: Likewise.
	* native/Makefile.in: Likewise.
	* native/jawt/Makefile.in: Likewise.
	* native/fdlibm/Makefile.in: Likewise.
	* native/plugin/Makefile.in: Likewise.
	* resource/Makefile.in: Likewise.
	* scripts/Makefile.in: Likewise.
	* tools/Makefile.in: Likewise.
	* doc/Makefile.in: Likewise.
	* doc/api/Makefile.in: Likewise.
	* lib/Makefile.in: Likewise.
	* external/Makefile.in: Likewise.
	* external/jsr166/Makefile.in: Likewise.
	* external/sax/Makefile.in: Likewise.
	* external/w3c_dom/Makefile.in: Likewise.
	* external/relaxngDatatype/Makefile.in: Likewise.
	* include/Makefile.in: Likewise.
	* examples/Makefile.in: Likewise.

2008-04-17  Tom Tromey  <tromey@redhat.com>

	PR libgcj/35950:
	* tools/gnu/classpath/tools/jar/Entry.java: New version from
	Classpath.
	* tools/classes/gnu/classpath/tools/jar/Entry.class: Update.

2008-03-10  Jim Meyering  <meyering@redhat.com>

	Don't leak upon failed realloc.
	* native/jni/classpath/jcl.c (JCL_realloc): Upon failed realloc,
	free the original buffer before throwing the exception.

2008-03-09  Ralf Wildenhues  <Ralf.Wildenhues@gmx.de>

	* doc/cp-hacking.texinfo: Fix spacing after periods.
	* doc/cp-tools.texinfo: Likewise.
	* doc/cp-vmintegration.texinfo: Likewise.

	* doc/cp-hacking.texinfo: Fix some typos.
	* doc/cp-tools.texinfo: Likewise.
	* doc/cp-vmintegration.texinfo: Likewise.

2008-03-02  Jakub Jelinek  <jakub@redhat.com>

	* gnu/java/rmi/registry/RegistryImpl.java (version): Update
	copyright notice dates.
	* tools/gnu/classpath/tools/orbd/Main.java (run): Likewise.

2008-02-20  Matthias Klose  <doko@ubuntu.com>

	* tools/Makefile.am ($(TOOLS_ZIP)): Revert part of previous change,
	Do copy resource files in JAVA_MAINTAINER_MODE only.
	* tools/Makefile.in: Regenerate.

2008-02-18  Jakub Jelinek  <jakub@redhat.com>

	* doc/cp-tools.texinfo (@direntry): Prefix info name with cp-.
	* doc/cp-hacking.texinfo (@direntry): Likewise.
	* doc/cp-vmintegration.texinfo (@direntry): Likewise.

2008-02-06  Matthias Klose  <doko@ubuntu.com>

	* tools/Makefile.am ($(TOOLS_ZIP)): Copy over rmic template files.
	Copy resource files independent of JAVA_MAINTAINER_MODE.
	* tools/Makefile.in: Regenerate.

2008-01-28  Tom Tromey  <tromey@redhat.com>

	* tools/classes/gnu/classpath/tools/native2ascii/Native2ASCII$3.class:
	Added.

2008-01-27  Bernhard Fischer  <rep.dot.nop@gmail.com>

	* java/util/SimpleTimeZone.java (SimpleTimeZone): Fix typo in comment.
	* gnu/CORBA/GIOP/v1_2/RequestHeader.java (RequestHeader): Fix typo in
	exception message.

2008-01-27  Ralf Wildenhues  <Ralf.Wildenhues@gmx.de>

	* doc/README.jaxp: Fix typos.

2007-09-04  Matthias Klose  <doko@ubuntu.com>

	* configure.ac: Append libgcj soversion to nativeexeclibdir.
	* configure: Regenerate.

2007-08-04  Matthias Klose  <doko@ubuntu.com>

	* java/util/EnumMap.java (clone): Add cast.

2007-07-12  Matthias Klose  <doko@ubuntu.com>

	* lib/jazzlib, tools/gnu/classpath/tools/rmi: Remove empty directories.

2007-06-07  Matthias Klose  <doko@ubuntu.com>

	PR libgcj/32227
	* include/config-int.h: Delete, it is a generated file.

2007-06-04  Matthias Klose  <doko@ubuntu.com>

	* m4/acinclude.m4: Accept GCJ and JIKES.
	* configure: Regenerate.

2007-05-31  Matthias Klose  <doko@ubuntu.com>

	* javax/management/NotificationBroadcasterSupport.java
	(getNotificationInfo): Add cast.
	* native/jni/qt-peer/Makefile.am (AM_CXXFLAGS): Add libstdc++ include
	directories.
	* native/jni/qt-peer/Makefile.in: Regenerate.

2007-05-30  H.J. Lu  <hongjiu.lu@intel.com>

	PR libjava/32098
	* configure.ac: Add AC_CONFIG_AUX_DIR(../..).
	* aclocal.m4: Regenerated.
	* configure: Likewise.
	* Makefile.in: Likewise.

2007-04-25  Andrew Haley  <aph@redhat.com>

	* java/io/ObjectStreamClass.java (ensureFieldsSet): New method.
	(setFields): call ensureFieldsSet.
	(fieldsSet): New field.
	* java/io/ObjectOutputStream.java (writeFields): Call
	osc.ensureFieldsSet().

	* java/io/ObjectInputStream.java (parseContent): Assign the handle
	for a PROXYCLASSDESC immediately after reading the marker.

2007-03-19  Matthias Klose  <doko@ubuntu.com>

	* configure.ac: New configure option
	--enable-generated-files-in-srcdir.
	* doc/Makefile.am: Add support to generate files in srcdir,
	install the cp-tools documentation in info format.
	* configure: Regenerate.
	* native/jni/classpath/Makefile.in, native/jni/midi-dssi/Makefile.in,
	native/jni/Makefile.in, native/jni/gconf-peer/Makefile.in,
	native/jni/java-io/Makefile.in, native/jni/native-lib/Makefile.in,
	native/jni/java-util/Makefile.in, native/jni/java-lang/Makefile.in,
	native/jni/midi-alsa/Makefile.in, native/jni/java-nio/Makefile.in,
	native/jni/java-net/Makefile.in, native/jni/xmlj/Makefile.in,
	native/jni/qt-peer/Makefile.in, native/jni/gtk-peer/Makefile.in,
	native/Makefile.in, native/jawt/Makefile.in, native/fdlibm/Makefile.in,
	native/plugin/Makefile.in, resource/Makefile.in, scripts/Makefile.in,
	tools/Makefile.in, doc/Makefile.in, doc/api/Makefile.in,
	lib/Makefile.in, external/Makefile.in, external/sax/Makefile.in,
	external/w3c_dom/Makefile.in, external/jsr166/Makefile.in,
	external/relaxngDatatype/Makefile.in, include/Makefile.in,
	examples/Makefile.in: Regenerate.

2007-03-09  Gary Benson  <gbenson@redhat.com>
	    Chris Burdess  <dog@gnu.org>

	PR classpath/30831
	* gnu/xml/dom/ls/SAXEventSink.java: Only set extended document
	properties when reader is available.

2007-03-08  Gary Benson  <gbenson@redhat.com>

	PR classpath/30983:
	* gnu/xml/dom/ls/DomLSParser.java (getInputSource):
	Do not use the entity resolver to resolve the top-level document.

2007-03-07  Gary Benson  <gbenson@redhat.com>

	PR classpath/30906:
	* resource/META-INF/services/org.w3c.dom.DOMImplementationSourceList:
	New file.

2007-03-06  Matthias Klose  <doko@ubuntu.com>

	* doc/Makefile.am(gkeytool.pod): Don't use sed -i.
	* doc/Makefile.in: Regenerate.

2007-03-06  Tom Tromey  <tromey@redhat.com>

	* tools/gnu/classpath/tools/javah/Main.java (getName): New
	method.
	(getParser): Now protected.  Use getName.  Add '-v' alias for
	--verbose.
	(postParse): New method.
	(run): Now protected.  Use postParse.
	* tools/gnu/classpath/tools/javah/GcjhMain.java: New file.
	* tools/Makefile.in: Rebuilt.
	* tools/Makefile.am: Remove vm-tools.lst before creating it.

2007-03-05  Matthias Klose  <doko@ubuntu.com>

	* doc/Makefile.am(man_MANS): Add $(TOOLS_MANFILES).
	* doc/Makefile.in: Regenerate.

2007-02-26  Jakub Jelinek  <jakub@redhat.com>

	* java/util/TimeZone.java (getDefaultDisplayName): Don't
	check if TimeZone is instanceof SimpleTimeZone.

2007-02-21  Gary Benson  <gbenson@redhat.com>

	* java/util/GregorianCalendar.java,
	(add): Don't set fields directly anymore. Use set()

2007-02-20  Matthias Klose  <doko@ubuntu.com>

	* Merge doc update from classpath HEAD.
	* doc/texi2pod.pl: Not imported.
	* doc/Makefile.am: Use GCC's texi2pod.pl
	* doc/Makefile.in: Regenerate.

2007-02-20  Gary Benson  <gbenson@redhat.com>

	* javax/management/MBeanServer.java: Updated.
	* javax/management/MBeanServerConnection.java: Likewise.
	* javax/management/ObjectName.java: Likewise.
	* javax/management/StandardMBean.java: Likewise.

2007-02-15  David Daney  <ddaney@avtrex.com>

	* tools/Makefile.am (TOOLS_ZIP): Add classes from vm-tools-packages.
	* tools/Makefile.in: Regenerated.

2007-02-15  Gary Benson  <gbenson@redhat.com>

	* javax/management/AttributeList.java: Updated.
	* javax/management/MBeanServerDelegate.java: Likewise.
	* javax/management/MBeanServerFactory.java: Likewise.
	* javax/management/StandardMBean.java: Likewise.

2007-02-15  Gary Benson  <gbenson@redhat.com>

	* gnu/javax/management/Server.java
	(registerMBean): Always register objects that implement the
	MBeanRegistration interface, and check the name returned by
	preRegister before using it.

2007-02-15  Gary Benson  <gbenson@redhat.com>

	* javax/management/ObjectName.java:
	(getKeyPropertyList()): Remove cast and call
	to UnmodifiableMap.

2007-02-14  Gary Benson  <gbenson@redhat.com>

	* javax/management/ObjectName.java
	(toString): Return this item's canonical name.

2007-02-12  Tom Tromey  <tromey@redhat.com>

	* java/util/Collections.java (UnmodifiableMap.toArray): Imported
	changes from Classpath.

2007-02-09  Gary Benson  <gbenson@redhat.com>

	* javax/management/ObjectName.java
	(quote): Initialize StringBuilder correctly.

2007-02-08  Gary Benson  <gbenson@redhat.com>

	* javax/management/MBeanServerFactory.java
	(servers): Initialize.
	(createMBeanServer): Don't initialize servers.

2007-01-31  Tom Tromey  <tromey@redhat.com>

	* tools/Makefile.in: Rebuilt.
	* tools/Makefile.am (noinst_SCRIPTS): Renamed from bin_SCRIPTS.
	(noinst_DATA): Renamed from TOOLS_DATA.

2007-01-20  Matthias Klose  <doko@debian.org>

	* native/jni/gtk-peer/Makefile.am, native/jawt/Makefile.am: Install
	into nativeexeclibdir instead of gcjversionedlibdir.
	* native/jni/gtk-peer/Makefile.in, native/jawt/Makefile.in: Regenerate.

2007-01-16  Jack Howarth  <howarth@bromo.med.uc.edu>

	* configure.ac: Use multi.m4 from aclocal rather than
	custom code.  Use multi_basedir instead libgcj_basedir.
	* aclocal.m4: Regenerate.
	* configure: Regenerate.
	* Makefile.in: Regenerate.

2007-01-10  Matthias Klose  <doko@debian.org>

	Readd missing chunks from r116332:

	* m4/acinclude.m4 (CLASSPATH_TOOLEXECLIBDIR): New macro.
	* resource/Makefile.am (loggingdir): Define to
	toolexeclibdir.
	(securitydir): Likewise.
	* configure.ac: Call CLASSPATH_TOOLEXECLIBDIR.
	Set default nativeexeclibdir using toolexeclibdir.

	Readd missing chunks from r115839:

	* native/jni/gtk-peer/Makefile.am (libgtkpeer_la_LDFLAGS):
	Add -avoid-version.
	* native/jawt/Makefile.am (libjawt_la_LDFLAGS): Add -avoid-version.

	* configure, Makefile.in, doc/Makefile.in, doc/api/Makefile.in,
	examples/Makefile.in, external/Makefile.in,
	external/jsr166/Makefile.in, external/relaxngDatatype/Makefile.in,
	external/sax/Makefile.in, external/w3c_dom/Makefile.in,
	include/Makefile.in, lib/Makefile.in, native/Makefile.in,
	native/fdlibm/Makefile.in, native/jawt/Makefile.in,
	native/jni/Makefile.in, native/jni/classpath/Makefile.in,
	native/jni/gconf-peer/Makefile.in, native/jni/gtk-peer/Makefile.in
	native/jni/java-io/Makefile.in, native/jni/java-lang/Makefile.in,
	native/jni/java-net/Makefile.in, native/jni/java-nio/Makefile.in,
	native/jni/java-util/Makefile.in, native/jni/midi-alsa/Makefile.in,
	native/jni/midi-dssi/Makefile.in, native/jni/native-lib/Makefile.in,
	native/jni/qt-peer/Makefile.in, native/jni/xmlj/Makefile.in,
	native/plugin/Makefile.in, resource/Makefile.in, scripts/Makefile.in,
	tools/Makefile.in: Regenerate

2007-01-10  Matthias Klose  <doko@debian.org>

	* resource/gnu/regexp, tools/gnu/classpath/tools/rmi/rmic,
	tools/gnu/classpath/tools/rmi/rmid, tools/gnu/classpath/tools/giop,
	doc/www.gnu.org, doc/unicode, testsuite, testsuite/java.sun.awt,
	testsuite/javax.swing.text.html.parser, testsuite/java.lang,
	testsuite/java.opstack, testsuite/java.sun.tools, testsuite/java.text,
	testsuite/scheme, testsuite/config, testsuite/java.net, testsuite/lib,
	testsuite/java.io, testsuite/java.util, native/target,
	native/testsuite, native/vmi, org/omg/CORBA/SendingContext,
	gnu/regexp, test, compat: Remove empty directories.

2006-12-23  Andreas Tobler <a.tobler@schweiz.org>

	* classpath/tools/Makefile.am: Replace cp -a with a more portable
	cp -pR.
	* classpath/tools/Makefile.in: Regenerate.

2006-12-18  Tom Tromey  <tromey@redhat.com>

	* tools/Makefile.in: Rebuilt.
	* tools/Makefile.am (GLIBJ_CLASSPATH): Look in srcdir.

2006-12-18  Tom Tromey  <tromey@redhat.com>

	* tools/Makefile.in: Rebuilt.
	* tools/Makefile.am ($(TOOLS_ZIP)): Put classes in srcdir.
	* tools/asm, tools/classes: Check in .class files.

2006-12-18  Gary Benson  <gbenson@redhat.com>

	* tools/Makefile.am: Fix typo.
	* tools/Makefile.in: Rebuilt.

2006-12-15  Andrew Haley  <aph@redhat.com>

	* tools/Makefile.am (TOOLS_ZIP): Pass -g -w to javac.
	Create all-classes.lst that contains all source filenames.
	Delete asm.lst.

2006-12-15  Tom Tromey  <tromey@redhat.com>

	* configure, lib/Makefile.in: Rebuilt.
	* lib/Makefile.am (compile-classes): Use JAVA_MAINTAINER_MODE.
	* configure.ac: Added --enable-java-maintainer-mode.

2006-12-12  Tom Tromey  <tromey@redhat.com>

	* Makefile.in, tools/Makefile.in: Rebuilt.
	* Makefile.am (SUBDIRS): Removed gcj-local change.
	(DIST_SUBDIRS): Likewise.
	* tools/Makefile.am (JCOMPILER): Use gcj, not gcjx.
	(GLIBJ_BOOTCLASSPATH): Find core classes in srcdir.

2006-12-11  Tom Tromey  <tromey@redhat.com>

	* Merged in Classpath from libgcj-import-20061211.

2006-10-17  Tom Tromey  <tromey@redhat.com>

	* sun/reflect/annotation/AnnotationInvocationHandler.java
	(invoke): Clone array values before return.
	(create): New method.
	(arrayClone): Likewise.

2006-10-12  Tom Tromey  <tromey@redhat.com>

	* lib/Makefile.in: Rebuilt.
	* lib/Makefile.am (JAVAC): Put classes in srcdir.
	(compile-classes): Conditional on MAINTAINER_MODE.

2006-07-18  Tom Tromey  <tromey@redhat.com>

	* lib/Makefile.in: Rebuilt.
	* lib/Makefile.am (JAVAC): Add -w, -g, and --encoding.

2006-07-06  Tom Tromey  <tromey@redhat.com>

	* lib/Makefile.in: Rebuilt.
	* lib/Makefile.am (JAVAC): Define when FOUND_GCJ is true.
	(compile-classes): Remove special case for gcj.

2006-06-23  Tom Tromey  <tromey@redhat.com>

	* Imported Classpath generics 0.91, presesrving local changes.

2006-06-09  Tom Tromey  <tromey@redhat.com>

	* lib/Makefile.gcj (GCJF): Added -g and -ftarget=1.5.

2006-05-30  Thomas Fitzsimmons  <fitzsim@redhat.com>

	* native/jni/gtk-peer/Makefile.am (gcc_version): New variable.
	(gcjversionedlibdir): Likewise.
	(libgtkpeer_la_LDFLAGS): Likewise.
	Install libgtkpeer.so in GCJ versioned library directory.
	* native/jawt/Makefile.am (gcc_version): New variable.
	(gcjversionedlibdir): Likewise.
	(libjawt_la_LDFLAGS): Likewise.
	Rename libjawtgnu.so libjawt.so.  Install libjawt.so in GCJ
	versioned library directory.
	* gnu/java/awt/peer/gtk/GdkFontPeer.java (static): Call
	System.loadLibrary unconditionally.
	* gnu/java/awt/peer/gtk/GdkPixbufDecoder.java: Likewise.
	* gnu/java/awt/peer/gtk/GdkGraphics2D.java: Likewise.
	* gnu/java/awt/peer/gtk/GdkGraphics.java: Likewise.
	* gnu/java/awt/peer/gtk/GtkToolkit.java: Likewise.
	* gnu/java/awt/peer/gtk/GdkTextLayout.java: Likewise.

2006-05-19  Andreas Tobler  <a.tobler@schweiz.ch>

	* include/config-int.h: Delete, it is a generated file.

2006-04-05  Tom Tromey  <tromey@redhat.com>

	PR libgcj/26625:
	* lib/Makefile.in: Rebuilt.
	* lib/Makefile.am (compile-classes): Touch the output file.

2006-04-04  Tom Tromey  <tromey@redhat.com>

	* lib/gen-classlist.sh.in: Correct handle generated files.

2006-04-04  Mark Wielaard  <mark@klomp.org>

	* lib/gen-classlist.sh.in: Use classes.tmp, not classes.2
	as temporary file name.

2006-04-04  Tom Tromey  <tromey@redhat.com>

	* lib/split-for-gcj.sh: Updated for multi-field format.
	* lib/Makefile.am (CLEANFILES): Added classes.2.
	* lib/gen-classlist.sh.in (GCJ): Removed.  Create classes.1 and
	classes.2 using multiple fields.

2006-04-03  Bernhard Rosenkraenzer  <bero@arklinux.org>

	PR gcc/26901:
	* Makefile.in: Rebuilt.
	* Makefile.am (SUBDIRS): Remove 'tools'.
	(DIST_SUBDIRS): Likewise.

2006-03-16  Tom Tromey  <tromey@redhat.com>

	PR libgcj/26706:
	* aclocal.m4, configure: Rebuilt.
	* configure.ac (GCC_NO_EXECUTABLES): Moved earlier.

2006-03-15  Tom Tromey  <tromey@redhat.com>

	PR libgcj/26688:
	* lib/Makefile.in: Rebuilt.
	* lib/Makefile.am (propertydirs): Ignore .svn directories.
	(metafiles): Likewise.

2006-03-10  Tom Tromey  <tromey@redhat.com>

	For PR libgcj/25713:
	* java/util/zip/InflaterInputStream.java (read): Replaced with
	libgcj implementation.

2006-03-08  Tom Tromey  <tromey@redhat.com>

	PR libgcj/24183:
	* native/jni/xmlj/Makefile.in: Rebuilt.
	* native/jni/xmlj/Makefile.am (nativelib_LTLIBRARIES): Renamed
	(reverted local patch).

2006-01-16  Mark Wielaard  <mark@klomp.org>

	* native/fdlibm/namespace.h: Empty for gcj.

2006-01-14  Anthony Green  <green@redhat.com>

	* java/net/ServerSocket.java (accept): Remove bogus
	security check.
	(implAccept): Add FIXME comment.

2006-01-06  Tom Tromey  <tromey@redhat.com>

	PR libgcj/23499:
	* lib/Makefile.in: Rebuilt.
	* lib/Makefile.am (glibj_DATA): Commented out.

2005-12-01  Anthony Green  <green@redhat.com>

	PR bootstrap/25207
	* configure.ac: Make sure we have an alsa library in addition to
	the headers.  This extra test is required for systems with
	multilibs.
	* configure: Rebuilt.

2005-10-03  Tom Tromey  <tromey@redhat.com>

	* native/jawt/Makefile.in: Rebuilt.
	* native/jawt/Makefile.am (noinst_LTLIBRARIES): Renamed.
	* native/jni/xmlj/Makefile.in: Rebuilt.
	* native/jni/xmlj/Makefile.am (noinst_LTLIBRARIES): Renamed.
	* native/jni/qt-peer/Makefile.in: Rebuilt.
	* native/jni/qt-peer/Makefile.am (noinst_LTLIBRARIES): Renamed.
	* native/jni/gtk-peer/Makefile.in: Rebuilt.
	* native/jni/gtk-peer/Makefile.am (noinst_LTLIBRARIES): Renamed.

2005-10-03  Tom Tromey  <tromey@redhat.com>

	PR libgcj/24057:
	* include/Makefile.in: Rebuilt.
	* include/Makefile.am: Don't install headers.

2005-09-30  Tom Tromey  <tromey@redhat.com>

	PR libgcj/24051:
	* Makefile.in: Rebuilt.
	* Makefile.am (ACLOCAL_AMFLAGS): Added -I ../../config
	* configure: Rebuilt.
	* configure.ac: Use GCC_NO_EXECUTABLES

2005-09-23  Tom Tromey  <tromey@redhat.com>

	* native/jawt/.cvsignore: Likewise.
	* native/jni/qt-peer/.cvsignore
	* native/jawt/Makefile.in: Added.
	* native/jni/qt-peer/Makefile.in: Likewise.

2005-09-23  Tom Tromey  <tromey@redhat.com>

	Imported Classpath 0.18.

2005-08-23  Tom Tromey  <tromey@redhat.com>

	* configure: Rebuilt.
	* configure.ac: Fixed typo.

2005-08-22  Tom Tromey  <tromey@redhat.com>

	PR libgcj/23498:
	* doc/Makefile.am (info_TEXINFOS): Commented out.
	* doc/Makefile.in: Rebuilt.

2005-08-22  Kelley Cook  <kcook@gcc.gnu.org>

	* Makefile.am (ACLOCAL_AMFLAGS): New.
	* Makefile.in: Regenerate.
	
2005-08-22  Tom Tromey  <tromey@redhat.com>

	PR libgcj/23498:
	* doc/Makefile.am (info_TEXINFOS): Commented out.
	* doc/Makefile.in: Rebuilt.

2005-08-11  Rainer Orth  <ro@TechFak.Uni-Bielefeld.DE>

	* lib/split-for-gcj.sh: Don't use unportable %{parameter%word}.
	Don't use unportable !.

2005-07-15  Tom Tromey  <tromey@redhat.com>

	* ChangeLog.gcj, Makefile.in, aclocal.m4, config.guess,
	config.sub, configure, ltmain.sh, doc/Makefile.in,
	doc/api/Makefile.in, examples/Makefile.in, external/Makefile.in,
	external/sax/Makefile.in, external/w3c_dom/Makefile.in,
	include/Makefile.in, include/config.h.in, include/jni.h,
	lib/Makefile.in, native/Makefile.in, native/fdlibm/Makefile.in,
	native/jni/Makefile.in, native/jni/classpath/Makefile.in,
	native/jni/gtk-peer/Makefile.in, native/jni/java-io/Makefile.in,
	native/jni/java-lang/Makefile.in, native/jni/java-net/Makefile.in,
	native/jni/java-nio/Makefile.in, native/jni/java-util/Makefile.in,
	native/jni/xmlj/Makefile.in, native/target/Makefile.in,
	native/target/Linux/Makefile.in,
	native/target/generic/Makefile.in, resource/Makefile.in,
	scripts/Makefile.in: Added.
	* native/fdlibm/.cvsignore, native/jni/xmlj/.cvsignore,
	native/jni/java-util/.cvsignore, native/jni/classpath/.cvsignore,
	native/jni/java-net/.cvsignore, native/jni/java-io/.cvsignore,
	native/jni/.cvsignore, native/jni/java-lang/.cvsignore,
	native/jni/gtk-peer/.cvsignore, native/jni/java-nio/.cvsignore,
	native/testsuite/.cvsignore, native/.cvsignore,
	native/vmi/.cvsignore, native/target/.cvsignore,
	native/target/generic/.cvsignore, native/target/Linux/.cvsignore,
	include/.cvsignore, doc/api/.cvsignore,
	doc/www.gnu.org/faq/.cvsignore,
	doc/www.gnu.org/downloads/.cvsignore,
	doc/www.gnu.org/docs/.cvsignore, doc/www.gnu.org/.cvsignore,
	doc/www.gnu.org/events/.cvsignore,
	doc/www.gnu.org/announce/.cvsignore, doc/.cvsignore,
	resource/.cvsignore, external/w3c_dom/.cvsignore,
	external/sax/.cvsignore, external/.cvsignore,
	java/util/.cvsignore, .cvsignore, test/java.net/.cvsignore,
	test/java.io/.cvsignore, test/.cvsignore,
	test/java.util/.cvsignore, test/gnu.java.lang.reflect/.cvsignore,
	test/java.lang.reflect/.cvsignore, examples/.cvsignore,
	lib/.cvsignore, gnu/classpath/.cvsignore, gnu/test/.cvsignore,
	compat/java.net/.cvsignore, compat/.cvsignore, vm/.cvsignore,
	vm/reference/.cvsignore, scripts/.cvsignore: Updated.<|MERGE_RESOLUTION|>--- conflicted
+++ resolved
@@ -1,5 +1,3 @@
-<<<<<<< HEAD
-=======
 2011-01-03  Jakub Jelinek  <jakub@redhat.com>
 
 	* gnu/java/rmi/registry/RegistryImpl.java (version): Update
@@ -11,7 +9,6 @@
 	* doc/Makefile.am (POD2MAN): Provide --date from ChangeLog.
 	* doc/Makefile.in: Regenerate.
 
->>>>>>> b56a5220
 2010-04-07  Jakub Jelinek  <jakub@redhat.com>
 
 	* native/jni/midi-alsa/gnu_javax_sound_midi_alsa_AlsaPortDevice.c
