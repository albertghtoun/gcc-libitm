--- conflicted
+++ resolved
@@ -217,20 +217,6 @@
         MethodNode m = (MethodNode) i.next();
         String desc = MethodHelper.getBridgeTarget(m);
         if (desc != null)
-<<<<<<< HEAD
-	  {
-	    String sum = m.name + desc;
-	    boolean newTarget = bridgeTargets.add(sum);
-	    if (newTarget)
-	      {
-		// Bridge target that is new in this class.
-		String cname = this.name;
-		int index = cname.lastIndexOf('/');
-		cname = cname.substring(index + 1);
-		methodNameMap.put(sum, cname + "$" + m.name);
-	      }
-	  }
-=======
           {
             String sum = m.name + desc;
             boolean newTarget = bridgeTargets.add(sum);
@@ -243,7 +229,6 @@
                 methodNameMap.put(sum, cname + "$" + m.name);
               }
           }
->>>>>>> 3082eeb7
       }
   }
 
@@ -270,15 +255,6 @@
     while (i.hasNext())
       {
         MethodNode m = (MethodNode) i.next();
-<<<<<<< HEAD
-	String nameToUse;
-	String sum = m.name + m.desc;
-	if (bridgeTargets.contains(sum))
-	  nameToUse = (String) methodNameMap.get(sum);
-	else
-	  nameToUse = m.name;
-	methodNameMap.put(sum, nameToUse);
-=======
         String nameToUse;
         String sum = m.name + m.desc;
         if (bridgeTargets.contains(sum))
@@ -286,7 +262,6 @@
         else
           nameToUse = m.name;
         methodNameMap.put(sum, nameToUse);
->>>>>>> 3082eeb7
         MethodHelper.print(out, m, this, nameToUse);
       }
   }
