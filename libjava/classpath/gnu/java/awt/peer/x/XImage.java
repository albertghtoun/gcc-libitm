--- conflicted
+++ resolved
@@ -81,11 +81,7 @@
 
   public ImageProducer getSource()
   {
-<<<<<<< HEAD
-    return new XImageProducer(); 
-=======
     return new XImageProducer();
->>>>>>> 3082eeb7
   }
 
   /**
@@ -117,19 +113,11 @@
   {
     pixmap.free();
   }
-<<<<<<< HEAD
-  
-  protected class XImageProducer implements ImageProducer
-  {
-    private Vector<ImageConsumer> consumers = new Vector<ImageConsumer>();
-    
-=======
 
   protected class XImageProducer implements ImageProducer
   {
     private Vector<ImageConsumer> consumers = new Vector<ImageConsumer>();
 
->>>>>>> 3082eeb7
     public void addConsumer(ImageConsumer ic)
     {
       if (ic != null && !isConsumer(ic))
@@ -160,53 +148,30 @@
         {
           int width = XImage.this.getWidth(null);
           int height = XImage.this.getHeight(null);
-<<<<<<< HEAD
-          
-          XGraphics2D graphics = (XGraphics2D) getGraphics();
-          ColorModel model = graphics.getColorModel();
-          graphics.dispose();
-          
-=======
 
           XGraphics2D graphics = (XGraphics2D) getGraphics();
           ColorModel model = graphics.getColorModel();
           graphics.dispose();
 
->>>>>>> 3082eeb7
           ZPixmap zpixmap = (ZPixmap)
             XImage.this.pixmap.image(0, 0, width, height,
                                      0xffffffff,
                                      gnu.x11.image.Image.Format.ZPIXMAP);
-<<<<<<< HEAD
-          
-          int size = zpixmap.get_data_length();
-          System.out.println("size: " + size + ", w = " + width + ", h = " + height);
-          
-=======
 
           int size = zpixmap.get_data_length();
           System.out.println("size: " + size + ", w = " + width + ", h = " + height);
 
->>>>>>> 3082eeb7
           int [] pixel = new int[size];
           for (int i = 0; i < size; i++)
             pixel[i] = zpixmap.get_data_element(i);
 
           consumer.setHints(ImageConsumer.SINGLEPASS);
-<<<<<<< HEAD
-          
-=======
 
->>>>>>> 3082eeb7
           consumer.setDimensions(width, height);
           consumer.setPixels(0, 0, width, height, model, pixel, 0, width);
           consumer.imageComplete(ImageConsumer.STATICIMAGEDONE);
         }
-<<<<<<< HEAD
-      
-=======
 
->>>>>>> 3082eeb7
       System.out.println("done!");
     }
   }
