--- conflicted
+++ resolved
@@ -166,11 +166,7 @@
    */
   protected static final WeakHashMap<Image, HashMap<Dimension,Image>> imageCache =
     new WeakHashMap<Image, HashMap<Dimension, Image>>();
-<<<<<<< HEAD
-  
-=======
-
->>>>>>> 3082eeb7
+
   /**
    * Wether we use anti aliasing for rendering text by default or not.
    */
@@ -232,22 +228,13 @@
    * The background.
    */
   private Color background = Color.WHITE;
-<<<<<<< HEAD
-=======
 
   /**
    * Foreground color, as set by setColor.
    */
   private Color foreground = Color.BLACK;
   private boolean isForegroundColorNull = true;
->>>>>>> 3082eeb7
-
-  /**
-   * Foreground color, as set by setColor.
-   */
-  private Color foreground = Color.BLACK;
-  private boolean isForegroundColorNull = true;
-  
+
   /**
    * The current font.
    */
@@ -300,27 +287,16 @@
   private static final HashMap<Key, Object> STANDARD_HINTS;
   static
     {
-<<<<<<< HEAD
-    
-=======
-
->>>>>>> 3082eeb7
+
       HashMap<Key, Object> hints = new HashMap<Key, Object>();
       hints.put(RenderingHints.KEY_TEXT_ANTIALIASING,
                 RenderingHints.VALUE_TEXT_ANTIALIAS_DEFAULT);
       hints.put(RenderingHints.KEY_ANTIALIASING,
                 RenderingHints.VALUE_ANTIALIAS_DEFAULT);
-<<<<<<< HEAD
-    
+
       STANDARD_HINTS = hints;
     }
-  
-=======
-
-      STANDARD_HINTS = hints;
-    }
-
->>>>>>> 3082eeb7
+
   /**
    * Creates a new AbstractGraphics2D instance.
    */
@@ -672,7 +648,7 @@
     if (p != null)
       {
         paint = p;
-        
+
         if (! (paint instanceof Color))
           {
             isOptimized = false;
@@ -689,19 +665,11 @@
         this.foreground = Color.BLACK;
         isForegroundColorNull = true;
       }
-<<<<<<< HEAD
-    
+
     // free resources if needed, then put the paint context to null
     if (this.paintContext != null)
       this.paintContext.dispose();
-    
-=======
-
-    // free resources if needed, then put the paint context to null
-    if (this.paintContext != null)
-      this.paintContext.dispose();
-
->>>>>>> 3082eeb7
+
     this.paintContext = null;
   }
 
@@ -1129,11 +1097,7 @@
   {
     if (isForegroundColorNull)
       return null;
-<<<<<<< HEAD
-    
-=======
-
->>>>>>> 3082eeb7
+
     return this.foreground;
   }
 
@@ -1143,11 +1107,7 @@
    * @param color the foreground to set
    */
   public void setColor(Color color)
-<<<<<<< HEAD
-  { 
-=======
-  {
->>>>>>> 3082eeb7
+  {
     this.setPaint(color);
   }
 
@@ -1846,11 +1806,7 @@
   public void renderScanline(int y, ScanlineCoverage c)
   {
     PaintContext pCtx = getPaintContext();
-<<<<<<< HEAD
-    
-=======
-
->>>>>>> 3082eeb7
+
     int x0 = c.getMinX();
     int x1 = c.getMaxX();
     Raster paintRaster = pCtx.getRaster(x0, y, x1 - x0, 1);
@@ -1886,11 +1842,7 @@
                                                     renderingHints);
     WritableRaster raster = getDestinationRaster();
     WritableRaster targetChild = raster.createWritableTranslatedChild(-x0, -y);
-<<<<<<< HEAD
-    
-=======
-
->>>>>>> 3082eeb7
+
     cCtx.compose(paintRaster, targetChild, targetChild);
     updateRaster(raster, x0, y, x1 - x0, 1);
     cCtx.dispose();
@@ -2090,11 +2042,7 @@
                                         getTransform(),
                                         getRenderingHints());
       }
-<<<<<<< HEAD
-   
-=======
-
->>>>>>> 3082eeb7
+
     return this.paintContext;
   }
 
