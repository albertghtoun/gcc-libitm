--- conflicted
+++ resolved
@@ -110,13 +110,8 @@
         if (!replaced)
           {
             buf.append(c);
-<<<<<<< HEAD
-          } 
-      } 
-=======
           }
       }
->>>>>>> 3082eeb7
     return buf.toString();
   }
 
