--- conflicted
+++ resolved
@@ -48,11 +48,7 @@
 public class DocumentOrderComparator
   implements Comparator<Node>
 {
-<<<<<<< HEAD
-  
-=======
 
->>>>>>> 3082eeb7
   public int compare(Node n1, Node n2)
   {
     return (int) n1.compareDocumentPosition(n2);
