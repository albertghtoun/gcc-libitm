/* DateFormatSymbols.java -- Format over a range of numbers
   Copyright (C) 1998, 1999, 2000, 2001, 2003, 2005, 2006  Free Software Foundation, Inc.

This file is part of GNU Classpath.

GNU Classpath is free software; you can redistribute it and/or modify
it under the terms of the GNU General Public License as published by
the Free Software Foundation; either version 2, or (at your option)
any later version.

GNU Classpath is distributed in the hope that it will be useful, but
WITHOUT ANY WARRANTY; without even the implied warranty of
MERCHANTABILITY or FITNESS FOR A PARTICULAR PURPOSE.  See the GNU
General Public License for more details.

You should have received a copy of the GNU General Public License
along with GNU Classpath; see the file COPYING.  If not, write to the
Free Software Foundation, Inc., 51 Franklin Street, Fifth Floor, Boston, MA
02110-1301 USA.

Linking this library statically or dynamically with other modules is
making a combined work based on this library.  Thus, the terms and
conditions of the GNU General Public License cover the whole
combination.

As a special exception, the copyright holders of this library give you
permission to link this library with independent modules to produce an
executable, regardless of the license terms of these independent
modules, and to copy and distribute the resulting executable under
terms of your choice, provided that you also meet, for each linked
independent module, the terms and conditions of the license of that
module.  An independent module is a module which is not derived from
or based on this library.  If you modify this library, you may extend
this exception to your version of the library, but you are not
obligated to do so.  If you do not wish to do so, delete this
exception statement from your version. */


package java.text;

import gnu.java.locale.LocaleHelper;

import java.io.IOException;

import java.text.spi.DateFormatSymbolsProvider;

import java.util.ArrayList;
import java.util.HashMap;
import java.util.List;
import java.util.Locale;
import java.util.Map;
import java.util.MissingResourceException;
import java.util.Properties;
import java.util.ResourceBundle;
import java.util.ServiceLoader;
import java.util.TimeZone;

import java.util.spi.TimeZoneNameProvider;

/**
 * This class acts as container for locale specific date/time formatting
 * information such as the days of the week and the months of the year.
 *
 * @author Per Bothner (bothner@cygnus.com)
 * @author Andrew John Hughes (gnu_andrew@member.fsf.org)
 * @date October 24, 1998.
 */
/* Written using "Java Class Libraries", 2nd edition, ISBN 0-201-31002-3.
 * Status:  Believed complete and correct.
 */
public class DateFormatSymbols implements java.io.Serializable, Cloneable
{
  String[] ampms;
  String[] eras;
  private String localPatternChars;
  String[] months;
  String[] shortMonths;
  String[] shortWeekdays;
  String[] weekdays;

  /**
   * The set of properties for obtaining the metazone data.
   */
  private static transient final Properties properties;

  /**
   * Reads in the properties.
   */
  static
  {
    properties = new Properties();
<<<<<<< HEAD
    try 
=======
    try
>>>>>>> 3082eeb7
      {
        properties.load(DateFormatSymbols.class.getResourceAsStream("metazones.properties"));
      }
    catch (IOException exception)
      {
        System.out.println("Failed to load weeks resource: " + exception);
      }
  }

  /**
   * The timezone strings supplied by the runtime.
   */
  private String[][] runtimeZoneStrings;

  /**
   * Custom timezone strings supplied by {@link #setZoneStrings()}.
   */
  private String[][] zoneStrings;

  private static final long serialVersionUID = -5987973545549424702L;

  // The order of these prefixes must be the same as in DateFormat
  private static final String[] formatPrefixes =
  {
    "full", "long", "medium", "short"
  };

  // These are each arrays with a value for SHORT, MEDIUM, LONG, FULL,
  // and DEFAULT (constants defined in java.text.DateFormat).  While
  // not part of the official spec, we need a way to get at locale-specific
  // default formatting patterns.  They are declared package scope so
  // as to be easily accessible where needed (DateFormat, SimpleDateFormat).
  transient String[] dateFormats;
  transient String[] timeFormats;

  private static String[] getStringArray(ResourceBundle res, String name)
  {
    return res.getString(name).split("\u00ae");
  }

  private String[][] getZoneStrings(ResourceBundle res, Locale locale)
  {
    List<String[]> allZones = new ArrayList<String[]>();
    try
      {
<<<<<<< HEAD
	Map<String,String[]> systemZones = new HashMap<String,String[]>();
	while (true)
	  {
	    int index = 0;
	    String country = locale.getCountry();
	    String data = res.getString("zoneStrings");
	    String[] zones = data.split("\u00a9");
	    for (int a = 0; a < zones.length; ++a)
	      {
		String[] strings = zones[a].split("\u00ae");
		String type = properties.getProperty(strings[0] + "." + country);
		if (type == null)
		  type = properties.getProperty(strings[0] + ".DEFAULT");
		if (type != null)
		  strings[0] = type;
		if (strings.length < 5)
		  {
		    String[] newStrings = new String[5];
		    System.arraycopy(strings, 0, newStrings, 0, strings.length);
		    for (int b = strings.length; b < newStrings.length; ++b)
		      newStrings[b] = "";
		    strings = newStrings;
		  }
		String[] existing = systemZones.get(strings[0]);
		if (existing != null && existing.length > 1)
		  {
		    for (int b = 1; b < existing.length; ++b)
		      if (!existing[b].equals(""))
			strings[b] = existing[b];	   
		  }
		systemZones.put(strings[0], strings);
	      }
	    if (res.getLocale() == Locale.ROOT)
	      break;
	    else
	      res = ResourceBundle.getBundle("gnu.java.locale.LocaleInformation", 
					     LocaleHelper.getFallbackLocale(res.getLocale()),
					     ClassLoader.getSystemClassLoader());
	  }
	/* Final sanity check for missing values */
	for (String[] zstrings : systemZones.values())
	  {
	    if (zstrings[1].equals("") && zstrings[2].equals(""))
	      {
		for (Map.Entry<Object,Object> entry : properties.entrySet())
		  {
		    String val = (String) entry.getValue();
		    if (val.equals(zstrings[0]))
		      {
			String key = (String) entry.getKey();
			String metazone = key.substring(0, key.indexOf("."));
			String type = properties.getProperty(metazone + "." + locale.getCountry());
			if (type == null)
			  type = properties.getProperty(metazone + ".DEFAULT");
			if (type != null)
			  {
			    String[] ostrings = systemZones.get(type);
			    zstrings[1] = ostrings[1];
			    zstrings[2] = ostrings[2];
			  }
		      }
		  }
	      }
	  }
	allZones.addAll(systemZones.values());	
=======
        Map<String,String[]> systemZones = new HashMap<String,String[]>();
        while (true)
          {
            int index = 0;
            String country = locale.getCountry();
            String data = res.getString("zoneStrings");
            String[] zones = data.split("\u00a9");
            for (int a = 0; a < zones.length; ++a)
              {
                String[] strings = zones[a].split("\u00ae");
                String type = properties.getProperty(strings[0] + "." + country);
                if (type == null)
                  type = properties.getProperty(strings[0] + ".DEFAULT");
                if (type != null)
                  strings[0] = type;
                if (strings.length < 5)
                  {
                    String[] newStrings = new String[5];
                    System.arraycopy(strings, 0, newStrings, 0, strings.length);
                    for (int b = strings.length; b < newStrings.length; ++b)
                      newStrings[b] = "";
                    strings = newStrings;
                  }
                String[] existing = systemZones.get(strings[0]);
                if (existing != null && existing.length > 1)
                  {
                    for (int b = 1; b < existing.length; ++b)
                      if (!existing[b].equals(""))
                        strings[b] = existing[b];
                  }
                systemZones.put(strings[0], strings);
              }
            if (res.getLocale() == Locale.ROOT)
              break;
            else
              res = ResourceBundle.getBundle("gnu.java.locale.LocaleInformation",
                                             LocaleHelper.getFallbackLocale(res.getLocale()),
                                             ClassLoader.getSystemClassLoader());
          }
        /* Final sanity check for missing values */
        for (String[] zstrings : systemZones.values())
          {
            if (zstrings[1].equals("") && zstrings[2].equals(""))
              {
                for (Map.Entry<Object,Object> entry : properties.entrySet())
                  {
                    String val = (String) entry.getValue();
                    if (val.equals(zstrings[0]))
                      {
                        String key = (String) entry.getKey();
                        String metazone = key.substring(0, key.indexOf("."));
                        String type = properties.getProperty(metazone + "." + locale.getCountry());
                        if (type == null)
                          type = properties.getProperty(metazone + ".DEFAULT");
                        if (type != null)
                          {
                            String[] ostrings = systemZones.get(type);
                            zstrings[1] = ostrings[1];
                            zstrings[2] = ostrings[2];
                          }
                      }
                  }
              }
          }
        allZones.addAll(systemZones.values());
>>>>>>> 3082eeb7
      }
    catch (MissingResourceException e)
      {
        /* This means runtime support for the locale
         * is not available, so we just include providers. */
      }
    for (TimeZoneNameProvider p :
           ServiceLoader.load(TimeZoneNameProvider.class))
      {
        for (Locale loc : p.getAvailableLocales())
          {
            if (loc.equals(locale))
              {
                for (String id : TimeZone.getAvailableIDs())
                  {
                    String[] z = new String[5];
                    z[0] = id;
                    z[1] = p.getDisplayName(id, false,
                                            TimeZone.LONG,
                                            locale);
                    z[2] = p.getDisplayName(id, false,
                                            TimeZone.SHORT,
                                            locale);
                    z[3] = p.getDisplayName(id, true,
                                            TimeZone.LONG,
                                            locale);
                    z[4] = p.getDisplayName(id, true,
                                            TimeZone.SHORT,
                                            locale);
                    allZones.add(z);
                  }
                break;
              }
          }
      }
    return allZones.toArray(new String[allZones.size()][]);
  }

  private String[] formatsForKey(ResourceBundle res, String key)
  {
    String[] values = new String[formatPrefixes.length];

    for (int i = 0; i < formatPrefixes.length; i++)
      values[i] = res.getString(formatPrefixes[i] + key);

    return values;
  }

  /**
   * This method initializes a new instance of <code>DateFormatSymbols</code>
   * by loading the date format information for the specified locale.
   * This constructor only obtains instances using the runtime's resources;
   * to also include {@link java.text.spi.DateFormatSymbolsProvider} instances,
   * call {@link #getInstance(java.util.Locale)} instead.
   *
   * @param locale The locale for which date formatting symbols should
   *               be loaded.
   * @throws MissingResourceException if the resources for the specified
   *                                  locale could not be found or loaded.
   * @see #getInstance(java.util.Locale)
   */
  public DateFormatSymbols (Locale locale)
    throws MissingResourceException
  {
    ResourceBundle res
      = ResourceBundle.getBundle("gnu.java.locale.LocaleInformation", locale,
                                 ClassLoader.getSystemClassLoader());

    ampms = getStringArray(res, "ampms");
    eras = getStringArray(res, "eras");
    localPatternChars = res.getString("localPatternChars");
    months = getStringArray(res, "months");
    shortMonths = getStringArray(res, "shortMonths");
    shortWeekdays = getStringArray(res, "shortWeekdays");
    weekdays = getStringArray(res, "weekdays");
    dateFormats = formatsForKey(res, "DateFormat");
    timeFormats = formatsForKey(res, "TimeFormat");
    runtimeZoneStrings = getZoneStrings(res, locale);
  }

  /**
   * This method loads the format symbol information for the default
   * locale. This constructor only obtains instances using the runtime's resources;
   * to also include {@link java.text.spi.DateFormatSymbolsProvider} instances,
   * call {@link #getInstance()} instead.
   *
   * @throws MissingResourceException if the resources for the default
   *                                  locale could not be found or loaded.
   * @see #getInstance()
   */
  public DateFormatSymbols()
    throws MissingResourceException
  {
    this (Locale.getDefault());
  }

  /**
   * This method returns the list of strings used for displaying AM or PM.
   * This is a two element <code>String</code> array indexed by
   * <code>Calendar.AM</code> and <code>Calendar.PM</code>
   *
   * @return The list of AM/PM display strings.
   */
  public String[] getAmPmStrings()
  {
    return ampms;
  }

  /**
    * This method returns the list of strings used for displaying eras
    * (e.g., "BC" and "AD").  This is a two element <code>String</code>
    * array indexed by <code>Calendar.BC</code> and <code>Calendar.AD</code>.
    *
    * @return The list of era disply strings.
    */
  public String[] getEras()
  {
    return eras;
  }

  /**
    * This method returns the pattern character information for this
    * object.  This is an 18 character string that contains the characters
    * that are used in creating the date formatting strings in
    * <code>SimpleDateFormat</code>.   The following are the character
    * positions in the string and which format character they correspond
    * to (the character in parentheses is the default value in the US English
    * locale):
    * <p>
    * <ul>
    * <li>0 - era (G)</li>
    * <li>1 - year (y)</li>
    * <li>2 - month (M)</li>
    * <li>3 - day of month (d)</li>
    * <li>4 - hour out of 12, from 1-12 (h)</li>
    * <li>5 - hour out of 24, from 0-23 (H)</li>
    * <li>6 - minute (m)</li>
    * <li>7 - second (s)</li>
    * <li>8 - millisecond (S)</li>
    * <li>9 - date of week (E)</li>
    * <li>10 - date of year (D)</li>
    * <li>11 - day of week in month, eg. "4th Thur in Nov" (F)</li>
    * <li>12 - week in year (w)</li>
    * <li>13 - week in month (W)</li>
    * <li>14 - am/pm (a)</li>
    * <li>15 - hour out of 24, from 1-24 (k)</li>
    * <li>16 - hour out of 12, from 0-11 (K)</li>
    * <li>17 - time zone (z)</li>
    * </ul>
    *
    * @return The format patter characters
    */
  public String getLocalPatternChars()
  {
    return localPatternChars;
  }

  /**
   * This method returns the list of strings used for displaying month
   * names (e.g., "January" and "February").  This is a thirteen element
   * string array indexed by <code>Calendar.JANUARY</code> through
   * <code>Calendar.UNDECEMBER</code>.  Note that there are thirteen
   * elements because some calendars have thriteen months.
   *
   * @return The list of month display strings.
   */
  public String[] getMonths ()
  {
    return months;
  }

  /**
   * This method returns the list of strings used for displaying abbreviated
   * month names (e.g., "Jan" and "Feb").  This is a thirteen element
   * <code>String</code> array indexed by <code>Calendar.JANUARY</code>
   * through <code>Calendar.UNDECEMBER</code>.  Note that there are thirteen
   * elements because some calendars have thirteen months.
   *
   * @return The list of abbreviated month display strings.
   */
  public String[] getShortMonths ()
  {
    return shortMonths;
  }

  /**
   * This method returns the list of strings used for displaying abbreviated
   * weekday names (e.g., "Sun" and "Mon").  This is an eight element
   * <code>String</code> array indexed by <code>Calendar.SUNDAY</code>
   * through <code>Calendar.SATURDAY</code>.  Note that the first element
   * of this array is ignored.
   *
   * @return This list of abbreviated weekday display strings.
   */
  public String[] getShortWeekdays ()
  {
    return shortWeekdays;
  }

  /**
   * This method returns the list of strings used for displaying weekday
   * names (e.g., "Sunday" and "Monday").  This is an eight element
   * <code>String</code> array indexed by <code>Calendar.SUNDAY</code>
   * through <code>Calendar.SATURDAY</code>.  Note that the first element
   * of this array is ignored.
   *
   * @return This list of weekday display strings.
   */
  public String[] getWeekdays ()
  {
    return weekdays;
  }

  /**
   * This method returns this list of localized timezone display strings.
   * This is a two dimensional <code>String</code> array where each row in
   * the array contains five values:
   * <P>
   * <ul>
   * <li>0 - The non-localized time zone id string.</li>
   * <li>1 - The long name of the time zone (standard time).</li>
   * <li>2 - The short name of the time zone (standard time).</li>
   * <li>3 - The long name of the time zone (daylight savings time).</li>
   * <li>4 - the short name of the time zone (daylight savings time).</li>
   * </ul>
   * <p>
   * If {@link #setZoneStrings(String[][])} has been called, then the value
   * passed to this will be returned.  Otherwise the returned array contains
   * zone names provided by the runtime environment and any
   * {@link java.util.spi.TimeZoneProvider} instances.
   * </p>
   *
   * @return The list of time zone display strings.
   * @see #setZoneStrings(String[][])
   */
  public String[][] getZoneStrings()
  {
    if (zoneStrings != null)
      return zoneStrings;
    return runtimeZoneStrings;
  }

  /**
   * This method sets the list of strings used to display AM/PM values to
   * the specified list.
   * This is a two element <code>String</code> array indexed by
   * <code>Calendar.AM</code> and <code>Calendar.PM</code>
   *
   * @param value The new list of AM/PM display strings.
   */
  public void setAmPmStrings (String[] value)
  {
    if(value==null)
      throw new NullPointerException();
    ampms = value;
  }

  /**
   * This method sets the list of strings used to display time eras to
   * to the specified list.
   * This is a two element <code>String</code>
   * array indexed by <code>Calendar.BC</code> and <code>Calendar.AD</code>.
   *
   * @param labels The new list of era display strings.
   */
  public void setEras (String[] labels)
  {
    if(labels==null)
      throw new NullPointerException();
    eras = labels;
  }

  /**
    * This method sets the list of characters used to specific date/time
    * formatting strings.
    * This is an 18 character string that contains the characters
    * that are used in creating the date formatting strings in
    * <code>SimpleDateFormat</code>.   The following are the character
    * positions in the string and which format character they correspond
    * to (the character in parentheses is the default value in the US English
    * locale):
    * <p>
    * <ul>
    * <li>0 - era (G)</li>
    * <li>1 - year (y)</li>
    * <li>2 - month (M)</li>
    * <li>3 - day of month (d)</li>
    * <li>4 - hour out of 12, from 1-12 (h)</li>
    * <li>5 - hour out of 24, from 0-23 (H)</li>
    * <li>6 - minute (m)</li>
    * <li>7 - second (s)</li>
    * <li>8 - millisecond (S)</li>
    * <li>9 - date of week (E)</li>
    * <li>10 - date of year (D)</li>
    * <li>11 - day of week in month, eg. "4th Thur in Nov" (F)</li>
    * <li>12 - week in year (w)</li>
    * <li>13 - week in month (W)</li>
    * <li>14 - am/pm (a)</li>
    * <li>15 - hour out of 24, from 1-24 (k)</li>
    * <li>16 - hour out of 12, from 0-11 (K)</li>
    * <li>17 - time zone (z)</li>
    * </ul>
    *
    * @param chars The new format pattern characters
    */
  public void setLocalPatternChars (String chars)
  {
    if(chars==null)
      throw new NullPointerException();
    localPatternChars = chars;
  }

  /**
    * This method sets the list of strings used to display month names.
    * This is a thirteen element
    * string array indexed by <code>Calendar.JANUARY</code> through
    * <code>Calendar.UNDECEMBER</code>.  Note that there are thirteen
    * elements because some calendars have thriteen months.
    *
    * @param labels The list of month display strings.
    */
  public void setMonths (String[] labels)
  {
    if(labels==null)
      throw new NullPointerException();
    months = labels;
  }

  /**
   * This method sets the list of strings used to display abbreviated month
   * names.
   * This is a thirteen element
   * <code>String</code> array indexed by <code>Calendar.JANUARY</code>
   * through <code>Calendar.UNDECEMBER</code>.  Note that there are thirteen
   * elements because some calendars have thirteen months.
   *
   * @param labels The new list of abbreviated month display strings.
   */
  public void setShortMonths (String[] labels)
  {
    if(labels==null)
      throw new NullPointerException();
    shortMonths = labels;
  }

  /**
   * This method sets the list of strings used to display abbreviated
   * weekday names.
   * This is an eight element
   * <code>String</code> array indexed by <code>Calendar.SUNDAY</code>
   * through <code>Calendar.SATURDAY</code>.  Note that the first element
   * of this array is ignored.
   *
   * @param labels This list of abbreviated weekday display strings.
   */
  public void setShortWeekdays (String[] labels)
  {
    if(labels==null)
      throw new NullPointerException();
    shortWeekdays = labels;
  }

  /**
   * This method sets the list of strings used to display weekday names.
   * This is an eight element
   * <code>String</code> array indexed by <code>Calendar.SUNDAY</code>
   * through <code>Calendar.SATURDAY</code>.  Note that the first element
   * of this array is ignored.
   *
   * @param labels This list of weekday display strings.
   */
  public void setWeekdays (String[] labels)
  {
    if(labels==null)
      throw new NullPointerException();
    weekdays = labels;
  }

  /**
   * This method sets the list of display strings for time zones.
   * This is a two dimensional <code>String</code> array where each row in
   * the array contains five values:
   * <P>
   * <ul>
   * <li>0 - The non-localized time zone id string.</li>
   * <li>1 - The long name of the time zone (standard time).</li>
   * <li>2 - The short name of the time zone (standard time).</li>
   * <li>3 - The long name of the time zone (daylight savings time).</li>
   * <li>4 - the short name of the time zone (daylight savings time).</li>
   * </ul>
   *
   * @params zones The list of time zone display strings.
   */
  public void setZoneStrings (String[][] zones)
  {
    if(zones==null)
      throw new NullPointerException();
    zoneStrings = zones;
  }

  /* Does a "deep" equality test - recurses into arrays. */
  private static boolean equals (Object x, Object y)
  {
    if (x == y)
      return true;
    if (x == null || y == null)
      return false;
    if (! (x instanceof Object[]) || ! (y instanceof Object[]))
      return x.equals(y);
    Object[] xa = (Object[]) x;
    Object[] ya = (Object[]) y;
    if (xa.length != ya.length)
      return false;
    for (int i = xa.length;  --i >= 0; )
      {
        if (! equals(xa[i], ya[i]))
          return false;
      }
    return true;
  }

  private static int hashCode (Object x)
  {
    if (x == null)
      return 0;
    if (! (x instanceof Object[]))
      return x.hashCode();
    Object[] xa = (Object[]) x;
    int hash = 0;
    for (int i = 0;  i < xa.length;  i++)
      hash = 37 * hashCode(xa[i]);
    return hash;
  }

  /**
   * This method tests a specified object for equality against this object.
   * This will be true if and only if the specified object:
   * <p>
   * <ul>
   * <li> Is not <code>null</code>.</li>
   * <li> Is an instance of <code>DateFormatSymbols</code>.</li>
   * <li> Contains identical formatting symbols to this object.</li>
   * </ul>
   *
   * @param obj The <code>Object</code> to test for equality against.
   *
   * @return <code>true</code> if the specified object is equal to this one,
   * <code>false</code> otherwise.
   */
  public boolean equals (Object obj)
  {
    if (! (obj instanceof DateFormatSymbols))
      return false;
    DateFormatSymbols other = (DateFormatSymbols) obj;
    return (equals(ampms, other.ampms)
            && equals(eras, other.eras)
            && equals(localPatternChars, other.localPatternChars)
            && equals(months, other.months)
            && equals(shortMonths, other.shortMonths)
            && equals(shortWeekdays, other.shortWeekdays)
            && equals(weekdays, other.weekdays)
            && equals(zoneStrings, other.zoneStrings));
  }

  /**
   * Returns a new copy of this object.
   *
   * @return A copy of this object
   */
  public Object clone ()
  {
    try
      {
        return super.clone ();
      }
    catch (CloneNotSupportedException e)
      {
        return null;
      }
  }

  /**
   * This method returns a hash value for this object.
   *
   * @return A hash value for this object.
   */
  public int hashCode ()
  {
    return (hashCode(ampms)
            ^ hashCode(eras)
            ^ hashCode(localPatternChars)
            ^ hashCode(months)
            ^ hashCode(shortMonths)
            ^ hashCode(shortWeekdays)
            ^ hashCode(weekdays)
            ^ hashCode(zoneStrings));
  }

  /**
   * Returns a {@link DateFormatSymbols} instance for the
   * default locale obtained from either the runtime itself
   * or one of the installed
   * {@link java.text.spi.DateFormatSymbolsProvider} instances.
   * This is equivalent to calling
   * <code>getInstance(Locale.getDefault())</code>.
   *
   * @return a {@link DateFormatSymbols} instance for the default
   *         locale.
   * @since 1.6
   */
  public static final DateFormatSymbols getInstance()
  {
    return getInstance(Locale.getDefault());
  }

  /**
   * Returns a {@link DateFormatSymbols} instance for the
   * specified locale obtained from either the runtime itself
   * or one of the installed
   * {@link java.text.spi.DateFormatSymbolsProvider} instances.
   *
   * @param locale the locale for which an instance should be
   *               returned.
   * @return a {@link DateFormatSymbols} instance for the specified
   *         locale.
   * @throws NullPointerException if <code>locale</code> is
   *                              <code>null</code>.
   * @since 1.6
   */
  public static final DateFormatSymbols getInstance(Locale locale)
  {
    try
      {
        DateFormatSymbols syms = new DateFormatSymbols(locale);
        return syms;
      }
    catch (MissingResourceException e)
      {
        /* This means runtime support for the locale
         * is not available, so we check providers. */
      }
    for (DateFormatSymbolsProvider p :
           ServiceLoader.load(DateFormatSymbolsProvider.class))
      {
        for (Locale loc : p.getAvailableLocales())
          {
            if (loc.equals(locale))
              {
                DateFormatSymbols syms = p.getInstance(locale);
                if (syms != null)
                  return syms;
                break;
              }
          }
      }
    return getInstance(LocaleHelper.getFallbackLocale(locale));
  }

}<|MERGE_RESOLUTION|>--- conflicted
+++ resolved
@@ -89,11 +89,7 @@
   static
   {
     properties = new Properties();
-<<<<<<< HEAD
-    try 
-=======
     try
->>>>>>> 3082eeb7
       {
         properties.load(DateFormatSymbols.class.getResourceAsStream("metazones.properties"));
       }
@@ -139,73 +135,6 @@
     List<String[]> allZones = new ArrayList<String[]>();
     try
       {
-<<<<<<< HEAD
-	Map<String,String[]> systemZones = new HashMap<String,String[]>();
-	while (true)
-	  {
-	    int index = 0;
-	    String country = locale.getCountry();
-	    String data = res.getString("zoneStrings");
-	    String[] zones = data.split("\u00a9");
-	    for (int a = 0; a < zones.length; ++a)
-	      {
-		String[] strings = zones[a].split("\u00ae");
-		String type = properties.getProperty(strings[0] + "." + country);
-		if (type == null)
-		  type = properties.getProperty(strings[0] + ".DEFAULT");
-		if (type != null)
-		  strings[0] = type;
-		if (strings.length < 5)
-		  {
-		    String[] newStrings = new String[5];
-		    System.arraycopy(strings, 0, newStrings, 0, strings.length);
-		    for (int b = strings.length; b < newStrings.length; ++b)
-		      newStrings[b] = "";
-		    strings = newStrings;
-		  }
-		String[] existing = systemZones.get(strings[0]);
-		if (existing != null && existing.length > 1)
-		  {
-		    for (int b = 1; b < existing.length; ++b)
-		      if (!existing[b].equals(""))
-			strings[b] = existing[b];	   
-		  }
-		systemZones.put(strings[0], strings);
-	      }
-	    if (res.getLocale() == Locale.ROOT)
-	      break;
-	    else
-	      res = ResourceBundle.getBundle("gnu.java.locale.LocaleInformation", 
-					     LocaleHelper.getFallbackLocale(res.getLocale()),
-					     ClassLoader.getSystemClassLoader());
-	  }
-	/* Final sanity check for missing values */
-	for (String[] zstrings : systemZones.values())
-	  {
-	    if (zstrings[1].equals("") && zstrings[2].equals(""))
-	      {
-		for (Map.Entry<Object,Object> entry : properties.entrySet())
-		  {
-		    String val = (String) entry.getValue();
-		    if (val.equals(zstrings[0]))
-		      {
-			String key = (String) entry.getKey();
-			String metazone = key.substring(0, key.indexOf("."));
-			String type = properties.getProperty(metazone + "." + locale.getCountry());
-			if (type == null)
-			  type = properties.getProperty(metazone + ".DEFAULT");
-			if (type != null)
-			  {
-			    String[] ostrings = systemZones.get(type);
-			    zstrings[1] = ostrings[1];
-			    zstrings[2] = ostrings[2];
-			  }
-		      }
-		  }
-	      }
-	  }
-	allZones.addAll(systemZones.values());	
-=======
         Map<String,String[]> systemZones = new HashMap<String,String[]>();
         while (true)
           {
@@ -271,7 +200,6 @@
               }
           }
         allZones.addAll(systemZones.values());
->>>>>>> 3082eeb7
       }
     catch (MissingResourceException e)
       {
