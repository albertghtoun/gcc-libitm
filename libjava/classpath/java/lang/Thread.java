--- conflicted
+++ resolved
@@ -368,11 +368,7 @@
     this.runnable = target;
     this.stacksize = size;
     this.locals = new ThreadLocalMap();
-<<<<<<< HEAD
-    
-=======
-
->>>>>>> 3082eeb7
+
     synchronized (Thread.class)
       {
         this.threadId = ++totalThreadsCreated;
