--- conflicted
+++ resolved
@@ -469,11 +469,7 @@
    cross)
       if test "x${with_newlib}" = "xyes"; then
          # FIXME (comment): Why is this needed?
-<<<<<<< HEAD
-         GCC_UNWIND_INCLUDE=
-=======
          LIBGCC_UNWIND_INCLUDE=
->>>>>>> 3082eeb7
       fi
       GCJH='$(target_noncanonical)-gcjh'
    ;;
@@ -902,10 +898,6 @@
         SYSTEMSPEC="-lunicows $SYSTEMSPEC"
       fi
     ;;
-<<<<<<< HEAD
-    *-*-darwin[[912]]*)
-      SYSTEMSPEC="-allow_stack_execute"
-=======
     *-*-darwin9*)
       SYSTEMSPEC="%{!Zdynamiclib:%{!Zbundle:-allow_stack_execute}}"
     ;;
@@ -913,7 +905,6 @@
       # Something is incompatible with pie, would be nice to fix it and
       # remove -no_pie.  PR49461
       SYSTEMSPEC="-no_pie %{!Zdynamiclib:%{!Zbundle:-allow_stack_execute}}"
->>>>>>> 3082eeb7
     ;;
     *)
       SYSTEMSPEC=
@@ -956,8 +947,6 @@
 *-*-cygwin)
     extra_ldflags_libjava=-liconv
     ;;
-<<<<<<< HEAD
-=======
 *-*-mingw*)
     extra_ldflags_libjava=-lws2_32
     ;;
@@ -971,7 +960,6 @@
 *)
      LIBMATHSPEC=-lm
      ;;
->>>>>>> 3082eeb7
 esac
 
 # Check for --no-merge-exidx-entries, an ARM-specific linker option.
@@ -1055,11 +1043,7 @@
  no | none | single)
     THREADS=none
     ;;
-<<<<<<< HEAD
- aix | posix | posix95 | pthreads)
-=======
  aix | posix | pthreads)
->>>>>>> 3082eeb7
     THREADS=posix
     case "$host" in
      *-*-linux*)
@@ -1585,11 +1569,7 @@
 AM_CONDITIONAL(ENABLE_SHARED, test "$enable_shared" = yes)
 AM_CONDITIONAL(NEEDS_DATA_START, test "$NEEDS_DATA_START" = yes && test "$NATIVE" = yes)
 AM_CONDITIONAL(INSTALL_BINARIES, test -z "${with_multisubdir}")
-<<<<<<< HEAD
-AC_SUBST(GCC_UNWIND_INCLUDE)
-=======
 AC_SUBST(LIBGCC_UNWIND_INCLUDE)
->>>>>>> 3082eeb7
 
 # Process the option "--enable-version-specific-runtime-libs"
 # Calculate toolexeclibdir
@@ -1907,19 +1887,6 @@
 # Needed for substituting into aot-compile*
 python_mod_dir_expanded="${expanded_prefix}${with_python_dir}"
 
-<<<<<<< HEAD
-if test "x${with_python_dir}" = "x"
-then
-  # Needed for installing Python modules during make install.
-  python_mod_dir="\${prefix}/share/python"
-  # Needed for substituting into aot-compile*
-  python_mod_dir_expanded="${expanded_prefix}/share/python"
-else
-  python_mod_dir="\${prefix}${with_python_dir}"
-  python_mod_dir_expanded="${expanded_prefix}${with_python_dir}"
-fi
-=======
->>>>>>> 3082eeb7
 AC_MSG_RESULT(Python modules dir: ${python_mod_dir_expanded});
 AC_SUBST(python_mod_dir)
 AC_SUBST(python_mod_dir_expanded)
