--- conflicted
+++ resolved
@@ -3,8 +3,4 @@
 # a separate file so that version updates don't involve re-running
 # automake.
 # CURRENT:REVISION:AGE
-<<<<<<< HEAD
-11:0:0
-=======
-13:0:0
->>>>>>> 3082eeb7
+13:0:0